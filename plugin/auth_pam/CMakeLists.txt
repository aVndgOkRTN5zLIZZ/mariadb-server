--- conflicted
+++ resolved
@@ -38,21 +38,10 @@
   IF (TARGET auth_pam)
     MYSQL_ADD_EXECUTABLE(auth_pam_tool auth_pam_tool.c DESTINATION ${INSTALL_PLUGINDIR}/auth_pam_tool_dir COMPONENT Server)
     TARGET_LINK_LIBRARIES(auth_pam_tool pam)
-<<<<<<< HEAD
-    INSTALL(CODE "EXECUTE_PROCESS(
-                     COMMAND chmod u=rwx,g=,o= auth_pam_tool_dir
-                     WORKING_DIRECTORY \$ENV{DESTDIR}\${CMAKE_INSTALL_PREFIX}/${INSTALL_PLUGINDIR}/)"
-                   COMPONENT Server)
-    INSTALL(CODE "EXECUTE_PROCESS(
-                     COMMAND chmod u=rwxs,g=rx,o=rx auth_pam_tool_dir/auth_pam_tool
-                     WORKING_DIRECTORY \$ENV{DESTDIR}\${CMAKE_INSTALL_PREFIX}/${INSTALL_PLUGINDIR}/)"
-                   COMPONENT Server)
-=======
     SET(CPACK_RPM_server_USER_FILELIST ${CPACK_RPM_server_USER_FILELIST}
         "%attr(700, -, -) ${INSTALL_PLUGINDIRABS}/auth_pam_tool_dir"
         "%attr(4755, -, -) ${INSTALL_PLUGINDIRABS}/auth_pam_tool_dir/auth_pam_tool")
     SET(CPACK_RPM_server_USER_FILELIST ${CPACK_RPM_server_USER_FILELIST} PARENT_SCOPE)
->>>>>>> dc6bc85c
   ENDIF()
   IF(TARGET auth_pam OR TARGET auth_pam_v1)
     ADD_SUBDIRECTORY(testing)
