/* Copyright (c) 2000, 2013, Oracle and/or its affiliates.
   Copyright (c) 2009, 2017, MariaDB

   This program is free software; you can redistribute it and/or modify
   it under the terms of the GNU General Public License as published by
   the Free Software Foundation; version 2 of the License.

   This program is distributed in the hope that it will be useful,
   but WITHOUT ANY WARRANTY; without even the implied warranty of
   MERCHANTABILITY or FITNESS FOR A PARTICULAR PURPOSE.  See the
   GNU General Public License for more details.

   You should have received a copy of the GNU General Public License
   along with this program; if not, write to the Free Software
   Foundation, Inc., 51 Franklin St, Fifth Floor, Boston, MA  02110-1301  USA */

/*
  mysqltest

  Tool used for executing a .test file

  See the "MySQL Test framework manual" for more information
  http://dev.mysql.com/doc/mysqltest/en/index.html

  Please keep the test framework tools identical in all versions!

  Written by:
  Sasha Pachev <sasha@mysql.com>
  Matt Wagner  <matt@mysql.com>
  Monty
  Jani
  Holyfoot
  And many others
*/

#define MTEST_VERSION "3.5"

#include "client_priv.h"
#include <mysql_version.h>
#include <mysqld_error.h>
#include <sql_common.h>
#include <m_ctype.h>
#include <my_dir.h>
#include <hash.h>
#include <stdarg.h>
#include <violite.h>
#define PCRE_STATIC 1  /* Important on Windows */
#include "pcreposix.h" /* pcreposix regex library */
#ifdef HAVE_SYS_WAIT_H
#include <sys/wait.h>
#endif
#ifdef _WIN32
#include <direct.h>
#endif
#include <signal.h>
#include <my_stacktrace.h>

#include <welcome_copyright_notice.h> // ORACLE_WELCOME_COPYRIGHT_NOTICE

#ifdef _WIN32
#include <crtdbg.h>
#define SIGNAL_FMT "exception 0x%x"
#else
#define SIGNAL_FMT "signal %d"
#endif

#include <my_context.h>
static my_bool non_blocking_api_enabled= 0;
#if !defined(EMBEDDED_LIBRARY) && !defined(MY_CONTEXT_DISABLE)
#define WRAP_NONBLOCK_ENABLED non_blocking_api_enabled
#include "../tests/nonblock-wrappers.h"
#endif

/* Use cygwin for --exec and --system before 5.0 */
#if MYSQL_VERSION_ID < 50000
#define USE_CYGWIN
#endif

#define MAX_VAR_NAME_LENGTH    256
#define MAX_COLUMNS            256
#define MAX_EMBEDDED_SERVER_ARGS 64
#define MAX_DELIMITER_LENGTH 16
#define DEFAULT_MAX_CONN        64

#define DIE_BUFF_SIZE           256*1024

/* Flags controlling send and reap */
#define QUERY_SEND_FLAG  1
#define QUERY_REAP_FLAG  2

#define QUERY_PRINT_ORIGINAL_FLAG 4

#ifndef HAVE_SETENV
static int setenv(const char *name, const char *value, int overwrite);
#endif

C_MODE_START
static sig_handler signal_handler(int sig);
static my_bool get_one_option(int optid, const struct my_option *,
                              char *argument);
C_MODE_END

enum {
  OPT_LOG_DIR=OPT_MAX_CLIENT_OPTION, OPT_RESULT_FORMAT_VERSION
};

static int record= 0, opt_sleep= -1;
static char *opt_db= 0, *opt_pass= 0;
const char *opt_user= 0, *opt_host= 0, *unix_sock= 0, *opt_basedir= "./";
static char *shared_memory_base_name=0;
const char *opt_logdir= "";
const char *opt_prologue= 0, *opt_charsets_dir;
static int opt_port= 0;
static int opt_max_connect_retries;
static int opt_result_format_version;
static int opt_max_connections= DEFAULT_MAX_CONN;
static int error_count= 0;
static my_bool opt_compress= 0, silent= 0, verbose= 0;
static my_bool debug_info_flag= 0, debug_check_flag= 0;
static my_bool tty_password= 0;
static my_bool opt_mark_progress= 0;
static my_bool ps_protocol= 0, ps_protocol_enabled= 0;
static my_bool sp_protocol= 0, sp_protocol_enabled= 0;
static my_bool view_protocol= 0, view_protocol_enabled= 0;
static my_bool cursor_protocol= 0, cursor_protocol_enabled= 0;
static my_bool parsing_disabled= 0;
static my_bool display_result_vertically= FALSE, display_result_lower= FALSE,
  display_metadata= FALSE, display_result_sorted= FALSE;
static my_bool disable_query_log= 0, disable_result_log= 0;
static my_bool disable_connect_log= 0;
static my_bool disable_warnings= 0, disable_column_names= 0;
static my_bool prepare_warnings_enabled= 0;
static my_bool disable_info= 1;
static my_bool abort_on_error= 1, opt_continue_on_error= 0;
static my_bool server_initialized= 0;
static my_bool is_windows= 0;
static char **default_argv;
static const char *load_default_groups[]=
{ "mysqltest", "client", "client-server", "client-mariadb", 0 };
static char line_buffer[MAX_DELIMITER_LENGTH], *line_buffer_pos= line_buffer;

/* Info on properties that can be set with --enable_X and --disable_X */

struct property {
  my_bool *var;			/* Actual variable */
  my_bool set;			/* Has been set for ONE command */
  my_bool old;			/* If set, thus is the old value */
  my_bool reverse;		/* Varible is true if disabled */
  const char *env_name;		/* Env. variable name */
};

static struct property prop_list[] = {
  { &abort_on_error, 0, 1, 0, "$ENABLED_ABORT_ON_ERROR" },
  { &disable_connect_log, 0, 1, 1, "$ENABLED_CONNECT_LOG" },
  { &disable_info, 0, 1, 1, "$ENABLED_INFO" },
  { &display_metadata, 0, 0, 0, "$ENABLED_METADATA" },
  { &ps_protocol_enabled, 0, 0, 0, "$ENABLED_PS_PROTOCOL" },
  { &disable_query_log, 0, 0, 1, "$ENABLED_QUERY_LOG" },
  { &disable_result_log, 0, 0, 1, "$ENABLED_RESULT_LOG" },
  { &disable_warnings, 0, 0, 1, "$ENABLED_WARNINGS" }
};

static my_bool once_property= FALSE;

enum enum_prop {
  P_ABORT= 0,
  P_CONNECT,
  P_INFO,
  P_META,
  P_PS,
  P_QUERY,
  P_RESULT,
  P_WARN,
  P_MAX
};

static uint start_lineno= 0; /* Start line of current command */
static uint my_end_arg= 0;

/* Number of lines of the result to include in failure report */
static uint opt_tail_lines= 0;

static uint opt_connect_timeout= 0;
static uint opt_wait_for_pos_timeout= 0;

static char delimiter[MAX_DELIMITER_LENGTH]= ";";
static uint delimiter_length= 1;

static char TMPDIR[FN_REFLEN];
static char global_subst_from[200];
static char global_subst_to[200];
static char *global_subst= NULL;
static MEM_ROOT require_file_root;
static const my_bool my_true= 1;
static const my_bool my_false= 0;

/* Block stack */
enum block_cmd {
  cmd_none,
  cmd_if,
  cmd_while
};

struct st_block
{
  int             line; /* Start line of block */
  my_bool         ok;   /* Should block be executed */
  enum block_cmd  cmd;  /* Command owning the block */
  char            delim[MAX_DELIMITER_LENGTH];  /* Delimiter before block */
};

static struct st_block block_stack[32];
static struct st_block *cur_block, *block_stack_end;

/* Open file stack */
struct st_test_file
{
  FILE* file;
  char *file_name;
  uint lineno; /* Current line in file */
};

static struct st_test_file file_stack[16];
static struct st_test_file* cur_file;
static struct st_test_file* file_stack_end;

static CHARSET_INFO *charset_info= &my_charset_latin1; /* Default charset */

static const char *embedded_server_groups[]=
{
  "server",
  "embedded",
  "mysqltest_SERVER",
  NullS
};

static int embedded_server_arg_count=0;
static char *embedded_server_args[MAX_EMBEDDED_SERVER_ARGS];

/*
  Timer related variables
  See the timer_output() definition for details
*/
static char *timer_file = NULL;
static ulonglong timer_start;
static void timer_output(void);
static ulonglong timer_now(void);


static ulong connection_retry_sleep= 100000; /* Microseconds */

static const char *opt_plugin_dir;
static const char *opt_suite_dir, *opt_overlay_dir;
static size_t suite_dir_len, overlay_dir_len;

/* Precompiled re's */
static regex_t ps_re;     /* the query can be run using PS protocol */
static regex_t sp_re;     /* the query can be run as a SP */
static regex_t view_re;   /* the query can be run as a view*/

static void init_re(void);
static int match_re(regex_t *, char *);
static void free_re(void);

static char *get_string(char **to_ptr, char **from_ptr,
                        struct st_command *command);
static int replace(DYNAMIC_STRING *ds_str,
                   const char *search_str, ulong search_len,
                   const char *replace_str, ulong replace_len);

static uint opt_protocol=0;

DYNAMIC_ARRAY q_lines;

#include "sslopt-vars.h"

struct Parser
{
  int read_lines,current_line;
} parser;

struct MasterPos
{
  char file[FN_REFLEN];
  ulong pos;
} master_pos;

/* if set, all results are concated and compared against this file */
const char *result_file_name= 0;

typedef struct
{
  char *name;
  int name_len;
  char *str_val;
  int str_val_len;
  int int_val;
  int alloced_len;
  bool int_dirty; /* do not update string if int is updated until first read */
  bool is_int;
  bool alloced;
} VAR;

/*Perl/shell-like variable registers */
VAR var_reg[10];

HASH var_hash;

struct st_connection
{
  MYSQL *mysql;
  /* Used when creating views and sp, to avoid implicit commit */
  MYSQL* util_mysql;
  char *name;
  size_t name_len;
  MYSQL_STMT* stmt;
  /* Set after send to disallow other queries before reap */
  my_bool pending;

#ifdef EMBEDDED_LIBRARY
  pthread_t tid;
  const char *cur_query;
  int cur_query_len;
  int command, result;
  pthread_mutex_t query_mutex;
  pthread_cond_t query_cond;
  pthread_mutex_t result_mutex;
  pthread_cond_t result_cond;
  int query_done;
  my_bool has_thread;
#endif /*EMBEDDED_LIBRARY*/
};

struct st_connection *connections= NULL;
struct st_connection* cur_con= NULL, *next_con, *connections_end;

/*
  List of commands in mysqltest
  Must match the "command_names" array
  Add new commands before Q_UNKNOWN!
*/
enum enum_commands {
  Q_CONNECTION=1,     Q_QUERY,
  Q_CONNECT,	    Q_SLEEP, Q_REAL_SLEEP,
  Q_INC,		    Q_DEC,
  Q_SOURCE,	    Q_DISCONNECT,
  Q_LET,		    Q_ECHO,
  Q_WHILE,	    Q_END_BLOCK,
  Q_SYSTEM,	    Q_RESULT,
  Q_REQUIRE,	    Q_SAVE_MASTER_POS,
  Q_SYNC_WITH_MASTER,
  Q_SYNC_SLAVE_WITH_MASTER,
  Q_ERROR,
  Q_SEND,		    Q_REAP,
  Q_DIRTY_CLOSE,	    Q_REPLACE, Q_REPLACE_COLUMN,
  Q_PING,		    Q_EVAL, 
  Q_EVALP,
  Q_EVAL_RESULT,
  Q_ENABLE_QUERY_LOG, Q_DISABLE_QUERY_LOG,
  Q_ENABLE_RESULT_LOG, Q_DISABLE_RESULT_LOG,
  Q_ENABLE_CONNECT_LOG, Q_DISABLE_CONNECT_LOG,
  Q_WAIT_FOR_SLAVE_TO_STOP,
  Q_ENABLE_WARNINGS, Q_DISABLE_WARNINGS,
  Q_ENABLE_INFO, Q_DISABLE_INFO,
  Q_ENABLE_METADATA, Q_DISABLE_METADATA,
  Q_ENABLE_COLUMN_NAMES, Q_DISABLE_COLUMN_NAMES,
  Q_EXEC, Q_DELIMITER,
  Q_DISABLE_ABORT_ON_ERROR, Q_ENABLE_ABORT_ON_ERROR,
  Q_DISPLAY_VERTICAL_RESULTS, Q_DISPLAY_HORIZONTAL_RESULTS,
  Q_QUERY_VERTICAL, Q_QUERY_HORIZONTAL, Q_SORTED_RESULT,
  Q_LOWERCASE,
  Q_START_TIMER, Q_END_TIMER,
  Q_CHARACTER_SET, Q_DISABLE_PS_PROTOCOL, Q_ENABLE_PS_PROTOCOL,
  Q_ENABLE_NON_BLOCKING_API, Q_DISABLE_NON_BLOCKING_API,
  Q_DISABLE_RECONNECT, Q_ENABLE_RECONNECT,
  Q_IF,
  Q_DISABLE_PARSING, Q_ENABLE_PARSING,
  Q_REPLACE_REGEX, Q_REMOVE_FILE, Q_FILE_EXIST,
  Q_WRITE_FILE, Q_COPY_FILE, Q_PERL, Q_DIE, Q_EXIT, Q_SKIP,
  Q_CHMOD_FILE, Q_APPEND_FILE, Q_CAT_FILE, Q_DIFF_FILES,
  Q_SEND_QUIT, Q_CHANGE_USER, Q_MKDIR, Q_RMDIR,
  Q_LIST_FILES, Q_LIST_FILES_WRITE_FILE, Q_LIST_FILES_APPEND_FILE,
  Q_SEND_SHUTDOWN, Q_SHUTDOWN_SERVER,
  Q_RESULT_FORMAT_VERSION,
  Q_MOVE_FILE, Q_REMOVE_FILES_WILDCARD, Q_SEND_EVAL,
  Q_ENABLE_PREPARE_WARNINGS, Q_DISABLE_PREPARE_WARNINGS,
  Q_UNKNOWN,			       /* Unknown command.   */
  Q_COMMENT,			       /* Comments, ignored. */
  Q_COMMENT_WITH_COMMAND,
  Q_EMPTY_LINE
};


const char *command_names[]=
{
  "connection",
  "query",
  "connect",
  "sleep",
  "real_sleep",
  "inc",
  "dec",
  "source",
  "disconnect",
  "let",
  "echo",
  "while",
  "end",
  "system",
  "result",
  "require",
  "save_master_pos",
  "sync_with_master",
  "sync_slave_with_master",
  "error",
  "send",
  "reap",
  "dirty_close",
  "replace_result",
  "replace_column",
  "ping",
  "eval",
  "evalp",
  "eval_result",
  /* Enable/disable that the _query_ is logged to result file */
  "enable_query_log",
  "disable_query_log",
  /* Enable/disable that the _result_ from a query is logged to result file */
  "enable_result_log",
  "disable_result_log",
  "enable_connect_log",
  "disable_connect_log",
  "wait_for_slave_to_stop",
  "enable_warnings",
  "disable_warnings",
  "enable_info",
  "disable_info",
  "enable_metadata",
  "disable_metadata",
  "enable_column_names",
  "disable_column_names",
  "exec",
  "delimiter",
  "disable_abort_on_error",
  "enable_abort_on_error",
  "vertical_results",
  "horizontal_results",
  "query_vertical",
  "query_horizontal",
  "sorted_result",
  "lowercase_result",
  "start_timer",
  "end_timer",
  "character_set",
  "disable_ps_protocol",
  "enable_ps_protocol",
  "enable_non_blocking_api",
  "disable_non_blocking_api",
  "disable_reconnect",
  "enable_reconnect",
  "if",
  "disable_parsing",
  "enable_parsing",
  "replace_regex",
  "remove_file",
  "file_exists",
  "write_file",
  "copy_file",
  "perl",
  "die",

  /* Don't execute any more commands, compare result */
  "exit",
  "skip",
  "chmod",
  "append_file",
  "cat_file",
  "diff_files",
  "send_quit",
  "change_user",
  "mkdir",
  "rmdir",
  "list_files",
  "list_files_write_file",
  "list_files_append_file",
  "send_shutdown",
  "shutdown_server",
  "result_format",
  "move_file",
  "remove_files_wildcard",
  "send_eval",
  "enable_prepare_warnings",
  "disable_prepare_warnings",

  0
};


/*
  The list of error codes to --error are stored in an internal array of
  structs. This struct can hold numeric SQL error codes, error names or
  SQLSTATE codes as strings. The element next to the last active element
  in the list is set to type ERR_EMPTY. When an SQL statement returns an
  error, we use this list to check if this is an expected error.
*/
enum match_err_type
{
  ERR_EMPTY= 0,
  ERR_ERRNO,
  ERR_SQLSTATE
};

struct st_match_err
{
  enum match_err_type type;
  union
  {
    uint errnum;
    char sqlstate[SQLSTATE_LENGTH+1];  /* \0 terminated string */
  } code;
};

struct st_expected_errors
{
  struct st_match_err err[10];
  uint count;
};
static struct st_expected_errors saved_expected_errors;

struct st_command
{
  char *query, *query_buf,*first_argument,*last_argument,*end;
  DYNAMIC_STRING content;
  DYNAMIC_STRING eval_query;
  int first_word_len, query_len;
  my_bool abort_on_error, used_replace;
  struct st_expected_errors expected_errors;
  char *require_file;
  enum enum_commands type;
};

TYPELIB command_typelib= {array_elements(command_names),"",
			  command_names, 0};

DYNAMIC_STRING ds_res;
/* Points to ds_warning in run_query, so it can be freed */
DYNAMIC_STRING *ds_warn= 0;
struct st_command *curr_command= 0;

char builtin_echo[FN_REFLEN];

struct st_replace_regex
{
DYNAMIC_ARRAY regex_arr; /* stores a list of st_regex subsitutions */

/*
Temporary storage areas for substitutions. To reduce unnessary copying
and memory freeing/allocation, we pre-allocate two buffers, and alternate
their use, one for input/one for output, the roles changing on the next
st_regex substition. At the end of substitutions  buf points to the
one containing the final result.
*/
char* buf;
char* even_buf;
char* odd_buf;
int even_buf_len;
int odd_buf_len;
};

struct st_replace_regex *glob_replace_regex= 0;

struct st_replace;
struct st_replace *glob_replace= 0;
void replace_strings_append(struct st_replace *rep, DYNAMIC_STRING* ds,
const char *from, int len);

static void cleanup_and_exit(int exit_code) __attribute__((noreturn));

void really_die(const char *msg) __attribute__((noreturn));
void report_or_die(const char *fmt, ...) ATTRIBUTE_FORMAT(printf, 1, 2);
void die(const char *fmt, ...) ATTRIBUTE_FORMAT(printf, 1, 2)
  __attribute__((noreturn));
static void make_error_message(char *buf, size_t len, const char *fmt, va_list args);
void abort_not_supported_test(const char *fmt, ...) ATTRIBUTE_FORMAT(printf, 1, 2)
  __attribute__((noreturn));
void verbose_msg(const char *fmt, ...) ATTRIBUTE_FORMAT(printf, 1, 2);
void log_msg(const char *fmt, ...) ATTRIBUTE_FORMAT(printf, 1, 2);

VAR* var_from_env(const char *, const char *);
VAR* var_init(VAR* v, const char *name, int name_len, const char *val,
              int val_len);
VAR* var_get(const char *var_name, const char** var_name_end,
             my_bool raw, my_bool ignore_not_existing);
void eval_expr(VAR* v, const char *p, const char** p_end,
               bool open_end=false, bool do_eval=true);
my_bool match_delimiter(int c, const char *delim, uint length);
void dump_result_to_reject_file(char *buf, int size);
void dump_warning_messages();

void do_eval(DYNAMIC_STRING *query_eval, const char *query,
             const char *query_end, my_bool pass_through_escape_chars);
void str_to_file(const char *fname, char *str, int size);
void str_to_file2(const char *fname, char *str, int size, my_bool append);

<<<<<<< HEAD
void fix_win_paths(char *val, int len);
=======
void fix_win_paths(const char *val, size_t len);
>>>>>>> 9e11e055
const char *get_errname_from_code (uint error_code);
int multi_reg_replace(struct st_replace_regex* r,char* val);

#ifdef _WIN32
void free_tmp_sh_file();
void free_win_path_patterns();
#endif


/* For replace_column */
static char *replace_column[MAX_COLUMNS];
static uint max_replace_column= 0;
void do_get_replace_column(struct st_command*);
void free_replace_column();

/* For replace */
void do_get_replace(struct st_command *command);
void free_replace();

/* For replace_regex */
void do_get_replace_regex(struct st_command *command);
void free_replace_regex();

/* Used by sleep */
void check_eol_junk_line(const char *eol);

void free_all_replace(){
  free_replace();
  free_replace_regex();
  free_replace_column();
}

void var_set_int(const char* name, int value);


class LogFile {
  FILE* m_file;
  char m_file_name[FN_REFLEN];
  size_t m_bytes_written;
public:
  LogFile() : m_file(NULL), m_bytes_written(0) {
    bzero(m_file_name, sizeof(m_file_name));
  }

  ~LogFile() {
    close();
  }

  const char* file_name() const { return m_file_name; }
  size_t bytes_written() const { return m_bytes_written; }

  void open(const char* dir, const char* name, const char* ext)
  {
    DBUG_ENTER("LogFile::open");
    DBUG_PRINT("enter", ("dir: '%s', name: '%s'", dir, name));
    if (!name)
    {
      m_file= stdout;
      DBUG_VOID_RETURN;
    }

    fn_format(m_file_name, name, dir, ext,
              *dir ? MY_REPLACE_DIR | MY_REPLACE_EXT :
              MY_REPLACE_EXT);

    DBUG_PRINT("info", ("file_name: %s", m_file_name));

    if ((m_file= fopen(m_file_name, "wb+")) == NULL)
      die("Failed to open log file %s, errno: %d", m_file_name, errno);

    DBUG_VOID_RETURN;
  }

  void close()
  {
    if (m_file) {
      if (m_file != stdout)
        fclose(m_file);
      else
        fflush(m_file);
    }
    m_file= NULL;
  }

  void flush()
  {
    if (m_file && m_file != stdout)
    {
      if (fflush(m_file))
        die("Failed to flush '%s', errno: %d", m_file_name, errno);
    }
  }

  void write(DYNAMIC_STRING* ds)
  {
    DBUG_ENTER("LogFile::write");
    DBUG_ASSERT(m_file);

    if (ds->length == 0)
      DBUG_VOID_RETURN;
    DBUG_ASSERT(ds->str);

#ifdef EXTRA_DEBUG
    DBUG_PRINT("extra", ("str: %*s", (int) ds->length, ds->str));
#endif

    if (fwrite(ds->str, 1, ds->length, m_file) != ds->length)
      die("Failed to write %lu bytes to '%s', errno: %d",
          (unsigned long)ds->length, m_file_name, errno);
    m_bytes_written+= ds->length;
    DBUG_VOID_RETURN;
  }

  void show_tail(uint lines) {
    DBUG_ENTER("LogFile::show_tail");

    if (!m_file || m_file == stdout)
      DBUG_VOID_RETURN;

    if (lines == 0)
      DBUG_VOID_RETURN;
    lines++;

    int show_offset= 0;
    char buf[256+1];                   /* + zero termination for DBUG_PRINT */
    size_t bytes;
    bool found_bof= false;

    /* Search backward in file until "lines" newline has been found */
    while (lines && !found_bof)
    {
      show_offset-= sizeof(buf)-1;
      while(fseek(m_file, show_offset, SEEK_END) != 0 && show_offset < 0)
      {
        found_bof= true;
        // Seeking before start of file
        show_offset++;
      }

      if ((bytes= fread(buf, 1, sizeof(buf)-1, m_file)) <= 0)
      {
	// ferror=0 will happen here if no queries executed yet
	if (ferror(m_file))
	  fprintf(stderr,
	          "Failed to read from '%s', errno: %d, feof:%d, ferror:%d\n",
	          m_file_name, errno, feof(m_file), ferror(m_file));
        DBUG_VOID_RETURN;
      }

      DBUG_PRINT("info", ("Read %zu bytes from file, buf: %.*s",
                          bytes, (int)bytes, buf));

      char* show_from= buf + bytes;
      while(show_from > buf && lines > 0 )
      {
        show_from--;
        if (*show_from == '\n')
          lines--;
      }
      if (show_from != buf)
      {
        // The last new line was found in this buf, adjust offset
        show_offset+= (show_from - buf) + 1;
        DBUG_PRINT("info", ("adjusted offset to %d", show_offset));
      }
      DBUG_PRINT("info", ("show_offset: %d", show_offset));
    }

    fprintf(stderr, "\nThe result from queries just before the failure was:\n");

    DBUG_PRINT("info", ("show_offset: %d", show_offset));
    if (!lines)
    {
      fprintf(stderr, "< snip >\n");

      if (fseek(m_file, show_offset, SEEK_END) != 0)
      {
        fprintf(stderr, "Failed to seek to position %d in '%s', errno: %d",
                show_offset, m_file_name, errno);
        DBUG_VOID_RETURN;
      }

    }
    else {
      DBUG_PRINT("info", ("Showing the whole file"));
      if (fseek(m_file, 0L, SEEK_SET) != 0)
      {
        fprintf(stderr, "Failed to seek to pos 0 in '%s', errno: %d",
                m_file_name, errno);
        DBUG_VOID_RETURN;
      }
    }

    while ((bytes= fread(buf, 1, sizeof(buf)-1, m_file)) > 0)
      if (bytes != fwrite(buf, 1, bytes, stderr))
        die("Failed to write to '%s', errno: %d",
            m_file_name, errno);

    if (!lines)
    {
      fprintf(stderr,
              "\nMore results from queries before failure can be found in %s\n",
              m_file_name);
    }
    fflush(stderr);

    DBUG_VOID_RETURN;
  }
};

LogFile log_file;
LogFile progress_file;

void replace_dynstr_append_mem(DYNAMIC_STRING *ds, const char *val, size_t len);
void replace_dynstr_append(DYNAMIC_STRING *ds, const char *val);
void replace_dynstr_append_uint(DYNAMIC_STRING *ds, uint val);
void dynstr_append_sorted(DYNAMIC_STRING* ds, DYNAMIC_STRING* ds_input,
                          bool keep_header);

static int match_expected_error(struct st_command *command,
                                unsigned int err_errno,
                                const char *err_sqlstate);
void handle_error(struct st_command*,
                  unsigned int err_errno, const char *err_error,
                  const char *err_sqlstate, DYNAMIC_STRING *ds);
void handle_no_error(struct st_command*);
void revert_properties();

static void handle_no_active_connection(struct st_command* command, 
  struct st_connection *cn, DYNAMIC_STRING *ds);

#ifdef EMBEDDED_LIBRARY

#define EMB_SEND_QUERY 1
#define EMB_READ_QUERY_RESULT 2
#define EMB_END_CONNECTION 3
#define EMB_PREPARE_STMT 4
#define EMB_EXECUTE_STMT 5
#define EMB_CLOSE_STMT 6

/* workaround for MySQL BUG#57491 */
#undef MY_WME
#define MY_WME 0

/* attributes of the query thread */
pthread_attr_t cn_thd_attrib;


/*
  This procedure represents the connection and actually
  runs queries when in the EMBEDDED-SERVER mode.
  The run_query_normal() just sends request for running
  mysql_send_query and mysql_read_query_result() here.
*/

pthread_handler_t connection_thread(void *arg)
{
  struct st_connection *cn= (struct st_connection*)arg;

  mysql_thread_init();
  while (cn->command != EMB_END_CONNECTION)
  {
    if (!cn->command)
    {
      pthread_mutex_lock(&cn->query_mutex);
      while (!cn->command)
        pthread_cond_wait(&cn->query_cond, &cn->query_mutex);
      pthread_mutex_unlock(&cn->query_mutex);
    }
    switch (cn->command)
    {
      case EMB_END_CONNECTION:
        goto end_thread;
      case EMB_SEND_QUERY:
        cn->result= mysql_send_query(cn->mysql,
                                     cn->cur_query, cn->cur_query_len);
        break;
      case EMB_READ_QUERY_RESULT:
        cn->result= mysql_read_query_result(cn->mysql);
        break;
      case EMB_PREPARE_STMT:
        cn->result= mysql_stmt_prepare(cn->stmt,
                                       cn->cur_query, cn->cur_query_len);
        break;
      case EMB_EXECUTE_STMT:
        cn->result= mysql_stmt_execute(cn->stmt);
        break;
      case EMB_CLOSE_STMT:
        cn->result= mysql_stmt_close(cn->stmt);
        break;
      default:
        DBUG_ASSERT(0);
    }
    cn->command= 0;
    pthread_mutex_lock(&cn->result_mutex);
    cn->query_done= 1;
    pthread_cond_signal(&cn->result_cond);
    pthread_mutex_unlock(&cn->result_mutex);
  }

end_thread:
  cn->query_done= 1;
  mysql_thread_end();
  pthread_exit(0);
  return 0;
}

static void wait_query_thread_done(struct st_connection *con)
{
  DBUG_ASSERT(con->has_thread);
  if (!con->query_done)
  {
    pthread_mutex_lock(&con->result_mutex);
    while (!con->query_done)
      pthread_cond_wait(&con->result_cond, &con->result_mutex);
    pthread_mutex_unlock(&con->result_mutex);
  }
}


static void signal_connection_thd(struct st_connection *cn, int command)
{
  DBUG_ASSERT(cn->has_thread);
  cn->query_done= 0;
  cn->command= command;
  pthread_mutex_lock(&cn->query_mutex);
  pthread_cond_signal(&cn->query_cond);
  pthread_mutex_unlock(&cn->query_mutex);
}


/*
  Sometimes we try to execute queries when the connection is closed.
  It's done to make sure it was closed completely.
  So that if our connection is closed (cn->has_thread == 0), we just return
  the mysql_send_query() result which is an error in this case.
*/

static int do_send_query(struct st_connection *cn, const char *q, int q_len)
{
  if (!cn->has_thread)
    return mysql_send_query(cn->mysql, q, q_len);
  cn->cur_query= q;
  cn->cur_query_len= q_len;
  signal_connection_thd(cn, EMB_SEND_QUERY);
  return 0;
}

static int do_read_query_result(struct st_connection *cn)
{
  DBUG_ASSERT(cn->has_thread);
  wait_query_thread_done(cn);
  if (cn->result)
    goto exit_func;

  signal_connection_thd(cn, EMB_READ_QUERY_RESULT);
  wait_query_thread_done(cn);

exit_func:
  return cn->result;
}


static int do_stmt_prepare(struct st_connection *cn, const char *q, int q_len)
{
  /* The cn->stmt is already set. */
  if (!cn->has_thread)
    return mysql_stmt_prepare(cn->stmt, q, q_len);
  cn->cur_query= q;
  cn->cur_query_len= q_len;
  signal_connection_thd(cn, EMB_PREPARE_STMT);
  wait_query_thread_done(cn);
  return cn->result;
}


static int do_stmt_execute(struct st_connection *cn)
{
  /* The cn->stmt is already set. */
  if (!cn->has_thread)
    return mysql_stmt_execute(cn->stmt);
  signal_connection_thd(cn, EMB_EXECUTE_STMT);
  wait_query_thread_done(cn);
  return cn->result;
}


static int do_stmt_close(struct st_connection *cn)
{
  /* The cn->stmt is already set. */
  if (!cn->has_thread)
    return mysql_stmt_close(cn->stmt);
  signal_connection_thd(cn, EMB_CLOSE_STMT);
  wait_query_thread_done(cn);
  return cn->result;
}


static void emb_close_connection(struct st_connection *cn)
{
  if (!cn->has_thread)
    return;
  wait_query_thread_done(cn);
  signal_connection_thd(cn, EMB_END_CONNECTION);
  pthread_join(cn->tid, NULL);
  cn->has_thread= FALSE;
  pthread_mutex_destroy(&cn->query_mutex);
  pthread_cond_destroy(&cn->query_cond);
  pthread_mutex_destroy(&cn->result_mutex);
  pthread_cond_destroy(&cn->result_cond);
}


static void init_connection_thd(struct st_connection *cn)
{
  cn->query_done= 1;
  cn->command= 0;
  if (pthread_mutex_init(&cn->query_mutex, NULL) ||
      pthread_cond_init(&cn->query_cond, NULL) ||
      pthread_mutex_init(&cn->result_mutex, NULL) ||
      pthread_cond_init(&cn->result_cond, NULL) ||
      pthread_create(&cn->tid, &cn_thd_attrib, connection_thread, (void*)cn))
    die("Error in the thread library");
  cn->has_thread=TRUE;
}

#else /* ! EMBEDDED_LIBRARY*/

#define init_connection_thd(X)    do { } while(0)
#define do_send_query(cn,q,q_len) mysql_send_query(cn->mysql, q, q_len)
#define do_read_query_result(cn) mysql_read_query_result(cn->mysql)
#define do_stmt_prepare(cn, q, q_len) mysql_stmt_prepare(cn->stmt, q, q_len)
#define do_stmt_execute(cn) mysql_stmt_execute(cn->stmt)
#define do_stmt_close(cn) mysql_stmt_close(cn->stmt)

#endif /*EMBEDDED_LIBRARY*/

void do_eval(DYNAMIC_STRING *query_eval, const char *query,
             const char *query_end, my_bool pass_through_escape_chars)
{
  const char *p;
  char c, next_c;
  int escaped = 0;
  VAR *v;
  DBUG_ENTER("do_eval");

  for (p= query; (c= *p) && p < query_end; ++p)
  {
    switch(c) {
    case '$':
      if (escaped)
      {
	escaped= 0;
	dynstr_append_mem(query_eval, p, 1);
      }
      else
      {
	if (!(v= var_get(p, &p, 0, 0)))
        {
          report_or_die( "Bad variable in eval");
          DBUG_VOID_RETURN;
        }
	dynstr_append_mem(query_eval, v->str_val, v->str_val_len);
      }
      break;
    case '\\':
      next_c= *(p+1);
      if (escaped)
      {
	escaped= 0;
	dynstr_append_mem(query_eval, p, 1);
      }
      else if (next_c == '\\' || next_c == '$' || next_c == '"')
      {
        /* Set escaped only if next char is \, " or $ */
	escaped= 1;

        if (pass_through_escape_chars)
        {
          /* The escape char should be added to the output string. */
          dynstr_append_mem(query_eval, p, 1);
        }
      }
      else
	dynstr_append_mem(query_eval, p, 1);
      break;
    default:
      escaped= 0;
      dynstr_append_mem(query_eval, p, 1);
      break;
    }
  }
  fix_win_paths(query_eval->str, query_eval->length);
  DBUG_VOID_RETURN;
}


/*
  Run query and dump the result to stderr in vertical format

  NOTE! This function should be safe to call when an error
  has occurred and thus any further errors will be ignored (although logged)

  SYNOPSIS
  show_query
  mysql - connection to use
  query - query to run

*/

static void show_query(MYSQL* mysql, const char* query)
{
  MYSQL_RES* res;
  DBUG_ENTER("show_query");

  if (!mysql)
    DBUG_VOID_RETURN;

  if (mysql_query(mysql, query))
  {
    log_msg("Error running query '%s': %d %s",
            query, mysql_errno(mysql), mysql_error(mysql));
    DBUG_VOID_RETURN;
  }

  if ((res= mysql_store_result(mysql)) == NULL)
  {
    /* No result set returned */
    DBUG_VOID_RETURN;
  }

  {
    MYSQL_ROW row;
    unsigned int i;
    unsigned int row_num= 0;
    unsigned int num_fields= mysql_num_fields(res);
    MYSQL_FIELD *fields= mysql_fetch_fields(res);

    fprintf(stderr, "=== %s ===\n", query);
    while ((row= mysql_fetch_row(res)))
    {
      unsigned long *lengths= mysql_fetch_lengths(res);
      row_num++;

      fprintf(stderr, "---- %d. ----\n", row_num);
      for(i= 0; i < num_fields; i++)
      {
        fprintf(stderr, "%s\t%.*s\n",
                fields[i].name,
                (int)lengths[i], row[i] ? row[i] : "NULL");
      }
    }
    for (i= 0; i < strlen(query)+8; i++)
      fprintf(stderr, "=");
    fprintf(stderr, "\n\n");
  }
  mysql_free_result(res);

  DBUG_VOID_RETURN;
}


/*
  Show any warnings just before the error. Since the last error
  is added to the warning stack, only print @@warning_count-1 warnings.

  NOTE! This function should be safe to call when an error
  has occurred and this any further errors will be ignored(although logged)

  SYNOPSIS
  show_warnings_before_error
  mysql - connection to use

*/

static void show_warnings_before_error(MYSQL* mysql)
{
  MYSQL_RES* res;
  const char* query= "SHOW WARNINGS";
  DBUG_ENTER("show_warnings_before_error");

  if (!mysql)
    DBUG_VOID_RETURN;

  if (mysql_query(mysql, query))
  {
    log_msg("Error running query '%s': %d %s",
            query, mysql_errno(mysql), mysql_error(mysql));
    DBUG_VOID_RETURN;
  }

  if ((res= mysql_store_result(mysql)) == NULL)
  {
    /* No result set returned */
    DBUG_VOID_RETURN;
  }

  if (mysql_num_rows(res) <= 1)
  {
    /* Don't display the last row, it's "last error" */
  }
  else
  {
    MYSQL_ROW row;
    unsigned int row_num= 0;
    unsigned int num_fields= mysql_num_fields(res);

    fprintf(stderr, "\nWarnings from just before the error:\n");
    while ((row= mysql_fetch_row(res)))
    {
      unsigned int i;
      unsigned long *lengths= mysql_fetch_lengths(res);

      if (++row_num >= mysql_num_rows(res))
      {
        /* Don't display the last row, it's "last error" */
        break;
      }

      for(i= 0; i < num_fields; i++)
      {
        fprintf(stderr, "%.*s ", (int)lengths[i],
                row[i] ? row[i] : "NULL");
      }
      fprintf(stderr, "\n");
    }
  }
  mysql_free_result(res);

  DBUG_VOID_RETURN;
}


enum arg_type
{
  ARG_STRING,
  ARG_REST
};

struct command_arg {
  const char *argname;       /* Name of argument   */
  enum arg_type type;        /* Type of argument   */
  my_bool required;          /* Argument required  */
  DYNAMIC_STRING *ds;        /* Storage for argument */
  const char *description;   /* Description of the argument */
};


void check_command_args(struct st_command *command,
                        const char *arguments,
                        const struct command_arg *args,
                        int num_args, const char delimiter_arg)
{
  int i;
  const char *ptr= arguments;
  const char *start;
  DBUG_ENTER("check_command_args");
  DBUG_PRINT("enter", ("num_args: %d", num_args));

  for (i= 0; i < num_args; i++)
  {
    const struct command_arg *arg= &args[i];
    char delimiter;

    switch (arg->type) {
      /* A string */
    case ARG_STRING:
      /* Skip leading spaces */
      while (*ptr && *ptr == ' ')
        ptr++;
      start= ptr;
      delimiter = delimiter_arg;
      /* If start of arg is ' ` or " search to matching quote end instead */
      if (*ptr && strchr ("'`\"", *ptr))
      {
	delimiter= *ptr;
	start= ++ptr;
      }
      /* Find end of arg, terminated by "delimiter" */
      while (*ptr && *ptr != delimiter)
        ptr++;
      if (ptr > start)
      {
        init_dynamic_string(arg->ds, 0, ptr-start, 32);
        do_eval(arg->ds, start, ptr, FALSE);
      }
      else
      {
        /* Empty string */
        init_dynamic_string(arg->ds, "", 0, 0);
      }
      /* Find real end of arg, terminated by "delimiter_arg" */
      /* This will do nothing if arg was not closed by quotes */
      while (*ptr && *ptr != delimiter_arg)
        ptr++;      

      command->last_argument= (char*)ptr;

      /* Step past the delimiter */
      if (*ptr && *ptr == delimiter_arg)
        ptr++;
      DBUG_PRINT("info", ("val: %s", arg->ds->str));
      break;

      /* Rest of line */
    case ARG_REST:
      start= ptr;
      init_dynamic_string(arg->ds, 0, command->query_len, 256);
      do_eval(arg->ds, start, command->end, FALSE);
      command->last_argument= command->end;
      DBUG_PRINT("info", ("val: %s", arg->ds->str));
      break;

    default:
      DBUG_ASSERT("Unknown argument type");
      break;
    }

    /* Check required arg */
    if (arg->ds->length == 0 && arg->required)
      die("Missing required argument '%s' to command '%.*s'", arg->argname,
          command->first_word_len, command->query);

  }
  /* Check for too many arguments passed */
  ptr= command->last_argument;
  while(ptr <= command->end && *ptr != '#')
  {
    if (*ptr && *ptr != ' ')
      die("Extra argument '%s' passed to '%.*s'",
          ptr, command->first_word_len, command->query);
    ptr++;
  }
  DBUG_VOID_RETURN;
}

void handle_command_error(struct st_command *command, uint error,
                          int sys_errno)
{
  DBUG_ENTER("handle_command_error");
  DBUG_PRINT("enter", ("error: %d", error));
  var_set_int("$sys_errno",sys_errno);
  var_set_int("$errno",error);
  if (error != 0)
  {
    int i;

    if (command->abort_on_error)
    {
      report_or_die("command \"%.*s\" failed with error: %u  my_errno: %d  "
                    "errno: %d",
          command->first_word_len, command->query, error, my_errno,
          sys_errno);
      DBUG_VOID_RETURN;
    }

    i= match_expected_error(command, error, NULL);

    if (i >= 0)
    {
      DBUG_PRINT("info", ("command \"%.*s\" failed with expected error: %u, errno: %d",
                          command->first_word_len, command->query, error,
                          sys_errno));
      revert_properties();
      DBUG_VOID_RETURN;
    }
    if (command->expected_errors.count > 0)
      report_or_die("command \"%.*s\" failed with wrong error: %u  "
                    "my_errno: %d  errno: %d",
                    command->first_word_len, command->query, error, my_errno,
                    sys_errno);
  }
  else if (command->expected_errors.err[0].type == ERR_ERRNO &&
           command->expected_errors.err[0].code.errnum != 0)
  {
    /* Error code we wanted was != 0, i.e. not an expected success */
    report_or_die("command \"%.*s\" succeeded - should have failed with "
                  "errno %d...",
        command->first_word_len, command->query,
        command->expected_errors.err[0].code.errnum);
  }
  revert_properties();
  DBUG_VOID_RETURN;
}


void close_connections()
{
  DBUG_ENTER("close_connections");
  for (--next_con; next_con >= connections; --next_con)
  {
    if (next_con->stmt)
      do_stmt_close(next_con);
#ifdef EMBEDDED_LIBRARY
    emb_close_connection(next_con);
#endif
    next_con->stmt= 0;
    mysql_close(next_con->mysql);
    next_con->mysql= 0;
    if (next_con->util_mysql)
      mysql_close(next_con->util_mysql);
    my_free(next_con->name);
  }
  my_free(connections);
  DBUG_VOID_RETURN;
}


void close_statements()
{
  struct st_connection *con;
  DBUG_ENTER("close_statements");
  for (con= connections; con < next_con; con++)
  {
    if (con->stmt)
      mysql_stmt_close(con->stmt);
    con->stmt= 0;
  }
  DBUG_VOID_RETURN;
}


void close_files()
{
  DBUG_ENTER("close_files");
  for (; cur_file >= file_stack; cur_file--)
  {
    if (cur_file->file && cur_file->file != stdin)
    {
      DBUG_PRINT("info", ("closing file: %s", cur_file->file_name));
      fclose(cur_file->file);
    }
    my_free(cur_file->file_name);
    cur_file->file_name= 0;
  }
  DBUG_VOID_RETURN;
}


void free_used_memory()
{
  uint i;
  DBUG_ENTER("free_used_memory");

  if (connections)
    close_connections();
  close_files();
  my_hash_free(&var_hash);

  for (i= 0 ; i < q_lines.elements ; i++)
  {
    struct st_command **q= dynamic_element(&q_lines, i, struct st_command**);
    my_free((*q)->query_buf);
    if ((*q)->eval_query.str)
      dynstr_free(&(*q)->eval_query);
    if ((*q)->content.str)
      dynstr_free(&(*q)->content);
    my_free((*q));
  }
  for (i= 0; i < 10; i++)
  {
    if (var_reg[i].alloced_len)
      my_free(var_reg[i].str_val);
  }
  while (embedded_server_arg_count > 1)
    my_free(embedded_server_args[--embedded_server_arg_count]);
  delete_dynamic(&q_lines);
  dynstr_free(&ds_res);
  if (ds_warn)
    dynstr_free(ds_warn);
  free_all_replace();
  my_free(opt_pass);
  free_defaults(default_argv);
  free_root(&require_file_root, MYF(0));
  free_re();
#ifdef _WIN32
  free_tmp_sh_file();
  free_win_path_patterns();
#endif
  DBUG_VOID_RETURN;
}


static void cleanup_and_exit(int exit_code)
{
  free_used_memory();

  /* Only call mysql_server_end if mysql_server_init has been called */
  if (server_initialized)
    mysql_server_end();

  /*
    mysqltest is fundamentally written in a way that makes impossible
    to free all memory before exit (consider memory allocated
    for frame local DYNAMIC_STRING's and die() invoked down the stack.

    We close stderr here to stop unavoidable safemalloc reports
    from polluting the output.
  */
  fclose(stderr);

  my_end(my_end_arg);

  if (!silent) {
    switch (exit_code) {
    case 1:
      printf("not ok\n");
      break;
    case 0:
      printf("ok\n");
      break;
    case 62:
      printf("skipped\n");
    break;
    default:
      printf("unknown exit code: %d\n", exit_code);
      DBUG_ASSERT(0);
    }
  }

  sf_leaking_memory= 0; /* all memory should be freed by now */
  exit(exit_code);
}

size_t print_file_stack(char *s, const char *end)
{
  char *start= s;
  struct st_test_file* err_file= cur_file;
  if (err_file == file_stack)
    return 0;

  for (;;)
  {
    err_file--;
    s+= my_snprintf(s, end - s, "included from %s at line %d:\n",
                     err_file->file_name, err_file->lineno);
    if (err_file == file_stack)
      break;
  }
  return s - start;
}


static void make_error_message(char *buf, size_t len, const char *fmt, va_list args)
{
  char *s= buf, *end= buf + len;
  s+= my_snprintf(s, end - s, "mysqltest: ");
  if (cur_file && cur_file != file_stack)
  {
    s+= my_snprintf(s, end - s, "In included file \"%s\": \n",
                    cur_file->file_name);
    s+= print_file_stack(s, end);
  }
  
  if (start_lineno > 0)
    s+= my_snprintf(s, end -s, "At line %u: ", start_lineno);
  if (!fmt)
    fmt= "unknown error";

  s+= my_vsnprintf(s, end - s, fmt, args);
  s+= my_snprintf(s, end -s, "\n", start_lineno);
}

void die(const char *fmt, ...)
{
  char buff[DIE_BUFF_SIZE];
  va_list args;
  va_start(args, fmt);
  make_error_message(buff, sizeof(buff), fmt, args);
  really_die(buff);
}

void really_die(const char *msg)
{
  static int dying= 0;
  fflush(stdout);
  fprintf(stderr, "%s", msg);
  fflush(stderr);

  /*
    Protect against dying twice
    first time 'die' is called, try to write log files
    second time, just exit
  */
  if (dying)
    cleanup_and_exit(1);
  dying= 1;

  log_file.show_tail(opt_tail_lines);

  /*
    Help debugging by displaying any warnings that might have
    been produced prior to the error
  */
  if (cur_con && !cur_con->pending)
    show_warnings_before_error(cur_con->mysql);

  cleanup_and_exit(1);
}

void report_or_die(const char *fmt, ...)
{
  va_list args;
  DBUG_ENTER("report_or_die");

  char buff[DIE_BUFF_SIZE];

  va_start(args, fmt);
  make_error_message(buff, sizeof(buff), fmt, args);
  va_end(args);

  if (opt_continue_on_error)
  {
    /* Just log the error and continue */
    replace_dynstr_append(&ds_res, buff);
    error_count++;
    DBUG_VOID_RETURN;
  }

  really_die(buff);
}


void abort_not_supported_test(const char *fmt, ...)
{
  va_list args;
  DBUG_ENTER("abort_not_supported_test");

  /* Print include filestack */
  fflush(stdout);
  fprintf(stderr, "The test '%s' is not supported by this installation\n",
          file_stack->file_name);
  fprintf(stderr, "Detected in file %s at line %d\n",
          cur_file->file_name, cur_file->lineno);

  char buff[DIE_BUFF_SIZE];
  print_file_stack(buff, buff + sizeof(buff));
  fprintf(stderr, "%s", buff);

  /* Print error message */
  va_start(args, fmt);
  if (fmt)
  {
    fprintf(stderr, "reason: ");
    vfprintf(stderr, fmt, args);
    fprintf(stderr, "\n");
    fflush(stderr);
  }
  va_end(args);

  cleanup_and_exit(62);
}


void abort_not_in_this_version()
{
  die("Not available in this version of mysqltest");
}


void verbose_msg(const char *fmt, ...)
{
  va_list args;
  DBUG_ENTER("verbose_msg");
  DBUG_PRINT("enter", ("format: %s", fmt));

  if (!verbose)
    DBUG_VOID_RETURN;

  fflush(stdout);
  va_start(args, fmt);
  fprintf(stderr, "mysqltest: ");
  if (cur_file && cur_file != file_stack)
    fprintf(stderr, "In included file \"%s\": ",
            cur_file->file_name);
  if (start_lineno != 0)
    fprintf(stderr, "At line %u: ", start_lineno);
  vfprintf(stderr, fmt, args);
  fprintf(stderr, "\n");
  va_end(args);
  fflush(stderr);

  DBUG_VOID_RETURN;
}


void log_msg(const char *fmt, ...)
{
  va_list args;
  char buff[1024];
  size_t len;
  DBUG_ENTER("log_msg");

  va_start(args, fmt);
  len= my_vsnprintf(buff, sizeof(buff)-1, fmt, args);
  va_end(args);

  dynstr_append_mem(&ds_res, buff, len);
  dynstr_append(&ds_res, "\n");

  DBUG_VOID_RETURN;
}


/*
  Read a file and append it to ds

  SYNOPSIS
  cat_file
  ds - pointer to dynamic string where to add the files content
  filename - name of the file to read

*/

int cat_file(DYNAMIC_STRING* ds, const char* filename)
{
  int fd;
  size_t len;
  char *buff;

  if ((fd= my_open(filename, O_RDONLY, MYF(0))) < 0)
    return 1;

  len= (size_t) my_seek(fd, 0, SEEK_END, MYF(0));
  my_seek(fd, 0, SEEK_SET, MYF(0));
  if (len == (size_t)MY_FILEPOS_ERROR ||
      !(buff= (char*)my_malloc(len + 1, MYF(0))))
  {
    my_close(fd, MYF(0));
    return 1;
  }
  len= my_read(fd, (uchar*)buff, len, MYF(0));
  my_close(fd, MYF(0));

  {
    char *p= buff, *start= buff,*end=buff+len;
    while (p < end)
    {
      /* Convert cr/lf to lf */
      if (*p == '\r' && p+1 < end && *(p+1)== '\n')
      {
        /* Add fake newline instead of cr and output the line */
        *p= '\n';
        p++; /* Step past the "fake" newline */
        *p= 0;
        replace_dynstr_append_mem(ds, start, p-start);
        p++; /* Step past the "fake" newline */
        start= p;
      }
      else
        p++;
    }
    /* Output any chars that migh be left */
    *p= 0;
    replace_dynstr_append_mem(ds, start, p-start);
  }
  my_free(buff);
  return 0;
}


/*
  Run the specified command with popen

  SYNOPSIS
  run_command
  cmd - command to execute(should be properly quoted
  ds_res- pointer to dynamic string where to store the result

*/

static int run_command(char* cmd,
                       DYNAMIC_STRING *ds_res)
{
  char buf[512]= {0};
  FILE *res_file;
  int error;
  DBUG_ENTER("run_command");
  DBUG_PRINT("enter", ("cmd: %s", cmd));

  if (!(res_file= popen(cmd, "r")))
  {
    report_or_die("popen(\"%s\", \"r\") failed", cmd);
    DBUG_RETURN(-1);
  }

  while (fgets(buf, sizeof(buf), res_file))
  {
    DBUG_PRINT("info", ("buf: %s", buf));
    if(ds_res)
    {
      /* Save the output of this command in the supplied string */
      dynstr_append(ds_res, buf);
    }
    else
    {
      /* Print it directly on screen */
      fprintf(stdout, "%s", buf);
    }
  }

  error= pclose(res_file);
  DBUG_RETURN(WEXITSTATUS(error));
}


/*
  Run the specified tool with variable number of arguments

  SYNOPSIS
  run_tool
  tool_path - the name of the tool to run
  ds_res - pointer to dynamic string where to store the result
  ... - variable number of arguments that will be properly
        quoted and appended after the tool's name

*/

static int run_tool(const char *tool_path, DYNAMIC_STRING *ds_res, ...)
{
  int ret;
  const char* arg;
  va_list args;
  DYNAMIC_STRING ds_cmdline;

  DBUG_ENTER("run_tool");
  DBUG_PRINT("enter", ("tool_path: %s", tool_path));

  if (init_dynamic_string(&ds_cmdline, IF_WIN("\"", ""), FN_REFLEN, FN_REFLEN))
    die("Out of memory");

  dynstr_append_os_quoted(&ds_cmdline, tool_path, NullS);
  dynstr_append(&ds_cmdline, " ");

  va_start(args, ds_res);

  while ((arg= va_arg(args, char *)))
  {
    /* Options should be os quoted */
    if (strncmp(arg, "--", 2) == 0)
      dynstr_append_os_quoted(&ds_cmdline, arg, NullS);
    else
      dynstr_append(&ds_cmdline, arg);
    dynstr_append(&ds_cmdline, " ");
  }

  va_end(args);

#ifdef _WIN32
  dynstr_append(&ds_cmdline, "\"");
#endif

  DBUG_PRINT("info", ("Running: %s", ds_cmdline.str));
  ret= run_command(ds_cmdline.str, ds_res);
  DBUG_PRINT("exit", ("ret: %d", ret));
  dynstr_free(&ds_cmdline);
  DBUG_RETURN(ret);
}


/*
  Test if diff is present.  This is needed on Windows systems
  as the OS returns 1 whether diff is successful or if it is
  not present.

  We run diff -v and look for output in stdout.
  We don't redirect stderr to stdout to make for a simplified check
  Windows will output '"diff"' is not recognized... to stderr if it is
  not present.
*/

#ifdef _WIN32

static int diff_check(const char *diff_name)
{
  FILE *res_file;
  char buf[128];
  int have_diff= 0;

  my_snprintf(buf, sizeof(buf), "%s -v", diff_name);

  if (!(res_file= popen(buf, "r")))
    die("popen(\"%s\", \"r\") failed", buf);

  /*
    if diff is not present, nothing will be in stdout to increment
    have_diff
  */
  if (fgets(buf, sizeof(buf), res_file))
    have_diff= 1;

  pclose(res_file);

  return have_diff;
}

#endif


/*
  Show the diff of two files using the systems builtin diff
  command. If no such diff command exist, just dump the content
  of the two files and inform about how to get "diff"

  SYNOPSIS
  show_diff
  ds - pointer to dynamic string where to add the diff(may be NULL)
  filename1 - name of first file
  filename2 - name of second file

*/

void show_diff(DYNAMIC_STRING* ds,
               const char* filename1, const char* filename2)
{
  DYNAMIC_STRING ds_tmp;
  const char *diff_name = 0;

  if (init_dynamic_string(&ds_tmp, "", 256, 256))
    die("Out of memory");

  /* determine if we have diff on Windows
     needs special processing due to return values
     on that OS
     This test is only done on Windows since it's only needed there
     in order to correctly detect non-availibility of 'diff', and
     the way it's implemented does not work with default 'diff' on Solaris.
  */
#ifdef _WIN32
  if (diff_check("diff"))
    diff_name = "diff";
  else if (diff_check("mtrdiff"))
    diff_name = "mtrdiff";
  else
    diff_name = 0;
#else
  diff_name = "diff";           /* Otherwise always assume it's called diff */
#endif

  if (diff_name)
  {
    /* First try with unified diff */
    if (run_tool(diff_name,
                 &ds_tmp, /* Get output from diff in ds_tmp */
                 "-u",
                 filename1,
                 filename2,
                 "2>&1",
                 NULL) > 1) /* Most "diff" tools return >1 if error */
    {
      dynstr_set(&ds_tmp, "");

      /* Fallback to context diff with "diff -c" */
      if (run_tool(diff_name,
                   &ds_tmp, /* Get output from diff in ds_tmp */
                   "-c",
                   filename1,
                   filename2,
                   "2>&1",
                   NULL) > 1) /* Most "diff" tools return >1 if error */
      {
	dynstr_set(&ds_tmp, "");

	/* Fallback to simple diff with "diff" */
	if (run_tool(diff_name,
		     &ds_tmp, /* Get output from diff in ds_tmp */
		     filename1,
		     filename2,
		     "2>&1",
		     NULL) > 1) /* Most "diff" tools return >1 if error */
	    {
		diff_name= 0;
	    }
      }
    }
  }  

  if (! diff_name)
  {
    /*
      Fallback to dump both files to result file and inform
      about installing "diff"
    */
	dynstr_append(&ds_tmp, "\n");
    dynstr_append(&ds_tmp,
"\n"
"The two files differ but it was not possible to execute 'diff' in\n"
"order to show only the difference. Instead the whole content of the\n"
"two files was shown for you to diff manually.\n\n"
"To get a better report you should install 'diff' on your system, which you\n"
"for example can get from http://www.gnu.org/software/diffutils/diffutils.html\n"
#ifdef _WIN32
"or http://gnuwin32.sourceforge.net/packages/diffutils.htm\n"
#endif
"\n");

    dynstr_append(&ds_tmp, " --- ");
    dynstr_append(&ds_tmp, filename1);
    dynstr_append(&ds_tmp, " >>>\n");
    cat_file(&ds_tmp, filename1);
    dynstr_append(&ds_tmp, "<<<\n --- ");
    dynstr_append(&ds_tmp, filename1);
    dynstr_append(&ds_tmp, " >>>\n");
    cat_file(&ds_tmp, filename2);
    dynstr_append(&ds_tmp, "<<<<\n");
  }

  if (ds)
  {
    /* Add the diff to output */
    dynstr_append_mem(ds, ds_tmp.str, ds_tmp.length);
  }
  else
  {
    /* Print diff directly to stdout */
    fprintf(stderr, "%s\n", ds_tmp.str);
  }
 
  dynstr_free(&ds_tmp);

}


enum compare_files_result_enum {
   RESULT_OK= 0,
   RESULT_CONTENT_MISMATCH= 1,
   RESULT_LENGTH_MISMATCH= 2
};

/*
  Compare two files, given a fd to the first file and
  name of the second file

  SYNOPSIS
  compare_files2
  fd - Open file descriptor of the first file
  filename2 - Name of second file

  RETURN VALUES
  According to the values in "compare_files_result_enum"

*/

int compare_files2(File fd1, const char* filename2)
{
  int error= RESULT_OK;
  File fd2;
  size_t fd1_length, fd2_length;
  DYNAMIC_STRING fd1_result, fd2_result;

  if ((fd2= my_open(filename2, O_RDONLY, MYF(0))) < 0)
  {
    my_close(fd1, MYF(0));
    die("Failed to open second file: '%s'", filename2);
  }

  fd1_length= (size_t) my_seek(fd1, 0, SEEK_END, MYF(0));
  fd2_length= (size_t) my_seek(fd2, 0, SEEK_END, MYF(0));

  if (init_dynamic_string(&fd1_result, 0, fd1_length, 0) ||
      init_dynamic_string(&fd2_result, 0, fd2_length, 0))
    die("Out of memory when allocating data for result");

  fd1_result.length= fd1_length;
  fd2_result.length= fd2_length;

  (void) my_seek(fd1, 0, SEEK_SET, MYF(0));
  (void) my_seek(fd2, 0, SEEK_SET, MYF(0));
  if (my_read(fd1, (uchar*) fd1_result.str, fd1_length, MYF(MY_WME | MY_NABP)))
    die("Error when reading data from result file");
  if (my_read(fd2, (uchar*) fd2_result.str, fd2_length, MYF(MY_WME | MY_NABP)))
    die("Error when reading data from result file");

  if (global_subst &&
      (fd1_length != fd2_length ||
       memcmp(fd1_result.str, fd2_result.str, fd1_length)))
  {
    /**
       @todo MARIA_HACK
       This serves for when a test is run with --default-storage-engine=X
       where X is not MyISAM: tests using SHOW CREATE TABLE will always fail
       because SHOW CREATE TABLE prints X instead of MyISAM. With
       --global-subst=X,MyISAM , such trivial differences are eliminated and
       test may be reported as passing.
       --global-subst is only a quick way to run a lot of existing tests
       with Maria and find bugs; it is not good enough for reaching the main
       trees when Maria is merged into them.
         --global-subst should be removed.
    */
    uint global_subst_from_len= strlen(global_subst_from);
    uint global_subst_to_len=   strlen(global_subst_to);
    while (replace(&fd1_result,
                   global_subst_from, global_subst_from_len,
                   global_subst_to,   global_subst_to_len) == 0)
      /* do nothing */ ;
    /* let's compare again to see if it is ok now */
  }

  if (fd1_result.length != fd2_result.length)
    error= RESULT_LENGTH_MISMATCH;
  else if ((memcmp(fd1_result.str, fd2_result.str, fd1_result.length)))
    error= RESULT_CONTENT_MISMATCH;

  my_close(fd2, MYF(0));
  dynstr_free(&fd1_result);
  dynstr_free(&fd2_result);

  return error;
}


/*
  Compare two files, given their filenames

  SYNOPSIS
  compare_files
  filename1 - Name of first file
  filename2 - Name of second file

  RETURN VALUES
  See 'compare_files2'

*/

int compare_files(const char* filename1, const char* filename2)
{
  File fd;
  int error;

  if ((fd= my_open(filename1, O_RDONLY, MYF(0))) < 0)
    die("Failed to open first file: '%s'", filename1);

  error= compare_files2(fd, filename2);

  my_close(fd, MYF(0));

  return error;
}


/*
  Compare content of the string in ds to content of file fname

  SYNOPSIS
  dyn_string_cmp
  ds - Dynamic string containing the string o be compared
  fname - Name of file to compare with

  RETURN VALUES
  See 'compare_files2'
*/

int dyn_string_cmp(DYNAMIC_STRING* ds, const char *fname)
{
  int error;
  File fd;
  char temp_file_path[FN_REFLEN];

  DBUG_ENTER("dyn_string_cmp");
  DBUG_PRINT("enter", ("fname: %s", fname));

  if ((fd= create_temp_file(temp_file_path, TMPDIR,
                            "tmp", O_CREAT | O_SHARE | O_RDWR,
                            MYF(MY_WME))) < 0)
    die("Failed to create temporary file for ds");

  /* Write ds to temporary file and set file pos to beginning*/
  if (my_write(fd, (uchar *) ds->str, ds->length,
               MYF(MY_FNABP | MY_WME)) ||
      my_seek(fd, 0, SEEK_SET, MYF(0)) == MY_FILEPOS_ERROR)
  {
    my_close(fd, MYF(0));
    /* Remove the temporary file */
    my_delete(temp_file_path, MYF(MY_WME));
    die("Failed to write file '%s'", temp_file_path);
  }

  error= compare_files2(fd, fname);

  my_close(fd, MYF(0));
  /* Remove the temporary file */
  my_delete(temp_file_path, MYF(MY_WME));

  DBUG_RETURN(error);
}


/*
  Check the content of log against result file

  SYNOPSIS
  check_result

  RETURN VALUES
  error - the function will not return

*/

void check_result()
{
  const char *mess= 0;

  DBUG_ENTER("check_result");
  DBUG_ASSERT(result_file_name);
  DBUG_PRINT("enter", ("result_file_name: %s", result_file_name));

  switch (compare_files(log_file.file_name(), result_file_name)) {
  case RESULT_OK:
    if (!error_count)
      break; /* ok */
    mess= "Got errors while running test";
    /* Fallthrough */
  case RESULT_LENGTH_MISMATCH:
    if (!mess)
      mess= "Result length mismatch\n";
    /* Fallthrough */
  case RESULT_CONTENT_MISMATCH:
  {
    /*
      Result mismatched, dump results to .reject file
      and then show the diff
    */
    char reject_file[FN_REFLEN];
    size_t reject_length;

    if (!mess)
      mess= "Result content mismatch\n";

    dirname_part(reject_file, result_file_name, &reject_length);

    if (access(reject_file, W_OK) == 0)
    {
      /* Result file directory is writable, save reject file there */
      fn_format(reject_file, result_file_name, "",
                ".reject", MY_REPLACE_EXT);
    }
    else
    {
      /* Put reject file in opt_logdir */
      fn_format(reject_file, result_file_name, opt_logdir,
                ".reject", MY_REPLACE_DIR | MY_REPLACE_EXT);
    }

    if (my_copy(log_file.file_name(), reject_file, MYF(0)) != 0)
      die("Failed to copy '%s' to '%s', errno: %d",
          log_file.file_name(), reject_file, errno);

    show_diff(NULL, result_file_name, reject_file);
    die("%s", mess);
    break;
  }
  default: /* impossible */
    die("Unknown error code from dyn_string_cmp()");
  }

  DBUG_VOID_RETURN;
}


/*
  Check the content of ds against a require file
  If match fails, abort the test with special error code
  indicating that test is not supported

  SYNOPSIS
  check_require
  ds - content to be checked
  fname - name of file to check against

  RETURN VALUES
  error - the function will not return

*/

void check_require(DYNAMIC_STRING* ds, const char *fname)
{
  DBUG_ENTER("check_require");

  if (dyn_string_cmp(ds, fname))
  {
    char reason[FN_REFLEN];
    fn_format(reason, fname, "", "", MY_REPLACE_EXT | MY_REPLACE_DIR);
    abort_not_supported_test("Test requires: '%s'", reason);
  }
  DBUG_VOID_RETURN;
}


/*
   Remove surrounding chars from string

   Return 1 if first character is found but not last
*/
static int strip_surrounding(char* str, char c1, char c2)
{
  char* ptr= str;

  /* Check if the first non space character is c1 */
  while(*ptr && my_isspace(charset_info, *ptr))
    ptr++;
  if (*ptr == c1)
  {
    /* Replace it with a space */
    *ptr= ' ';

    /* Last non space charecter should be c2 */
    ptr= strend(str)-1;
    while(*ptr && my_isspace(charset_info, *ptr))
      ptr--;
    if (*ptr == c2)
    {
      /* Replace it with \0 */
      *ptr= 0;
    }
    else
    {
      /* Mismatch detected */
      return 1;
    }
  }
  return 0;
}


static void strip_parentheses(struct st_command *command)
{
  if (strip_surrounding(command->first_argument, '(', ')'))
    die("%.*s - argument list started with '%c' must be ended with '%c'",
        command->first_word_len, command->query, '(', ')');
}


C_MODE_START

static uchar *get_var_key(const uchar* var, size_t *len,
                          my_bool __attribute__((unused)) t)
{
  char* key;
  key = ((VAR*)var)->name;
  *len = ((VAR*)var)->name_len;
  return (uchar*)key;
}


static void var_free(void *v)
{
  VAR *var= (VAR*) v;
  my_free(var->str_val);
  if (var->alloced)
    my_free(var);
}

C_MODE_END

void var_check_int(VAR *v)
{
  char *endptr;
  char *str= v->str_val;
  
  /* Initially assume not a number */
  v->int_val= 0;
  v->is_int= false;
  v->int_dirty= false;
  if (!str) return;
  
  v->int_val = (int) strtol(str, &endptr, 10);
  /* It is an int if strtol consumed something up to end/space/tab */
  if (endptr > str && (!*endptr || *endptr == ' ' || *endptr == '\t'))
    v->is_int= true;
}


VAR *var_init(VAR *v, const char *name, int name_len, const char *val,
              int val_len)
{
  int val_alloc_len;
  VAR *tmp_var;
  if (!name_len && name)
    name_len = strlen(name);
  if (!val_len && val)
    val_len = strlen(val) ;
  if (!val)
    val_len= 0;
  val_alloc_len = val_len + 16; /* room to grow */
  if (!(tmp_var=v) && !(tmp_var = (VAR*)my_malloc(sizeof(*tmp_var)
                                                  + name_len+2, MYF(MY_WME))))
    die("Out of memory");

  if (name != NULL)
  {
    tmp_var->name= reinterpret_cast<char*>(tmp_var) + sizeof(*tmp_var);
    memcpy(tmp_var->name, name, name_len);
    tmp_var->name[name_len]= 0;
  }
  else
    tmp_var->name= NULL;

  tmp_var->alloced = (v == 0);

  if (!(tmp_var->str_val = (char*)my_malloc(val_alloc_len+1, MYF(MY_WME))))
    die("Out of memory");

  if (val)
    memcpy(tmp_var->str_val, val, val_len);
  tmp_var->str_val[val_len]= 0;

  var_check_int(tmp_var);
  tmp_var->name_len = name_len;
  tmp_var->str_val_len = val_len;
  tmp_var->alloced_len = val_alloc_len;
  return tmp_var;
}


VAR* var_from_env(const char *name, const char *def_val)
{
  const char *tmp;
  VAR *v;
  if (!(tmp = getenv(name)))
    tmp = def_val;

  v = var_init(0, name, strlen(name), tmp, strlen(tmp));
  my_hash_insert(&var_hash, (uchar*)v);
  return v;
}


VAR* var_get(const char *var_name, const char **var_name_end, my_bool raw,
	     my_bool ignore_not_existing)
{
  int digit;
  VAR *v;
  DBUG_ENTER("var_get");
  DBUG_PRINT("enter", ("var_name: %s",var_name));

  if (*var_name != '$')
    goto err;
  digit = *++var_name - '0';
  if (digit < 0 || digit >= 10)
  {
    const char *save_var_name = var_name, *end;
    uint length;
    end = (var_name_end) ? *var_name_end : 0;
    while (my_isvar(charset_info,*var_name) && var_name != end)
      var_name++;
    if (var_name == save_var_name)
    {
      if (ignore_not_existing)
	DBUG_RETURN(0);
      die("Empty variable");
    }
    length= (uint) (var_name - save_var_name);
    if (length >= MAX_VAR_NAME_LENGTH)
      die("Too long variable name: %s", save_var_name);

    if (!(v = (VAR*) my_hash_search(&var_hash, (const uchar*) save_var_name,
                                    length)))
    {
      char buff[MAX_VAR_NAME_LENGTH+1];
      strmake(buff, save_var_name, length);
      v= var_from_env(buff, "");
    }
    var_name--;	/* Point at last character */
  }
  else
    v = var_reg + digit;

  if (!raw && v->int_dirty)
  {
    sprintf(v->str_val, "%d", v->int_val);
    v->int_dirty= false;
    v->str_val_len = strlen(v->str_val);
  }
  if (var_name_end)
    *var_name_end = var_name  ;
  DBUG_RETURN(v);
err:
  if (var_name_end)
    *var_name_end = 0;
  die("Unsupported variable name: %s", var_name);
  DBUG_RETURN(0);
}


VAR *var_obtain(const char *name, int len)
{
  VAR* v;
  if ((v = (VAR*)my_hash_search(&var_hash, (const uchar *) name, len)))
    return v;
  v = var_init(0, name, len, "", 0);
  my_hash_insert(&var_hash, (uchar*)v);
  return v;
}


/*
  - if variable starts with a $ it is regarded as a local test variable
  - if not it is treated as a environment variable, and the corresponding
  environment variable will be updated
*/

void var_set(const char *var_name, const char *var_name_end,
             const char *var_val, const char *var_val_end)
{
  int digit, env_var= 0;
  VAR *v;
  DBUG_ENTER("var_set");
  DBUG_PRINT("enter", ("var_name: '%.*s' = '%.*s' (length: %d)",
                       (int) (var_name_end - var_name), var_name,
                       (int) (var_val_end - var_val), var_val,
                       (int) (var_val_end - var_val)));

  if (*var_name != '$')
    env_var= 1;
  else
    var_name++;

  digit= *var_name - '0';
  if (!(digit < 10 && digit >= 0))
  {
    v= var_obtain(var_name, (uint) (var_name_end - var_name));
  }
  else
    v= var_reg + digit;

  eval_expr(v, var_val, (const char**) &var_val_end);

  if (env_var)
  {
    if (v->int_dirty)
    {
      sprintf(v->str_val, "%d", v->int_val);
      v->int_dirty=false;
      v->str_val_len= strlen(v->str_val);
    }
    /* setenv() expects \0-terminated strings */
    DBUG_ASSERT(v->name[v->name_len] == 0);
    setenv(v->name, v->str_val, 1);
  }
  DBUG_VOID_RETURN;
}


void var_set_string(const char* name, const char* value)
{
  var_set(name, name + strlen(name), value, value + strlen(value));
}


void var_set_int(const char* name, int value)
{
  char buf[21];
  my_snprintf(buf, sizeof(buf), "%d", value);
  var_set_string(name, buf);
}


/*
  Store an integer (typically the returncode of the last SQL)
  statement in the mysqltest builtin variable $mysql_errno
*/

void var_set_errno(int sql_errno)
{
  var_set_int("$mysql_errno", sql_errno);
  var_set_string("$mysql_errname", get_errname_from_code(sql_errno));
}

/* Functions to handle --disable and --enable properties */

void set_once_property(enum_prop prop, my_bool val)
{
  property &pr= prop_list[prop];
  pr.set= 1;
  pr.old= *pr.var;
  *pr.var= val;
  var_set_int(pr.env_name, (val != pr.reverse));
  once_property= TRUE;
}

void set_property(st_command *command, enum_prop prop, my_bool val)
{
  char* p= command->first_argument;
  if (p && !strcmp (p, "ONCE")) 
  {
    command->last_argument= p + 4;
    set_once_property(prop, val);
    return;
  }
  property &pr= prop_list[prop];
  *pr.var= val;
  pr.set= 0;
  var_set_int(pr.env_name, (val != pr.reverse));
}

void revert_properties()
{
  if (! once_property)
    return;
  for (int i= 0; i < (int) P_MAX; i++) 
  {
    property &pr= prop_list[i];
    if (pr.set) 
    {
      *pr.var= pr.old;
      pr.set= 0;
      var_set_int(pr.env_name, (pr.old != pr.reverse));
    }
  }
  once_property=FALSE;
}


/*
  Set variable from the result of a query

  SYNOPSIS
  var_query_set()
  var	        variable to set from query
  query       start of query string to execute
  query_end   end of the query string to execute


  DESCRIPTION
  let @<var_name> = `<query>`

  Execute the query and assign the first row of result to var as
  a tab separated strings

  Also assign each column of the result set to
  variable "$<var_name>_<column_name>"
  Thus the tab separated output can be read from $<var_name> and
  and each individual column can be read as $<var_name>_<col_name>

*/

void var_query_set(VAR *var, const char *query, const char** query_end)
{
  char *end = (char*)((query_end && *query_end) ?
		      *query_end : query + strlen(query));
  MYSQL_RES *UNINIT_VAR(res);
  MYSQL_ROW row;
  MYSQL* mysql = cur_con->mysql;
  DYNAMIC_STRING ds_query;
  DBUG_ENTER("var_query_set");

  if (!mysql)
  {
    struct st_command command;
    DBUG_ASSERT(query_end);
    memset(&command, 0, sizeof(command));
    command.query= (char*)query;
    command.first_word_len= (*query_end - query);
    command.first_argument= command.query + command.first_word_len;
    command.end= (char*)*query_end;
    command.abort_on_error= 1; /* avoid uninitialized variables */
    handle_no_active_connection(&command, cur_con, &ds_res);
    DBUG_VOID_RETURN;
  }

  /* Only white space or ) allowed past ending ` */
  while (end > query && *end != '`')
  {
    if (*end && (*end != ' ' && *end != '\t' && *end != '\n' && *end != ')'))
      die("Spurious text after `query` expression");
    --end;
  }

  if (query == end)
    die("Syntax error in query, missing '`'");
  ++query;

  /* Eval the query, thus replacing all environment variables */
  init_dynamic_string(&ds_query, 0, (end - query) + 32, 256);
  do_eval(&ds_query, query, end, FALSE);

  if (mysql_real_query(mysql, ds_query.str, ds_query.length)) 
  {
    handle_error(curr_command, mysql_errno(mysql), mysql_error(mysql),
                 mysql_sqlstate(mysql), &ds_res);
    /* If error was acceptable, return empty string */
    dynstr_free(&ds_query);
    eval_expr(var, "", 0);
    DBUG_VOID_RETURN;
  }
  
  if (!(res= mysql_store_result(mysql)))
  {
    report_or_die("Query '%s' didn't return a result set", ds_query.str);
    dynstr_free(&ds_query);
    eval_expr(var, "", 0);
    DBUG_VOID_RETURN;
  }
  dynstr_free(&ds_query);

  if ((row= mysql_fetch_row(res)) && row[0])
  {
    /*
      Concatenate all fields in the first row with tab in between
      and assign that string to the $variable
    */
    DYNAMIC_STRING result;
    uint i;
    ulong *lengths;

    init_dynamic_string(&result, "", 512, 512);
    lengths= mysql_fetch_lengths(res);
    for (i= 0; i < mysql_num_fields(res); i++)
    {
      if (row[i])
      {
        /* Add column to tab separated string */
	char *val= row[i];
	int len= lengths[i];
	
	if (glob_replace_regex)
	{
	  /* Regex replace */
	  if (!multi_reg_replace(glob_replace_regex, (char*)val))
	  {
	    val= glob_replace_regex->buf;
	    len= strlen(val);
	  }
	}
	
	if (glob_replace)
	  replace_strings_append(glob_replace, &result, val, len);
	else
	  dynstr_append_mem(&result, val, len);
      }
      dynstr_append_mem(&result, "\t", 1);
    }
    end= result.str + result.length-1;
    /* Evaluation should not recurse via backtick */
    eval_expr(var, result.str, (const char**) &end, false, false);
    dynstr_free(&result);
  }
  else
    eval_expr(var, "", 0);

  mysql_free_result(res);
  DBUG_VOID_RETURN;
}


static void
set_result_format_version(ulong new_version)
{
  switch (new_version){
  case 1:
    /* The first format */
    break;
  case 2:
    /* New format that also writes comments and empty lines
       from test file to result */
    break;
  default:
    die("Version format %lu has not yet been implemented", new_version);
    break;
  }
  opt_result_format_version= new_version;
}


/*
  Set the result format version to use when generating
  the .result file
*/

static void
do_result_format_version(struct st_command *command)
{
  long version;
  static DYNAMIC_STRING ds_version;
  const struct command_arg result_format_args[] = {
    {"version", ARG_STRING, TRUE, &ds_version, "Version to use"}
  };

  DBUG_ENTER("do_result_format_version");

  check_command_args(command, command->first_argument,
                     result_format_args,
                     sizeof(result_format_args)/sizeof(struct command_arg),
                     ',');

  /* Convert version  number to int */
  if (!str2int(ds_version.str, 10, (long) 0, (long) INT_MAX, &version))
    die("Invalid version number: '%s'", ds_version.str);

  set_result_format_version(version);

  dynstr_append(&ds_res, "result_format: ");
  dynstr_append_mem(&ds_res, ds_version.str, ds_version.length);
  dynstr_append(&ds_res, "\n");
  dynstr_free(&ds_version);
}


/*
  Set variable from the result of a field in a query

  This function is useful when checking for a certain value
  in the output from a query that can't be restricted to only
  return some values. A very good example of that is most SHOW
  commands.

  SYNOPSIS
  var_set_query_get_value()

  DESCRIPTION
  let $variable= query_get_value(<query to run>,<column name>,<row no>);

  <query to run> -    The query that should be sent to the server
  <column name> -     Name of the column that holds the field be compared
                      against the expected value
  <row no> -          Number of the row that holds the field to be
                      compared against the expected value

*/

void var_set_query_get_value(struct st_command *command, VAR *var)
{
  long row_no;
  int col_no= -1;
  MYSQL_RES* UNINIT_VAR(res);
  MYSQL* mysql= cur_con->mysql;

  static DYNAMIC_STRING ds_query;
  static DYNAMIC_STRING ds_col;
  static DYNAMIC_STRING ds_row;
  const struct command_arg query_get_value_args[] = {
    {"query", ARG_STRING, TRUE, &ds_query, "Query to run"},
    {"column name", ARG_STRING, TRUE, &ds_col, "Name of column"},
    {"row number", ARG_STRING, TRUE, &ds_row, "Number for row"}
  };

  DBUG_ENTER("var_set_query_get_value");

  if (!mysql)
  {
    handle_no_active_connection(command, cur_con, &ds_res);
    DBUG_VOID_RETURN;
  }

  strip_parentheses(command);
  DBUG_PRINT("info", ("query: %s", command->query));
  check_command_args(command, command->first_argument, query_get_value_args,
                     sizeof(query_get_value_args)/sizeof(struct command_arg),
                     ',');

  DBUG_PRINT("info", ("query: %s", ds_query.str));
  DBUG_PRINT("info", ("col: %s", ds_col.str));

  /* Convert row number to int */
  if (!str2int(ds_row.str, 10, (long) 0, (long) INT_MAX, &row_no))
    die("Invalid row number: '%s'", ds_row.str);
  DBUG_PRINT("info", ("row: %s, row_no: %ld", ds_row.str, row_no));
  dynstr_free(&ds_row);

  /* Remove any surrounding "'s from the query - if there is any */
  if (strip_surrounding(ds_query.str, '"', '"'))
    die("Mismatched \"'s around query '%s'", ds_query.str);

  /* Run the query */
  if (mysql_real_query(mysql, ds_query.str, ds_query.length))
  {
    handle_error(curr_command, mysql_errno(mysql), mysql_error(mysql),
                 mysql_sqlstate(mysql), &ds_res);
    /* If error was acceptable, return empty string */
    dynstr_free(&ds_query);
    dynstr_free(&ds_col);
    eval_expr(var, "", 0);
    DBUG_VOID_RETURN;
  }

  if (!(res= mysql_store_result(mysql)))
  {
    report_or_die("Query '%s' didn't return a result set", ds_query.str);
    dynstr_free(&ds_query);
    dynstr_free(&ds_col);
    eval_expr(var, "", 0);
    DBUG_VOID_RETURN;
  }

  {
    /* Find column number from the given column name */
    uint i;
    uint num_fields= mysql_num_fields(res);
    MYSQL_FIELD *fields= mysql_fetch_fields(res);

    for (i= 0; i < num_fields; i++)
    {
      if (strcmp(fields[i].name, ds_col.str) == 0 &&
          strlen(fields[i].name) == ds_col.length)
      {
        col_no= i;
        break;
      }
    }
    if (col_no == -1)
    {
      mysql_free_result(res);
      report_or_die("Could not find column '%s' in the result of '%s'",
                    ds_col.str, ds_query.str);
      dynstr_free(&ds_query);
      dynstr_free(&ds_col);
      DBUG_VOID_RETURN;
    }
    DBUG_PRINT("info", ("Found column %d with name '%s'",
                        i, fields[i].name));
  }
  dynstr_free(&ds_col);

  {
    /* Get the value */
    MYSQL_ROW row;
    long rows= 0;
    const char* value= "No such row";

    while ((row= mysql_fetch_row(res)))
    {
      if (++rows == row_no)
      {

        DBUG_PRINT("info", ("At row %ld, column %d is '%s'",
                            row_no, col_no, row[col_no]));
        /* Found the row to get */
        if (row[col_no])
          value= row[col_no];
        else
          value= "NULL";

        break;
      }
    }
    eval_expr(var, value, 0, false, false);
  }
  dynstr_free(&ds_query);
  mysql_free_result(res);

  DBUG_VOID_RETURN;
}


void var_copy(VAR *dest, VAR *src)
{
  dest->int_val= src->int_val;
  dest->is_int= src->is_int;
  dest->int_dirty= src->int_dirty;

  /* Alloc/realloc data for str_val in dest */
  if (dest->alloced_len < src->alloced_len &&
      !(dest->str_val= dest->str_val
        ? (char*)my_realloc(dest->str_val, src->alloced_len, MYF(MY_WME))
        : (char*)my_malloc(src->alloced_len, MYF(MY_WME))))
    die("Out of memory");
  else
    dest->alloced_len= src->alloced_len;

  /* Copy str_val data to dest */
  dest->str_val_len= src->str_val_len;
  if (src->str_val_len)
    memcpy(dest->str_val, src->str_val, src->str_val_len);
}


void eval_expr(VAR *v, const char *p, const char **p_end,
               bool open_end, bool do_eval)
{

  DBUG_ENTER("eval_expr");
  DBUG_PRINT("enter", ("p: '%s'", p));

  /* Skip to treat as pure string if no evaluation */
  if (! do_eval)
    goto NO_EVAL;
  
  if (*p == '$')
  {
    VAR *vp;
    const char* expected_end= *p_end; // Remember var end
    if ((vp= var_get(p, p_end, 0, 0)))
      var_copy(v, vp);

    /* Apparently it is not safe to assume null-terminated string */
    v->str_val[v->str_val_len]= 0;

    /* Make sure there was just a $variable and nothing else */
    const char* end= *p_end + 1;
    if (end < expected_end && !open_end)
      die("Found junk '%.*s' after $variable in expression",
          (int)(expected_end - end - 1), end);

    DBUG_VOID_RETURN;
  }

  if (*p == '`')
  {
    var_query_set(v, p, p_end);
    DBUG_VOID_RETURN;
  }

  {
    /* Check if this is a "let $var= query_get_value()" */
    const char* get_value_str= "query_get_value";
    const size_t len= strlen(get_value_str);
    if (strncmp(p, get_value_str, len)==0)
    {
      struct st_command command;
      memset(&command, 0, sizeof(command));
      command.query= (char*)p;
      command.first_word_len= len;
      command.first_argument= command.query + len;
      command.end= (char*)*p_end;
      command.abort_on_error= 1; /* avoid uninitialized variables */
      var_set_query_get_value(&command, v);
      DBUG_VOID_RETURN;
    }
  }

 NO_EVAL:
  {
    int new_val_len = (p_end && *p_end) ?
      (int) (*p_end - p) : (int) strlen(p);
    if (new_val_len + 1 >= v->alloced_len)
    {
      static int MIN_VAR_ALLOC= 32;
      v->alloced_len = (new_val_len < MIN_VAR_ALLOC - 1) ?
        MIN_VAR_ALLOC : new_val_len + 1;
      if (!(v->str_val =
            v->str_val ?
            (char*)my_realloc(v->str_val, v->alloced_len+1, MYF(MY_WME)) :
            (char*)my_malloc(v->alloced_len+1, MYF(MY_WME))))
        die("Out of memory");
    }
    v->str_val_len = new_val_len;
    memcpy(v->str_val, p, new_val_len);
    v->str_val[new_val_len] = 0;
    var_check_int(v);
  }
  DBUG_VOID_RETURN;
}


bool open_and_set_current(const char *name)
{
  FILE *opened= fopen(name, "rb");

  if (!opened)
    return false;

  cur_file++;
  cur_file->file= opened;
  cur_file->file_name= my_strdup(name, MYF(MY_FAE));
  cur_file->lineno=1;
  return true;
}


void open_file(const char *name)
{
  char buff[FN_REFLEN];
  size_t length;
  char *curname= cur_file->file_name;
  DBUG_ENTER("open_file");
  DBUG_PRINT("enter", ("name: %s", name));

  if (cur_file == file_stack_end)
    die("Source directives are nesting too deep");

  if (test_if_hard_path(name))
  {
    if (open_and_set_current(name))
      DBUG_VOID_RETURN;
  }
  else
  {
    /*
      if overlay-dir is specified, and the file is located somewhere
      under overlay-dir or under suite-dir, the search works as follows:

      0.let suffix be current file dirname relative to siute-dir or overlay-dir
      1.try in overlay-dir/suffix
      2.try in suite-dir/suffix
      3.try in overlay-dir
      4.try in suite-dir
      5.try in basedir

        consider an example: 'rty' overlay of the 'qwe' suite,
        file qwe/include/some.inc contains the line
          --source thing.inc
        we look for it in this order:
        0.suffix is "include/"
        1.try in rty/include/thing.inc
        2.try in qwe/include/thing.inc
        3.try in try/thing.inc             | this is useful when t/a.test has
        4.try in qwe/thing.inc             | source include/b.inc;
        5.try in mysql-test/include/thing.inc

      otherwise the search is as follows
      1.try in current file dirname
      3.try in overlay-dir (if any)
      4.try in suite-dir
      5.try in basedir
    */

    fix_win_paths(curname, sizeof(curname));

    bool in_overlay= opt_overlay_dir &&
                     !strncmp(curname, opt_overlay_dir, overlay_dir_len);
    bool in_suiteir= opt_overlay_dir && !in_overlay &&
                     !strncmp(curname, opt_suite_dir, suite_dir_len);
    if (in_overlay || in_suiteir)
    {
      size_t prefix_len = in_overlay ? overlay_dir_len : suite_dir_len;
      char buf2[FN_REFLEN], *suffix= buf2 + prefix_len;
      dirname_part(buf2, curname, &length);

      /* 1. first we look in the overlay dir */
      strxnmov(buff, sizeof(buff), opt_overlay_dir, suffix, name, NullS);

      /*
        Overlayed rty/include/thing.inc can contain the line
        --source thing.inc
        which would mean to include qwe/include/thing.inc.
        But it looks like including "itself", so don't try to open the file,
        if buff contains the same file name as curname.
      */
      if (strcmp(buff, curname) && open_and_set_current(buff))
        DBUG_VOID_RETURN;

      /* 2. if that failed, we look in the suite dir */
      strxnmov(buff, sizeof(buff), opt_suite_dir, suffix, name, NullS);

      /* buff can not be equal to curname, as a file can never include itself */
      if (open_and_set_current(buff))
        DBUG_VOID_RETURN;
    }
    else
    {
      /* 1. try in current file dirname */
      dirname_part(buff, curname, &length);
      strxnmov(buff, sizeof(buff), buff, name, NullS);
      if (open_and_set_current(buff))
        DBUG_VOID_RETURN;
    }

    /* 3. now, look in the overlay dir */
    if (opt_overlay_dir)
    {
      strxmov(buff, opt_overlay_dir, name, NullS);
      if (open_and_set_current(buff))
        DBUG_VOID_RETURN;
    }

    /* 4. if that failed - look in the suite dir */
    strxmov(buff, opt_suite_dir, name, NullS);
    if (open_and_set_current(buff))
      DBUG_VOID_RETURN;
    
    /* 5. the last resort - look in the base dir */
    strxnmov(buff, sizeof(buff), opt_basedir, name, NullS);
    if (open_and_set_current(buff))
      DBUG_VOID_RETURN;
  }

  die("Could not open '%s' for reading, errno: %d", name, errno);
  DBUG_VOID_RETURN;
}


/*
  Source and execute the given file

  SYNOPSIS
  do_source()
  query	called command

  DESCRIPTION
  source <file_name>

  Open the file <file_name> and execute it

*/

void do_source(struct st_command *command)
{
  static DYNAMIC_STRING ds_filename;
  const struct command_arg source_args[] = {
    { "filename", ARG_STRING, TRUE, &ds_filename, "File to source" }
  };
  DBUG_ENTER("do_source");

  check_command_args(command, command->first_argument, source_args,
                     sizeof(source_args)/sizeof(struct command_arg),
                     ' ');

  /*
    If this file has already been sourced, don't source it again.
    It's already available in the q_lines cache.
  */
  if (parser.current_line < (parser.read_lines - 1))
    ; /* Do nothing */
  else
  {
    DBUG_PRINT("info", ("sourcing file: %s", ds_filename.str));
    open_file(ds_filename.str);
  }

  dynstr_free(&ds_filename);
  DBUG_VOID_RETURN;
}


#if defined _WIN32

#ifdef USE_CYGWIN
/* Variables used for temporary sh files used for emulating Unix on Windows */
char tmp_sh_name[64], tmp_sh_cmd[70];
#endif

void init_tmp_sh_file()
{
#ifdef USE_CYGWIN
  /* Format a name for the tmp sh file that is unique for this process */
  my_snprintf(tmp_sh_name, sizeof(tmp_sh_name), "tmp_%d.sh", getpid());
  /* Format the command to execute in order to run the script */
  my_snprintf(tmp_sh_cmd, sizeof(tmp_sh_cmd), "sh %s", tmp_sh_name);
#endif
}


void free_tmp_sh_file()
{
#ifdef USE_CYGWIN
  my_delete(tmp_sh_name, MYF(0));
#endif
}
#endif


FILE* my_popen(DYNAMIC_STRING *ds_cmd, const char *mode)
{
#if defined _WIN32 && defined USE_CYGWIN
  /* Dump the command into a sh script file and execute with popen */
  str_to_file(tmp_sh_name, ds_cmd->str, ds_cmd->length);
  return popen(tmp_sh_cmd, mode);
#else
  return popen(ds_cmd->str, mode);
#endif
}


static void init_builtin_echo(void)
{
#ifdef _WIN32
  size_t echo_length;

  /* Look for "echo.exe" in same dir as mysqltest was started from */
  dirname_part(builtin_echo, my_progname, &echo_length);
  fn_format(builtin_echo, ".\\echo.exe",
            builtin_echo, "", MYF(MY_REPLACE_DIR));

  /* Make sure echo.exe exists */
  if (access(builtin_echo, F_OK) != 0)
    builtin_echo[0]= 0;
  return;

#else

  builtin_echo[0]= 0;
  return;

#endif
}


/*
  Replace a substring

  SYNOPSIS
    replace
    ds_str      The string to search and perform the replace in
    search_str  The string to search for
    search_len  Length of the string to search for
    replace_str The string to replace with
    replace_len Length of the string to replace with

  RETURN
    0 String replaced
    1 Could not find search_str in str
*/

static int replace(DYNAMIC_STRING *ds_str,
                   const char *search_str, ulong search_len,
                   const char *replace_str, ulong replace_len)
{
  DYNAMIC_STRING ds_tmp;
  const char *start= strstr(ds_str->str, search_str);
  if (!start)
    return 1;
  init_dynamic_string(&ds_tmp, "",
                      ds_str->length + replace_len, 256);
  dynstr_append_mem(&ds_tmp, ds_str->str, start - ds_str->str);
  dynstr_append_mem(&ds_tmp, replace_str, replace_len);
  dynstr_append(&ds_tmp, start + search_len);
  dynstr_set(ds_str, ds_tmp.str);
  dynstr_free(&ds_tmp);
  return 0;
}


/*
  Execute given command.

  SYNOPSIS
  do_exec()
  query	called command

  DESCRIPTION
  exec <command>

  Execute the text between exec and end of line in a subprocess.
  The error code returned from the subprocess is checked against the
  expected error array, previously set with the --error command.
  It can thus be used to execute a command that shall fail.

  NOTE
  Although mysqltest is executed from cygwin shell, the command will be
  executed in "cmd.exe". Thus commands like "rm" etc can NOT be used, use
  mysqltest command(s) like "remove_file" for that
*/

void do_exec(struct st_command *command)
{
  int error;
  char buf[512];
  FILE *res_file;
  char *cmd= command->first_argument;
  DYNAMIC_STRING ds_cmd;
  DYNAMIC_STRING ds_sorted, *ds_result;
  DBUG_ENTER("do_exec");
  DBUG_PRINT("enter", ("cmd: '%s'", cmd));

  var_set_int("$sys_errno",0);

  /* Skip leading space */
  while (*cmd && my_isspace(charset_info, *cmd))
    cmd++;
  if (!*cmd)
  {
    report_or_die("Missing argument in exec");
    DBUG_VOID_RETURN;
  }
  command->last_argument= command->end;

  init_dynamic_string(&ds_cmd, 0, command->query_len+256, 256);
  /* Eval the command, thus replacing all environment variables */
  do_eval(&ds_cmd, cmd, command->end, !is_windows);

  /* Check if echo should be replaced with "builtin" echo */
  if (builtin_echo[0] && strncmp(cmd, "echo", 4) == 0)
  {
    /* Replace echo with our "builtin" echo */
    replace(&ds_cmd, "echo", 4, builtin_echo, strlen(builtin_echo));
  }

#ifdef _WIN32
#ifndef USE_CYGWIN
  /* Replace /dev/null with NUL */
  while(replace(&ds_cmd, "/dev/null", 9, "NUL", 3) == 0)
    ;
  /* Replace "closed stdout" with non existing output fd */
  while(replace(&ds_cmd, ">&-", 3, ">&4", 3) == 0)
    ;
#endif
#endif

  if (disable_result_log)
  {
    /* Collect stderr output as well, for the case app. crashes or returns error.*/
    dynstr_append(&ds_cmd, " 2>&1");
  }

  DBUG_PRINT("info", ("Executing '%s' as '%s'",
                      command->first_argument, ds_cmd.str));

  if (!(res_file= my_popen(&ds_cmd, "r")))
  {
    dynstr_free(&ds_cmd);
    if (command->abort_on_error)
      report_or_die("popen(\"%s\", \"r\") failed", command->first_argument);
    DBUG_VOID_RETURN;
  }

  ds_result= &ds_res;
  if (display_result_sorted)
  {
    init_dynamic_string(&ds_sorted, "", 1024, 1024);
    ds_result= &ds_sorted;
  }

#ifdef _WIN32
   /* Workaround for CRT bug, MDEV-9409 */
  _setmode(fileno(res_file), O_BINARY);
#endif

  while (fgets(buf, sizeof(buf), res_file))
  {
    int len = (int)strlen(buf);
#ifdef _WIN32
    /* Strip '\r' off newlines. */
    if (len > 1 && buf[len-2] == '\r' && buf[len-1] == '\n')
    {
      buf[len-2] = '\n';
      buf[len-1] = 0;
      len--;
    }
#endif
    replace_dynstr_append_mem(ds_result, buf, len);
  }
  error= pclose(res_file);

  if (display_result_sorted)
  {
    dynstr_append_sorted(&ds_res, &ds_sorted, 0);
    dynstr_free(&ds_sorted);
  }

  if (error)
  {
    uint status= WEXITSTATUS(error);
    int i;

    if (command->abort_on_error)
    {
      report_or_die("exec of '%s' failed, error: %d, status: %d, errno: %d\n"
                    "Output from before failure:\n%s\n",
                    ds_cmd.str, error, status, errno,
                    ds_res.str);
      dynstr_free(&ds_cmd);
      DBUG_VOID_RETURN;
    }

    DBUG_PRINT("info",
               ("error: %d, status: %d", error, status));

    i= match_expected_error(command, status, NULL);

    if (i >= 0)
      DBUG_PRINT("info", ("command \"%s\" failed with expected error: %d",
                          command->first_argument, status));
    else
    {
      dynstr_free(&ds_cmd);
      if (command->expected_errors.count > 0)
        report_or_die("command \"%s\" failed with wrong error: %d",
                      command->first_argument, status);
    }
    var_set_int("$sys_errno",status);
  }
  else if (command->expected_errors.err[0].type == ERR_ERRNO &&
           command->expected_errors.err[0].code.errnum != 0)
  {
    /* Error code we wanted was != 0, i.e. not an expected success */
    log_msg("exec of '%s failed, error: %d, errno: %d",
            ds_cmd.str, error, errno);
    dynstr_free(&ds_cmd);
    report_or_die("command \"%s\" succeeded - should have failed with "
                  "errno %d...",
                  command->first_argument,
                  command->expected_errors.err[0].code.errnum);
  }

  dynstr_free(&ds_cmd);

  if (disable_result_log)
  {
    /* Disable output in case of successful exit.*/
    dynstr_set(&ds_res,"");
  }
  DBUG_VOID_RETURN;
}

enum enum_operator
{
  DO_DEC,
  DO_INC
};


/*
  Decrease or increase the value of a variable

  SYNOPSIS
  do_modify_var()
  query	called command
  op    operation to perform on the var

  DESCRIPTION
  dec $var_name
  inc $var_name

*/

int do_modify_var(struct st_command *command,
                  enum enum_operator op)
{
  const char *p= command->first_argument;
  VAR* v;
  if (!*p)
    die("Missing argument to %.*s", command->first_word_len,
        command->query);
  if (*p != '$')
    die("The argument to %.*s must be a variable (start with $)",
        command->first_word_len, command->query);
  v= var_get(p, &p, 1, 0);
  if (! v->is_int)
    die("Cannot perform inc/dec on a non-numeric value");
  switch (op) {
  case DO_DEC:
    v->int_val--;
    break;
  case DO_INC:
    v->int_val++;
    break;
  default:
    die("Invalid operator to do_modify_var");
    break;
  }
  v->int_dirty= true;
  command->last_argument= (char*)++p;
  return 0;
}


/*
  Wrapper for 'system' function

  NOTE
  If mysqltest is executed from cygwin shell, the command will be
  executed in the "windows command interpreter" cmd.exe and we prepend "sh"
  to make it be executed by cygwins "bash". Thus commands like "rm",
  "mkdir" as well as shellscripts can executed by "system" in Windows.

*/

int my_system(DYNAMIC_STRING* ds_cmd)
{
#if defined _WIN32 && defined USE_CYGWIN
  /* Dump the command into a sh script file and execute with system */
  str_to_file(tmp_sh_name, ds_cmd->str, ds_cmd->length);
  return system(tmp_sh_cmd);
#else
  return system(ds_cmd->str);
#endif
}


/*
  SYNOPSIS
  do_system
  command	called command

  DESCRIPTION
  system <command>

  Eval the query to expand any $variables in the command.
  Execute the command with the "system" command.

*/

void do_system(struct st_command *command)
{
  DYNAMIC_STRING ds_cmd;
  DBUG_ENTER("do_system");

  if (strlen(command->first_argument) == 0)
  {
    report_or_die("Missing arguments to system, nothing to do!");
    DBUG_VOID_RETURN;
  }

  init_dynamic_string(&ds_cmd, 0, command->query_len + 64, 256);

  /* Eval the system command, thus replacing all environment variables */
  do_eval(&ds_cmd, command->first_argument, command->end, !is_windows);

#ifdef _WIN32
#ifndef USE_CYGWIN
   /* Replace /dev/null with NUL */
   while(replace(&ds_cmd, "/dev/null", 9, "NUL", 3) == 0)
     ;
#endif
#endif


  DBUG_PRINT("info", ("running system command '%s' as '%s'",
                      command->first_argument, ds_cmd.str));
  if (my_system(&ds_cmd))
  {
    if (command->abort_on_error)
      report_or_die("system command '%s' failed", command->first_argument);
    else
    {
      /* If ! abort_on_error, log message and continue */
      dynstr_append(&ds_res, "system command '");
      replace_dynstr_append(&ds_res, command->first_argument);
      dynstr_append(&ds_res, "' failed\n");
    }
  }

  command->last_argument= command->end;
  dynstr_free(&ds_cmd);
  DBUG_VOID_RETURN;
}


/* returns TRUE if path is inside a sandbox */
bool is_sub_path(const char *path, size_t plen, const char *sandbox)
{
  size_t len= strlen(sandbox);
  if (!sandbox || !len || plen <= len || memcmp(path, sandbox, len - 1)
      || path[len] != '/')
    return false;
  return true;
}


/* returns TRUE if path cannot be modified */
bool bad_path(const char *path)
{
  size_t plen= strlen(path);

  const char *vardir= getenv("MYSQLTEST_VARDIR");
  if (is_sub_path(path, plen, vardir))
    return false;

  const char *tmpdir= getenv("MYSQL_TMP_DIR");
  if (is_sub_path(path, plen, tmpdir))
    return false;

  report_or_die("Path '%s' is not a subdirectory of MYSQLTEST_VARDIR '%s'"
                "or MYSQL_TMP_DIR '%s'",
                path, vardir, tmpdir);
  return true;
}


/*
  SYNOPSIS
  set_wild_chars
  set  true to set * etc. as wild char, false to reset

  DESCRIPTION
  Auxiliary function to set "our" wild chars before calling wild_compare
  This is needed because the default values are changed to SQL syntax
  in mysqltest_embedded.
*/

void set_wild_chars (my_bool set)
{
  static char old_many= 0, old_one, old_prefix;

  if (set) 
  {
    if (wild_many == '*') return; // No need
    old_many= wild_many;
    old_one= wild_one;
    old_prefix= wild_prefix;
    wild_many= '*';
    wild_one= '?';
    wild_prefix= 0;
  }
  else 
  {
    if (! old_many) return;	// Was not set
    wild_many= old_many;
    wild_one= old_one;
    wild_prefix= old_prefix;
  }
}


/*
  SYNOPSIS
  do_remove_file
  command	called command

  DESCRIPTION
  remove_file <file_name>
  Remove the file <file_name>
*/

void do_remove_file(struct st_command *command)
{
  int error;
  static DYNAMIC_STRING ds_filename;
  const struct command_arg rm_args[] = {
    { "filename", ARG_STRING, TRUE, &ds_filename, "File to delete" }
  };
  DBUG_ENTER("do_remove_file");

  check_command_args(command, command->first_argument,
                     rm_args, sizeof(rm_args)/sizeof(struct command_arg),
                     ' ');

  if (bad_path(ds_filename.str))
    DBUG_VOID_RETURN;

  DBUG_PRINT("info", ("removing file: %s", ds_filename.str));
  error= my_delete(ds_filename.str, MYF(disable_warnings ? 0 : MY_WME)) != 0;
  handle_command_error(command, error, my_errno);
  dynstr_free(&ds_filename);
  DBUG_VOID_RETURN;
}


/*
  SYNOPSIS
  do_remove_files_wildcard
  command	called command

  DESCRIPTION
  remove_files_wildcard <directory> [<file_name_pattern>]
  Remove the files in <directory> optionally matching <file_name_pattern>
*/

void do_remove_files_wildcard(struct st_command *command)
{
  int error= 0, sys_errno= 0;
  uint i;
  size_t directory_length;
  MY_DIR *dir_info;
  FILEINFO *file;
  char dir_separator[2];
  static DYNAMIC_STRING ds_directory;
  static DYNAMIC_STRING ds_wild;
  static DYNAMIC_STRING ds_file_to_remove;
  char dirname[FN_REFLEN];
  
  const struct command_arg rm_args[] = {
    { "directory", ARG_STRING, TRUE, &ds_directory,
      "Directory containing files to delete" },
    { "filename", ARG_STRING, FALSE, &ds_wild, "File pattern to delete" }
  };
  DBUG_ENTER("do_remove_files_wildcard");

  check_command_args(command, command->first_argument,
                     rm_args, sizeof(rm_args)/sizeof(struct command_arg),
                     ' ');
  fn_format(dirname, ds_directory.str, "", "", MY_UNPACK_FILENAME);

  if (bad_path(ds_directory.str))
    DBUG_VOID_RETURN;

  DBUG_PRINT("info", ("listing directory: %s", dirname));
  if (!(dir_info= my_dir(dirname, MYF(MY_DONT_SORT | MY_WANT_STAT | MY_WME))))
  {
    error= 1;
    sys_errno= my_errno;
    goto end;
  }
  init_dynamic_string(&ds_file_to_remove, dirname, 1024, 1024);
  dir_separator[0]= FN_LIBCHAR;
  dynstr_append_mem(&ds_file_to_remove, dir_separator, 1);
  directory_length= ds_file_to_remove.length;
  
  /* Set default wild chars for wild_compare, is changed in embedded mode */
  set_wild_chars(1);
  
  for (i= 0; i < (uint) dir_info->number_of_files; i++)
  {
    file= dir_info->dir_entry + i;
    /* Remove only regular files, i.e. no directories etc. */
    /* if (!MY_S_ISREG(file->mystat->st_mode)) */
    /* MY_S_ISREG does not work here on Windows, just skip directories */
    if (MY_S_ISDIR(file->mystat->st_mode))
      continue;
    if (ds_wild.length &&
        wild_compare(file->name, ds_wild.str, 0))
      continue;
    ds_file_to_remove.length= directory_length;
    dynstr_append(&ds_file_to_remove, file->name);
    DBUG_PRINT("info", ("removing file: %s", ds_file_to_remove.str));
    if ((error= (my_delete(ds_file_to_remove.str, MYF(MY_WME)) != 0)))
      sys_errno= my_errno;
    if (error)
      break;
  }
  set_wild_chars(0);
  my_dirend(dir_info);

end:
  handle_command_error(command, error, sys_errno);
  dynstr_free(&ds_directory);
  dynstr_free(&ds_wild);
  dynstr_free(&ds_file_to_remove);
  DBUG_VOID_RETURN;
}


/*
  SYNOPSIS
  do_copy_file
  command	command handle

  DESCRIPTION
  copy_file <from_file> <to_file>
  Copy <from_file> to <to_file>

  NOTE! Will fail if <to_file> exists
*/

void do_copy_file(struct st_command *command)
{
  int error;
  static DYNAMIC_STRING ds_from_file;
  static DYNAMIC_STRING ds_to_file;
  const struct command_arg copy_file_args[] = {
    { "from_file", ARG_STRING, TRUE, &ds_from_file, "Filename to copy from" },
    { "to_file", ARG_STRING, TRUE, &ds_to_file, "Filename to copy to" }
  };
  DBUG_ENTER("do_copy_file");

  check_command_args(command, command->first_argument,
                     copy_file_args,
                     sizeof(copy_file_args)/sizeof(struct command_arg),
                     ' ');

  if (bad_path(ds_to_file.str))
    DBUG_VOID_RETURN;

  DBUG_PRINT("info", ("Copy %s to %s", ds_from_file.str, ds_to_file.str));
  /* MY_HOLD_ORIGINAL_MODES prevents attempts to chown the file */
  error= (my_copy(ds_from_file.str, ds_to_file.str,
                  MYF(MY_DONT_OVERWRITE_FILE | MY_WME | MY_HOLD_ORIGINAL_MODES)) != 0);
  handle_command_error(command, error, my_errno);
  dynstr_free(&ds_from_file);
  dynstr_free(&ds_to_file);
  DBUG_VOID_RETURN;
}


/*
  SYNOPSIS
  do_move_file
  command	command handle

  DESCRIPTION
  move_file <from_file> <to_file>
  Move <from_file> to <to_file>
*/

void do_move_file(struct st_command *command)
{
  int error;
  static DYNAMIC_STRING ds_from_file;
  static DYNAMIC_STRING ds_to_file;
  const struct command_arg move_file_args[] = {
    { "from_file", ARG_STRING, TRUE, &ds_from_file, "Filename to move from" },
    { "to_file", ARG_STRING, TRUE, &ds_to_file, "Filename to move to" }
  };
  DBUG_ENTER("do_move_file");

  check_command_args(command, command->first_argument,
                     move_file_args,
                     sizeof(move_file_args)/sizeof(struct command_arg),
                     ' ');

  if (bad_path(ds_to_file.str))
    DBUG_VOID_RETURN;

  DBUG_PRINT("info", ("Move %s to %s", ds_from_file.str, ds_to_file.str));
  error= (my_rename(ds_from_file.str, ds_to_file.str,
                    MYF(disable_warnings ? 0 : MY_WME)) != 0);
  handle_command_error(command, error, my_errno);
  dynstr_free(&ds_from_file);
  dynstr_free(&ds_to_file);
  DBUG_VOID_RETURN;
}


/*
  SYNOPSIS
  do_chmod_file
  command	command handle

  DESCRIPTION
  chmod <octal> <file_name>
  Change file permission of <file_name>

*/

void do_chmod_file(struct st_command *command)
{
  long mode= 0;
  int err_code;
  static DYNAMIC_STRING ds_mode;
  static DYNAMIC_STRING ds_file;
  const struct command_arg chmod_file_args[] = {
    { "mode", ARG_STRING, TRUE, &ds_mode, "Mode of file(octal) ex. 0660"}, 
    { "filename", ARG_STRING, TRUE, &ds_file, "Filename of file to modify" }
  };
  DBUG_ENTER("do_chmod_file");

  check_command_args(command, command->first_argument,
                     chmod_file_args,
                     sizeof(chmod_file_args)/sizeof(struct command_arg),
                     ' ');

  if (bad_path(ds_file.str))
    DBUG_VOID_RETURN;

  /* Parse what mode to set */
  if (ds_mode.length != 4 ||
      str2int(ds_mode.str, 8, 0, INT_MAX, &mode) == NullS)
    die("You must write a 4 digit octal number for mode");

  DBUG_PRINT("info", ("chmod %o %s", (uint)mode, ds_file.str));
  err_code= chmod(ds_file.str, mode);
  if (err_code < 0)
    err_code= 1;
  handle_command_error(command, err_code, errno);
  dynstr_free(&ds_mode);
  dynstr_free(&ds_file);
  DBUG_VOID_RETURN;
}


/*
  SYNOPSIS
  do_file_exists
  command	called command

  DESCRIPTION
  fiile_exist <file_name>
  Check if file <file_name> exists
*/

void do_file_exist(struct st_command *command)
{
  int error;
  static DYNAMIC_STRING ds_filename;
  const struct command_arg file_exist_args[] = {
    { "filename", ARG_STRING, TRUE, &ds_filename, "File to check if it exist" }
  };
  DBUG_ENTER("do_file_exist");

  check_command_args(command, command->first_argument,
                     file_exist_args,
                     sizeof(file_exist_args)/sizeof(struct command_arg),
                     ' ');

  DBUG_PRINT("info", ("Checking for existence of file: %s", ds_filename.str));
  error= (access(ds_filename.str, F_OK) != 0);
  handle_command_error(command, error, errno);
  dynstr_free(&ds_filename);
  DBUG_VOID_RETURN;
}


/*
  SYNOPSIS
  do_mkdir
  command	called command

  DESCRIPTION
  mkdir <dir_name>
  Create the directory <dir_name>
*/

void do_mkdir(struct st_command *command)
{
  int error;
  static DYNAMIC_STRING ds_dirname;
  const struct command_arg mkdir_args[] = {
    {"dirname", ARG_STRING, TRUE, &ds_dirname, "Directory to create"}
  };
  DBUG_ENTER("do_mkdir");

  check_command_args(command, command->first_argument,
                     mkdir_args, sizeof(mkdir_args)/sizeof(struct command_arg),
                     ' ');

  if (bad_path(ds_dirname.str))
    DBUG_VOID_RETURN;

  DBUG_PRINT("info", ("creating directory: %s", ds_dirname.str));
  error= my_mkdir(ds_dirname.str, 0777, MYF(MY_WME)) != 0;
  handle_command_error(command, error, my_errno);
  dynstr_free(&ds_dirname);
  DBUG_VOID_RETURN;
}


/*
   Remove directory recursively.
*/
static int rmtree(const char *dir)
{
  char path[FN_REFLEN];
  char sep[]={ FN_LIBCHAR, 0 };
  int err=0;

  MY_DIR *dir_info= my_dir(dir, MYF(MY_DONT_SORT | MY_WANT_STAT));
  if (!dir_info)
    return 1;

  for (uint i= 0; i < dir_info->number_of_files; i++)
  {
    FILEINFO *file= dir_info->dir_entry + i;
    /* Skip "." and ".." */
    if (!strcmp(file->name, ".") || !strcmp(file->name, ".."))
      continue;

    strxnmov(path, sizeof(path), dir, sep, file->name, NULL);

    if (!MY_S_ISDIR(file->mystat->st_mode))
      err= my_delete(path, 0);
    else
      err= rmtree(path);

    if(err)
      break;
  }

  my_dirend(dir_info);

  if (!err)
   err= rmdir(dir);

  return err;
}


/*
  SYNOPSIS
  do_rmdir
  command	called command

  DESCRIPTION
  rmdir <dir_name>
  Remove the directory tree
*/

void do_rmdir(struct st_command *command)
{
  static DYNAMIC_STRING ds_dirname;
  const struct command_arg rmdir_args[] = {
    { "dirname", ARG_STRING, TRUE, &ds_dirname, "Directory to remove" }
  };
  DBUG_ENTER("do_rmdir");

  check_command_args(command, command->first_argument,
                     rmdir_args, sizeof(rmdir_args)/sizeof(struct command_arg),
                     ' ');

  if (bad_path(ds_dirname.str))
    DBUG_VOID_RETURN;

  DBUG_PRINT("info", ("removing directory: %s", ds_dirname.str));
  if (rmtree(ds_dirname.str))
    handle_command_error(command, 1, errno);

  dynstr_free(&ds_dirname);
  DBUG_VOID_RETURN;
}


/*
  SYNOPSIS
  get_list_files
  ds          output
  ds_dirname  dir to list
  ds_wild     wild-card file pattern (can be empty)

  DESCRIPTION
  list all entries in directory (matching ds_wild if given)
*/

static int get_list_files(DYNAMIC_STRING *ds, const DYNAMIC_STRING *ds_dirname,
                          const DYNAMIC_STRING *ds_wild)
{
  uint i;
  MY_DIR *dir_info;
  FILEINFO *file;
  DBUG_ENTER("get_list_files");

  DBUG_PRINT("info", ("listing directory: %s", ds_dirname->str));
  if (!(dir_info= my_dir(ds_dirname->str, MYF(MY_WANT_SORT))))
    DBUG_RETURN(1);
  set_wild_chars(1);
  for (i= 0; i < (uint) dir_info->number_of_files; i++)
  {
    file= dir_info->dir_entry + i;
    if (ds_wild && ds_wild->length &&
        wild_compare(file->name, ds_wild->str, 0))
      continue;
    replace_dynstr_append(ds, file->name);
    dynstr_append(ds, "\n");
  }
  set_wild_chars(0);
  my_dirend(dir_info);
  DBUG_RETURN(0);
}


/*
  SYNOPSIS
  do_list_files
  command	called command

  DESCRIPTION
  list_files <dir_name> [<file_name>]
  List files and directories in directory <dir_name> (like `ls`)
  [Matching <file_name>, where wild-cards are allowed]
*/

static void do_list_files(struct st_command *command)
{
  int error;
  static DYNAMIC_STRING ds_dirname;
  static DYNAMIC_STRING ds_wild;
  const struct command_arg list_files_args[] = {
    {"dirname", ARG_STRING, TRUE, &ds_dirname, "Directory to list"},
    {"file", ARG_STRING, FALSE, &ds_wild, "Filename (incl. wildcard)"}
  };
  DBUG_ENTER("do_list_files");
  command->used_replace= 1;

  check_command_args(command, command->first_argument,
                     list_files_args,
                     sizeof(list_files_args)/sizeof(struct command_arg), ' ');

  error= get_list_files(&ds_res, &ds_dirname, &ds_wild);
  handle_command_error(command, error, my_errno);
  dynstr_free(&ds_dirname);
  dynstr_free(&ds_wild);
  DBUG_VOID_RETURN;
}


/*
  SYNOPSIS
  do_list_files_write_file_command
  command       called command
  append        append file, or create new

  DESCRIPTION
  list_files_{write|append}_file <filename> <dir_name> [<match_file>]
  List files and directories in directory <dir_name> (like `ls`)
  [Matching <match_file>, where wild-cards are allowed]

  Note: File will be truncated if exists and append is not true.
*/

static void do_list_files_write_file_command(struct st_command *command,
                                             my_bool append)
{
  int error;
  static DYNAMIC_STRING ds_content;
  static DYNAMIC_STRING ds_filename;
  static DYNAMIC_STRING ds_dirname;
  static DYNAMIC_STRING ds_wild;
  const struct command_arg list_files_args[] = {
    {"filename", ARG_STRING, TRUE, &ds_filename, "Filename for write"},
    {"dirname", ARG_STRING, TRUE, &ds_dirname, "Directory to list"},
    {"file", ARG_STRING, FALSE, &ds_wild, "Filename (incl. wildcard)"}
  };
  DBUG_ENTER("do_list_files_write_file");
  command->used_replace= 1;

  check_command_args(command, command->first_argument,
                     list_files_args,
                     sizeof(list_files_args)/sizeof(struct command_arg), ' ');

  if (bad_path(ds_filename.str))
    DBUG_VOID_RETURN;

  init_dynamic_string(&ds_content, "", 1024, 1024);
  error= get_list_files(&ds_content, &ds_dirname, &ds_wild);
  handle_command_error(command, error, my_errno);
  str_to_file2(ds_filename.str, ds_content.str, ds_content.length, append);
  dynstr_free(&ds_content);
  dynstr_free(&ds_filename);
  dynstr_free(&ds_dirname);
  dynstr_free(&ds_wild);
  DBUG_VOID_RETURN;
}


/*
  Read characters from line buffer or file. This is needed to allow
  my_ungetc() to buffer MAX_DELIMITER_LENGTH characters for a file

  NOTE:
  This works as long as one doesn't change files (with 'source file_name')
  when there is things pushed into the buffer.  This should however not
  happen for any tests in the test suite.
*/

int my_getc(FILE *file)
{
  if (line_buffer_pos == line_buffer)
    return fgetc(file);
  return *--line_buffer_pos;
}


void my_ungetc(int c)
{
  *line_buffer_pos++= (char) c;
}


void read_until_delimiter(DYNAMIC_STRING *ds,
                          DYNAMIC_STRING *ds_delimiter)
{
  char c;
  DBUG_ENTER("read_until_delimiter");
  DBUG_PRINT("enter", ("delimiter: %s, length: %u",
                       ds_delimiter->str, (uint) ds_delimiter->length));

  if (ds_delimiter->length > MAX_DELIMITER_LENGTH)
    die("Max delimiter length(%d) exceeded", MAX_DELIMITER_LENGTH);

  /* Read from file until delimiter is found */
  while (1)
  {
    c= my_getc(cur_file->file);
    if (c == '\r')
      c= my_getc(cur_file->file);
    if (c == '\n')
    {
      cur_file->lineno++;

      /* Skip newline from the same line as the command */
      if (start_lineno == (cur_file->lineno - 1))
        continue;
    }
    else if (start_lineno == cur_file->lineno)
    {
      /*
        No characters except \n are allowed on
        the same line as the command
      */
      report_or_die("Trailing characters found after command");
    }

    if (feof(cur_file->file))
      report_or_die("End of file encountered before '%s' delimiter was found",
                    ds_delimiter->str);

    if (match_delimiter(c, ds_delimiter->str, ds_delimiter->length))
    {
      DBUG_PRINT("exit", ("Found delimiter '%s'", ds_delimiter->str));
      break;
    }
    dynstr_append_mem(ds, (const char*)&c, 1);
  }
  DBUG_PRINT("exit", ("ds: %s", ds->str));
  DBUG_VOID_RETURN;
}


void do_write_file_command(struct st_command *command, my_bool append)
{
  static DYNAMIC_STRING ds_content;
  static DYNAMIC_STRING ds_filename;
  static DYNAMIC_STRING ds_delimiter;
  const struct command_arg write_file_args[] = {
    { "filename", ARG_STRING, TRUE, &ds_filename, "File to write to" },
    { "delimiter", ARG_STRING, FALSE, &ds_delimiter, "Delimiter to read until" }
  };
  DBUG_ENTER("do_write_file");

  check_command_args(command,
                     command->first_argument,
                     write_file_args,
                     sizeof(write_file_args)/sizeof(struct command_arg),
                     ' ');

  if (bad_path(ds_filename.str))
    DBUG_VOID_RETURN;

  if (!append && access(ds_filename.str, F_OK) == 0)
  {
    /* The file should not be overwritten */
    die("File already exist: '%s'", ds_filename.str);
  }

  ds_content= command->content;
  /* If it hasn't been done already by a loop iteration, fill it in */
  if (! ds_content.str)
  {
    /* If no delimiter was provided, use EOF */
    if (ds_delimiter.length == 0)
      dynstr_set(&ds_delimiter, "EOF");

    init_dynamic_string(&ds_content, "", 1024, 1024);
    read_until_delimiter(&ds_content, &ds_delimiter);
    command->content= ds_content;
  }
  /* This function could be called even if "false", so check before printing */
  if (cur_block->ok)
  {
    DBUG_PRINT("info", ("Writing to file: %s", ds_filename.str));
    str_to_file2(ds_filename.str, ds_content.str, ds_content.length, append);
  }
  dynstr_free(&ds_filename);
  dynstr_free(&ds_delimiter);
  DBUG_VOID_RETURN;
}


/*
  SYNOPSIS
  do_write_file
  command	called command

  DESCRIPTION
  write_file <file_name> [<delimiter>];
  <what to write line 1>
  <...>
  < what to write line n>
  EOF

  --write_file <file_name>;
  <what to write line 1>
  <...>
  < what to write line n>
  EOF

  Write everything between the "write_file" command and 'delimiter'
  to "file_name"

  NOTE! Will fail if <file_name> exists

  Default <delimiter> is EOF

*/

void do_write_file(struct st_command *command)
{
  do_write_file_command(command, FALSE);
}


/*
  SYNOPSIS
  do_append_file
  command	called command

  DESCRIPTION
  append_file <file_name> [<delimiter>];
  <what to write line 1>
  <...>
  < what to write line n>
  EOF

  --append_file <file_name>;
  <what to write line 1>
  <...>
  < what to write line n>
  EOF

  Append everything between the "append_file" command
  and 'delimiter' to "file_name"

  Default <delimiter> is EOF

*/

void do_append_file(struct st_command *command)
{
  do_write_file_command(command, TRUE);
}


/*
  SYNOPSIS
  do_cat_file
  command	called command

  DESCRIPTION
  cat_file <file_name>;

  Print the given file to result log

*/

void do_cat_file(struct st_command *command)
{
  int error;
  static DYNAMIC_STRING ds_filename;
  const struct command_arg cat_file_args[] = {
    { "filename", ARG_STRING, TRUE, &ds_filename, "File to read from" }
  };
  DBUG_ENTER("do_cat_file");

  check_command_args(command,
                     command->first_argument,
                     cat_file_args,
                     sizeof(cat_file_args)/sizeof(struct command_arg),
                     ' ');

  DBUG_PRINT("info", ("Reading from, file: %s", ds_filename.str));

  error= cat_file(&ds_res, ds_filename.str);
  handle_command_error(command, error, my_errno);
  dynstr_free(&ds_filename);
  DBUG_VOID_RETURN;
}


/*
  SYNOPSIS
  do_diff_files
  command	called command

  DESCRIPTION
  diff_files <file1> <file2>;

  Fails if the two files differ.

*/

void do_diff_files(struct st_command *command)
{
  int error= 0;
  static DYNAMIC_STRING ds_filename;
  static DYNAMIC_STRING ds_filename2;
  const struct command_arg diff_file_args[] = {
    { "file1", ARG_STRING, TRUE, &ds_filename, "First file to diff" },
    { "file2", ARG_STRING, TRUE, &ds_filename2, "Second file to diff" }
  };
  DBUG_ENTER("do_diff_files");

  check_command_args(command,
                     command->first_argument,
                     diff_file_args,
                     sizeof(diff_file_args)/sizeof(struct command_arg),
                     ' ');

  if (access(ds_filename.str, F_OK) != 0)
    die("command \"diff_files\" failed, file '%s' does not exist",
        ds_filename.str);

  if (access(ds_filename2.str, F_OK) != 0)
    die("command \"diff_files\" failed, file '%s' does not exist",
        ds_filename2.str);

  if ((error= compare_files(ds_filename.str, ds_filename2.str)) &&
      match_expected_error(command, error, NULL) < 0)
  {
    /*
      Compare of the two files failed, append them to output
      so the failure can be analyzed, but only if it was not
      expected to fail.
    */
    show_diff(&ds_res, ds_filename.str, ds_filename2.str);
    log_file.write(&ds_res);
    log_file.flush();
    dynstr_set(&ds_res, 0);
  }

  dynstr_free(&ds_filename);
  dynstr_free(&ds_filename2);
  handle_command_error(command, error, -1);
  DBUG_VOID_RETURN;
}


struct st_connection * find_connection_by_name(const char *name)
{
  struct st_connection *con;
  for (con= connections; con < next_con; con++)
  {
    if (!strcmp(con->name, name))
    {
      return con;
    }
  }
  return 0; /* Connection not found */
}


/*
  SYNOPSIS
  do_send_quit
  command	called command

  DESCRIPTION
  Sends a simple quit command to the server for the named connection.

*/

void do_send_quit(struct st_command *command)
{
  char *p= command->first_argument, *name;
  struct st_connection *con;

  DBUG_ENTER("do_send_quit");
  DBUG_PRINT("enter",("name: '%s'",p));

  if (!*p)
    die("Missing connection name in send_quit");
  name= p;
  while (*p && !my_isspace(charset_info,*p))
    p++;

  if (*p)
    *p++= 0;
  command->last_argument= p;

  if (!(con= find_connection_by_name(name)))
    die("connection '%s' not found in connection pool", name);

  simple_command(con->mysql,COM_QUIT,0,0,1);

  DBUG_VOID_RETURN;
}


/*
  SYNOPSIS
  do_change_user
  command       called command

  DESCRIPTION
  change_user [<user>], [<passwd>], [<db>]
  <user> - user to change to
  <passwd> - user password
  <db> - default database

  Changes the user and causes the database specified by db to become
  the default (current) database for the the current connection.

*/

void do_change_user(struct st_command *command)
{
  MYSQL *mysql = cur_con->mysql;
  /* static keyword to make the NetWare compiler happy. */
  static DYNAMIC_STRING ds_user, ds_passwd, ds_db;
  const struct command_arg change_user_args[] = {
    { "user", ARG_STRING, FALSE, &ds_user, "User to connect as" },
    { "password", ARG_STRING, FALSE, &ds_passwd, "Password used when connecting" },
    { "database", ARG_STRING, FALSE, &ds_db, "Database to select after connect" },
  };

  DBUG_ENTER("do_change_user");

  check_command_args(command, command->first_argument,
                     change_user_args,
                     sizeof(change_user_args)/sizeof(struct command_arg),
                     ',');

  if (cur_con->stmt)
  {
    mysql_stmt_close(cur_con->stmt);
    cur_con->stmt= NULL;
  }

  if (!ds_user.length)
  {
    dynstr_set(&ds_user, mysql->user);

    if (!ds_passwd.length)
      dynstr_set(&ds_passwd, mysql->passwd);

    if (!ds_db.length)
      dynstr_set(&ds_db, mysql->db);
  }

  DBUG_PRINT("info",("connection: '%s' user: '%s' password: '%s' database: '%s'",
                      cur_con->name, ds_user.str, ds_passwd.str, ds_db.str));

  if (mysql_change_user(mysql, ds_user.str, ds_passwd.str, ds_db.str))
    handle_error(command, mysql_errno(mysql), mysql_error(mysql),
		 mysql_sqlstate(mysql), &ds_res);
  else
    handle_no_error(command);

  dynstr_free(&ds_user);
  dynstr_free(&ds_passwd);
  dynstr_free(&ds_db);

  DBUG_VOID_RETURN;
}


/*
  SYNOPSIS
  do_perl
  command	command handle

  DESCRIPTION
  perl [<delimiter>];
  <perlscript line 1>
  <...>
  <perlscript line n>
  EOF

  Execute everything after "perl" until <delimiter> as perl.
  Useful for doing more advanced things
  but still being able to execute it on all platforms.

  Default <delimiter> is EOF
*/

void do_perl(struct st_command *command)
{
  int error;
  File fd;
  FILE *res_file;
  char buf[FN_REFLEN];
  char temp_file_path[FN_REFLEN];
  static DYNAMIC_STRING ds_script;
  static DYNAMIC_STRING ds_delimiter;
  const struct command_arg perl_args[] = {
    { "delimiter", ARG_STRING, FALSE, &ds_delimiter, "Delimiter to read until" }
  };
  DBUG_ENTER("do_perl");

  check_command_args(command,
                     command->first_argument,
                     perl_args,
                     sizeof(perl_args)/sizeof(struct command_arg),
                     ' ');

  ds_script= command->content;
  /* If it hasn't been done already by a loop iteration, fill it in */
  if (! ds_script.str)
  {
    /* If no delimiter was provided, use EOF */
    if (ds_delimiter.length == 0)
      dynstr_set(&ds_delimiter, "EOF");

    init_dynamic_string(&ds_script, "", 1024, 1024);
    read_until_delimiter(&ds_script, &ds_delimiter);
    command->content= ds_script;
  }

  /* This function could be called even if "false", so check before doing */
  if (cur_block->ok)
  {
    DBUG_PRINT("info", ("Executing perl: %s", ds_script.str));

    /* Create temporary file name */
    if ((fd= create_temp_file(temp_file_path, getenv("MYSQLTEST_VARDIR"),
                              "tmp", O_CREAT | O_SHARE | O_RDWR,
                              MYF(MY_WME))) < 0)
      die("Failed to create temporary file for perl command");
    my_close(fd, MYF(0));

    str_to_file(temp_file_path, ds_script.str, ds_script.length);

    /* Format the "perl <filename>" command */
    my_snprintf(buf, sizeof(buf), "perl %s", temp_file_path);

    if (!(res_file= popen(buf, "r")))
    {
      if (command->abort_on_error)
        die("popen(\"%s\", \"r\") failed", buf);
      dynstr_free(&ds_delimiter);
      DBUG_VOID_RETURN;
    }

    while (fgets(buf, sizeof(buf), res_file))
    {
      if (disable_result_log)
      {
	buf[strlen(buf)-1]=0;
	DBUG_PRINT("exec_result",("%s", buf));
      }
      else
      {
	replace_dynstr_append(&ds_res, buf);
      }
    }
    error= pclose(res_file);

    /* Remove the temporary file, but keep it if perl failed */
    if (!error)
      my_delete(temp_file_path, MYF(MY_WME));

    /* Check for error code that indicates perl could not be started */
    int exstat= WEXITSTATUS(error);
#ifdef _WIN32
    if (exstat == 1)
      /* Text must begin 'perl not found' as mtr looks for it */
      abort_not_supported_test("perl not found in path or did not start");
#else
    if (exstat == 127)
      abort_not_supported_test("perl not found in path");
#endif
    else
      handle_command_error(command, exstat, my_errno);
  }
  dynstr_free(&ds_delimiter);
  DBUG_VOID_RETURN;
}


/*
  Print the content between echo and <delimiter> to result file.
  Evaluate all variables in the string before printing, allow
  for variable names to be escaped using \

  SYNOPSIS
  do_echo()
  command  called command

  DESCRIPTION
  echo text
  Print the text after echo until end of command to result file

  echo $<var_name>
  Print the content of the variable <var_name> to result file

  echo Some text $<var_name>
  Print "Some text" plus the content of the variable <var_name> to
  result file

  echo Some text \$<var_name>
  Print "Some text" plus $<var_name> to result file
*/

int do_echo(struct st_command *command)
{
  DYNAMIC_STRING ds_echo;
  DBUG_ENTER("do_echo");

  init_dynamic_string(&ds_echo, "", command->query_len, 256);
  do_eval(&ds_echo, command->first_argument, command->end, FALSE);
  dynstr_append_mem(&ds_res, ds_echo.str, ds_echo.length);
  dynstr_append_mem(&ds_res, "\n", 1);
  dynstr_free(&ds_echo);
  command->last_argument= command->end;
  DBUG_RETURN(0);
}


void do_wait_for_slave_to_stop(struct st_command *c __attribute__((unused)))
{
  static int SLAVE_POLL_INTERVAL= 300000;
  MYSQL* mysql = cur_con->mysql;
  for (;;)
  {
    MYSQL_RES *UNINIT_VAR(res);
    MYSQL_ROW row;
    int done;

    if (mysql_query(mysql,"show status like 'Slave_running'") ||
	!(res=mysql_store_result(mysql)))
      die("Query failed while probing slave for stop: %s",
	  mysql_error(mysql));
    if (!(row=mysql_fetch_row(res)) || !row[1])
    {
      mysql_free_result(res);
      die("Strange result from query while probing slave for stop");
    }
    done = !strcmp(row[1],"OFF");
    mysql_free_result(res);
    if (done)
      break;
    my_sleep(SLAVE_POLL_INTERVAL);
  }
  return;
}


void do_sync_with_master2(struct st_command *command, long offset,
                          const char *connection_name)
{
  MYSQL_RES *res;
  MYSQL_ROW row;
  MYSQL *mysql= cur_con->mysql;
  char query_buf[FN_REFLEN+128];
  int timeout= opt_wait_for_pos_timeout;

  if (!master_pos.file[0])
    die("Calling 'sync_with_master' without calling 'save_master_pos'");

  sprintf(query_buf, "select master_pos_wait('%s', %ld, %d, '%s')",
          master_pos.file, master_pos.pos + offset, timeout,
          connection_name);

  if (mysql_query(mysql, query_buf))
    die("failed in '%s': %d: %s", query_buf, mysql_errno(mysql),
        mysql_error(mysql));

  if (!(res= mysql_store_result(mysql)))
    die("mysql_store_result() returned NULL for '%s'", query_buf);
  if (!(row= mysql_fetch_row(res)))
  {
    mysql_free_result(res);
    die("empty result in %s", query_buf);
  }

  int result= -99;
  const char* result_str= row[0];
  if (result_str)
    result= atoi(result_str);

  mysql_free_result(res);

  if (!result_str || result < 0)
  {
    /* master_pos_wait returned NULL or < 0 */
    show_query(mysql, "SHOW MASTER STATUS");
    show_query(mysql, "SHOW SLAVE STATUS");
    show_query(mysql, "SHOW PROCESSLIST");
    fprintf(stderr, "analyze: sync_with_master\n");

    if (!result_str)
    {
      /*
        master_pos_wait returned NULL. This indicates that
        slave SQL thread is not started, the slave's master
        information is not initialized, the arguments are
        incorrect, or an error has occurred
      */
      die("%.*s failed: '%s' returned NULL "          \
          "indicating slave SQL thread failure",
          command->first_word_len, command->query, query_buf);

    }

    if (result == -1)
      die("%.*s failed: '%s' returned -1 "            \
          "indicating timeout after %d seconds",
          command->first_word_len, command->query, query_buf, timeout);
    else
      die("%.*s failed: '%s' returned unknown result :%d",
          command->first_word_len, command->query, query_buf, result);
  }

  return;
}

void do_sync_with_master(struct st_command *command)
{
  long offset= 0;
  char *p= command->first_argument;
  const char *offset_start= p;
  char *start, *buff= 0;
  start= const_cast<char*>("");

  if (*offset_start)
  {
    for (; my_isdigit(charset_info, *p); p++)
      offset = offset * 10 + *p - '0';

    if (*p && !my_isspace(charset_info, *p) && *p != ',')
      die("Invalid integer argument \"%s\"", offset_start);

    while (*p && my_isspace(charset_info, *p))
      p++;
    if (*p == ',')
    {
      p++;
      while (*p && my_isspace(charset_info, *p))
        p++;
      start= buff= (char*)my_malloc(strlen(p)+1,MYF(MY_WME | MY_FAE));
      get_string(&buff, &p, command);
    }
    command->last_argument= p;
  }
  do_sync_with_master2(command, offset, start);
  if (buff)
    my_free(start);
  return;
}


int do_save_master_pos()
{
  MYSQL_RES *res;
  MYSQL_ROW row;
  MYSQL *mysql = cur_con->mysql;
  const char *query;
  DBUG_ENTER("do_save_master_pos");

  if (mysql_query(mysql, query= "show master status"))
    die("failed in 'show master status': %d %s",
	mysql_errno(mysql), mysql_error(mysql));

  if (!(res = mysql_store_result(mysql)))
    die("mysql_store_result() retuned NULL for '%s'", query);
  if (!(row = mysql_fetch_row(res)))
    die("empty result in show master status");
  strnmov(master_pos.file, row[0], sizeof(master_pos.file)-1);
  master_pos.pos = strtoul(row[1], (char**) 0, 10);
  mysql_free_result(res);
  DBUG_RETURN(0);
}


/*
  Assign the variable <var_name> with <var_val>

  SYNOPSIS
  do_let()
  query	called command

  DESCRIPTION
  let $<var_name>=<var_val><delimiter>

  <var_name>  - is the string string found between the $ and =
  <var_val>   - is the content between the = and <delimiter>, it may span
  multiple line and contain any characters except <delimiter>
  <delimiter> - is a string containing of one or more chars, default is ;

  RETURN VALUES
  Program will die if error detected
*/

void do_let(struct st_command *command)
{
  char *p= command->first_argument;
  char *var_name, *var_name_end;
  DYNAMIC_STRING let_rhs_expr;
  DBUG_ENTER("do_let");

  init_dynamic_string(&let_rhs_expr, "", 512, 2048);

  /* Find <var_name> */
  if (!*p)
    die("Missing arguments to let");
  var_name= p;
  while (*p && (*p != '=') && !my_isspace(charset_info,*p))
    p++;
  var_name_end= p;
  if (var_name == var_name_end ||
      (var_name+1 == var_name_end && *var_name == '$'))
    die("Missing variable name in let");
  while (my_isspace(charset_info,*p))
    p++;
  if (*p++ != '=')
    die("Missing assignment operator in let");

  /* Find start of <var_val> */
  while (*p && my_isspace(charset_info,*p))
    p++;

  do_eval(&let_rhs_expr, p, command->end, FALSE);

  command->last_argument= command->end;
  /* Assign var_val to var_name */
  var_set(var_name, var_name_end, let_rhs_expr.str,
          (let_rhs_expr.str + let_rhs_expr.length));
  dynstr_free(&let_rhs_expr);
  revert_properties();
  DBUG_VOID_RETURN;
}


/*
  Sleep the number of specified seconds

  SYNOPSIS
  do_sleep()
  q	       called command
  real_sleep   use the value from opt_sleep as number of seconds to sleep
               if real_sleep is false

  DESCRIPTION
  sleep <seconds>
  real_sleep <seconds>

  The difference between the sleep and real_sleep commands is that sleep
  uses the delay from the --sleep command-line option if there is one.
  (If the --sleep option is not given, the sleep command uses the delay
  specified by its argument.) The real_sleep command always uses the
  delay specified by its argument.  The logic is that sometimes delays are
  cpu-dependent, and --sleep can be used to set this delay.  real_sleep is
  used for cpu-independent delays.
*/

int do_sleep(struct st_command *command, my_bool real_sleep)
{
  int error= 0;
  char *sleep_start, *sleep_end;
  double sleep_val;
  char *p;
  static DYNAMIC_STRING ds_sleep;
  const struct command_arg sleep_args[] = {
    { "sleep_delay", ARG_STRING, TRUE, &ds_sleep, "Number of seconds to sleep." }
  };
  check_command_args(command, command->first_argument, sleep_args,
                     sizeof(sleep_args)/sizeof(struct command_arg),
                     ' ');

  p= ds_sleep.str;
  sleep_end= ds_sleep.str + ds_sleep.length;
  while (my_isspace(charset_info, *p))
    p++;
  if (!*p)
    die("Missing argument to %.*s", command->first_word_len,
        command->query);
  sleep_start= p;
  /* Check that arg starts with a digit, not handled by my_strtod */
  if (!my_isdigit(charset_info, *sleep_start))
    die("Invalid argument to %.*s \"%s\"", command->first_word_len,
        command->query, sleep_start);
  sleep_val= my_strtod(sleep_start, &sleep_end, &error);
  check_eol_junk_line(sleep_end);
  if (error)
    die("Invalid argument to %.*s \"%s\"", command->first_word_len,
        command->query, command->first_argument);
  dynstr_free(&ds_sleep);

  /* Fixed sleep time selected by --sleep option */
  if (opt_sleep >= 0 && !real_sleep)
    sleep_val= opt_sleep;

  DBUG_PRINT("info", ("sleep_val: %f", sleep_val));
  if (sleep_val)
    my_sleep((ulong) (sleep_val * 1000000L));
  return 0;
}


void do_get_file_name(struct st_command *command,
                      char* dest, uint dest_max_len)
{
  char *p= command->first_argument, *name;
  if (!*p)
    die("Missing file name argument");
  name= p;
  while (*p && !my_isspace(charset_info,*p))
    p++;
  if (*p)
    *p++= 0;
  command->last_argument= p;
  strmake(dest, name, dest_max_len - 1);
}


void do_set_charset(struct st_command *command)
{
  char *charset_name= command->first_argument;
  char *p;

  if (!charset_name || !*charset_name)
    die("Missing charset name in 'character_set'");
  /* Remove end space */
  p= charset_name;
  while (*p && !my_isspace(charset_info,*p))
    p++;
  if(*p)
    *p++= 0;
  command->last_argument= p;
  charset_info= get_charset_by_csname(charset_name,MY_CS_PRIMARY,MYF(MY_WME));
  if (!charset_info)
    abort_not_supported_test("Test requires charset '%s'", charset_name);
}


/*
  Run query and return one field in the result set from the
  first row and <column>
*/

int query_get_string(MYSQL* mysql, const char* query,
                     int column, DYNAMIC_STRING* ds)
{
  MYSQL_RES *res= NULL;
  MYSQL_ROW row;

  if (mysql_query(mysql, query))
  {
    report_or_die("'%s' failed: %d %s", query,
                  mysql_errno(mysql), mysql_error(mysql));
    return 1;
  }
  if ((res= mysql_store_result(mysql)) == NULL)
  {
    report_or_die("Failed to store result: %d %s",
                  mysql_errno(mysql), mysql_error(mysql));
    return 1;
  }

  if ((row= mysql_fetch_row(res)) == NULL)
  {
    mysql_free_result(res);
    return 1;
  }
  init_dynamic_string(ds, (row[column] ? row[column] : "NULL"), ~0, 32);
  mysql_free_result(res);
  return 0;
}


static int my_kill(int pid, int sig)
{
#ifdef _WIN32
  HANDLE proc;
  if ((proc= OpenProcess(SYNCHRONIZE|PROCESS_TERMINATE, FALSE, pid)) == NULL)
    return -1;
  if (sig == 0)
  {
    DWORD wait_result= WaitForSingleObject(proc, 0);
    CloseHandle(proc);
    return wait_result == WAIT_OBJECT_0?-1:0;
  }
  (void)TerminateProcess(proc, 201);
  CloseHandle(proc);
  return 1;
#else
  return kill(pid, sig);
#endif
}



/*
  Shutdown the server of current connection and
  make sure it goes away within <timeout> seconds

  NOTE! Currently only works with local server

  SYNOPSIS
  do_shutdown_server()
  command  called command

  DESCRIPTION
  shutdown_server [<timeout>]

*/

void do_shutdown_server(struct st_command *command)
{
  long timeout= opt_wait_for_pos_timeout ? opt_wait_for_pos_timeout / 5 : 300;
  int pid;
  DYNAMIC_STRING ds_pidfile_name;
  MYSQL* mysql = cur_con->mysql;
  static DYNAMIC_STRING ds_timeout;
  const struct command_arg shutdown_args[] = {
    {"timeout", ARG_STRING, FALSE, &ds_timeout, "Timeout before killing server"}
  };
  DBUG_ENTER("do_shutdown_server");

  check_command_args(command, command->first_argument, shutdown_args,
                     sizeof(shutdown_args)/sizeof(struct command_arg),
                     ' ');

  if (ds_timeout.length)
  {
    char* endptr;
    timeout= strtol(ds_timeout.str, &endptr, 10);
    if (*endptr != '\0')
      die("Illegal argument for timeout: '%s'", ds_timeout.str);
  }
  dynstr_free(&ds_timeout);

  /* Get the servers pid_file name and use it to read pid */
  if (query_get_string(mysql, "SHOW VARIABLES LIKE 'pid_file'", 1,
                       &ds_pidfile_name))
    die("Failed to get pid_file from server");

  /* Read the pid from the file */
  {
    int fd;
    char buff[32];

    if ((fd= my_open(ds_pidfile_name.str, O_RDONLY, MYF(0))) < 0)
      die("Failed to open file '%s'", ds_pidfile_name.str);
    dynstr_free(&ds_pidfile_name);

    if (my_read(fd, (uchar*)&buff, sizeof(buff), MYF(0)) <= 0){
      my_close(fd, MYF(0));
      die("pid file was empty");
    }
    my_close(fd, MYF(0));

    pid= atoi(buff);
    if (pid == 0)
      die("Pidfile didn't contain a valid number");
  }
  DBUG_PRINT("info", ("Got pid %d", pid));

  /* Tell server to shutdown if timeout > 0*/
  if (timeout && mysql_shutdown(mysql, SHUTDOWN_DEFAULT))
    die("mysql_shutdown failed");

  /* Check that server dies */
  while(timeout--){
    if (my_kill(pid, 0) < 0){
      DBUG_PRINT("info", ("Process %d does not exist anymore", pid));
      DBUG_VOID_RETURN;
    }
    DBUG_PRINT("info", ("Sleeping, timeout: %ld", timeout));
    my_sleep(1000000L);
  }

  /* Kill the server */
  DBUG_PRINT("info", ("Killing server, pid: %d", pid));
  (void)my_kill(pid, 9);

  DBUG_VOID_RETURN;
}


/* List of error names to error codes */
typedef struct
{
  const char *name;
  uint        code;
  const char *text;
} st_error;

static st_error global_error_names[] =
{
  { "<No error>", ~0U, "" },
#include <mysqld_ername.h>
  { 0, 0, 0 }
};

#include <my_base.h>
static st_error handler_error_names[] =
{
  { "<No error>", UINT_MAX, "" },
#include <handler_ername.h>
  { 0, 0, 0 }
};

uint get_errcode_from_name(const char *error_name, const char *error_end,
                            st_error *e)
{
  DBUG_ENTER("get_errcode_from_name");
  DBUG_PRINT("enter", ("error_name: %s", error_name));

  /* Loop through the array of known error names */
  for (; e->name; e++)
  {
    /*
      If we get a match, we need to check the length of the name we
      matched against in case it was longer than what we are checking
      (as in ER_WRONG_VALUE vs. ER_WRONG_VALUE_COUNT).
    */
    if (!strncmp(error_name, e->name, (int) (error_end - error_name)) &&
        (uint) strlen(e->name) == (uint) (error_end - error_name))
    {
      DBUG_RETURN(e->code);
    }
  }
  DBUG_RETURN(0);
}


uint get_errcode_from_name(const char *error_name, const char *error_end)
{
  uint tmp;
  if ((tmp= get_errcode_from_name(error_name, error_end,
                                     global_error_names)))
    return tmp;
  if ((tmp= get_errcode_from_name(error_name, error_end,
                                     handler_error_names)))
    return tmp;
  die("Unknown SQL error name '%s'", error_name);
  return 0;                                     // Keep compiler happy
}

const char *unknown_error= "<Unknown>";

const char *get_errname_from_code (uint error_code, st_error *e)
{
   DBUG_ENTER("get_errname_from_code");
   DBUG_PRINT("enter", ("error_code: %d", error_code));

   if (! error_code)
   {
     DBUG_RETURN("");
   }
   for (; e->name; e++)
   {
     if (e->code == error_code)
     {
       DBUG_RETURN(e->name);
     }
   }
   /* Apparently, errors without known names may occur */
   DBUG_RETURN(unknown_error);
} 

const char *get_errname_from_code(uint error_code)
{
  const char *name;
  if ((name= get_errname_from_code(error_code, global_error_names)) !=
      unknown_error)
    return name;
  return get_errname_from_code(error_code, handler_error_names);
}

void do_get_errcodes(struct st_command *command)
{
  struct st_match_err *to= saved_expected_errors.err;
  DBUG_ENTER("do_get_errcodes");

  if (!*command->first_argument)
    die("Missing argument(s) to 'error'");

  /* TODO: Potentially, there is a possibility of variables 
     being expanded twice, e.g.

     let $errcodes = 1,\$a;
     let $a = 1051;
     error $errcodes;
     DROP TABLE unknown_table;
     ...
     Got one of the listed errors

     But since it requires manual escaping, it does not seem 
     particularly dangerous or error-prone. 
  */
  DYNAMIC_STRING ds;
  init_dynamic_string(&ds, 0, command->query_len + 64, 256);
  do_eval(&ds, command->first_argument, command->end, !is_windows);
  char *p= ds.str;

  uint count= 0;
  char *next;

  do
  {
    char *end;

    /* Skip leading spaces */
    while (*p && *p == ' ')
      p++;

    /* Find end */
    end= p;
    while (*end && *end != ',' && *end != ' ')
      end++;

    next=end;

    /* code to handle variables passed to mysqltest */
     if( *p == '$')
     {
        const char* fin;
        VAR *var = var_get(p,&fin,0,0);
        p=var->str_val;
        end=p+var->str_val_len;
     }

    if (*p == 'S')
    {
      char *to_ptr= to->code.sqlstate;

      /*
        SQLSTATE string
        - Must be SQLSTATE_LENGTH long
        - May contain only digits[0-9] and _uppercase_ letters
      */
      p++; /* Step past the S */
      if ((end - p) != SQLSTATE_LENGTH)
        die("The sqlstate must be exactly %d chars long", SQLSTATE_LENGTH);

      /* Check sqlstate string validity */
      while (*p && p < end)
      {
        if (my_isdigit(charset_info, *p) || my_isupper(charset_info, *p))
          *to_ptr++= *p++;
        else
          die("The sqlstate may only consist of digits[0-9] " \
              "and _uppercase_ letters");
      }

      *to_ptr= 0;
      to->type= ERR_SQLSTATE;
      DBUG_PRINT("info", ("ERR_SQLSTATE: %s", to->code.sqlstate));
    }
    else if (*p == 's')
    {
      die("The sqlstate definition must start with an uppercase S");
    }
    else if (*p == 'E' || *p == 'W' || *p == 'H')
    {
      /* Error name string */

      DBUG_PRINT("info", ("Error name: %s", p));
      to->code.errnum= get_errcode_from_name(p, end);
      to->type= ERR_ERRNO;
      DBUG_PRINT("info", ("ERR_ERRNO: %d", to->code.errnum));
    }
    else if (*p == 'e' || *p == 'w' || *p == 'h')
    {
      die("The error name definition must start with an uppercase E or W or H");
    }
    else
    {
      long val;
      char *start= p;
      /* Check that the string passed to str2int only contain digits */
      while (*p && p != end)
      {
        if (!my_isdigit(charset_info, *p))
          die("Invalid argument to error: '%s' - "            \
              "the errno may only consist of digits[0-9]",
              command->first_argument);
        p++;
      }

      /* Convert the sting to int */
      if (!str2int(start, 10, (long) INT_MIN, (long) INT_MAX, &val))
	die("Invalid argument to error: '%s'", command->first_argument);

      to->code.errnum= (uint) val;
      to->type= ERR_ERRNO;
      DBUG_PRINT("info", ("ERR_ERRNO: %d", to->code.errnum));
    }
    to++;
    count++;

    if (count >= (sizeof(saved_expected_errors.err) /
                  sizeof(struct st_match_err)))
      die("Too many errorcodes specified");

    /* Set pointer to the end of the last error code */
    p= next;

    /* Find next ',' */
    while (*p && *p != ',')
      p++;

    if (*p)
      p++; /* Step past ',' */

  } while (*p);

  command->last_argument= command->first_argument;
  while (*command->last_argument)
    command->last_argument++;
  
  to->type= ERR_EMPTY;                        /* End of data */

  DBUG_PRINT("info", ("Expected errors: %d", count));
  saved_expected_errors.count= count;
  dynstr_free(&ds);
  DBUG_VOID_RETURN;
}


/*
  Get a string;  Return ptr to end of string
  Strings may be surrounded by " or '

  If string is a '$variable', return the value of the variable.
*/

static char *get_string(char **to_ptr, char **from_ptr,
                        struct st_command *command)
{
  char c, sep;
  char *to= *to_ptr, *from= *from_ptr, *start=to;
  DBUG_ENTER("get_string");

  /* Find separator */
  if (*from == '"' || *from == '\'')
    sep= *from++;
  else
    sep=' ';				/* Separated with space */

  for ( ; (c=*from) ; from++)
  {
    if (c == '\\' && from[1])
    {					/* Escaped character */
      /* We can't translate \0 -> ASCII 0 as replace can't handle ASCII 0 */
      switch (*++from) {
      case 'n':
	*to++= '\n';
	break;
      case 't':
	*to++= '\t';
	break;
      case 'r':
	*to++ = '\r';
	break;
      case 'b':
	*to++ = '\b';
	break;
      case 'Z':				/* ^Z must be escaped on Win32 */
	*to++='\032';
	break;
      default:
	*to++ = *from;
	break;
      }
    }
    else if (c == sep)
    {
      if (c == ' ' || c != *++from)
	break;				/* Found end of string */
      *to++=c;				/* Copy duplicated separator */
    }
    else
      *to++=c;
  }
  if (*from != ' ' && *from)
    die("Wrong string argument in %s", command->query);

  while (my_isspace(charset_info,*from))	/* Point to next string */
    from++;

  *to =0;				/* End of string marker */
  *to_ptr= to+1;			/* Store pointer to end */
  *from_ptr= from;

  /* Check if this was a variable */
  if (*start == '$')
  {
    const char *end= to;
    VAR *var=var_get(start, &end, 0, 1);
    if (var && to == (char*) end+1)
    {
      DBUG_PRINT("info",("var: '%s' -> '%s'", start, var->str_val));
      DBUG_RETURN(var->str_val);	/* return found variable value */
    }
  }
  DBUG_RETURN(start);
}




/**
  Change the current connection to the given st_connection, and update
  $mysql_get_server_version and $CURRENT_CONNECTION accordingly.
*/
void set_current_connection(struct st_connection *con)
{
  cur_con= con;
  /* Update $mysql_get_server_version to that of current connection */
  var_set_int("$mysql_get_server_version",
              mysql_get_server_version(con->mysql));
  /* Update $CURRENT_CONNECTION to the name of the current connection */
  var_set_string("$CURRENT_CONNECTION", con->name);
}


void select_connection_name(const char *name)
{
  DBUG_ENTER("select_connection_name");
  DBUG_PRINT("enter",("name: '%s'", name));
  st_connection *con= find_connection_by_name(name);

  if (!con)
    die("connection '%s' not found in connection pool", name);

  set_current_connection(con);

  /* Connection logging if enabled */
  if (!disable_connect_log && !disable_query_log)
  {
    DYNAMIC_STRING *ds= &ds_res;

    dynstr_append_mem(ds, "connection ", 11);
    replace_dynstr_append(ds, name);
    dynstr_append_mem(ds, ";\n", 2);
  }

  DBUG_VOID_RETURN;
}


void select_connection(struct st_command *command)
{
  DBUG_ENTER("select_connection");
  static DYNAMIC_STRING ds_connection;
  const struct command_arg connection_args[] = {
    { "connection_name", ARG_STRING, TRUE, &ds_connection, "Name of the connection that we switch to." }
  };
  check_command_args(command, command->first_argument, connection_args,
                     sizeof(connection_args)/sizeof(struct command_arg),
                     ' ');

  DBUG_PRINT("info", ("changing connection: %s", ds_connection.str));
  select_connection_name(ds_connection.str);
  dynstr_free(&ds_connection);
  DBUG_VOID_RETURN;
}


void do_close_connection(struct st_command *command)
{
  DBUG_ENTER("do_close_connection");

  struct st_connection *con;
  static DYNAMIC_STRING ds_connection;
  const struct command_arg close_connection_args[] = {
    { "connection_name", ARG_STRING, TRUE, &ds_connection,
      "Name of the connection to close." }
  };
  check_command_args(command, command->first_argument,
                     close_connection_args,
                     sizeof(close_connection_args)/sizeof(struct command_arg),
                     ' ');

  DBUG_PRINT("enter",("connection name: '%s'", ds_connection.str));

  if (!(con= find_connection_by_name(ds_connection.str)))
    die("connection '%s' not found in connection pool", ds_connection.str);

  DBUG_PRINT("info", ("Closing connection %s", con->name));
#ifndef EMBEDDED_LIBRARY
  if (command->type == Q_DIRTY_CLOSE)
  {
    mariadb_cancel(con->mysql);
  }
#endif /*!EMBEDDED_LIBRARY*/
  if (con->stmt)
    do_stmt_close(con);
  con->stmt= 0;
#ifdef EMBEDDED_LIBRARY
  /*
    As query could be still executed in a separate theread
    we need to check if the query's thread was finished and probably wait
    (embedded-server specific)
  */
  emb_close_connection(con);
#endif /*EMBEDDED_LIBRARY*/

  mysql_close(con->mysql);
  con->mysql= 0;

  if (con->util_mysql)
    mysql_close(con->util_mysql);
  con->util_mysql= 0;
  con->pending= FALSE;
  
  my_free(con->name);

  /*
    When the connection is closed set name to "-closed_connection-"
    to make it possible to reuse the connection name.
  */
  if (!(con->name = my_strdup("-closed_connection-", MYF(MY_WME))))
    die("Out of memory");

  if (con == cur_con)
  {
    /* Current connection was closed */
    var_set_int("$mysql_get_server_version", 0xFFFFFFFF);
    var_set_string("$CURRENT_CONNECTION", con->name);
  }

  /* Connection logging if enabled */
  if (!disable_connect_log && !disable_query_log)
  {
    DYNAMIC_STRING *ds= &ds_res;

    dynstr_append_mem(ds, "disconnect ", 11);
    replace_dynstr_append(ds, ds_connection.str);
    dynstr_append_mem(ds, ";\n", 2);
  }

  dynstr_free(&ds_connection);
  DBUG_VOID_RETURN;
}


/*
  Connect to a server doing several retries if needed.

  SYNOPSIS
  safe_connect()
  con               - connection structure to be used
  host, user, pass, - connection parameters
  db, port, sock

  NOTE

  Sometimes in a test the client starts before
  the server - to solve the problem, we try again
  after some sleep if connection fails the first
  time

  This function will try to connect to the given server
  "opt_max_connect_retries" times and sleep "connection_retry_sleep"
  seconds between attempts before finally giving up.
  This helps in situation when the client starts
  before the server (which happens sometimes).
  It will only ignore connection errors during these retries.

*/

void safe_connect(MYSQL* mysql, const char *name, const char *host,
                  const char *user, const char *pass, const char *db,
                  int port, const char *sock)
{
  int failed_attempts= 0;

  DBUG_ENTER("safe_connect");

  verbose_msg("Connecting to server %s:%d (socket %s) as '%s'"
              ", connection '%s', attempt %d ...", 
              host, port, sock, user, name, failed_attempts);

  mysql_options(mysql, MYSQL_OPT_CONNECT_ATTR_RESET, 0);
  mysql_options4(mysql, MYSQL_OPT_CONNECT_ATTR_ADD,
                 "program_name", "mysqltest");
  while(!mysql_real_connect(mysql, host,user, pass, db, port, sock,
                            CLIENT_MULTI_STATEMENTS | CLIENT_REMEMBER_OPTIONS))
  {
    /*
      Connect failed

      Only allow retry if this was an error indicating the server
      could not be contacted. Error code differs depending
      on protocol/connection type
    */

    if ((mysql_errno(mysql) == CR_CONN_HOST_ERROR ||
         mysql_errno(mysql) == CR_CONNECTION_ERROR) &&
        failed_attempts < opt_max_connect_retries)
    {
      verbose_msg("Connect attempt %d/%d failed: %d: %s", failed_attempts,
                  opt_max_connect_retries, mysql_errno(mysql),
                  mysql_error(mysql));
      my_sleep(connection_retry_sleep);
    }
    else
    {
      if (failed_attempts > 0)
        die("Could not open connection '%s' after %d attempts: %d %s", name,
            failed_attempts, mysql_errno(mysql), mysql_error(mysql));
      else
        die("Could not open connection '%s': %d %s", name,
            mysql_errno(mysql), mysql_error(mysql));
    }
    failed_attempts++;
  }
  verbose_msg("... Connected.");
  DBUG_VOID_RETURN;
}


/*
  Connect to a server and handle connection errors in case they occur.

  SYNOPSIS
  connect_n_handle_errors()
  q                 - context of connect "query" (command)
  con               - connection structure to be used
  host, user, pass, - connection parameters
  db, port, sock

  DESCRIPTION
  This function will try to establish a connection to server and handle
  possible errors in the same manner as if "connect" was usual SQL-statement
  (If error is expected it will ignore it once it occurs and log the
  "statement" to the query log).
  Unlike safe_connect() it won't do several attempts.

  RETURN VALUES
  1 - Connected
  0 - Not connected

*/

int connect_n_handle_errors(struct st_command *command,
                            MYSQL* con, const char* host,
                            const char* user, const char* pass,
                            const char* db, int port, const char* sock)
{
  DYNAMIC_STRING *ds;
  int failed_attempts= 0;

  ds= &ds_res;

  /* Only log if an error is expected */
  if (command->expected_errors.count > 0 &&
      !disable_query_log)
  {
    /*
      Log the connect to result log
    */
    dynstr_append_mem(ds, "connect(", 8);
    replace_dynstr_append(ds, host);
    dynstr_append_mem(ds, ",", 1);
    replace_dynstr_append(ds, user);
    dynstr_append_mem(ds, ",", 1);
    replace_dynstr_append(ds, pass);
    dynstr_append_mem(ds, ",", 1);
    if (db)
      replace_dynstr_append(ds, db);
    dynstr_append_mem(ds, ",", 1);
    replace_dynstr_append_uint(ds, port);
    dynstr_append_mem(ds, ",", 1);
    if (sock)
      replace_dynstr_append(ds, sock);
    dynstr_append_mem(ds, ")", 1);
    dynstr_append_mem(ds, delimiter, delimiter_length);
    dynstr_append_mem(ds, "\n", 1);
  }
  /* Simlified logging if enabled */
  if (!disable_connect_log && !disable_query_log)
  {
    replace_dynstr_append(ds, command->query);
    dynstr_append_mem(ds, ";\n", 2);
  }

  mysql_options(con, MYSQL_OPT_CONNECT_ATTR_RESET, 0);
  mysql_options4(con, MYSQL_OPT_CONNECT_ATTR_ADD, "program_name", "mysqltest");
  while (!mysql_real_connect(con, host, user, pass, db, port, sock ? sock: 0,
                          CLIENT_MULTI_STATEMENTS))
  {
    /*
      If we have used up all our connections check whether this
      is expected (by --error). If so, handle the error right away.
      Otherwise, give it some extra time to rule out race-conditions.
      If extra-time doesn't help, we have an unexpected error and
      must abort -- just proceeding to handle_error() when second
      and third chances are used up will handle that for us.

      There are various user-limits of which only max_user_connections
      and max_connections_per_hour apply at connect time. For the
      the second to create a race in our logic, we'd need a limits
      test that runs without a FLUSH for longer than an hour, so we'll
      stay clear of trying to work out which exact user-limit was
      exceeded.
    */

    if (((mysql_errno(con) == ER_TOO_MANY_USER_CONNECTIONS) ||
         (mysql_errno(con) == ER_USER_LIMIT_REACHED)) &&
        (failed_attempts++ < opt_max_connect_retries))
    {
      int i;

      i= match_expected_error(command, mysql_errno(con), mysql_sqlstate(con));

      if (i >= 0)
        goto do_handle_error;                 /* expected error, handle */

      my_sleep(connection_retry_sleep);       /* unexpected error, wait */
      continue;                               /* and give it 1 more chance */
    }

do_handle_error:
    var_set_errno(mysql_errno(con));
    handle_error(command, mysql_errno(con), mysql_error(con),
		 mysql_sqlstate(con), ds);
    return 0; /* Not connected */
  }

  var_set_errno(0);
  handle_no_error(command);
  revert_properties();
  return 1; /* Connected */
}


/*
  Open a new connection to MySQL Server with the parameters
  specified. Make the new connection the current connection.

  SYNOPSIS
  do_connect()
  q	       called command

  DESCRIPTION
  connect(<name>,<host>,<user>,[<pass>,[<db>,[<port>,<sock>[<opts>]]]]);
  connect <name>,<host>,<user>,[<pass>,[<db>,[<port>,<sock>[<opts>]]]];

  <name> - name of the new connection
  <host> - hostname of server
  <user> - user to connect as
  <pass> - password used when connecting
  <db>   - initial db when connected
  <port> - server port
  <sock> - server socket
  <opts> - options to use for the connection
   * SSL - use SSL if available
   * COMPRESS - use compression if available
   * SHM - use shared memory if available
   * PIPE - use named pipe if available

*/

void do_connect(struct st_command *command)
{
  int con_port= opt_port;
  char *con_options;
  char *ssl_cipher __attribute__((unused))= 0;
  my_bool con_ssl= 0, con_compress= 0;
  my_bool con_pipe= 0;
  my_bool con_shm __attribute__ ((unused))= 0;
  int read_timeout= 0;
  int write_timeout= 0;
  int connect_timeout= 0;
  struct st_connection* con_slot;

  static DYNAMIC_STRING ds_connection_name;
  static DYNAMIC_STRING ds_host;
  static DYNAMIC_STRING ds_user;
  static DYNAMIC_STRING ds_password;
  static DYNAMIC_STRING ds_database;
  static DYNAMIC_STRING ds_port;
  static DYNAMIC_STRING ds_sock;
  static DYNAMIC_STRING ds_options;
  static DYNAMIC_STRING ds_default_auth;
#ifdef HAVE_SMEM
  static DYNAMIC_STRING ds_shm;
#endif
  const struct command_arg connect_args[] = {
    { "connection name", ARG_STRING, TRUE, &ds_connection_name, "Name of the connection" },
    { "host", ARG_STRING, TRUE, &ds_host, "Host to connect to" },
    { "user", ARG_STRING, FALSE, &ds_user, "User to connect as" },
    { "passsword", ARG_STRING, FALSE, &ds_password, "Password used when connecting" },
    { "database", ARG_STRING, FALSE, &ds_database, "Database to select after connect" },
    { "port", ARG_STRING, FALSE, &ds_port, "Port to connect to" },
    { "socket", ARG_STRING, FALSE, &ds_sock, "Socket to connect with" },
    { "options", ARG_STRING, FALSE, &ds_options, "Options to use while connecting" },
    { "default_auth", ARG_STRING, FALSE, &ds_default_auth, "Default authentication to use" }
  };

  DBUG_ENTER("do_connect");
  DBUG_PRINT("enter",("connect: %s", command->first_argument));

  strip_parentheses(command);
  check_command_args(command, command->first_argument, connect_args,
                     sizeof(connect_args)/sizeof(struct command_arg),
                     ',');

  /* Port */
  if (ds_port.length)
  {
    con_port= atoi(ds_port.str);
    if (con_port == 0)
      die("Illegal argument for port: '%s'", ds_port.str);
  }

#ifdef HAVE_SMEM
  /* Shared memory */
  init_dynamic_string(&ds_shm, ds_sock.str, 0, 0);
#endif

  /* Sock */
  if (ds_sock.length)
  {
    /*
      If the socket is specified just as a name without path
      append tmpdir in front
    */
    if (*ds_sock.str != FN_LIBCHAR)
    {
      char buff[FN_REFLEN];
      fn_format(buff, ds_sock.str, TMPDIR, "", 0);
      dynstr_set(&ds_sock, buff);
    }
  }
  else
  {
    /* No socket specified, use default */
    dynstr_set(&ds_sock, unix_sock);
  }
  DBUG_PRINT("info", ("socket: %s", ds_sock.str));


  /* Options */
  con_options= ds_options.str;
  while (*con_options)
  {
    size_t length;
    char *end;
    /* Step past any spaces in beginning of option*/
    while (*con_options && my_isspace(charset_info, *con_options))
     con_options++;
    /* Find end of this option */
    end= con_options;
    while (*end && !my_isspace(charset_info, *end))
      end++;
    length= (size_t) (end - con_options);
    if (length == 3 && !strncmp(con_options, "SSL", 3))
      con_ssl= 1;
    else if (!strncmp(con_options, "SSL-CIPHER=", 11))
    {
      con_ssl= 1;
      ssl_cipher=con_options + 11;
    }
    else if (length == 8 && !strncmp(con_options, "COMPRESS", 8))
      con_compress= 1;
    else if (length == 4 && !strncmp(con_options, "PIPE", 4))
      con_pipe= 1;
    else if (length == 3 && !strncmp(con_options, "SHM", 3))
      con_shm= 1;
    else if (strncasecmp(con_options, "read_timeout=",
                         sizeof("read_timeout=")-1) == 0)
    {
      read_timeout= atoi(con_options + sizeof("read_timeout=")-1);
    }
    else if (strncasecmp(con_options, "write_timeout=",
                         sizeof("write_timeout=")-1) == 0)
    {
      write_timeout= atoi(con_options + sizeof("write_timeout=")-1);
    }
    else if (strncasecmp(con_options, "connect_timeout=",
                         sizeof("connect_timeout=")-1) == 0)
    {
      connect_timeout= atoi(con_options + sizeof("connect_timeout=")-1);
    }
    else
      die("Illegal option to connect: %.*s", 
          (int) (end - con_options), con_options);
    /* Process next option */
    con_options= end;
  }

  if (find_connection_by_name(ds_connection_name.str))
    die("Connection %s already exists", ds_connection_name.str);
    
  if (next_con != connections_end)
    con_slot= next_con;
  else
  {
    if (!(con_slot= find_connection_by_name("-closed_connection-")))
      die("Connection limit exhausted, you can have max %d connections",
          opt_max_connections);
    my_free(con_slot->name);
    con_slot->name= 0;
  }

  init_connection_thd(con_slot);

  if (!(con_slot->mysql= mysql_init(0)))
    die("Failed on mysql_init()");

  if (opt_connect_timeout)
    mysql_options(con_slot->mysql, MYSQL_OPT_CONNECT_TIMEOUT,
                  (void *) &opt_connect_timeout);
#ifndef MY_CONTEXT_DISABLE
  if (mysql_options(con_slot->mysql, MYSQL_OPT_NONBLOCK, 0))
    die("Failed to initialise non-blocking API");
#endif
  if (opt_compress || con_compress)
    mysql_options(con_slot->mysql, MYSQL_OPT_COMPRESS, NullS);
  mysql_options(con_slot->mysql, MYSQL_OPT_LOCAL_INFILE, 0);
  mysql_options(con_slot->mysql, MYSQL_SET_CHARSET_NAME,
                charset_info->csname);
  if (opt_charsets_dir)
    mysql_options(con_slot->mysql, MYSQL_SET_CHARSET_DIR,
                  opt_charsets_dir);
#if defined(HAVE_OPENSSL) && !defined(EMBEDDED_LIBRARY)
  if (opt_use_ssl)
    con_ssl= 1;
#endif

  if (con_ssl)
  {
#if defined(HAVE_OPENSSL) && !defined(EMBEDDED_LIBRARY)
    mysql_ssl_set(con_slot->mysql, opt_ssl_key, opt_ssl_cert, opt_ssl_ca,
		  opt_ssl_capath, ssl_cipher ? ssl_cipher : opt_ssl_cipher);
    mysql_options(con_slot->mysql, MYSQL_OPT_SSL_CRL, opt_ssl_crl);
    mysql_options(con_slot->mysql, MYSQL_OPT_SSL_CRLPATH, opt_ssl_crlpath);
#if MYSQL_VERSION_ID >= 50000
    /* Turn on ssl_verify_server_cert only if host is "localhost" */
    opt_ssl_verify_server_cert= !strcmp(ds_host.str, "localhost");
    mysql_options(con_slot->mysql, MYSQL_OPT_SSL_VERIFY_SERVER_CERT,
                  &opt_ssl_verify_server_cert);
#endif
#endif
  }

  if (con_pipe)
  {
#ifdef _WIN32
    opt_protocol= MYSQL_PROTOCOL_PIPE;
#endif
  }

  if (opt_protocol)
    mysql_options(con_slot->mysql, MYSQL_OPT_PROTOCOL, (char*) &opt_protocol);

  if (read_timeout)
  {
    mysql_options(con_slot->mysql, MYSQL_OPT_READ_TIMEOUT,
                  (char*)&read_timeout);
  }

  if (write_timeout)
  {
    mysql_options(con_slot->mysql, MYSQL_OPT_WRITE_TIMEOUT,
                  (char*)&write_timeout);
  }

  if (connect_timeout)
  {
    mysql_options(con_slot->mysql, MYSQL_OPT_CONNECT_TIMEOUT,
                  (char*)&connect_timeout);
  }

#ifdef HAVE_SMEM
  if (con_shm)
  {
    uint protocol= MYSQL_PROTOCOL_MEMORY;
    if (!ds_shm.length)
      die("Missing shared memory base name");
    mysql_options(con_slot->mysql, MYSQL_SHARED_MEMORY_BASE_NAME, ds_shm.str);
    mysql_options(con_slot->mysql, MYSQL_OPT_PROTOCOL, &protocol);
  }
  else if (shared_memory_base_name)
  {
    mysql_options(con_slot->mysql, MYSQL_SHARED_MEMORY_BASE_NAME,
                  shared_memory_base_name);
  }
#endif

  /* Use default db name */
  if (ds_database.length == 0)
    dynstr_set(&ds_database, opt_db);

  if (opt_plugin_dir && *opt_plugin_dir)
    mysql_options(con_slot->mysql, MYSQL_PLUGIN_DIR, opt_plugin_dir);

  if (ds_default_auth.length)
    mysql_options(con_slot->mysql, MYSQL_DEFAULT_AUTH, ds_default_auth.str);

  /* Special database to allow one to connect without a database name */
  if (ds_database.length && !strcmp(ds_database.str,"*NO-ONE*"))
    dynstr_set(&ds_database, "");

  if (connect_n_handle_errors(command, con_slot->mysql,
                              ds_host.str,ds_user.str,
                              ds_password.str, ds_database.str,
                              con_port, ds_sock.str))
  {
    DBUG_PRINT("info", ("Inserting connection %s in connection pool",
                        ds_connection_name.str));
    if (!(con_slot->name= my_strdup(ds_connection_name.str, MYF(MY_WME))))
      die("Out of memory");
    con_slot->name_len= strlen(con_slot->name);
    set_current_connection(con_slot);

    if (con_slot == next_con)
      next_con++; /* if we used the next_con slot, advance the pointer */
  }

  dynstr_free(&ds_connection_name);
  dynstr_free(&ds_host);
  dynstr_free(&ds_user);
  dynstr_free(&ds_password);
  dynstr_free(&ds_database);
  dynstr_free(&ds_port);
  dynstr_free(&ds_sock);
  dynstr_free(&ds_options);
  dynstr_free(&ds_default_auth);
#ifdef HAVE_SMEM
  dynstr_free(&ds_shm);
#endif
  DBUG_VOID_RETURN;
}


int do_done(struct st_command *command)
{
  /* Check if empty block stack */
  if (cur_block == block_stack)
  {
    if (*command->query != '}')
      die("Stray 'end' command - end of block before beginning");
    die("Stray '}' - end of block before beginning");
  }

  /* Test if inner block has been executed */
  if (cur_block->ok && cur_block->cmd == cmd_while)
  {
    /* Pop block from stack, re-execute outer block */
    cur_block--;
    parser.current_line = cur_block->line;
  }
  else
  {
    if (*cur_block->delim) 
    {
      /* Restore "old" delimiter after false if block */
      strcpy (delimiter, cur_block->delim);
      delimiter_length= strlen(delimiter);
    }
    /* Pop block from stack, goto next line */
    cur_block--;
    parser.current_line++;
  }
  return 0;
}

/* Operands available in if or while conditions */

enum block_op {
  EQ_OP,
  NE_OP,
  GT_OP,
  GE_OP,
  LT_OP,
  LE_OP,
  ILLEG_OP
};


enum block_op find_operand(const char *start)
{
 char first= *start;
 char next= *(start+1);
 
 if (first == '=' && next == '=')
   return EQ_OP;
 if (first == '!' && next == '=')
   return NE_OP;
 if (first == '>' && next == '=')
   return GE_OP;
 if (first == '>')
   return GT_OP;
 if (first == '<' && next == '=')
   return LE_OP;
 if (first == '<')
   return LT_OP;
 
 return ILLEG_OP;
}


/*
  Process start of a "if" or "while" statement

  SYNOPSIS
  do_block()
  cmd        Type of block
  q	       called command

  DESCRIPTION
  if ([!]<expr>)
  {
  <block statements>
  }

  while ([!]<expr>)
  {
  <block statements>
  }

  Evaluates the <expr> and if it evaluates to
  greater than zero executes the following code block.
  A '!' can be used before the <expr> to indicate it should
  be executed if it evaluates to zero.

  <expr> can also be a simple comparison condition:

  <variable> <op> <expr>

  The left hand side must be a variable, the right hand side can be a
  variable, number, string or `query`. Operands are ==, !=, <, <=, >, >=.
  == and != can be used for strings, all can be used for numerical values.
*/

void do_block(enum block_cmd cmd, struct st_command* command)
{
  char *p= command->first_argument;
  const char *expr_start, *expr_end;
  VAR v;
  const char *cmd_name= (cmd == cmd_while ? "while" : "if");
  my_bool not_expr= FALSE;
  DBUG_ENTER("do_block");
  DBUG_PRINT("enter", ("%s", cmd_name));

  /* Check stack overflow */
  if (cur_block == block_stack_end)
    die("Nesting too deeply");

  /* Set way to find outer block again, increase line counter */
  cur_block->line= parser.current_line++;

  /* If this block is ignored */
  if (!cur_block->ok)
  {
    /* Inner block should be ignored too */
    cur_block++;
    cur_block->cmd= cmd;
    cur_block->ok= FALSE;
    cur_block->delim[0]= '\0';
    DBUG_VOID_RETURN;
  }

  /* Parse and evaluate test expression */
  expr_start= strchr(p, '(');
  if (!expr_start++)
    die("missing '(' in %s", cmd_name);

  while (my_isspace(charset_info, *expr_start))
    expr_start++;
  
  /* Check for !<expr> */
  if (*expr_start == '!')
  {
    not_expr= TRUE;
    expr_start++; /* Step past the '!', then any whitespace */
    while (*expr_start && my_isspace(charset_info, *expr_start))
      expr_start++;
  }
  /* Find ending ')' */
  expr_end= strrchr(expr_start, ')');
  if (!expr_end)
    die("missing ')' in %s", cmd_name);
  p= (char*)expr_end+1;

  while (*p && my_isspace(charset_info, *p))
    p++;
  if (*p && *p != '{')
    die("Missing '{' after %s. Found \"%s\"", cmd_name, p);

  var_init(&v,0,0,0,0);

  /* If expression starts with a variable, it may be a compare condition */

  if (*expr_start == '$')
  {
    const char *curr_ptr= expr_end;
    eval_expr(&v, expr_start, &curr_ptr, true);
    while (my_isspace(charset_info, *++curr_ptr))
    {}
    /* If there was nothing past the variable, skip condition part */
    if (curr_ptr == expr_end)
      goto NO_COMPARE;

    enum block_op operand= find_operand(curr_ptr);
    if (operand == ILLEG_OP)
      die("Found junk '%.*s' after $variable in condition",
          (int)(expr_end - curr_ptr), curr_ptr);

    /* We could silently allow this, but may be confusing */
    if (not_expr)
      die("Negation and comparison should not be combined, please rewrite");
    
    /* Skip the 1 or 2 chars of the operand, then white space */
    if (operand == LT_OP || operand == GT_OP)
    {
      curr_ptr++;
    }
    else
    {
      curr_ptr+= 2;
    }
    while (my_isspace(charset_info, *curr_ptr))
      curr_ptr++;
    if (curr_ptr == expr_end)
      die("Missing right operand in comparison");

    /* Strip off trailing white space */
    while (my_isspace(charset_info, expr_end[-1]))
      expr_end--;
    /* strip off ' or " around the string */
    if (*curr_ptr == '\'' || *curr_ptr == '"')
    {
      if (expr_end[-1] != *curr_ptr)
        die("Unterminated string value");
      curr_ptr++;
      expr_end--;
    }
    VAR v2;
    var_init(&v2,0,0,0,0);
    eval_expr(&v2, curr_ptr, &expr_end);

    if ((operand!=EQ_OP && operand!=NE_OP) && ! (v.is_int && v2.is_int))
      die("Only == and != are supported for string values");

    /* Now we overwrite the first variable with 0 or 1 (for false or true) */

    switch (operand)
    {
    case EQ_OP:
      if (v.is_int)
        v.int_val= (v2.is_int && v2.int_val == v.int_val);
      else
        v.int_val= !strcmp (v.str_val, v2.str_val);
      break;
      
    case NE_OP:
      if (v.is_int)
        v.int_val= ! (v2.is_int && v2.int_val == v.int_val);
      else
        v.int_val= (strcmp (v.str_val, v2.str_val) != 0);
      break;

    case LT_OP:
      v.int_val= (v.int_val < v2.int_val);
      break;
    case LE_OP:
      v.int_val= (v.int_val <= v2.int_val);
      break;
    case GT_OP:
      v.int_val= (v.int_val > v2.int_val);
      break;
    case GE_OP:
      v.int_val= (v.int_val >= v2.int_val);
      break;
    case ILLEG_OP:
      die("Impossible operator, this cannot happen");
    }

    v.is_int= TRUE;
    var_free(&v2);
  } else
  {
    if (*expr_start != '`' && ! my_isdigit(charset_info, *expr_start))
      die("Expression in if/while must beging with $, ` or a number");
    eval_expr(&v, expr_start, &expr_end);
  }

 NO_COMPARE:
  /* Define inner block */
  cur_block++;
  cur_block->cmd= cmd;
  if (v.is_int)
  {
    cur_block->ok= (v.int_val != 0);
  } else
  /* Any non-empty string which does not begin with 0 is also TRUE */
  {
    p= v.str_val;
    /* First skip any leading white space or unary -+ */
    while (*p && ((my_isspace(charset_info, *p) || *p == '-' || *p == '+')))
      p++;

    cur_block->ok= (*p && *p != '0') ? TRUE : FALSE;
  }
  
  if (not_expr)
    cur_block->ok = !cur_block->ok;

  if (cur_block->ok) 
  {
    cur_block->delim[0]= '\0';
  } else
  {
    /* Remember "old" delimiter if entering a false if block */
    strcpy (cur_block->delim, delimiter);
  }
  
  DBUG_PRINT("info", ("OK: %d", cur_block->ok));

  var_free(&v);
  DBUG_VOID_RETURN;
}


void do_delimiter(struct st_command* command)
{
  char* p= command->first_argument;
  DBUG_ENTER("do_delimiter");
  DBUG_PRINT("enter", ("first_argument: %s", command->first_argument));

  while (*p && my_isspace(charset_info, *p))
    p++;

  if (!(*p))
    die("Can't set empty delimiter");

  delimiter_length= strmake_buf(delimiter, p) - delimiter;

  DBUG_PRINT("exit", ("delimiter: %s", delimiter));
  command->last_argument= p + delimiter_length;
  DBUG_VOID_RETURN;
}


my_bool match_delimiter(int c, const char *delim, uint length)
{
  uint i;
  char tmp[MAX_DELIMITER_LENGTH];

  if (c != *delim)
    return 0;

  for (i= 1; i < length &&
	 (c= my_getc(cur_file->file)) == *(delim + i);
       i++)
    tmp[i]= c;

  if (i == length)
    return 1;					/* Found delimiter */

  /* didn't find delimiter, push back things that we read */
  my_ungetc(c);
  while (i > 1)
    my_ungetc(tmp[--i]);
  return 0;
}


my_bool end_of_query(int c)
{
  return match_delimiter(c, delimiter, delimiter_length);
}


static inline bool is_escape_char(char c, char in_string)
{
  if (c != '\\' || in_string == '`') return false;
  if (!cur_con) return true;
  uint server_status= cur_con->mysql->server_status;
  if (server_status & SERVER_STATUS_NO_BACKSLASH_ESCAPES) return false;
  return !(server_status & SERVER_STATUS_ANSI_QUOTES && in_string == '"');
}


/*
  Read one "line" from the file

  SYNOPSIS
  read_line
  buf     buffer for the read line
  size    size of the buffer i.e max size to read

  DESCRIPTION
  This function actually reads several lines and adds them to the
  buffer buf. It continues to read until it finds what it believes
  is a complete query.

  Normally that means it will read lines until it reaches the
  "delimiter" that marks end of query. Default delimiter is ';'
  The function should be smart enough not to detect delimiter's
  found inside strings surrounded with '"' and '\'' escaped strings.

  If the first line in a query starts with '#' or '-' this line is treated
  as a comment. A comment is always terminated when end of line '\n' is
  reached.

*/

int read_line(char *buf, int size)
{
  char c, last_quote=0, last_char= 0;
  char *p= buf, *buf_end= buf + size - 1;
  int skip_char= 0;
  my_bool have_slash= FALSE;
  
  enum {R_NORMAL, R_Q, R_SLASH_IN_Q,
        R_COMMENT, R_LINE_START} state= R_LINE_START;
  DBUG_ENTER("read_line");

  start_lineno= cur_file->lineno;
  DBUG_PRINT("info", ("Starting to read at lineno: %d", start_lineno));
  for (; p < buf_end ;)
  {
    skip_char= 0;
    c= my_getc(cur_file->file);
    if (feof(cur_file->file))
    {
  found_eof:
      if (cur_file->file != stdin)
      {
	fclose(cur_file->file);
        cur_file->file= 0;
      }
      my_free(cur_file->file_name);
      cur_file->file_name= 0;
      if (cur_file == file_stack)
      {
        /* We're back at the first file, check if
           all { have matching }
        */
        if (cur_block != block_stack)
          die("Missing end of block");

        *p= 0;
        DBUG_PRINT("info", ("end of file at line %d", cur_file->lineno));
        DBUG_RETURN(1);
      }
      cur_file--;
      start_lineno= cur_file->lineno;
      continue;
    }

    if (c == '\n')
    {
      /* Line counting is independent of state */
      cur_file->lineno++;

      /* Convert cr/lf to lf */
      if (p != buf && *(p-1) == '\r')
        p--;
    }

    switch(state) {
    case R_NORMAL:
      if (end_of_query(c))
      {
	*p= 0;
        DBUG_PRINT("exit", ("Found delimiter '%s' at line %d",
                            delimiter, cur_file->lineno));
	DBUG_RETURN(0);
      }
      else if ((c == '{' &&
                (!my_strnncoll_simple(charset_info, (const uchar*) "while", 5,
                                      (uchar*) buf, MY_MIN(5, p - buf), 0) ||
                 !my_strnncoll_simple(charset_info, (const uchar*) "if", 2,
                                      (uchar*) buf, MY_MIN(2, p - buf), 0))))
      {
        /* Only if and while commands can be terminated by { */
        *p++= c;
	*p= 0;
        DBUG_PRINT("exit", ("Found '{' indicating start of block at line %d",
                            cur_file->lineno));
	DBUG_RETURN(0);
      }
      else if (c == '\'' || c == '"' || c == '`')
      {
        if (! have_slash) 
        {
	  last_quote= c;
	  state= R_Q;
	}
      }
      have_slash= is_escape_char(c, last_quote);
      break;

    case R_COMMENT:
      if (c == '\n')
      {
        /* Comments are terminated by newline */
	*p= 0;
        DBUG_PRINT("exit", ("Found newline in comment at line: %d",
                            cur_file->lineno));
	DBUG_RETURN(0);
      }
      break;

    case R_LINE_START:
      if (c == '#' || c == '-')
      {
        /* A # or - in the first position of the line - this is a comment */
	state = R_COMMENT;
      }
      else if (my_isspace(charset_info, c))
      {
	if (c == '\n')
        {
          if (last_char == '\n')
          {
            /* Two new lines in a row, return empty line */
            DBUG_PRINT("info", ("Found two new lines in a row"));
            *p++= c;
            *p= 0;
            DBUG_RETURN(0);
          }

          /* Query hasn't started yet */
	  start_lineno= cur_file->lineno;
          DBUG_PRINT("info", ("Query hasn't started yet, start_lineno: %d",
                              start_lineno));
        }

        /* Skip all space at beginning of line */
	skip_char= 1;
      }
      else if (end_of_query(c))
      {
	*p= 0;
        DBUG_PRINT("exit", ("Found delimiter '%s' at line: %d",
                            delimiter, cur_file->lineno));
	DBUG_RETURN(0);
      }
      else if (c == '}')
      {
        /* A "}" need to be by itself in the beginning of a line to terminate */
        *p++= c;
	*p= 0;
        DBUG_PRINT("exit", ("Found '}' in beginning of a line at line: %d",
                            cur_file->lineno));
	DBUG_RETURN(0);
      }
      else if (c == '\'' || c == '"' || c == '`')
      {
        last_quote= c;
	state= R_Q;
      }
      else
	state= R_NORMAL;
      break;

    case R_Q:
      if (c == last_quote)
	state= R_NORMAL;
      else if (is_escape_char(c, last_quote))
	state= R_SLASH_IN_Q;
      break;

    case R_SLASH_IN_Q:
      state= R_Q;
      break;

    }

    last_char= c;

    if (!skip_char)
    {
      *p++= c;
      if (use_mb(charset_info))
      {
        const char *mb_start= p - 1;
        /* Could be a multibyte character */
        /* See a similar code in "sql_load.cc" */
        for ( ; p < buf_end; )
        {
          int charlen= my_charlen(charset_info, mb_start, p);
          if (charlen > 0)
            break; /* Full character */
          if (MY_CS_IS_TOOSMALL(charlen))
          {
            /* We give up if multibyte character is started but not */
            /* completed before we pass buf_end */
            c= my_getc(cur_file->file);
            if (feof(cur_file->file))
              goto found_eof;
            *p++ = c;
            continue;
          }
          DBUG_ASSERT(charlen == MY_CS_ILSEQ);
          /* It was not a multiline char, push back the characters */
          /* We leave first 'c', i.e. pretend it was a normal char */
          while (p - 1 > mb_start)
            my_ungetc(*--p);
          break;
        }
      }
    }
  }
  die("The input buffer is too small for this query.\n"
      "check your query or increase MAX_QUERY and recompile");
  DBUG_RETURN(0);
}


/*
  Convert the read query to result format version 1

  That is: After newline, all spaces need to be skipped
  unless the previous char was a quote

  This is due to an old bug that has now been fixed, but the
  version 1 output format is preserved by using this function

*/

void convert_to_format_v1(char* query)
{
  int last_c_was_quote= 0;
  char *p= query, *to= query;
  char *end= strend(query);
  char last_c;

  while (p <= end)
  {
    if (*p == '\n' && !last_c_was_quote)
    {
      *to++ = *p++; /* Save the newline */

      /* Skip any spaces on next line */
      while (*p && my_isspace(charset_info, *p))
        p++;

      last_c_was_quote= 0;
    }
    else if (*p == '\'' || *p == '"' || *p == '`')
    {
      last_c= *p;
      *to++ = *p++;

      /* Copy anything until the next quote of same type */
      while (*p && *p != last_c)
        *to++ = *p++;

      *to++ = *p++;

      last_c_was_quote= 1;
    }
    else
    {
      *to++ = *p++;
      last_c_was_quote= 0;
    }
  }
}


/*
  Check for unexpected "junk" after the end of query
  This is normally caused by missing delimiters or when
  switching between different delimiters
*/

void check_eol_junk_line(const char *line)
{
  const char *p= line;
  DBUG_ENTER("check_eol_junk_line");
  DBUG_PRINT("enter", ("line: %s", line));

  /* Check for extra delimiter */
  if (*p && !strncmp(p, delimiter, delimiter_length))
    die("Extra delimiter \"%s\" found", delimiter);

  /* Allow trailing # comment */
  if (*p && *p != '#')
  {
    if (*p == '\n')
      die("Missing delimiter");
    die("End of line junk detected: \"%s\"", p);
  }
  DBUG_VOID_RETURN;
}

void check_eol_junk(const char *eol)
{
  const char *p= eol;
  DBUG_ENTER("check_eol_junk");
  DBUG_PRINT("enter", ("eol: %s", eol));

  /* Skip past all spacing chars and comments */
  while (*p && (my_isspace(charset_info, *p) || *p == '#' || *p == '\n'))
  {
    /* Skip past comments started with # and ended with newline */
    if (*p && *p == '#')
    {
      p++;
      while (*p && *p != '\n')
        p++;
    }

    /* Check this line */
    if (*p && *p == '\n')
      check_eol_junk_line(p);

    if (*p)
      p++;
  }

  check_eol_junk_line(p);

  DBUG_VOID_RETURN;
}


bool is_delimiter(const char* p)
{
  uint match= 0;
  char* delim= delimiter;
  while (*p && *p == *delim++)
  {
    match++;
    p++;
  }

  return (match == delimiter_length);
}


/*
  Create a command from a set of lines

  SYNOPSIS
    read_command()
    command_ptr pointer where to return the new query

  DESCRIPTION
    Converts lines returned by read_line into a command, this involves
    parsing the first word in the read line to find the command type.

  A -- comment may contain a valid query as the first word after the
  comment start. Thus it's always checked to see if that is the case.
  The advantage with this approach is to be able to execute commands
  terminated by new line '\n' regardless how many "delimiter" it contain.
*/

#define MAX_QUERY (256*1024*2) /* 256K -- a test in sp-big is >128K */
static char read_command_buf[MAX_QUERY];

int read_command(struct st_command** command_ptr)
{
  char *p= read_command_buf;
  struct st_command* command;
  DBUG_ENTER("read_command");

  if (parser.current_line < parser.read_lines)
  {
    get_dynamic(&q_lines, command_ptr, parser.current_line) ;
    DBUG_RETURN(0);
  }
  if (!(*command_ptr= command=
        (struct st_command*) my_malloc(sizeof(*command),
                                       MYF(MY_WME|MY_ZEROFILL))) ||
      insert_dynamic(&q_lines, &command))
    die("Out of memory");
  command->type= Q_UNKNOWN;

  read_command_buf[0]= 0;
  if (read_line(read_command_buf, sizeof(read_command_buf)))
  {
    check_eol_junk(read_command_buf);
    DBUG_RETURN(1);
  }

  if (opt_result_format_version == 1)
    convert_to_format_v1(read_command_buf);

  DBUG_PRINT("info", ("query: '%s'", read_command_buf));
  if (*p == '#')
  {
    command->type= Q_COMMENT;
  }
  else if (p[0] == '-' && p[1] == '-')
  {
    command->type= Q_COMMENT_WITH_COMMAND;
    p+= 2; /* Skip past -- */
  }
  else if (*p == '\n')
  {
    command->type= Q_EMPTY_LINE;
  }

  /* Skip leading spaces */
  while (*p && my_isspace(charset_info, *p))
    p++;

  if (!(command->query_buf= command->query= my_strdup(p, MYF(MY_WME))))
    die("Out of memory");

  /*
    Calculate first word length(the command), terminated
    by 'space' , '(' or 'delimiter' */
  p= command->query;
  while (*p && !my_isspace(charset_info, *p) && *p != '(' && !is_delimiter(p))
    p++;
  command->first_word_len= (uint) (p - command->query);
  DBUG_PRINT("info", ("first_word: %.*s",
                      command->first_word_len, command->query));

  /* Skip spaces between command and first argument */
  while (*p && my_isspace(charset_info, *p))
    p++;
  command->first_argument= p;

  command->end= strend(command->query);
  command->query_len= (command->end - command->query);
  parser.read_lines++;
  DBUG_RETURN(0);
}


static struct my_option my_long_options[] =
{
  {"help", '?', "Display this help and exit.", 0, 0, 0, GET_NO_ARG, NO_ARG,
   0, 0, 0, 0, 0, 0},
  {"basedir", 'b', "Basedir for tests.", &opt_basedir,
   &opt_basedir, 0, GET_STR, REQUIRED_ARG, 0, 0, 0, 0, 0, 0},
  {"character-sets-dir", 0,
   "Directory for character set files.", &opt_charsets_dir,
   &opt_charsets_dir, 0, GET_STR, REQUIRED_ARG, 0, 0, 0, 0, 0, 0},
  {"compress", 'C', "Use the compressed server/client protocol.",
   &opt_compress, &opt_compress, 0, GET_BOOL, NO_ARG, 0, 0, 0,
   0, 0, 0},
  {"continue-on-error", 0,
   "Continue test even if we got an error. "
   "This is mostly useful when testing a storage engine to see what from a test file it can execute, "
   "or to find all syntax errors in a newly created big test file",
   &opt_continue_on_error, &opt_continue_on_error, 0,
   GET_BOOL, NO_ARG, 0, 0, 0, 0, 0, 0},
  {"cursor-protocol", 0, "Use cursors for prepared statements.",
   &cursor_protocol, &cursor_protocol, 0,
   GET_BOOL, NO_ARG, 0, 0, 0, 0, 0, 0},
  {"database", 'D', "Database to use.", &opt_db, &opt_db, 0,
   GET_STR, REQUIRED_ARG, 0, 0, 0, 0, 0, 0},
#ifdef DBUG_OFF
  {"debug", '#', "This is a non-debug version. Catch this and exit",
   0,0, 0, GET_DISABLED, OPT_ARG, 0, 0, 0, 0, 0, 0},
#else
  {"debug", '#', "Output debug log. Often this is 'd:t:o,filename'.",
   0, 0, 0, GET_STR, OPT_ARG, 0, 0, 0, 0, 0, 0},
#endif
  {"debug-check", 0, "Check memory and open file usage at exit.",
   &debug_check_flag, &debug_check_flag, 0,
   GET_BOOL, NO_ARG, 0, 0, 0, 0, 0, 0},
  {"debug-info", 0, "Print some debug info at exit.",
   &debug_info_flag, &debug_info_flag,
   0, GET_BOOL, NO_ARG, 0, 0, 0, 0, 0, 0},
  {"host", 'h', "Connect to host.", &opt_host, &opt_host, 0,
   GET_STR, REQUIRED_ARG, 0, 0, 0, 0, 0, 0},
  {"prologue", 0, "Include SQL before each test case.", &opt_prologue,
   &opt_prologue, 0, GET_STR, REQUIRED_ARG, 0, 0, 0, 0, 0, 0},
  {"logdir", OPT_LOG_DIR, "Directory for log files", &opt_logdir,
   &opt_logdir, 0, GET_STR, REQUIRED_ARG, 0, 0, 0, 0, 0, 0},
  {"mark-progress", 0,
   "Write line number and elapsed time to <testname>.progress.",
   &opt_mark_progress, &opt_mark_progress, 0,
   GET_BOOL, NO_ARG, 0, 0, 0, 0, 0, 0},
  {"max-connect-retries", 0,
   "Maximum number of attempts to connect to server.",
   &opt_max_connect_retries, &opt_max_connect_retries, 0,
   GET_INT, REQUIRED_ARG, 500, 1, 10000, 0, 0, 0},
  {"max-connections", 0,
   "Max number of open connections to server",
   &opt_max_connections, &opt_max_connections, 0,
   GET_INT, REQUIRED_ARG, DEFAULT_MAX_CONN, 8, 5120, 0, 0, 0},
  {"password", 'p', "Password to use when connecting to server.",
   0, 0, 0, GET_STR, OPT_ARG, 0, 0, 0, 0, 0, 0},
  {"protocol", OPT_MYSQL_PROTOCOL, "The protocol of connection (tcp,socket,pipe,memory).",
   0, 0, 0, GET_STR,  REQUIRED_ARG, 0, 0, 0, 0, 0, 0},
  {"port", 'P', "Port number to use for connection or 0 for default to, in "
   "order of preference, my.cnf, $MYSQL_TCP_PORT, "
#if MYSQL_PORT_DEFAULT == 0
   "/etc/services, "
#endif
   "built-in default (" STRINGIFY_ARG(MYSQL_PORT) ").",
   &opt_port, &opt_port, 0, GET_INT, REQUIRED_ARG, 0, 0, 0, 0, 0, 0},
  {"ps-protocol", 0, 
   "Use prepared-statement protocol for communication.",
   &ps_protocol, &ps_protocol, 0,
   GET_BOOL, NO_ARG, 0, 0, 0, 0, 0, 0},
  {"non-blocking-api", 0,
   "Use the non-blocking client API for communication.",
   &non_blocking_api_enabled, &non_blocking_api_enabled, 0,
   GET_BOOL, NO_ARG, 0, 0, 0, 0, 0, 0},
  {"quiet", 's', "Suppress all normal output.", &silent,
   &silent, 0, GET_BOOL, NO_ARG, 0, 0, 0, 0, 0, 0},
  {"record", 'r', "Record output of test_file into result file.",
   0, 0, 0, GET_NO_ARG, NO_ARG, 0, 0, 0, 0, 0, 0},
  {"result-file", 'R', "Read/store result from/in this file.",
   &result_file_name, &result_file_name, 0,
   GET_STR, REQUIRED_ARG, 0, 0, 0, 0, 0, 0},
  {"result-format-version", OPT_RESULT_FORMAT_VERSION,
   "Version of the result file format to use",
   &opt_result_format_version,
   &opt_result_format_version, 0,
   GET_INT, REQUIRED_ARG, 1, 1, 2, 0, 0, 0},
  {"server-arg", 'A', "Send option value to embedded server as a parameter.",
   0, 0, 0, GET_STR, REQUIRED_ARG, 0, 0, 0, 0, 0, 0},
  {"server-file", 'F', "Read embedded server arguments from file.",
   0, 0, 0, GET_STR, REQUIRED_ARG, 0, 0, 0, 0, 0, 0},
  {"shared-memory-base-name", 0,
   "Base name of shared memory.", &shared_memory_base_name, 
   &shared_memory_base_name, 0, GET_STR, REQUIRED_ARG, 0, 0, 0, 
   0, 0, 0},
  {"silent", 's', "Suppress all normal output. Synonym for --quiet.",
   &silent, &silent, 0, GET_BOOL, NO_ARG, 0, 0, 0, 0, 0, 0},
  {"sleep", 'T', "Always sleep this many seconds on sleep commands.",
   &opt_sleep, &opt_sleep, 0, GET_INT, REQUIRED_ARG, -1, -1, 0,
   0, 0, 0},
  {"socket", 'S', "The socket file to use for connection.",
   &unix_sock, &unix_sock, 0, GET_STR, REQUIRED_ARG, 0, 0, 0,
   0, 0, 0},
  {"sp-protocol", 0, "Use stored procedures for select.",
   &sp_protocol, &sp_protocol, 0,
   GET_BOOL, NO_ARG, 0, 0, 0, 0, 0, 0},
#include "sslopt-longopts.h"
  {"tail-lines", 0,
   "Number of lines of the result to include in a failure report.",
   &opt_tail_lines, &opt_tail_lines, 0,
   GET_INT, REQUIRED_ARG, 0, 0, 10000, 0, 0, 0},
  {"test-file", 'x', "Read test from/in this file (default stdin).",
   0, 0, 0, GET_STR, REQUIRED_ARG, 0, 0, 0, 0, 0, 0},
  {"timer-file", 'm', "File where the timing in microseconds is stored.",
   0, 0, 0, GET_STR, REQUIRED_ARG, 0, 0, 0, 0, 0, 0},
  {"tmpdir", 't', "Temporary directory where sockets are put.",
   0, 0, 0, GET_STR, REQUIRED_ARG, 0, 0, 0, 0, 0, 0},
  {"user", 'u', "User for login.", &opt_user, &opt_user, 0,
   GET_STR, REQUIRED_ARG, 0, 0, 0, 0, 0, 0},
  {"verbose", 'v', "Write more.", &verbose, &verbose, 0,
   GET_BOOL, NO_ARG, 0, 0, 0, 0, 0, 0},
  {"version", 'V', "Output version information and exit.",
   0, 0, 0, GET_NO_ARG, NO_ARG, 0, 0, 0, 0, 0, 0},
  {"view-protocol", 0, "Use views for select.",
   &view_protocol, &view_protocol, 0,
   GET_BOOL, NO_ARG, 0, 0, 0, 0, 0, 0},
  {"connect_timeout", 0,
   "Number of seconds before connection timeout.",
   &opt_connect_timeout, &opt_connect_timeout, 0, GET_UINT, REQUIRED_ARG,
   120, 0, 3600 * 12, 0, 0, 0},
  {"wait_for_pos_timeout", 0,
   "Number of seconds to wait for master_pos_wait",
   &opt_wait_for_pos_timeout, &opt_wait_for_pos_timeout, 0, GET_UINT,
   REQUIRED_ARG, 300, 0, 3600 * 12, 0, 0, 0},
  {"plugin_dir", 0, "Directory for client-side plugins.",
    &opt_plugin_dir, &opt_plugin_dir, 0,
   GET_STR, REQUIRED_ARG, 0, 0, 0, 0, 0, 0},
  {"overlay-dir", 0, "Overlay directory.", &opt_overlay_dir,
    &opt_overlay_dir, 0, GET_STR, REQUIRED_ARG, 0, 0, 0, 0, 0, 0},
  {"suite-dir", 0, "Suite directory.", &opt_suite_dir,
    &opt_suite_dir, 0, GET_STR, REQUIRED_ARG, 0, 0, 0, 0, 0, 0},
  { 0, 0, 0, 0, 0, 0, GET_NO_ARG, NO_ARG, 0, 0, 0, 0, 0, 0}
};


void print_version(void)
{
  printf("%s  Ver %s Distrib %s, for %s (%s)\n",my_progname,MTEST_VERSION,
	 MYSQL_SERVER_VERSION,SYSTEM_TYPE,MACHINE_TYPE);
}

void usage()
{
  print_version();
  puts(ORACLE_WELCOME_COPYRIGHT_NOTICE("2000"));
  printf("Runs a test against the mysql server and compares output with a results file.\n\n");
  printf("Usage: %s [OPTIONS] [database] < test_file\n", my_progname);
  print_defaults("my",load_default_groups);
  puts("");
  my_print_help(my_long_options);
  my_print_variables(my_long_options);
}


/*
  Read arguments for embedded server and put them into
  embedded_server_args[]
*/

void read_embedded_server_arguments(const char *name)
{
  char argument[1024],buff[FN_REFLEN], *str=0;
  FILE *file;

  if (!test_if_hard_path(name))
  {
    strxmov(buff, opt_basedir, name, NullS);
    name=buff;
  }
  fn_format(buff, name, "", "", MY_UNPACK_FILENAME);

  if (!embedded_server_arg_count)
  {
    embedded_server_arg_count=1;
    embedded_server_args[0]= const_cast<char*>("");    /* Progname */
  }
  if (!(file=my_fopen(buff, O_RDONLY | FILE_BINARY, MYF(MY_WME))))
    die("Failed to open file '%s'", buff);

  while (embedded_server_arg_count < MAX_EMBEDDED_SERVER_ARGS &&
	 (str=fgets(argument,sizeof(argument), file)))
  {
    *(strend(str)-1)=0;				/* Remove end newline */
    if (!(embedded_server_args[embedded_server_arg_count]=
	  my_strdup(str, MYF(MY_WME))))
    {
      my_fclose(file,MYF(0));
      die("Out of memory");

    }
    embedded_server_arg_count++;
  }
  my_fclose(file,MYF(0));
  if (str)
    die("Too many arguments in option file: %s",name);

  return;
}


static my_bool
get_one_option(int optid, const struct my_option *opt, char *argument)
{
  switch(optid) {
  case '#':
#ifndef DBUG_OFF
    DBUG_PUSH(argument ? argument : "d:t:S:i:O,/tmp/mysqltest.trace");
    debug_check_flag= 1;
    debug_info_flag= 1;
#endif
    break;
  case 'r':
    record = 1;
    break;
  case 'x':
  {
    char buff[FN_REFLEN];
    if (!test_if_hard_path(argument))
    {
      strxmov(buff, opt_basedir, argument, NullS);
      argument= buff;
    }
    fn_format(buff, argument, "", "", MY_UNPACK_FILENAME);
    DBUG_ASSERT(cur_file == file_stack && cur_file->file == 0);
    if (!(cur_file->file=
          fopen(buff, "rb")))
      die("Could not open '%s' for reading, errno: %d", buff, errno);
    cur_file->file_name= my_strdup(buff, MYF(MY_FAE));
    cur_file->lineno= 1;
    break;
  }
  case 'm':
  {
    static char buff[FN_REFLEN];
    if (!test_if_hard_path(argument))
    {
      strxmov(buff, opt_basedir, argument, NullS);
      argument= buff;
    }
    fn_format(buff, argument, "", "", MY_UNPACK_FILENAME);
    timer_file= buff;
    unlink(timer_file);	     /* Ignore error, may not exist */
    break;
  }
  case 'p':
    if (argument == disabled_my_option)
      argument= const_cast<char*>("");         // Don't require password
    if (argument)
    {
      my_free(opt_pass);
      opt_pass= my_strdup(argument, MYF(MY_FAE));
      while (*argument) *argument++= 'x';		/* Destroy argument */
      tty_password= 0;
    }
    else
      tty_password= 1;
    break;
#include <sslopt-case.h>
  case 't':
    strnmov(TMPDIR, argument, sizeof(TMPDIR));
    break;
  case 'A':
    if (!embedded_server_arg_count)
    {
      embedded_server_arg_count=1;
      embedded_server_args[0]= const_cast<char*>("");
    }
    if (embedded_server_arg_count == MAX_EMBEDDED_SERVER_ARGS-1 ||
        !(embedded_server_args[embedded_server_arg_count++]=
          my_strdup(argument, MYF(MY_FAE))))
    {
      die("Can't use server argument");
    }
    break;
  case OPT_LOG_DIR:
    /* Check that the file exists */
    if (access(opt_logdir, F_OK) != 0)
      die("The specified log directory does not exist: '%s'", opt_logdir);
    break;
  case 'F':
    read_embedded_server_arguments(argument);
    break;
  case OPT_RESULT_FORMAT_VERSION:
    set_result_format_version(opt_result_format_version);
    break;
  case 'V':
    print_version();
    exit(0);
  case OPT_MYSQL_PROTOCOL:
#ifndef EMBEDDED_LIBRARY
    opt_protocol= find_type_or_exit(argument, &sql_protocol_typelib,
                                    opt->name);
#endif
    break;
  case '?':
    usage();
    exit(0);
  }
  return 0;
}


int parse_args(int argc, char **argv)
{
  if (load_defaults("my",load_default_groups,&argc,&argv))
    exit(1);

  default_argv= argv;

  if ((handle_options(&argc, &argv, my_long_options, get_one_option)))
    exit(1);

  if (argc > 1)
  {
    usage();
    exit(1);
  }
  if (argc == 1)
    opt_db= *argv;
  if (tty_password)
    opt_pass= get_tty_password(NullS);          /* purify tested */
  if (debug_info_flag)
    my_end_arg= MY_CHECK_ERROR | MY_GIVE_INFO;
  if (debug_check_flag)
    my_end_arg|= MY_CHECK_ERROR;

  if (global_subst != NULL)
  {
    char *comma= strstr(global_subst, ",");
    if (comma == NULL)
      die("wrong --global-subst, must be X,Y");
    memcpy(global_subst_from, global_subst, (comma-global_subst));
    global_subst_from[comma-global_subst]= 0;
    memcpy(global_subst_to, comma+1, strlen(comma));
  }

  if (!opt_suite_dir)
    opt_suite_dir= "./";
  suite_dir_len= strlen(opt_suite_dir);
  overlay_dir_len= opt_overlay_dir ? strlen(opt_overlay_dir) : 0;

  if (!record)
  {
    /* Check that the result file exists */
    if (result_file_name && access(result_file_name, F_OK) != 0)
      die("The specified result file '%s' does not exist",
          result_file_name);
  }

  return 0;
}

/*
  Write the content of str into file

  SYNOPSIS
  str_to_file2
  fname - name of file to truncate/create and write to
  str - content to write to file
  size - size of content witten to file
  append - append to file instead of overwriting old file
*/

void str_to_file2(const char *fname, char *str, int size, my_bool append)
{
  int fd;
  char buff[FN_REFLEN];
  int flags= O_WRONLY | O_CREAT;
  if (!test_if_hard_path(fname))
  {
    strxmov(buff, opt_basedir, fname, NullS);
    fname= buff;
  }
  fn_format(buff, fname, "", "", MY_UNPACK_FILENAME);

  if (!append)
    flags|= O_TRUNC;
  if ((fd= my_open(buff, flags,
                   MYF(MY_WME | MY_FFNF))) < 0)
    die("Could not open '%s' for writing, errno: %d", buff, errno);
  if (append && my_seek(fd, 0, SEEK_END, MYF(0)) == MY_FILEPOS_ERROR)
    die("Could not find end of file '%s', errno: %d", buff, errno);
  if (my_write(fd, (uchar*)str, size, MYF(MY_WME|MY_FNABP)))
    die("write failed, errno: %d", errno);
  my_close(fd, MYF(0));
}

/*
  Write the content of str into file

  SYNOPSIS
  str_to_file
  fname - name of file to truncate/create and write to
  str - content to write to file
  size - size of content witten to file
*/

void str_to_file(const char *fname, char *str, int size)
{
  str_to_file2(fname, str, size, FALSE);
}


void check_regerr(regex_t* r, int err)
{
  char err_buf[1024];

  if (err)
  {
    regerror(err,r,err_buf,sizeof(err_buf));
    die("Regex error: %s\n", err_buf);
  }
}


#ifdef _WIN32

DYNAMIC_ARRAY patterns;

/*
  init_win_path_patterns

  DESCRIPTION
  Setup string patterns that will be used to detect filenames that
  needs to be converted from Win to Unix format

*/

void init_win_path_patterns()
{
  /* List of string patterns to match in order to find paths */
  const char* paths[] = { "$MYSQL_TEST_DIR",
                          "$MYSQL_TMP_DIR",
                          "$MYSQLTEST_VARDIR",
                          "$MASTER_MYSOCK",
                          "$MYSQL_SHAREDIR",
                          "$MYSQL_LIBDIR",
                          "./test/" };
  int num_paths= sizeof(paths)/sizeof(char*);
  int i;
  char* p;

  DBUG_ENTER("init_win_path_patterns");

  my_init_dynamic_array(&patterns, sizeof(const char*), 16, 16, MYF(0));

  /* Loop through all paths in the array */
  for (i= 0; i < num_paths; i++)
  {
    VAR* v;
    if (*(paths[i]) == '$')
    {
      v= var_get(paths[i], 0, 0, 0);
      p= my_strdup(v->str_val, MYF(MY_FAE));
    }
    else
      p= my_strdup(paths[i], MYF(MY_FAE));

    /* Don't insert zero length strings in patterns array */
    if (strlen(p) == 0)
    {
      my_free(p);
      continue;
    }

    if (insert_dynamic(&patterns, &p))
      die("Out of memory");

    DBUG_PRINT("info", ("p: %s", p));
    while (*p)
    {
      if (*p == '/')
        *p='\\';
      p++;
    }
  }
  DBUG_VOID_RETURN;
}

void free_win_path_patterns()
{
  uint i= 0;
  for (i=0 ; i < patterns.elements ; i++)
  {
    const char** pattern= dynamic_element(&patterns, i, const char**);
    my_free((void *) *pattern);
  }
  delete_dynamic(&patterns);
}
#endif

/*
  fix_win_paths

  DESCRIPTION
  Search the string 'val' for the patterns that are known to be
  strings that contain filenames. Convert all \ to / in the
  filenames that are found.

  Ex:
  val = 'Error "c:\mysql\mysql-test\var\test\t1.frm" didn't exist'
  => $MYSQL_TEST_DIR is found by strstr
  => all \ from c:\mysql\m... until next space is converted into /
*/

<<<<<<< HEAD
void fix_win_paths(char *val, int len)
=======
void fix_win_paths(const char *val, size_t len)
>>>>>>> 9e11e055
{
#ifdef _WIN32
  uint i;
  char *p;

  DBUG_ENTER("fix_win_paths");
  for (i= 0; i < patterns.elements; i++)
  {
    const char** pattern= dynamic_element(&patterns, i, const char**);
    DBUG_PRINT("info", ("pattern: %s", *pattern));

    /* Search for the path in string */
    while ((p= strstr(val, *pattern)))
    {
      DBUG_PRINT("info", ("Found %s in val p: %s", *pattern, p));

      while (*p && !my_isspace(charset_info, *p))
      {
        if (*p == '\\')
          *p= '/';
        p++;
      }
      DBUG_PRINT("info", ("Converted \\ to /, p: %s", p));
    }
  }
  DBUG_PRINT("exit", (" val: %s, len: %d", val, len));
  DBUG_VOID_RETURN;
#endif
}



/*
  Append the result for one field to the dynamic string ds
*/

void append_field(DYNAMIC_STRING *ds, uint col_idx, MYSQL_FIELD* field,
                  char* val, ulonglong len, my_bool is_null)
{
  char null[]= "NULL";

  if (col_idx < max_replace_column && replace_column[col_idx])
  {
    val= replace_column[col_idx];
    len= strlen(val);
  }
  else if (is_null)
  {
    val= null;
    len= 4;
  }
#ifdef _WIN32
  else if ((field->type == MYSQL_TYPE_DOUBLE ||
            field->type == MYSQL_TYPE_FLOAT ) &&
           field->decimals >= 31)
  {
    /* Convert 1.2e+018 to 1.2e+18 and 1.2e-018 to 1.2e-18 */
    char *start= strchr(val, 'e');
    if (start && strlen(start) >= 5 &&
        (start[1] == '-' || start[1] == '+') && start[2] == '0')
    {
      start+=2; /* Now points at first '0' */
      if (field->flags & ZEROFILL_FLAG)
      {
        /* Move all chars before the first '0' one step right */
        memmove(val + 1, val, start - val);
        *val= '0';
      }
      else
      {
        /* Move all chars after the first '0' one step left */
        memmove(start, start + 1, strlen(start));
        len--;
      }
    }
  }
#endif

  if (!display_result_vertically)
  {
    if (col_idx)
      dynstr_append_mem(ds, "\t", 1);
    replace_dynstr_append_mem(ds, val, len);
  }
  else
  {
    dynstr_append(ds, field->name);
    dynstr_append_mem(ds, "\t", 1);
    replace_dynstr_append_mem(ds, val, len);
    dynstr_append_mem(ds, "\n", 1);
  }
}


/*
  Append all results to the dynamic string separated with '\t'
  Values may be converted with 'replace_column'
*/

void append_result(DYNAMIC_STRING *ds, MYSQL_RES *res)
{
  MYSQL_ROW row;
  uint num_fields= mysql_num_fields(res);
  MYSQL_FIELD *fields= mysql_fetch_fields(res);
  ulong *lengths;

  while ((row = mysql_fetch_row(res)))
  {
    uint i;
    lengths = mysql_fetch_lengths(res);
    for (i = 0; i < num_fields; i++)
      append_field(ds, i, &fields[i],
                   row[i], lengths[i], !row[i]);
    if (!display_result_vertically)
      dynstr_append_mem(ds, "\n", 1);
  }
}


/*
  Append all results from ps execution to the dynamic string separated
  with '\t'. Values may be converted with 'replace_column'
*/

void append_stmt_result(DYNAMIC_STRING *ds, MYSQL_STMT *stmt,
                        MYSQL_FIELD *fields, uint num_fields)
{
  MYSQL_BIND *my_bind;
  my_bool *is_null;
  ulong *length;
  uint i;
  int error;

  /* Allocate array with bind structs, lengths and NULL flags */
  my_bind= (MYSQL_BIND*) my_malloc(num_fields * sizeof(MYSQL_BIND),
				MYF(MY_WME | MY_FAE | MY_ZEROFILL));
  length= (ulong*) my_malloc(num_fields * sizeof(ulong),
			     MYF(MY_WME | MY_FAE));
  is_null= (my_bool*) my_malloc(num_fields * sizeof(my_bool),
				MYF(MY_WME | MY_FAE));

  /* Allocate data for the result of each field */
  for (i= 0; i < num_fields; i++)
  {
    uint max_length= fields[i].max_length + 1;
    my_bind[i].buffer_type= MYSQL_TYPE_STRING;
    my_bind[i].buffer= my_malloc(max_length, MYF(MY_WME | MY_FAE));
    my_bind[i].buffer_length= max_length;
    my_bind[i].is_null= &is_null[i];
    my_bind[i].length= &length[i];

    DBUG_PRINT("bind", ("col[%d]: buffer_type: %d, buffer_length: %lu",
			i, my_bind[i].buffer_type, my_bind[i].buffer_length));
  }

  if (mysql_stmt_bind_result(stmt, my_bind))
    die("mysql_stmt_bind_result failed: %d: %s",
	mysql_stmt_errno(stmt), mysql_stmt_error(stmt));

  while ((error=mysql_stmt_fetch(stmt)) == 0)
  {
    for (i= 0; i < num_fields; i++)
      append_field(ds, i, &fields[i], (char*)my_bind[i].buffer,
                   *my_bind[i].length, *my_bind[i].is_null);
    if (!display_result_vertically)
      dynstr_append_mem(ds, "\n", 1);
  }

  if (error != MYSQL_NO_DATA)
    die("mysql_fetch didn't end with MYSQL_NO_DATA from statement: "
        "error: %d", error);
  if (mysql_stmt_fetch(stmt) != MYSQL_NO_DATA)
    die("mysql_fetch didn't end with MYSQL_NO_DATA from statement: %d %s",
	mysql_stmt_errno(stmt), mysql_stmt_error(stmt));

  for (i= 0; i < num_fields; i++)
  {
    /* Free data for output */
    my_free(my_bind[i].buffer);
  }
  /* Free array with bind structs, lengths and NULL flags */
  my_free(my_bind);
  my_free(length);
  my_free(is_null);
}


/*
  Append metadata for fields to output
*/

void append_metadata(DYNAMIC_STRING *ds,
                     MYSQL_FIELD *field,
                     uint num_fields)
{
  MYSQL_FIELD *field_end;
  dynstr_append(ds,"Catalog\tDatabase\tTable\tTable_alias\tColumn\t"
                "Column_alias\tType\tLength\tMax length\tIs_null\t"
                "Flags\tDecimals\tCharsetnr\n");

  for (field_end= field+num_fields ;
       field < field_end ;
       field++)
  {
    dynstr_append_mem(ds, field->catalog,
                      field->catalog_length);
    dynstr_append_mem(ds, "\t", 1);
    dynstr_append_mem(ds, field->db, field->db_length);
    dynstr_append_mem(ds, "\t", 1);
    dynstr_append_mem(ds, field->org_table,
                      field->org_table_length);
    dynstr_append_mem(ds, "\t", 1);
    dynstr_append_mem(ds, field->table,
                      field->table_length);
    dynstr_append_mem(ds, "\t", 1);
    dynstr_append_mem(ds, field->org_name,
                      field->org_name_length);
    dynstr_append_mem(ds, "\t", 1);
    dynstr_append_mem(ds, field->name, field->name_length);
    dynstr_append_mem(ds, "\t", 1);
    replace_dynstr_append_uint(ds, field->type);
    dynstr_append_mem(ds, "\t", 1);
    replace_dynstr_append_uint(ds, field->length);
    dynstr_append_mem(ds, "\t", 1);
    replace_dynstr_append_uint(ds, field->max_length);
    dynstr_append_mem(ds, "\t", 1);
    dynstr_append_mem(ds, (IS_NOT_NULL(field->flags) ?  "N" : "Y"), 1);
    dynstr_append_mem(ds, "\t", 1);
    replace_dynstr_append_uint(ds, field->flags);
    dynstr_append_mem(ds, "\t", 1);
    replace_dynstr_append_uint(ds, field->decimals);
    dynstr_append_mem(ds, "\t", 1);
    replace_dynstr_append_uint(ds, field->charsetnr);
    dynstr_append_mem(ds, "\n", 1);
  }
}


/*
  Append affected row count and other info to output
*/

void append_info(DYNAMIC_STRING *ds, ulonglong affected_rows,
                 const char *info)
{
  char buf[40], buff2[21];
  sprintf(buf,"affected rows: %s\n", llstr(affected_rows, buff2));
  dynstr_append(ds, buf);
  if (info)
  {
    dynstr_append(ds, "info: ");
    dynstr_append(ds, info);
    dynstr_append_mem(ds, "\n", 1);
  }
}


/*
  Display the table headings with the names tab separated
*/

void append_table_headings(DYNAMIC_STRING *ds,
                           MYSQL_FIELD *field,
                           uint num_fields)
{
  uint col_idx;
  if (disable_column_names)
    return;
  for (col_idx= 0; col_idx < num_fields; col_idx++)
  {
    if (col_idx)
      dynstr_append_mem(ds, "\t", 1);
    replace_dynstr_append(ds, field[col_idx].name);
  }
  dynstr_append_mem(ds, "\n", 1);
}

/*
  Fetch warnings from server and append to ds

  RETURN VALUE
  Number of warnings appended to ds
*/

int append_warnings(DYNAMIC_STRING *ds, MYSQL* mysql)
{
  uint count;
  MYSQL_RES *warn_res;
  DYNAMIC_STRING res;
  DBUG_ENTER("append_warnings");

  if (!(count= mysql_warning_count(mysql)))
    DBUG_RETURN(0);

  /*
    If one day we will support execution of multi-statements
    through PS API we should not issue SHOW WARNINGS until
    we have not read all results...
  */
  DBUG_ASSERT(!mysql_more_results(mysql));

  if (mysql_real_query(mysql, "SHOW WARNINGS", 13))
    die("Error running query \"SHOW WARNINGS\": %s", mysql_error(mysql));

  if (!(warn_res= mysql_store_result(mysql)))
    die("Warning count is %u but didn't get any warnings",
	count);

  init_dynamic_string(&res, "", 1024, 1024);

  append_result(&res, warn_res);
  mysql_free_result(warn_res);

  DBUG_PRINT("warnings", ("%s", res.str));

  if (display_result_sorted)
    dynstr_append_sorted(ds, &res, 0);
  else
    dynstr_append_mem(ds, res.str, res.length);
  dynstr_free(&res);
  DBUG_RETURN(count);
}


/*
  Handle situation where query is sent but there is no active connection 
  (e.g directly after disconnect).

  We emulate MySQL-compatible behaviour of sending something on a closed
  connection.
*/
static void handle_no_active_connection(struct st_command *command, 
  struct st_connection *cn, DYNAMIC_STRING *ds)
{
  handle_error(command, 2006, "MySQL server has gone away", "000000", ds);
  cn->pending= FALSE;
  var_set_errno(2006);
}


/*
  Run query using MySQL C API

  SYNOPSIS
    run_query_normal()
    mysql	mysql handle
    command	current command pointer
    flags	flags indicating if we should SEND and/or REAP
    query	query string to execute
    query_len	length query string to execute
    ds		output buffer where to store result form query
*/

void run_query_normal(struct st_connection *cn, struct st_command *command,
                      int flags, char *query, int query_len,
                      DYNAMIC_STRING *ds, DYNAMIC_STRING *ds_warnings)
{
  MYSQL_RES *res= 0;
  MYSQL *mysql= cn->mysql;
  int err= 0, counter= 0;
  DBUG_ENTER("run_query_normal");
  DBUG_PRINT("enter",("flags: %d", flags));
  DBUG_PRINT("enter", ("query: '%-.60s'", query));

  if (!mysql)
  {
    handle_no_active_connection(command, cn, ds);
    DBUG_VOID_RETURN;
  }

  if (flags & QUERY_SEND_FLAG)
  {
    /*
      Send the query
    */
    if (do_send_query(cn, query, query_len))
    {
      handle_error(command, mysql_errno(mysql), mysql_error(mysql),
		   mysql_sqlstate(mysql), ds);
      goto end;
    }
  }
  if (!(flags & QUERY_REAP_FLAG))
  {
    cn->pending= TRUE;
    DBUG_VOID_RETURN;
  }
  
  do
  {
    /*
      When  on first result set, call mysql_read_query_result to retrieve
      answer to the query sent earlier
    */
    if ((counter==0) && do_read_query_result(cn))
    {
      /* we've failed to collect the result set */
      cn->pending= TRUE;
      handle_error(command, mysql_errno(mysql), mysql_error(mysql),
		   mysql_sqlstate(mysql), ds);
      goto end;

    }

    /*
      Store the result of the query if it will return any fields
    */
    if (mysql_field_count(mysql) && ((res= mysql_store_result(mysql)) == 0))
    {
      handle_error(command, mysql_errno(mysql), mysql_error(mysql),
		   mysql_sqlstate(mysql), ds);
      goto end;
    }

    if (!disable_result_log)
    {
      if (res)
      {
	MYSQL_FIELD *fields= mysql_fetch_fields(res);
	uint num_fields= mysql_num_fields(res);

	if (display_metadata)
          append_metadata(ds, fields, num_fields);

	if (!display_result_vertically)
	  append_table_headings(ds, fields, num_fields);

	append_result(ds, res);
      }

      /*
        Need to call mysql_affected_rows() before the "new"
        query to find the warnings.
      */
      if (!disable_info)
	append_info(ds, mysql_affected_rows(mysql), mysql_info(mysql));

      /*
        Add all warnings to the result. We can't do this if we are in
        the middle of processing results from multi-statement, because
        this will break protocol.
      */
      if (!disable_warnings && !mysql_more_results(mysql))
      {
	if (append_warnings(ds_warnings, mysql) || ds_warnings->length)
	{
	  dynstr_append_mem(ds, "Warnings:\n", 10);
	  dynstr_append_mem(ds, ds_warnings->str, ds_warnings->length);
	}
      }
    }

    if (res)
    {
      mysql_free_result(res);
      res= 0;
    }
    counter++;
  } while (!(err= mysql_next_result(mysql)));
  if (err > 0)
  {
    /* We got an error from mysql_next_result, maybe expected */
    handle_error(command, mysql_errno(mysql), mysql_error(mysql),
		 mysql_sqlstate(mysql), ds);
    goto end;
  }
  DBUG_ASSERT(err == -1); /* Successful and there are no more results */

  /* If we come here the query is both executed and read successfully */
  handle_no_error(command);
  revert_properties();

end:

  cn->pending= FALSE;
  /*
    We save the return code (mysql_errno(mysql)) from the last call sent
    to the server into the mysqltest builtin variable $mysql_errno. This
    variable then can be used from the test case itself.
  */
  var_set_errno(mysql_errno(mysql));
  DBUG_VOID_RETURN;
}


/*
  Check whether given error is in list of expected errors

  SYNOPSIS
    match_expected_error()

  PARAMETERS
    command        the current command (and its expect-list)
    err_errno      error number of the error that actually occurred
    err_sqlstate   SQL-state that was thrown, or NULL for impossible
                   (file-ops, diff, etc.)

  RETURNS
    -1 for not in list, index in list of expected errors otherwise

  NOTE
    If caller needs to know whether the list was empty, they should
    check command->expected_errors.count.
*/

static int match_expected_error(struct st_command *command,
                                unsigned int err_errno,
                                const char *err_sqlstate)
{
  uint i;

  for (i= 0 ; (uint) i < command->expected_errors.count ; i++)
  {
    if ((command->expected_errors.err[i].type == ERR_ERRNO) &&
        (command->expected_errors.err[i].code.errnum == err_errno))
      return i;

    if (command->expected_errors.err[i].type == ERR_SQLSTATE)
    {
      /*
        NULL is quite likely, but not in conjunction with a SQL-state expect!
      */
      if (unlikely(err_sqlstate == NULL))
        die("expecting a SQL-state (%s) from query '%s' which cannot "
            "produce one...",
            command->expected_errors.err[i].code.sqlstate, command->query);

      if (strncmp(command->expected_errors.err[i].code.sqlstate,
                  err_sqlstate, SQLSTATE_LENGTH) == 0)
        return i;
    }
  }
  return -1;
}


/*
  Handle errors which occurred during execution

  SYNOPSIS
  handle_error()
  q     - query context
  err_errno - error number
  err_error - error message
  err_sqlstate - sql state
  ds    - dynamic string which is used for output buffer

  NOTE
    If there is an unexpected error this function will abort mysqltest
    immediately.
*/

void handle_error(struct st_command *command,
                  unsigned int err_errno, const char *err_error,
                  const char *err_sqlstate, DYNAMIC_STRING *ds)
{
  int i;

  DBUG_ENTER("handle_error");

  command->used_replace= 1;
  if (command->require_file)
  {
    /*
      The query after a "--require" failed. This is fine as long the server
      returned a valid response. Don't allow 2013 or 2006 to trigger an
      abort_not_supported_test
    */
    if (err_errno == CR_SERVER_LOST ||
        err_errno == CR_SERVER_GONE_ERROR)
      die("require query '%s' failed: %d: %s", command->query,
          err_errno, err_error);

    /* Abort the run of this test, pass the failed query as reason */
    abort_not_supported_test("Query '%s' failed, required functionality " \
                             "not supported", command->query);
  }

  if (command->abort_on_error)
  {
    report_or_die("query '%s' failed: %d: %s", command->query, err_errno,
                  err_error);
    DBUG_VOID_RETURN;
  }

  DBUG_PRINT("info", ("expected_errors.count: %d",
                      command->expected_errors.count));

  i= match_expected_error(command, err_errno, err_sqlstate);

  if (i >= 0)
  {
    if (!disable_result_log)
    {
      if (command->expected_errors.count == 1)
      {
        /* Only log error if there is one possible error */
        dynstr_append_mem(ds, "ERROR ", 6);
        replace_dynstr_append(ds, err_sqlstate);
        dynstr_append_mem(ds, ": ", 2);
        replace_dynstr_append(ds, err_error);
        dynstr_append_mem(ds,"\n",1);
      }
      /* Don't log error if we may not get an error */
      else if (command->expected_errors.err[0].type == ERR_SQLSTATE ||
               (command->expected_errors.err[0].type == ERR_ERRNO &&
                command->expected_errors.err[0].code.errnum != 0))
        dynstr_append(ds,"Got one of the listed errors\n");
    }
    /* OK */
    revert_properties();
    DBUG_VOID_RETURN;
  }

  DBUG_PRINT("info",("i: %d  expected_errors: %d", i,
                     command->expected_errors.count));

  if (!disable_result_log)
  {
    dynstr_append_mem(ds, "ERROR ",6);
    replace_dynstr_append(ds, err_sqlstate);
    dynstr_append_mem(ds, ": ", 2);
    replace_dynstr_append(ds, err_error);
    dynstr_append_mem(ds, "\n", 1);
  }

  if (command->expected_errors.count > 0)
  {
    if (command->expected_errors.err[0].type == ERR_ERRNO)
      report_or_die("query '%s' failed with wrong errno %d: '%s', instead of "
                    "%d...",
                    command->query, err_errno, err_error,
                    command->expected_errors.err[0].code.errnum);
    else
      report_or_die("query '%s' failed with wrong sqlstate %s: '%s', "
                    "instead of %s...",
                    command->query, err_sqlstate, err_error,
                    command->expected_errors.err[0].code.sqlstate);
  }

  revert_properties();
  DBUG_VOID_RETURN;
}


/*
  Handle absence of errors after execution

  SYNOPSIS
  handle_no_error()
  q - context of query

  RETURN VALUE
  error - function will not return
*/

void handle_no_error(struct st_command *command)
{
  DBUG_ENTER("handle_no_error");

  if (command->expected_errors.err[0].type == ERR_ERRNO &&
      command->expected_errors.err[0].code.errnum != 0)
  {
    /* Error code we wanted was != 0, i.e. not an expected success */
    report_or_die("query '%s' succeeded - should have failed with errno %d...",
                  command->query, command->expected_errors.err[0].code.errnum);
  }
  else if (command->expected_errors.err[0].type == ERR_SQLSTATE &&
           strcmp(command->expected_errors.err[0].code.sqlstate,"00000") != 0)
  {
    /* SQLSTATE we wanted was != "00000", i.e. not an expected success */
    report_or_die("query '%s' succeeded - should have failed with "
                  "sqlstate %s...",
                  command->query,
                  command->expected_errors.err[0].code.sqlstate);
  }
  DBUG_VOID_RETURN;
}


/*
  Run query using prepared statement C API

  SYNPOSIS
  run_query_stmt
  mysql - mysql handle
  command - currrent command pointer
  query - query string to execute
  query_len - length query string to execute
  ds - output buffer where to store result form query

  RETURN VALUE
  error - function will not return
*/

void run_query_stmt(struct st_connection *cn, struct st_command *command,
                    char *query, int query_len, DYNAMIC_STRING *ds,
                    DYNAMIC_STRING *ds_warnings)
{
  MYSQL_RES *res= NULL;     /* Note that here 'res' is meta data result set */
  MYSQL *mysql= cn->mysql;
  MYSQL_STMT *stmt;
  DYNAMIC_STRING ds_prepare_warnings;
  DYNAMIC_STRING ds_execute_warnings;
  DBUG_ENTER("run_query_stmt");
  DBUG_PRINT("query", ("'%-.60s'", query));

  /*
    Init a new stmt if it's not already one created for this connection
  */
  if(!(stmt= cn->stmt))
  {
    if (!(stmt= mysql_stmt_init(mysql)))
      die("unable to init stmt structure");
    cn->stmt= stmt;
  }

  /* Init dynamic strings for warnings */
  if (!disable_warnings)
  {
    init_dynamic_string(&ds_prepare_warnings, NULL, 0, 256);
    init_dynamic_string(&ds_execute_warnings, NULL, 0, 256);
  }

  /*
    Prepare the query
  */
  if (do_stmt_prepare(cn, query, query_len))
  {
    handle_error(command,  mysql_stmt_errno(stmt),
                 mysql_stmt_error(stmt), mysql_stmt_sqlstate(stmt), ds);
    goto end;
  }

  /*
    Get the warnings from mysql_stmt_prepare and keep them in a
    separate string
  */
  if (!disable_warnings)
    append_warnings(&ds_prepare_warnings, mysql);

  /*
    No need to call mysql_stmt_bind_param() because we have no
    parameter markers.
  */

#if MYSQL_VERSION_ID >= 50000
  if (cursor_protocol_enabled)
  {
    /*
      Use cursor when retrieving result
    */
    ulong type= CURSOR_TYPE_READ_ONLY;
    if (mysql_stmt_attr_set(stmt, STMT_ATTR_CURSOR_TYPE, (void*) &type))
      die("mysql_stmt_attr_set(STMT_ATTR_CURSOR_TYPE) failed': %d %s",
          mysql_stmt_errno(stmt), mysql_stmt_error(stmt));
  }
#endif

  /*
    Execute the query
  */
  if (do_stmt_execute(cn))
  {
    handle_error(command, mysql_stmt_errno(stmt),
                 mysql_stmt_error(stmt), mysql_stmt_sqlstate(stmt), ds);
    goto end;
  }

  /*
    When running in cursor_protocol get the warnings from execute here
    and keep them in a separate string for later.
  */
  if (cursor_protocol_enabled && !disable_warnings)
    append_warnings(&ds_execute_warnings, mysql);

  /*
    We instruct that we want to update the "max_length" field in
    mysql_stmt_store_result(), this is our only way to know how much
    buffer to allocate for result data
  */
  {
    my_bool one= 1;
    if (mysql_stmt_attr_set(stmt, STMT_ATTR_UPDATE_MAX_LENGTH, (void*) &one))
      die("mysql_stmt_attr_set(STMT_ATTR_UPDATE_MAX_LENGTH) failed': %d %s",
          mysql_stmt_errno(stmt), mysql_stmt_error(stmt));
  }

  /*
    If we got here the statement succeeded and was expected to do so,
    get data. Note that this can still give errors found during execution!
    Store the result of the query if if will return any fields
  */
  if (mysql_stmt_field_count(stmt) && mysql_stmt_store_result(stmt))
  {
    handle_error(command, mysql_stmt_errno(stmt),
                 mysql_stmt_error(stmt), mysql_stmt_sqlstate(stmt), ds);
    goto end;
  }

  /* If we got here the statement was both executed and read successfully */
  handle_no_error(command);
  if (!disable_result_log)
  {
    /*
      Not all statements creates a result set. If there is one we can
      now create another normal result set that contains the meta
      data. This set can be handled almost like any other non prepared
      statement result set.
    */
    if ((res= mysql_stmt_result_metadata(stmt)) != NULL)
    {
      /* Take the column count from meta info */
      MYSQL_FIELD *fields= mysql_fetch_fields(res);
      uint num_fields= mysql_num_fields(res);

      if (display_metadata)
        append_metadata(ds, fields, num_fields);

      if (!display_result_vertically)
        append_table_headings(ds, fields, num_fields);

      append_stmt_result(ds, stmt, fields, num_fields);

      mysql_free_result(res);     /* Free normal result set with meta data */

      /*
        Normally, if there is a result set, we do not show warnings from the
        prepare phase. This is because some warnings are generated both during
        prepare and execute; this would generate different warning output
        between normal and ps-protocol test runs.

        The --enable_prepare_warnings command can be used to change this so
        that warnings from both the prepare and execute phase are shown.
      */
      if (!disable_warnings && !prepare_warnings_enabled)
        dynstr_set(&ds_prepare_warnings, NULL);
    }
    else
    {
      /*
	This is a query without resultset
      */
    }

    /*
      Fetch info before fetching warnings, since it will be reset
      otherwise.
    */
    if (!disable_info)
      append_info(ds, mysql_stmt_affected_rows(stmt), mysql_info(mysql));

    if (!disable_warnings)
    {
      /* Get the warnings from execute */

      /* Append warnings to ds - if there are any */
      if (append_warnings(&ds_execute_warnings, mysql) ||
          ds_execute_warnings.length ||
          ds_prepare_warnings.length ||
          ds_warnings->length)
      {
        dynstr_append_mem(ds, "Warnings:\n", 10);
        if (ds_warnings->length)
          dynstr_append_mem(ds, ds_warnings->str,
                            ds_warnings->length);
        if (ds_prepare_warnings.length)
          dynstr_append_mem(ds, ds_prepare_warnings.str,
                            ds_prepare_warnings.length);
        if (ds_execute_warnings.length)
          dynstr_append_mem(ds, ds_execute_warnings.str,
                            ds_execute_warnings.length);
      }
    }
  }

end:
  if (!disable_warnings)
  {
    dynstr_free(&ds_prepare_warnings);
    dynstr_free(&ds_execute_warnings);
  }

  /*
    We save the return code (mysql_stmt_errno(stmt)) from the last call sent
    to the server into the mysqltest builtin variable $mysql_errno. This
    variable then can be used from the test case itself.
  */

  var_set_errno(mysql_stmt_errno(stmt));

  revert_properties();

  /* Close the statement if reconnect, need new prepare */
  {
#ifndef EMBEDDED_LIBRARY
    my_bool reconnect;
    mysql_get_option(mysql, MYSQL_OPT_RECONNECT, &reconnect);
    if (reconnect)
#else
    if (mysql->reconnect)
#endif
    {
      mysql_stmt_close(stmt);
      cn->stmt= NULL;
    }
  }

  DBUG_VOID_RETURN;
}



/*
  Create a util connection if one does not already exists
  and use that to run the query
  This is done to avoid implict commit when creating/dropping objects such
  as view, sp etc.
*/

int util_query(MYSQL* org_mysql, const char* query){

  MYSQL* mysql;
  DBUG_ENTER("util_query");

  if(!(mysql= cur_con->util_mysql))
  {
    DBUG_PRINT("info", ("Creating util_mysql"));
    if (!(mysql= mysql_init(mysql)))
      die("Failed in mysql_init()");

    if (opt_connect_timeout)
      mysql_options(mysql, MYSQL_OPT_CONNECT_TIMEOUT,
                    (void *) &opt_connect_timeout);

    /* enable local infile, in non-binary builds often disabled by default */
    mysql_options(mysql, MYSQL_OPT_LOCAL_INFILE, 0);
    mysql_options(mysql, MYSQL_OPT_NONBLOCK, 0);
    safe_connect(mysql, "util", org_mysql->host, org_mysql->user,
                 org_mysql->passwd, org_mysql->db, org_mysql->port,
                 org_mysql->unix_socket);

    cur_con->util_mysql= mysql;
  }

  int ret= mysql_query(mysql, query);
  DBUG_RETURN(ret);
}



/*
  Run query

  SYNPOSIS
    run_query()
     mysql	mysql handle
     command	currrent command pointer

  flags control the phased/stages of query execution to be performed
  if QUERY_SEND_FLAG bit is on, the query will be sent. If QUERY_REAP_FLAG
  is on the result will be read - for regular query, both bits must be on
*/

void run_query(struct st_connection *cn, struct st_command *command, int flags)
{
  MYSQL *mysql= cn->mysql;
  DYNAMIC_STRING *ds;
  DYNAMIC_STRING *save_ds= NULL;
  DYNAMIC_STRING ds_result;
  DYNAMIC_STRING ds_sorted;
  DYNAMIC_STRING ds_warnings;
  char *query;
  int query_len;
  my_bool view_created= 0, sp_created= 0;
  my_bool complete_query= ((flags & QUERY_SEND_FLAG) &&
                           (flags & QUERY_REAP_FLAG));
  DBUG_ENTER("run_query");

  if (cn->pending && (flags & QUERY_SEND_FLAG))
    die("Cannot run query on connection between send and reap");

  if (!(flags & QUERY_SEND_FLAG) && !cn->pending)
    die("Cannot reap on a connection without pending send");
  
  init_dynamic_string(&ds_warnings, NULL, 0, 256);
  ds_warn= &ds_warnings;
  
  /*
    Evaluate query if this is an eval command
  */
  if (command->type == Q_EVAL || command->type == Q_SEND_EVAL || 
      command->type == Q_EVALP)
  {
    if (!command->eval_query.str)
      init_dynamic_string(&command->eval_query, "", command->query_len + 256,
                          1024);
    else
      dynstr_set(&command->eval_query, 0);
    do_eval(&command->eval_query, command->query, command->end, FALSE);
    query= command->eval_query.str;
    query_len= command->eval_query.length;
  }
  else
  {
    query = command->query;
    query_len = strlen(query);
  }

  /*
    When command->require_file is set the output of _this_ query
    should be compared with an already existing file
    Create a temporary dynamic string to contain the output from
    this query.
  */
  if (command->require_file)
  {
    init_dynamic_string(&ds_result, "", 1024, 1024);
    ds= &ds_result;
  }
  else
    ds= &ds_res;

  /*
    Log the query into the output buffer
  */
  if (!disable_query_log && (flags & QUERY_SEND_FLAG))
  {
    char *print_query= query;
    int print_len= query_len;
    if (flags & QUERY_PRINT_ORIGINAL_FLAG)
    {
      print_query= command->query;
      print_len= command->end - command->query;
    }
    replace_dynstr_append_mem(ds, print_query, print_len);
    dynstr_append_mem(ds, delimiter, delimiter_length);
    dynstr_append_mem(ds, "\n", 1);
  }
  
  /* We're done with this flag */
  flags &= ~QUERY_PRINT_ORIGINAL_FLAG;

  /*
    Write the command to the result file before we execute the query
    This is needed to be able to analyse the log if something goes
    wrong
  */
  log_file.write(&ds_res);
  log_file.flush();
  dynstr_set(&ds_res, 0);

  if (view_protocol_enabled &&
      complete_query &&
      match_re(&view_re, query))
  {
    /*
      Create the query as a view.
      Use replace since view can exist from a failed mysqltest run
    */
    DYNAMIC_STRING query_str;
    init_dynamic_string(&query_str,
			"CREATE OR REPLACE VIEW mysqltest_tmp_v AS ",
			query_len+64, 256);
    dynstr_append_mem(&query_str, query, query_len);
    if (util_query(mysql, query_str.str))
    {
      /*
	Failed to create the view, this is not fatal
	just run the query the normal way
      */
      DBUG_PRINT("view_create_error",
		 ("Failed to create view '%s': %d: %s", query_str.str,
		  mysql_errno(mysql), mysql_error(mysql)));

      /* Log error to create view */
      verbose_msg("Failed to create view '%s' %d: %s", query_str.str,
		  mysql_errno(mysql), mysql_error(mysql));
    }
    else
    {
      /*
	Yes, it was possible to create this query as a view
      */
      view_created= 1;
      query= const_cast<char*>("SELECT * FROM mysqltest_tmp_v");
      query_len = strlen(query);

      /*
        Collect warnings from create of the view that should otherwise
        have been produced when the SELECT was executed
      */
      append_warnings(&ds_warnings, cur_con->util_mysql);
    }

    dynstr_free(&query_str);
  }

  if (sp_protocol_enabled &&
      complete_query &&
      match_re(&sp_re, query))
  {
    /*
      Create the query as a stored procedure
      Drop first since sp can exist from a failed mysqltest run
    */
    DYNAMIC_STRING query_str;
    init_dynamic_string(&query_str,
			"DROP PROCEDURE IF EXISTS mysqltest_tmp_sp;",
			query_len+64, 256);
    util_query(mysql, query_str.str);
    dynstr_set(&query_str, "CREATE PROCEDURE mysqltest_tmp_sp()\n");
    dynstr_append_mem(&query_str, query, query_len);
    if (util_query(mysql, query_str.str))
    {
      /*
	Failed to create the stored procedure for this query,
	this is not fatal just run the query the normal way
      */
      DBUG_PRINT("sp_create_error",
		 ("Failed to create sp '%s': %d: %s", query_str.str,
		  mysql_errno(mysql), mysql_error(mysql)));

      /* Log error to create sp */
      verbose_msg("Failed to create sp '%s' %d: %s", query_str.str,
		  mysql_errno(mysql), mysql_error(mysql));

    }
    else
    {
      sp_created= 1;

      query= const_cast<char*>("CALL mysqltest_tmp_sp()");
      query_len = strlen(query);
    }
    dynstr_free(&query_str);
  }

  if (display_result_sorted)
  {
    /*
       Collect the query output in a separate string
       that can be sorted before it's added to the
       global result string
    */
    init_dynamic_string(&ds_sorted, "", 1024, 1024);
    save_ds= ds; /* Remember original ds */
    ds= &ds_sorted;
  }

  /*
    Find out how to run this query

    Always run with normal C API if it's not a complete
    SEND + REAP

    If it is a '?' in the query it may be a SQL level prepared
    statement already and we can't do it twice
  */
  if (ps_protocol_enabled &&
      complete_query &&
      match_re(&ps_re, query))
    run_query_stmt(cn, command, query, query_len, ds, &ds_warnings);
  else
    run_query_normal(cn, command, flags, query, query_len,
		     ds, &ds_warnings);

  dynstr_free(&ds_warnings);
  ds_warn= 0;

  if (display_result_sorted)
  {
    /* Sort the result set and append it to result */
    dynstr_append_sorted(save_ds, &ds_sorted, 1);
    ds= save_ds;
    dynstr_free(&ds_sorted);
  }

  if (sp_created)
  {
    if (util_query(mysql, "DROP PROCEDURE mysqltest_tmp_sp "))
      report_or_die("Failed to drop sp: %d: %s", mysql_errno(mysql),
                     mysql_error(mysql));
  }

  if (view_created)
  {
    if (util_query(mysql, "DROP VIEW mysqltest_tmp_v "))
      report_or_die("Failed to drop view: %d: %s",
	  mysql_errno(mysql), mysql_error(mysql));
  }

  if (command->require_file)
  {
    /* A result file was specified for _this_ query
       and the output should be checked against an already
       existing file which has been specified using --require or --result
    */
    check_require(ds, command->require_file);
  }

  if (ds == &ds_result)
    dynstr_free(&ds_result);
  DBUG_VOID_RETURN;
}

/****************************************************************************/
/*
  Functions to detect different SQL statements
*/

char *re_eprint(int err)
{
  static char epbuf[100];
  size_t len __attribute__((unused))=
          regerror(err, (regex_t *)NULL, epbuf, sizeof(epbuf));
  assert(len <= sizeof(epbuf));
  return(epbuf);
}

void init_re_comp(regex_t *re, const char* str)
{
  int err= regcomp(re, str, (REG_EXTENDED | REG_ICASE | REG_NOSUB | REG_DOTALL));
  if (err)
  {
    char erbuf[100];
    int len= regerror(err, re, erbuf, sizeof(erbuf));
    die("error %s, %d/%d `%s'\n",
	re_eprint(err), (int)len, (int)sizeof(erbuf), erbuf);
  }
}

void init_re(void)
{
  /*
    Filter for queries that can be run using the
    MySQL Prepared Statements C API
  */
  const char *ps_re_str =
    "^("
    "[[:space:]]*REPLACE[[:space:]]|"
    "[[:space:]]*INSERT[[:space:]]|"
    "[[:space:]]*UPDATE[[:space:]]|"
    "[[:space:]]*DELETE[[:space:]]|"
    "[[:space:]]*SELECT[[:space:]]|"
    "[[:space:]]*CREATE[[:space:]]+TABLE[[:space:]]|"
    "[[:space:]]*DO[[:space:]]|"
    "[[:space:]]*SET[[:space:]]+OPTION[[:space:]]|"
    "[[:space:]]*DELETE[[:space:]]+MULTI[[:space:]]|"
    "[[:space:]]*UPDATE[[:space:]]+MULTI[[:space:]]|"
    "[[:space:]]*INSERT[[:space:]]+SELECT[[:space:]])";

  /*
    Filter for queries that can be run using the
    Stored procedures
  */
  const char *sp_re_str =ps_re_str;

  /*
    Filter for queries that can be run as views
  */
  const char *view_re_str =
    "^("
    "[[:space:]]*SELECT[[:space:]])";

  init_re_comp(&ps_re, ps_re_str);
  init_re_comp(&sp_re, sp_re_str);
  init_re_comp(&view_re, view_re_str);
}


int match_re(regex_t *re, char *str)
{
  while (my_isspace(charset_info, *str))
    str++;
  if (str[0] == '/' && str[1] == '*')
  {
    char *comm_end= strstr (str, "*/");
    if (! comm_end)
      die("Statement is unterminated comment");
    str= comm_end + 2;
  }
  
  int err= regexec(re, str, (size_t)0, NULL, 0);

  if (err == 0)
    return 1;
  else if (err == REG_NOMATCH)
    return 0;

  {
    char erbuf[100];
    int len= regerror(err, re, erbuf, sizeof(erbuf));
    die("error %s, %d/%d `%s'\n",
	re_eprint(err), (int)len, (int)sizeof(erbuf), erbuf);
  }
  return 0;
}

void free_re(void)
{
  regfree(&ps_re);
  regfree(&sp_re);
  regfree(&view_re);
}

/****************************************************************************/

void get_command_type(struct st_command* command)
{
  char save;
  uint type;
  DBUG_ENTER("get_command_type");

  if (*command->query == '}')
  {
    command->type = Q_END_BLOCK;
    DBUG_VOID_RETURN;
  }

  save= command->query[command->first_word_len];
  command->query[command->first_word_len]= 0;
  type= find_type(command->query, &command_typelib, FIND_TYPE_NO_PREFIX);
  command->query[command->first_word_len]= save;
  if (type > 0)
  {
    command->type=(enum enum_commands) type;		/* Found command */

    /*
      Look for case where "query" was explicitly specified to
      force command being sent to server
    */
    if (type == Q_QUERY)
    {
      /* Skip the "query" part */
      command->query= command->first_argument;
    }
  }
  else
  {
    /* No mysqltest command matched */

    if (command->type != Q_COMMENT_WITH_COMMAND)
    {
      /* A query that will sent to mysqld */
      command->type= Q_QUERY;
    }
    else
    {
      /* -- "comment" that didn't contain a mysqltest command */
      report_or_die("Found line beginning with --  that didn't contain " \
          "a valid mysqltest command, check your syntax or "            \
          "use # if you intended to write a comment");
      command->type= Q_COMMENT;
    }
  }

  /* Set expected error on command */
  memcpy(&command->expected_errors, &saved_expected_errors,
         sizeof(saved_expected_errors));
  DBUG_PRINT("info", ("There are %d expected errors",
                      command->expected_errors.count));
  DBUG_VOID_RETURN;
}



/*
  Record how many milliseconds it took to execute the test file
  up until the current line and write it to .progress file

*/

void mark_progress(struct st_command* command __attribute__((unused)),
                   int line)
{
  static ulonglong progress_start= 0; // < Beware
  DYNAMIC_STRING ds_progress;

  char buf[32], *end;
  ulonglong timer= timer_now();
  if (!progress_start)
    progress_start= timer;
  timer-= progress_start;

  if (init_dynamic_string(&ds_progress, "", 256, 256))
    die("Out of memory");

  /* Milliseconds since start */
  end= longlong10_to_str(timer, buf, 10);
  dynstr_append_mem(&ds_progress, buf, (int)(end-buf));
  dynstr_append_mem(&ds_progress, "\t", 1);

  /* Parser line number */
  end= int10_to_str(line, buf, 10);
  dynstr_append_mem(&ds_progress, buf, (int)(end-buf));
  dynstr_append_mem(&ds_progress, "\t", 1);

  /* Filename */
  dynstr_append(&ds_progress, cur_file->file_name);
  dynstr_append_mem(&ds_progress, ":", 1);

  /* Line in file */
  end= int10_to_str(cur_file->lineno, buf, 10);
  dynstr_append_mem(&ds_progress, buf, (int)(end-buf));


  dynstr_append_mem(&ds_progress, "\n", 1);

  progress_file.write(&ds_progress);

  dynstr_free(&ds_progress);

}

#ifdef HAVE_STACKTRACE

static void dump_backtrace(void)
{
  struct st_connection *conn= cur_con;

  fprintf(stderr, "read_command_buf (%p): ", read_command_buf);
  my_safe_print_str(read_command_buf, sizeof(read_command_buf));
  fputc('\n', stderr);

  if (conn)
  {
    fprintf(stderr, "conn->name (%p): ", conn->name);
    my_safe_print_str(conn->name, conn->name_len);
    fputc('\n', stderr);
#ifdef EMBEDDED_LIBRARY
    fprintf(stderr, "conn->cur_query (%p): ", conn->cur_query);
    my_safe_print_str(conn->cur_query, conn->cur_query_len);
    fputc('\n', stderr);
#endif
  }
  fputs("Attempting backtrace...\n", stderr);
  my_print_stacktrace(NULL, (ulong)my_thread_stack_size);
}

#else

static void dump_backtrace(void)
{
  fputs("Backtrace not available.\n", stderr);
}

#endif

static sig_handler signal_handler(int sig)
{
  fprintf(stderr, "mysqltest got " SIGNAL_FMT "\n", sig);
  dump_backtrace();

  fprintf(stderr, "Writing a core file...\n");
  fflush(stderr);
  my_write_core(sig);
#ifndef _WIN32
  exit(1);			// Shouldn't get here but just in case
#endif
}

#ifdef _WIN32

LONG WINAPI exception_filter(EXCEPTION_POINTERS *exp)
{
  __try
  {
    my_set_exception_pointers(exp);
    signal_handler(exp->ExceptionRecord->ExceptionCode);
  }
  __except(EXCEPTION_EXECUTE_HANDLER)
  {
    fputs("Got exception in exception handler!\n", stderr);
  }

  return EXCEPTION_CONTINUE_SEARCH;
}


static void init_signal_handling(void)
{
  UINT mode;

  /* Set output destination of messages to the standard error stream. */
  _CrtSetReportMode(_CRT_WARN, _CRTDBG_MODE_FILE);
  _CrtSetReportFile(_CRT_WARN, _CRTDBG_FILE_STDERR);
  _CrtSetReportMode(_CRT_ERROR, _CRTDBG_MODE_FILE);
  _CrtSetReportFile(_CRT_ERROR, _CRTDBG_FILE_STDERR);
  _CrtSetReportMode(_CRT_ASSERT, _CRTDBG_MODE_FILE);
  _CrtSetReportFile(_CRT_ASSERT, _CRTDBG_FILE_STDERR);

  /* Do not not display the a error message box. */
  mode= SetErrorMode(0) | SEM_FAILCRITICALERRORS | SEM_NOOPENFILEERRORBOX;
  SetErrorMode(mode);

  SetUnhandledExceptionFilter(exception_filter);
}

#else /* _WIN32 */

static void init_signal_handling(void)
{
  struct sigaction sa;
  DBUG_ENTER("init_signal_handling");

#ifdef HAVE_STACKTRACE
  my_init_stacktrace();
#endif

  sa.sa_flags = SA_RESETHAND | SA_NODEFER;
  sigemptyset(&sa.sa_mask);
  sigprocmask(SIG_SETMASK, &sa.sa_mask, NULL);

  sa.sa_handler= signal_handler;

  sigaction(SIGSEGV, &sa, NULL);
  sigaction(SIGABRT, &sa, NULL);
#ifdef SIGBUS
  sigaction(SIGBUS, &sa, NULL);
#endif
  sigaction(SIGILL, &sa, NULL);
  sigaction(SIGFPE, &sa, NULL);
  DBUG_VOID_RETURN;
}

#endif /* !_WIN32 */

int main(int argc, char **argv)
{
  struct st_command *command;
  my_bool q_send_flag= 0, abort_flag= 0;
  uint command_executed= 0, last_command_executed= 0;
  char save_file[FN_REFLEN];
  bool empty_result= FALSE;
  MY_INIT(argv[0]);
  DBUG_ENTER("main");

  /* mysqltest has no way to free all its memory correctly */
  sf_leaking_memory= 1;

  save_file[0]= 0;
  TMPDIR[0]= 0;

  init_signal_handling();

  /* Init expected errors */
  memset(&saved_expected_errors, 0, sizeof(saved_expected_errors));

#ifdef EMBEDDED_LIBRARY
  /* set appropriate stack for the 'query' threads */
  (void) pthread_attr_init(&cn_thd_attrib);
  pthread_attr_setstacksize(&cn_thd_attrib, DEFAULT_THREAD_STACK);
#endif /*EMBEDDED_LIBRARY*/

  /* Init file stack */
  memset(file_stack, 0, sizeof(file_stack));
  file_stack_end=
    file_stack + (sizeof(file_stack)/sizeof(struct st_test_file)) - 1;
  cur_file= file_stack;

  /* Init block stack */
  memset(block_stack, 0, sizeof(block_stack));
  block_stack_end=
    block_stack + (sizeof(block_stack)/sizeof(struct st_block)) - 1;
  cur_block= block_stack;
  cur_block->ok= TRUE; /* Outer block should always be executed */
  cur_block->cmd= cmd_none;

  my_init_dynamic_array(&q_lines, sizeof(struct st_command*), 1024, 1024, MYF(0));

  if (my_hash_init2(&var_hash, 64, charset_info,
                 128, 0, 0, get_var_key, 0, var_free, MYF(0)))
    die("Variable hash initialization failed");

  {
    char path_separator[]= { FN_LIBCHAR, 0 };
    var_set_string("SYSTEM_PATH_SEPARATOR", path_separator);
  }
  var_set_string("MYSQL_SERVER_VERSION", MYSQL_SERVER_VERSION);
  var_set_string("MYSQL_SYSTEM_TYPE", SYSTEM_TYPE);
  var_set_string("MYSQL_MACHINE_TYPE", MACHINE_TYPE);
  if (sizeof(void *) == 8) {
    var_set_string("MYSQL_SYSTEM_ARCHITECTURE", "64");
  } else {
    var_set_string("MYSQL_SYSTEM_ARCHITECTURE", "32");
  }

  memset(&master_pos, 0, sizeof(master_pos));

  parser.current_line= parser.read_lines= 0;
  memset(&var_reg, 0, sizeof(var_reg));

  init_builtin_echo();
#ifdef _WIN32
#ifndef USE_CYGWIN
  is_windows= 1;
#endif
  init_tmp_sh_file();
  init_win_path_patterns();
#endif

  init_dynamic_string(&ds_res, "", 2048, 2048);
  init_alloc_root(&require_file_root, 1024, 1024, MYF(0));

  parse_args(argc, argv);

  log_file.open(opt_logdir, result_file_name, ".log");
  verbose_msg("Logging to '%s'.", log_file.file_name());
  if (opt_mark_progress)
  {
    progress_file.open(opt_logdir, result_file_name, ".progress");
    verbose_msg("Tracing progress in '%s'.", progress_file.file_name());
  }

  /* Init connections, allocate 1 extra as buffer + 1 for default */
  connections= (struct st_connection*)
    my_malloc((opt_max_connections+2) * sizeof(struct st_connection),
              MYF(MY_WME | MY_ZEROFILL));
  connections_end= connections + opt_max_connections +1;
  next_con= connections + 1;
  
  var_set_int("$PS_PROTOCOL", ps_protocol);
  var_set_int("$NON_BLOCKING_API", non_blocking_api_enabled);
  var_set_int("$SP_PROTOCOL", sp_protocol);
  var_set_int("$VIEW_PROTOCOL", view_protocol);
  var_set_int("$CURSOR_PROTOCOL", cursor_protocol);

  var_set_int("$ENABLED_QUERY_LOG", 1);
  var_set_int("$ENABLED_ABORT_ON_ERROR", 1);
  var_set_int("$ENABLED_RESULT_LOG", 1);
  var_set_int("$ENABLED_CONNECT_LOG", 0);
  var_set_int("$ENABLED_WARNINGS", 1);
  var_set_int("$ENABLED_INFO", 0);
  var_set_int("$ENABLED_METADATA", 0);

  DBUG_PRINT("info",("result_file: '%s'",
                     result_file_name ? result_file_name : ""));
  verbose_msg("Results saved in '%s'.", 
              result_file_name ? result_file_name : "");
  if (mysql_server_init(embedded_server_arg_count,
			embedded_server_args,
			(char**) embedded_server_groups))
    die("Can't initialize MySQL server");
  server_initialized= 1;
  if (cur_file == file_stack && cur_file->file == 0)
  {
    cur_file->file= stdin;
    cur_file->file_name= my_strdup("<stdin>", MYF(MY_WME));
    cur_file->lineno= 1;
  }
  var_set_string("MYSQLTEST_FILE", cur_file->file_name);
  init_re();

  /* Cursor protocol implies ps protocol */
  if (cursor_protocol)
    ps_protocol= 1;

  ps_protocol_enabled= ps_protocol;
  sp_protocol_enabled= sp_protocol;
  view_protocol_enabled= view_protocol;
  cursor_protocol_enabled= cursor_protocol;

  st_connection *con= connections;
  init_connection_thd(con);
  if (! (con->mysql= mysql_init(0)))
    die("Failed in mysql_init()");
  if (opt_connect_timeout)
    mysql_options(con->mysql, MYSQL_OPT_CONNECT_TIMEOUT,
                  (void *) &opt_connect_timeout);
  if (opt_compress)
    mysql_options(con->mysql,MYSQL_OPT_COMPRESS,NullS);
  mysql_options(con->mysql, MYSQL_OPT_LOCAL_INFILE, 0);
  mysql_options(con->mysql, MYSQL_SET_CHARSET_NAME,
                charset_info->csname);
  if (opt_charsets_dir)
    mysql_options(con->mysql, MYSQL_SET_CHARSET_DIR,
                  opt_charsets_dir);

  if (opt_protocol)
    mysql_options(con->mysql,MYSQL_OPT_PROTOCOL,(char*)&opt_protocol);

  if (opt_plugin_dir && *opt_plugin_dir)
    mysql_options(con->mysql, MYSQL_PLUGIN_DIR, opt_plugin_dir);

#if defined(HAVE_OPENSSL) && !defined(EMBEDDED_LIBRARY)

  if (opt_use_ssl)
  {
    mysql_ssl_set(con->mysql, opt_ssl_key, opt_ssl_cert, opt_ssl_ca,
		  opt_ssl_capath, opt_ssl_cipher);
    mysql_options(con->mysql, MYSQL_OPT_SSL_CRL, opt_ssl_crl);
    mysql_options(con->mysql, MYSQL_OPT_SSL_CRLPATH, opt_ssl_crlpath);
#if MYSQL_VERSION_ID >= 50000
    /* Turn on ssl_verify_server_cert only if host is "localhost" */
    opt_ssl_verify_server_cert= opt_host && !strcmp(opt_host, "localhost");
    mysql_options(con->mysql, MYSQL_OPT_SSL_VERIFY_SERVER_CERT,
                  &opt_ssl_verify_server_cert);
#endif
  }
#endif

#ifdef HAVE_SMEM
  if (shared_memory_base_name)
    mysql_options(con->mysql,MYSQL_SHARED_MEMORY_BASE_NAME,shared_memory_base_name);
#endif

  if (!(con->name = my_strdup("default", MYF(MY_WME))))
    die("Out of memory");
  mysql_options(con->mysql, MYSQL_OPT_NONBLOCK, 0);

  safe_connect(con->mysql, con->name, opt_host, opt_user, opt_pass,
               opt_db, opt_port, unix_sock);

  /* Use all time until exit if no explicit 'start_timer' */
  timer_start= timer_now();

  /*
    Initialize $mysql_errno with -1, so we can
    - distinguish it from valid values ( >= 0 ) and
    - detect if there was never a command sent to the server
  */
  var_set_errno(-1);

  set_current_connection(con);

  if (opt_prologue)
  {
    open_file(opt_prologue);
  }

  verbose_msg("Start processing test commands from '%s' ...", cur_file->file_name);
  while (!abort_flag && !read_command(&command))
  {
    my_bool ok_to_do;
    int current_line_inc = 1, processed = 0;
    if (command->type == Q_UNKNOWN || command->type == Q_COMMENT_WITH_COMMAND)
      get_command_type(command);

    if (parsing_disabled &&
        command->type != Q_ENABLE_PARSING &&
        command->type != Q_DISABLE_PARSING)
    {
      /* Parsing is disabled, silently convert this line to a comment */
      command->type= Q_COMMENT;
    }

    /* (Re-)set abort_on_error for this command */
    command->abort_on_error= (command->expected_errors.count == 0 &&
                              abort_on_error);
    
    /*
      some commands need to be executed or at least parsed unconditionally,
      because they change the grammar.
    */
    ok_to_do= cur_block->ok || command->type == Q_DELIMITER
                            || command->type == Q_PERL;
    /*
      Some commands need to be "done" the first time if they may get
      re-iterated over in a true context. This can only happen if there's 
      a while loop at some level above the current block.
    */
    if (!ok_to_do)
    {
      if (command->type == Q_SOURCE ||
          command->type == Q_ERROR ||
          command->type == Q_WRITE_FILE ||
          command->type == Q_APPEND_FILE)
      {
	for (struct st_block *stb= cur_block-1; stb >= block_stack; stb--)
	{
	  if (stb->cmd == cmd_while)
	  {
	    ok_to_do= 1;
	    break;
	  }
	}
      }
    }

    if (ok_to_do)
    {
      command->last_argument= command->first_argument;
      processed = 1;
      /* Need to remember this for handle_error() */
      curr_command= command;
      switch (command->type) {
      case Q_CONNECT:
        do_connect(command);
        break;
      case Q_CONNECTION: select_connection(command); break;
      case Q_DISCONNECT:
      case Q_DIRTY_CLOSE:
	do_close_connection(command); break;
      case Q_ENABLE_PREPARE_WARNINGS:  prepare_warnings_enabled=1; break;
      case Q_DISABLE_PREPARE_WARNINGS: prepare_warnings_enabled=0; break;
      case Q_ENABLE_QUERY_LOG:
        set_property(command, P_QUERY, 0);
        break;
      case Q_DISABLE_QUERY_LOG:
        set_property(command, P_QUERY, 1);
        break;
      case Q_ENABLE_ABORT_ON_ERROR:
        set_property(command, P_ABORT, 1);
        break;
      case Q_DISABLE_ABORT_ON_ERROR:
        set_property(command, P_ABORT, 0);
        break;
      case Q_ENABLE_RESULT_LOG:
        set_property(command, P_RESULT, 0);
        break;
      case Q_DISABLE_RESULT_LOG:
        set_property(command, P_RESULT, 1);
        break;
      case Q_ENABLE_CONNECT_LOG:
        set_property(command, P_CONNECT, 0);
        break;
      case Q_DISABLE_CONNECT_LOG:
        set_property(command, P_CONNECT, 1);
        break;
      case Q_ENABLE_WARNINGS:
        set_property(command, P_WARN, 0);
        break;
      case Q_DISABLE_WARNINGS:
        set_property(command, P_WARN, 1);
        break;
      case Q_ENABLE_INFO:
        set_property(command, P_INFO, 0);
        break;
      case Q_DISABLE_INFO:
        set_property(command, P_INFO, 1);
        break;
      case Q_ENABLE_METADATA:
        set_property(command, P_META, 1);
        break;
      case Q_DISABLE_METADATA:
        set_property(command, P_META, 0);
        break;
      case Q_ENABLE_COLUMN_NAMES:
        disable_column_names= 0;
        var_set_int("$ENABLED_COLUMN_NAMES", 0);
        break;
      case Q_DISABLE_COLUMN_NAMES:
        disable_column_names= 1;
        var_set_int("$ENABLED_COLUMN_NAMES", 1);
        break;
      case Q_SOURCE: do_source(command); break;
      case Q_SLEEP: do_sleep(command, 0); break;
      case Q_REAL_SLEEP: do_sleep(command, 1); break;
      case Q_WAIT_FOR_SLAVE_TO_STOP: do_wait_for_slave_to_stop(command); break;
      case Q_INC: do_modify_var(command, DO_INC); break;
      case Q_DEC: do_modify_var(command, DO_DEC); break;
      case Q_ECHO: do_echo(command); command_executed++; break;
      case Q_SYSTEM: do_system(command); break;
      case Q_REMOVE_FILE: do_remove_file(command); break;
      case Q_REMOVE_FILES_WILDCARD: do_remove_files_wildcard(command); break;
      case Q_MKDIR: do_mkdir(command); break;
      case Q_RMDIR: do_rmdir(command); break;
      case Q_LIST_FILES: do_list_files(command); break;
      case Q_LIST_FILES_WRITE_FILE:
        do_list_files_write_file_command(command, FALSE);
        break;
      case Q_LIST_FILES_APPEND_FILE:
        do_list_files_write_file_command(command, TRUE);
        break;
      case Q_FILE_EXIST: do_file_exist(command); break;
      case Q_WRITE_FILE: do_write_file(command); break;
      case Q_APPEND_FILE: do_append_file(command); break;
      case Q_DIFF_FILES: do_diff_files(command); break;
      case Q_SEND_QUIT: do_send_quit(command); break;
      case Q_CHANGE_USER: do_change_user(command); break;
      case Q_CAT_FILE: do_cat_file(command); break;
      case Q_COPY_FILE: do_copy_file(command); break;
      case Q_MOVE_FILE: do_move_file(command); break;
      case Q_CHMOD_FILE: do_chmod_file(command); break;
      case Q_PERL: do_perl(command); break;
      case Q_RESULT_FORMAT_VERSION: do_result_format_version(command); break;
      case Q_DELIMITER:
        do_delimiter(command);
	break;
      case Q_DISPLAY_VERTICAL_RESULTS:
        display_result_vertically= TRUE;
        break;
      case Q_DISPLAY_HORIZONTAL_RESULTS:
	display_result_vertically= FALSE;
        break;
      case Q_SORTED_RESULT:
        /*
          Turn on sorting of result set, will be reset after next
          command
        */
	display_result_sorted= TRUE;
        break;
      case Q_LOWERCASE:
        /*
          Turn on lowercasing of result, will be reset after next
          command
        */
        display_result_lower= TRUE;
        break;
      case Q_LET: do_let(command); break;
      case Q_EVAL_RESULT:
        die("'eval_result' command  is deprecated");
      case Q_EVAL:
      case Q_EVALP:
      case Q_QUERY_VERTICAL:
      case Q_QUERY_HORIZONTAL:
	if (command->query == command->query_buf)
        {
          /* Skip the first part of command, i.e query_xxx */
	  command->query= command->first_argument;
          command->first_word_len= 0;
        }
	/* fall through */
      case Q_QUERY:
      case Q_REAP:
      {
	my_bool old_display_result_vertically= display_result_vertically;
        /* Default is full query, both reap and send  */
        int flags= QUERY_REAP_FLAG | QUERY_SEND_FLAG;

        if (q_send_flag)
        {
          /* Last command was an empty 'send' */
          flags= QUERY_SEND_FLAG;
          q_send_flag= 0;
        }
        else if (command->type == Q_REAP)
        {
          flags= QUERY_REAP_FLAG;
        }

        if (command->type == Q_EVALP)
          flags |= QUERY_PRINT_ORIGINAL_FLAG;

        /* Check for special property for this query */
        display_result_vertically|= (command->type == Q_QUERY_VERTICAL);

	if (save_file[0])
	{
          if (!(command->require_file= strdup_root(&require_file_root,
                                                   save_file)))
            die("out of memory for require_file");
	  save_file[0]= 0;
	}
	run_query(cur_con, command, flags);
	command_executed++;
        command->last_argument= command->end;

        /* Restore settings */
	display_result_vertically= old_display_result_vertically;

	break;
      }
      case Q_SEND:
      case Q_SEND_EVAL:
        if (!*command->first_argument)
        {
          /*
            This is a send without arguments, it indicates that _next_ query
            should be send only
          */
          q_send_flag= 1;
          break;
        }

        /* Remove "send" if this is first iteration */
	if (command->query == command->query_buf)
	  command->query= command->first_argument;

	/*
	  run_query() can execute a query partially, depending on the flags.
	  QUERY_SEND_FLAG flag without QUERY_REAP_FLAG tells it to just send
          the query and read the result some time later when reap instruction
	  is given on this connection.
        */
	run_query(cur_con, command, QUERY_SEND_FLAG);
	command_executed++;
        command->last_argument= command->end;
	break;
      case Q_REQUIRE:
	do_get_file_name(command, save_file, sizeof(save_file));
	break;
      case Q_ERROR:
        do_get_errcodes(command);
	break;
      case Q_REPLACE:
	do_get_replace(command);
	break;
      case Q_REPLACE_REGEX:
        do_get_replace_regex(command);
        break;
      case Q_REPLACE_COLUMN:
	do_get_replace_column(command);
	break;
      case Q_SAVE_MASTER_POS: do_save_master_pos(); break;
      case Q_SYNC_WITH_MASTER: do_sync_with_master(command); break;
      case Q_SYNC_SLAVE_WITH_MASTER:
      {
	do_save_master_pos();
	if (*command->first_argument)
	  select_connection(command);
	else
	  select_connection_name("slave");
	do_sync_with_master2(command, 0, "");
	break;
      }
      case Q_COMMENT:
      {
        command->last_argument= command->end;

        /* Don't output comments in v1 */
        if (opt_result_format_version == 1)
          break;

        /* Don't output comments if query logging is off */
        if (disable_query_log)
          break;

        /* Write comment's with two starting #'s to result file */
        const char* p= command->query;
        if (p && *p == '#' && *(p+1) == '#')
        {
          dynstr_append_mem(&ds_res, command->query, command->query_len);
          dynstr_append(&ds_res, "\n");
        }
	break;
      }
      case Q_EMPTY_LINE:
        /* Don't output newline in v1 */
        if (opt_result_format_version == 1)
          break;

        /* Don't output newline if query logging is off */
        if (disable_query_log)
          break;

        dynstr_append(&ds_res, "\n");
        break;
      case Q_PING:
        handle_command_error(command, mysql_ping(cur_con->mysql), -1);
        break;
      case Q_SEND_SHUTDOWN:
        handle_command_error(command,
                             mysql_shutdown(cur_con->mysql,
                                            SHUTDOWN_DEFAULT), -1);
        break;
      case Q_SHUTDOWN_SERVER:
        do_shutdown_server(command);
        break;
      case Q_EXEC:
	do_exec(command);
	command_executed++;
	break;
      case Q_START_TIMER:
	/* Overwrite possible earlier start of timer */
	timer_start= timer_now();
	break;
      case Q_END_TIMER:
	/* End timer before ending mysqltest */
	timer_output();
	break;
      case Q_CHARACTER_SET:
	do_set_charset(command);
	break;
      case Q_DISABLE_PS_PROTOCOL:
        set_property(command, P_PS, 0);
        /* Close any open statements */
        close_statements();
        break;
      case Q_ENABLE_PS_PROTOCOL:
        set_property(command, P_PS, ps_protocol);
        break;
      case Q_DISABLE_NON_BLOCKING_API:
        non_blocking_api_enabled= 0;
        break;
      case Q_ENABLE_NON_BLOCKING_API:
        non_blocking_api_enabled= 1;
        break;
      case Q_DISABLE_RECONNECT:
        mysql_options(cur_con->mysql, MYSQL_OPT_RECONNECT, &my_false);
        break;
      case Q_ENABLE_RECONNECT:
        mysql_options(cur_con->mysql, MYSQL_OPT_RECONNECT, &my_true);
        /* Close any open statements - no reconnect, need new prepare */
        close_statements();
        break;
      case Q_DISABLE_PARSING:
        if (parsing_disabled == 0)
          parsing_disabled= 1;
        else
          report_or_die("Parsing is already disabled");
        break;
      case Q_ENABLE_PARSING:
        /*
          Ensure we don't get parsing_disabled < 0 as this would accidentally
          disable code we don't want to have disabled
        */
        if (parsing_disabled == 1)
          parsing_disabled= 0;
        else
          report_or_die("Parsing is already enabled");
        break;
      case Q_DIE:
        /* Abort test with error code and error message */
        die("%s", command->first_argument);
        break;
      case Q_EXIT:
        /* Stop processing any more commands */
        abort_flag= 1;
        break;
      case Q_SKIP:
        /* Eval the query, thus replacing all environment variables */
        dynstr_set(&ds_res, 0);
        do_eval(&ds_res, command->first_argument, command->end, FALSE);
        abort_not_supported_test("%s",ds_res.str);
        break;
      case Q_RESULT:
        die("result, deprecated command");
        break;
      default:
        processed= 0;
        break;
      }
    }

    if (!processed)
    {
      current_line_inc= 0;
      switch (command->type) {
      case Q_WHILE: do_block(cmd_while, command); break;
      case Q_IF: do_block(cmd_if, command); break;
      case Q_END_BLOCK: do_done(command); break;
      default: current_line_inc = 1; break;
      }
    }
    else
      check_eol_junk(command->last_argument);

    if (command->type != Q_ERROR &&
        command->type != Q_COMMENT)
    {
      /*
        As soon as any non "error" command or comment has been executed,
        the array with expected errors should be cleared
      */
      memset(&saved_expected_errors, 0, sizeof(saved_expected_errors));
    }

    if (command_executed != last_command_executed || command->used_replace)
    {
      /*
        As soon as any command has been executed,
        the replace structures should be cleared
      */
      free_all_replace();

      /* Also reset "sorted_result" and "lowercase"*/
      display_result_sorted= FALSE;
      display_result_lower= FALSE;
    }
    last_command_executed= command_executed;

    parser.current_line += current_line_inc;
    if ( opt_mark_progress )
      mark_progress(command, parser.current_line);

    /* Write result from command to log file immediately */
    log_file.write(&ds_res);
    log_file.flush();
    dynstr_set(&ds_res, 0);
  }

  log_file.close();

  start_lineno= 0;
  verbose_msg("... Done processing test commands.");

  if (parsing_disabled)
    die("Test ended with parsing disabled");

  /*
    The whole test has been executed _successfully_.
    Time to compare result or save it to record file.
    The entire output from test is in the log file
  */
  if (log_file.bytes_written())
  {
    if (result_file_name)
    {
      /* A result file has been specified */

      if (record)
      {
	/* Recording */

        /* save a copy of the log to result file */
        if (my_copy(log_file.file_name(), result_file_name, MYF(0)) != 0)
          die("Failed to copy '%s' to '%s', errno: %d",
              log_file.file_name(), result_file_name, errno);

      }
      else
      {
	/* Check that the output from test is equal to result file */
	check_result();
      }
    }
  }
  else
  {
    /* Empty output is an error *unless* we also have an empty result file */
    if (! result_file_name || record ||
        compare_files (log_file.file_name(), result_file_name))
    {
      die("The test didn't produce any output");
    }
    else 
    {
      empty_result= TRUE;  /* Meaning empty was expected */
    }
  }

  if (!command_executed && result_file_name && !empty_result)
    die("No queries executed but non-empty result file found!");

  verbose_msg("Test has succeeded!");
  timer_output();
  /* Yes, if we got this far the test has succeeded! Sakila smiles */
  cleanup_and_exit(0);
  return 0; /* Keep compiler happy too */
}


/*
  A primitive timer that give results in milliseconds if the
  --timer-file=<filename> is given. The timer result is written
  to that file when the result is available. To not confuse
  mysql-test-run with an old obsolete result, we remove the file
  before executing any commands. The time we measure is

  - If no explicit 'start_timer' or 'end_timer' is given in the
  test case, the timer measure how long we execute in mysqltest.

  - If only 'start_timer' is given we measure how long we execute
  from that point until we terminate mysqltest.

  - If only 'end_timer' is given we measure how long we execute
  from that we enter mysqltest to the 'end_timer' is command is
  executed.

  - If both 'start_timer' and 'end_timer' are given we measure
  the time between executing the two commands.
*/

void timer_output(void)
{
  if (timer_file)
  {
    char buf[32], *end;
    ulonglong timer= timer_now() - timer_start;
    end= longlong10_to_str(timer, buf, 10);
    str_to_file(timer_file,buf, (int) (end-buf));
    /* Timer has been written to the file, don't use it anymore */
    timer_file= 0;
  }
}


ulonglong timer_now(void)
{
  return my_interval_timer() / 1000000;
}


/*
  Get arguments for replace_columns. The syntax is:
  replace-column column_number to_string [column_number to_string ...]
  Where each argument may be quoted with ' or "
  A argument may also be a variable, in which case the value of the
  variable is replaced.
*/

void do_get_replace_column(struct st_command *command)
{
  char *from= command->first_argument;
  char *buff, *start;
  DBUG_ENTER("get_replace_columns");

  free_replace_column();
  if (!*from)
    die("Missing argument in %s", command->query);

  /* Allocate a buffer for results */
  start= buff= (char*)my_malloc(strlen(from)+1,MYF(MY_WME | MY_FAE));
  while (*from)
  {
    char *to;
    uint column_number;
    to= get_string(&buff, &from, command);
    if (!(column_number= atoi(to)) || column_number > MAX_COLUMNS)
      die("Wrong column number to replace_column in '%s'", command->query);
    if (!*from)
      die("Wrong number of arguments to replace_column in '%s'",
          command->query);
    to= get_string(&buff, &from, command);
    my_free(replace_column[column_number-1]);
    replace_column[column_number-1]= my_strdup(to, MYF(MY_WME | MY_FAE));
    set_if_bigger(max_replace_column, column_number);
  }
  my_free(start);
  command->last_argument= command->end;

  DBUG_VOID_RETURN;
}


void free_replace_column()
{
  uint i;
  for (i=0 ; i < max_replace_column ; i++)
  {
    if (replace_column[i])
    {
      my_free(replace_column[i]);
      replace_column[i]= 0;
    }
  }
  max_replace_column= 0;
}


/****************************************************************************/
/*
  Replace functions
*/

/* Definitions for replace result */

typedef struct st_pointer_array {		/* when using array-strings */
  TYPELIB typelib;				/* Pointer to strings */
  uchar	*str;					/* Strings is here */
  uint8 *flag;					/* Flag about each var. */
  uint	array_allocs,max_count,length,max_length;
} POINTER_ARRAY;

struct st_replace *init_replace(char * *from, char * *to, uint count,
				char * word_end_chars);
int insert_pointer_name(POINTER_ARRAY *pa,char * name);
void free_pointer_array(POINTER_ARRAY *pa);

/*
  Get arguments for replace. The syntax is:
  replace from to [from to ...]
  Where each argument may be quoted with ' or "
  A argument may also be a variable, in which case the value of the
  variable is replaced.
*/

void do_get_replace(struct st_command *command)
{
  uint i;
  char *from= command->first_argument;
  char *buff, *start;
  char word_end_chars[256], *pos;
  POINTER_ARRAY to_array, from_array;
  DBUG_ENTER("get_replace");

  free_replace();

  bzero(&to_array,sizeof(to_array));
  bzero(&from_array,sizeof(from_array));
  if (!*from)
    die("Missing argument in %s", command->query);
  start= buff= (char*)my_malloc(strlen(from)+1,MYF(MY_WME | MY_FAE));
  while (*from)
  {
    char *to= buff;
    to= get_string(&buff, &from, command);
    if (!*from)
      die("Wrong number of arguments to replace_result in '%s'",
          command->query);
    fix_win_paths(to, from - to);
    insert_pointer_name(&from_array,to);
    to= get_string(&buff, &from, command);
    insert_pointer_name(&to_array,to);
  }
  for (i= 1,pos= word_end_chars ; i < 256 ; i++)
    if (my_isspace(charset_info,i))
      *pos++= i;
  *pos=0;					/* End pointer */
  if (!(glob_replace= init_replace((char**) from_array.typelib.type_names,
				  (char**) to_array.typelib.type_names,
				  (uint) from_array.typelib.count,
				  word_end_chars)))
    die("Can't initialize replace from '%s'", command->query);
  free_pointer_array(&from_array);
  free_pointer_array(&to_array);
  my_free(start);
  command->last_argument= command->end;
  DBUG_VOID_RETURN;
}


void free_replace()
{
  DBUG_ENTER("free_replace");
  my_free(glob_replace);
  glob_replace= NULL;
  DBUG_VOID_RETURN;
}


typedef struct st_replace {
  int found;
  struct st_replace *next[256];
} REPLACE;

typedef struct st_replace_found {
  int found;
  uint to_offset;
  int from_offset;
  char *replace_string;
} REPLACE_STRING;


void replace_strings_append(REPLACE *rep, DYNAMIC_STRING* ds,
                            const char *str,
                            int len __attribute__((unused)))
{
  REPLACE *rep_pos;
  REPLACE_STRING *rep_str;
  const char *start, *from;
  DBUG_ENTER("replace_strings_append");

  start= from= str;
  rep_pos=rep+1;
  for (;;)
  {
    /* Loop through states */
    DBUG_PRINT("info", ("Looping through states"));
    while (!rep_pos->found)
      rep_pos= rep_pos->next[(uchar) *from++];

    /* Does this state contain a string to be replaced */
    if (!(rep_str = ((REPLACE_STRING*) rep_pos))->replace_string)
    {
      /* No match found */
      dynstr_append_mem(ds, start, from - start - 1);
      DBUG_PRINT("exit", ("Found no more string to replace, appended: %s", start));
      DBUG_VOID_RETURN;
    }

    /* Found a string that needs to be replaced */
    DBUG_PRINT("info", ("found: %d, to_offset: %u, from_offset: %d, string: %s",
                        rep_str->found, rep_str->to_offset,
                        rep_str->from_offset, rep_str->replace_string));

    /* Append part of original string before replace string */
    dynstr_append_mem(ds, start, (from - rep_str->to_offset) - start);

    /* Append replace string */
    dynstr_append_mem(ds, rep_str->replace_string,
                      strlen(rep_str->replace_string));

    if (!*(from-=rep_str->from_offset) && rep_pos->found != 2)
    {
      /* End of from string */
      DBUG_PRINT("exit", ("Found end of from string"));
      DBUG_VOID_RETURN;
    }
    DBUG_ASSERT(from <= str+len);
    start= from;
    rep_pos=rep;
  }
}


/*
  Regex replace  functions
*/


/* Stores regex substitutions */

struct st_regex
{
  char* pattern; /* Pattern to be replaced */
  char* replace; /* String or expression to replace the pattern with */
  int icase; /* true if the match is case insensitive */
};

int reg_replace(char** buf_p, int* buf_len_p, char *pattern, char *replace,
                char *string, int icase);

bool parse_re_part(char *start_re, char *end_re,
                   char **p, char *end, char **buf)
{
  if (*start_re != *end_re)
  {
    switch ((*start_re= *(*p)++)) {
    case '(': *end_re= ')'; break;
    case '[': *end_re= ']'; break;
    case '{': *end_re= '}'; break;
    case '<': *end_re= '>'; break;
    default: *end_re= *start_re;
    }
  }

  while (*p < end && **p != *end_re)
  {
    if ((*p)[0] == '\\' && *p + 1 < end && (*p)[1] == *end_re)
      (*p)++;

    *(*buf)++= *(*p)++;
  }
  *(*buf)++= 0;

  (*p)++;

  return *p > end;
}

/*
  Initializes the regular substitution expression to be used in the
  result output of test.

  Returns: st_replace_regex struct with pairs of substitutions
*/
void append_replace_regex(char*, char*, struct st_replace_regex*, char**);

struct st_replace_regex* init_replace_regex(char* expr)
{
  char *expr_end, *buf_p;
  struct st_replace_regex* res;
  uint expr_len= strlen(expr);

  /* my_malloc() will die on fail with MY_FAE */
  res=(struct st_replace_regex*)my_malloc(
                                          sizeof(*res)+8192 ,MYF(MY_FAE+MY_WME));
  my_init_dynamic_array(&res->regex_arr,sizeof(struct st_regex), 128, 128, MYF(0));

  expr_end= expr + expr_len;
  buf_p= (char*)res + sizeof(*res);
  append_replace_regex(expr, expr_end, res, &buf_p);

  res->odd_buf_len= res->even_buf_len= 8192;
  res->even_buf= (char*)my_malloc(res->even_buf_len,MYF(MY_WME+MY_FAE));
  res->odd_buf= (char*)my_malloc(res->odd_buf_len,MYF(MY_WME+MY_FAE));
  res->buf= res->even_buf;

  return res;
}


void append_replace_regex(char* expr, char *expr_end, struct st_replace_regex* res,
                          char **buf_p)
{
  char* p, start_re, end_re= 1;
  struct st_regex reg;

  p= expr;

  /* for each regexp substitution statement */
  while (p < expr_end)
  {
    bzero(&reg,sizeof(reg));
    /* find the start of the statement */
    while (my_isspace(charset_info, *p) && p < expr_end)
      p++;

    if (p >= expr_end)
    {
      if (res->regex_arr.elements)
        break;
      else
        goto err;
    }

    start_re= 0;
    reg.pattern= *buf_p;

    /* Allow variable for the *entire* list of replacements */
    if (*p == '$')
    {
      const char *v_end;
      VAR *val= var_get(p, &v_end, 0, 1);

      if (val)
      {
        char *expr, *expr_end;
        expr= val->str_val;
        expr_end= expr + val->str_val_len;
        append_replace_regex(expr, expr_end, res, buf_p);
      }

      p= (char *) v_end + 1;
      continue;
    }
    else
    {
      if (parse_re_part(&start_re, &end_re, &p, expr_end, buf_p))
        goto err;

      reg.replace= *buf_p;
      if (parse_re_part(&start_re, &end_re, &p, expr_end, buf_p))
        goto err;
    }

    /* Check if we should do matching case insensitive */
    if (p < expr_end && *p == 'i')
    {
      p++;
      reg.icase= 1;
    }

    /* done parsing the statement, now place it in regex_arr */
    if (insert_dynamic(&res->regex_arr, &reg))
      die("Out of memory");
  }

  return;

err:
  my_free(res);
  die("Error parsing replace_regex \"%s\"", expr);
}

/*
  Execute all substitutions on val.

  Returns: true if substituition was made, false otherwise
  Side-effect: Sets r->buf to be the buffer with all substitutions done.

  IN:
  struct st_replace_regex* r
  char* val
  Out:
  struct st_replace_regex* r
  r->buf points at the resulting buffer
  r->even_buf and r->odd_buf might have been reallocated
  r->even_buf_len and r->odd_buf_len might have been changed

  TODO:  at some point figure out if there is a way to do everything
  in one pass
*/

int multi_reg_replace(struct st_replace_regex* r,char* val)
{
  uint i;
  char* in_buf, *out_buf;
  int* buf_len_p;

  in_buf= val;
  out_buf= r->even_buf;
  buf_len_p= &r->even_buf_len;
  r->buf= 0;

  /* For each substitution, do the replace */
  for (i= 0; i < r->regex_arr.elements; i++)
  {
    struct st_regex re;
    char* save_out_buf= out_buf;

    get_dynamic(&r->regex_arr, &re, i);

    if (!reg_replace(&out_buf, buf_len_p, re.pattern, re.replace,
                     in_buf, re.icase))
    {
      /* if the buffer has been reallocated, make adjustements */
      if (save_out_buf != out_buf)
      {
        if (save_out_buf == r->even_buf)
          r->even_buf= out_buf;
        else
          r->odd_buf= out_buf;
      }

      r->buf= out_buf;
      if (in_buf == val)
        in_buf= r->odd_buf;

      swap_variables(char*,in_buf,out_buf);

      buf_len_p= (out_buf == r->even_buf) ? &r->even_buf_len :
        &r->odd_buf_len;
    }
  }

  return (r->buf == 0);
}

/*
  Parse the regular expression to be used in all result files
  from now on.

  The syntax is --replace_regex /from/to/i /from/to/i ...
  i means case-insensitive match. If omitted, the match is
  case-sensitive

*/
void do_get_replace_regex(struct st_command *command)
{
  char *expr= command->first_argument;
  free_replace_regex();
  if (expr && *expr && !(glob_replace_regex=init_replace_regex(expr)))
    die("Could not init replace_regex");
  command->last_argument= command->end;
}

void free_replace_regex()
{
  if (glob_replace_regex)
  {
    delete_dynamic(&glob_replace_regex->regex_arr);
    my_free(glob_replace_regex->even_buf);
    my_free(glob_replace_regex->odd_buf);
    my_free(glob_replace_regex);
    glob_replace_regex=0;
  }
}



/*
  auxiluary macro used by reg_replace
  makes sure the result buffer has sufficient length
*/
#define SECURE_REG_BUF   if (buf_len < need_buf_len)                    \
  {                                                                     \
    int off= res_p - buf;                                               \
    buf= (char*)my_realloc(buf,need_buf_len,MYF(MY_WME+MY_FAE));        \
    res_p= buf + off;                                                   \
    buf_len= need_buf_len;                                              \
  }                                                                     \
                                                                        \
/*
  Performs a regex substitution

  IN:

  buf_p - result buffer pointer. Will change if reallocated
  buf_len_p - result buffer length. Will change if the buffer is reallocated
  pattern - regexp pattern to match
  replace - replacement expression
  string - the string to perform substitutions in
  icase - flag, if set to 1 the match is case insensitive
*/
int reg_replace(char** buf_p, int* buf_len_p, char *pattern,
                char *replace, char *string, int icase)
{
  regex_t r;
  regmatch_t *subs;
  char *replace_end;
  char *buf= *buf_p;
  int len;
  int buf_len, need_buf_len;
  int cflags= REG_EXTENDED | REG_DOTALL;
  int err_code;
  char *res_p,*str_p,*str_end;

  buf_len= *buf_len_p;
  len= strlen(string);
  str_end= string + len;

  /* start with a buffer of a reasonable size that hopefully will not
     need to be reallocated
  */
  need_buf_len= len * 2 + 1;
  res_p= buf;

  SECURE_REG_BUF

  if (icase)
    cflags|= REG_ICASE;

  if ((err_code= regcomp(&r,pattern,cflags)))
  {
    check_regerr(&r,err_code);
    return 1;
  }

  subs= (regmatch_t*)my_malloc(sizeof(regmatch_t) * (r.re_nsub+1),
                                  MYF(MY_WME+MY_FAE));

  *res_p= 0;
  str_p= string;
  replace_end= replace + strlen(replace);

  /* for each pattern match instance perform a replacement */
  while (!err_code)
  {
    /* find the match */
    err_code= regexec(&r,str_p, r.re_nsub+1, subs,
                         (str_p == string) ? 0 : REG_NOTBOL);

    /* if regular expression error (eg. bad syntax, or out of memory) */
    if (err_code && err_code != REG_NOMATCH)
    {
      check_regerr(&r,err_code);
      regfree(&r);
      return 1;
    }

    /* if match found */
    if (!err_code)
    {
      char* expr_p= replace;
      int c;

      /*
        we need at least what we have so far in the buffer + the part
        before this match
      */
      need_buf_len= (res_p - buf) + (int) subs[0].rm_so;

      /* on this pass, calculate the memory for the result buffer */
      while (expr_p < replace_end)
      {
        int back_ref_num= -1;
        c= *expr_p;

        if (c == '\\' && expr_p + 1 < replace_end)
        {
          back_ref_num= (int) (expr_p[1] - '0');
        }

        /* found a valid back_ref (eg. \1)*/
        if (back_ref_num >= 0 && back_ref_num <= (int)r.re_nsub)
        {
          regoff_t start_off, end_off;
          if ((start_off=subs[back_ref_num].rm_so) > -1 &&
              (end_off=subs[back_ref_num].rm_eo) > -1)
          {
            need_buf_len += (int) (end_off - start_off);
          }
          expr_p += 2;
        }
        else
        {
          expr_p++;
          need_buf_len++;
        }
      }
      need_buf_len++;
      /*
        now that we know the size of the buffer,
        make sure it is big enough
      */
      SECURE_REG_BUF

        /* copy the pre-match part */
        if (subs[0].rm_so)
        {
          memcpy(res_p, str_p, (size_t) subs[0].rm_so);
          res_p+= subs[0].rm_so;
        }

      expr_p= replace;

      /* copy the match and expand back_refs */
      while (expr_p < replace_end)
      {
        int back_ref_num= -1;
        c= *expr_p;

        if (c == '\\' && expr_p + 1 < replace_end)
        {
          back_ref_num= expr_p[1] - '0';
        }

        if (back_ref_num >= 0 && back_ref_num <= (int)r.re_nsub)
        {
          regoff_t start_off, end_off;
          if ((start_off=subs[back_ref_num].rm_so) > -1 &&
              (end_off=subs[back_ref_num].rm_eo) > -1)
          {
            int block_len= (int) (end_off - start_off);
            memcpy(res_p,str_p + start_off, block_len);
            res_p += block_len;
          }
          expr_p += 2;
        }
        else
        {
          *res_p++ = *expr_p++;
        }
      }

      /* handle the post-match part */
      if (subs[0].rm_so == subs[0].rm_eo)
      {
        if (str_p + subs[0].rm_so >= str_end)
          break;
        str_p += subs[0].rm_eo ;
        *res_p++ = *str_p++;
      }
      else
      {
        str_p += subs[0].rm_eo;
      }
    }
    else /* no match this time, just copy the string as is */
    {
      int left_in_str= str_end-str_p;
      need_buf_len= (res_p-buf) + left_in_str;
      SECURE_REG_BUF
        memcpy(res_p,str_p,left_in_str);
      res_p += left_in_str;
      str_p= str_end;
    }
  }
  my_free(subs);
  regfree(&r);
  *res_p= 0;
  *buf_p= buf;
  *buf_len_p= buf_len;
  return 0;
}


#ifndef WORD_BIT
#define WORD_BIT (8*sizeof(uint))
#endif

#define SET_MALLOC_HUNC 64
#define LAST_CHAR_CODE 259

typedef struct st_rep_set {
  uint	*bits;				/* Pointer to used sets */
  short next[LAST_CHAR_CODE];		/* Pointer to next sets */
  uint	found_len;			/* Best match to date */
  int	found_offset;
  uint	table_offset;
  uint	size_of_bits;			/* For convinience */
} REP_SET;

typedef struct st_rep_sets {
  uint		count;			/* Number of sets */
  uint		extra;			/* Extra sets in buffer */
  uint		invisible;		/* Sets not chown */
  uint		size_of_bits;
  REP_SET	*set,*set_buffer;
  uint		*bit_buffer;
} REP_SETS;

typedef struct st_found_set {
  uint table_offset;
  int found_offset;
} FOUND_SET;

typedef struct st_follow {
  int chr;
  uint table_offset;
  uint len;
} FOLLOWS;


int init_sets(REP_SETS *sets,uint states);
REP_SET *make_new_set(REP_SETS *sets);
void make_sets_invisible(REP_SETS *sets);
void free_last_set(REP_SETS *sets);
void free_sets(REP_SETS *sets);
void internal_set_bit(REP_SET *set, uint bit);
void internal_clear_bit(REP_SET *set, uint bit);
void or_bits(REP_SET *to,REP_SET *from);
void copy_bits(REP_SET *to,REP_SET *from);
int cmp_bits(REP_SET *set1,REP_SET *set2);
int get_next_bit(REP_SET *set,uint lastpos);
int find_set(REP_SETS *sets,REP_SET *find);
int find_found(FOUND_SET *found_set,uint table_offset,
               int found_offset);
uint start_at_word(char * pos);
uint end_of_word(char * pos);

static uint found_sets=0;


uint replace_len(char * str)
{
  uint len=0;
  while (*str)
  {
    str++;
    len++;
  }
  return len;
}

/* Init a replace structure for further calls */

REPLACE *init_replace(char * *from, char * *to,uint count,
		      char * word_end_chars)
{
  static const int SPACE_CHAR= 256;
  static const int END_OF_LINE= 258;

  uint i,j,states,set_nr,len,result_len,max_length,found_end,bits_set,bit_nr;
  int used_sets,chr,default_state;
  char used_chars[LAST_CHAR_CODE],is_word_end[256];
  char * pos, *to_pos, **to_array;
  REP_SETS sets;
  REP_SET *set,*start_states,*word_states,*new_set;
  FOLLOWS *follow,*follow_ptr;
  REPLACE *replace;
  FOUND_SET *found_set;
  REPLACE_STRING *rep_str;
  DBUG_ENTER("init_replace");

  /* Count number of states */
  for (i=result_len=max_length=0 , states=2 ; i < count ; i++)
  {
    len=replace_len(from[i]);
    if (!len)
    {
      errno=EINVAL;
      DBUG_RETURN(0);
    }
    states+=len+1;
    result_len+=(uint) strlen(to[i])+1;
    if (len > max_length)
      max_length=len;
  }
  bzero(is_word_end, sizeof(is_word_end));
  for (i=0 ; word_end_chars[i] ; i++)
    is_word_end[(uchar) word_end_chars[i]]=1;

  if (init_sets(&sets,states))
    DBUG_RETURN(0);
  found_sets=0;
  if (!(found_set= (FOUND_SET*) my_malloc(sizeof(FOUND_SET)*max_length*count,
					  MYF(MY_WME))))
  {
    free_sets(&sets);
    DBUG_RETURN(0);
  }
  (void) make_new_set(&sets);			/* Set starting set */
  make_sets_invisible(&sets);			/* Hide previus sets */
  used_sets=-1;
  word_states=make_new_set(&sets);		/* Start of new word */
  start_states=make_new_set(&sets);		/* This is first state */
  if (!(follow=(FOLLOWS*) my_malloc((states+2)*sizeof(FOLLOWS),MYF(MY_WME))))
  {
    free_sets(&sets);
    my_free(found_set);
    DBUG_RETURN(0);
  }

  /* Init follow_ptr[] */
  for (i=0, states=1, follow_ptr=follow+1 ; i < count ; i++)
  {
    if (from[i][0] == '\\' && from[i][1] == '^')
    {
      internal_set_bit(start_states,states+1);
      if (!from[i][2])
      {
	start_states->table_offset=i;
	start_states->found_offset=1;
      }
    }
    else if (from[i][0] == '\\' && from[i][1] == '$')
    {
      internal_set_bit(start_states,states);
      internal_set_bit(word_states,states);
      if (!from[i][2] && start_states->table_offset == (uint) ~0)
      {
	start_states->table_offset=i;
	start_states->found_offset=0;
      }
    }
    else
    {
      internal_set_bit(word_states,states);
      if (from[i][0] == '\\' && (from[i][1] == 'b' && from[i][2]))
	internal_set_bit(start_states,states+1);
      else
	internal_set_bit(start_states,states);
    }
    for (pos=from[i], len=0; *pos ; pos++)
    {
      follow_ptr->chr= (uchar) *pos;
      follow_ptr->table_offset=i;
      follow_ptr->len= ++len;
      follow_ptr++;
    }
    follow_ptr->chr=0;
    follow_ptr->table_offset=i;
    follow_ptr->len=len;
    follow_ptr++;
    states+=(uint) len+1;
  }


  for (set_nr=0,pos=0 ; set_nr < sets.count ; set_nr++)
  {
    set=sets.set+set_nr;
    default_state= 0;				/* Start from beginning */

    /* If end of found-string not found or start-set with current set */

    for (i= (uint) ~0; (i=get_next_bit(set,i)) ;)
    {
      if (!follow[i].chr)
      {
	if (! default_state)
	  default_state= find_found(found_set,set->table_offset,
				    set->found_offset+1);
      }
    }
    copy_bits(sets.set+used_sets,set);		/* Save set for changes */
    if (!default_state)
      or_bits(sets.set+used_sets,sets.set);	/* Can restart from start */

    /* Find all chars that follows current sets */
    bzero(used_chars, sizeof(used_chars));
    for (i= (uint) ~0; (i=get_next_bit(sets.set+used_sets,i)) ;)
    {
      used_chars[follow[i].chr]=1;
      if ((follow[i].chr == SPACE_CHAR && !follow[i+1].chr &&
	   follow[i].len > 1) || follow[i].chr == END_OF_LINE)
	used_chars[0]=1;
    }

    /* Mark word_chars used if \b is in state */
    if (used_chars[SPACE_CHAR])
      for (pos= word_end_chars ; *pos ; pos++)
	used_chars[(int) (uchar) *pos] = 1;

    /* Handle other used characters */
    for (chr= 0 ; chr < 256 ; chr++)
    {
      if (! used_chars[chr])
	set->next[chr]= chr ? default_state : -1;
      else
      {
	new_set=make_new_set(&sets);
	set=sets.set+set_nr;			/* if realloc */
	new_set->table_offset=set->table_offset;
	new_set->found_len=set->found_len;
	new_set->found_offset=set->found_offset+1;
	found_end=0;

	for (i= (uint) ~0 ; (i=get_next_bit(sets.set+used_sets,i)) ; )
	{
	  if (!follow[i].chr || follow[i].chr == chr ||
	      (follow[i].chr == SPACE_CHAR &&
	       (is_word_end[chr] ||
		(!chr && follow[i].len > 1 && ! follow[i+1].chr))) ||
	      (follow[i].chr == END_OF_LINE && ! chr))
	  {
	    if ((! chr || (follow[i].chr && !follow[i+1].chr)) &&
		follow[i].len > found_end)
	      found_end=follow[i].len;
	    if (chr && follow[i].chr)
	      internal_set_bit(new_set,i+1);		/* To next set */
	    else
	      internal_set_bit(new_set,i);
	  }
	}
	if (found_end)
	{
	  new_set->found_len=0;			/* Set for testing if first */
	  bits_set=0;
	  for (i= (uint) ~0; (i=get_next_bit(new_set,i)) ;)
	  {
	    if ((follow[i].chr == SPACE_CHAR ||
		 follow[i].chr == END_OF_LINE) && ! chr)
	      bit_nr=i+1;
	    else
	      bit_nr=i;
	    if (follow[bit_nr-1].len < found_end ||
		(new_set->found_len &&
		 (chr == 0 || !follow[bit_nr].chr)))
	      internal_clear_bit(new_set,i);
	    else
	    {
	      if (chr == 0 || !follow[bit_nr].chr)
	      {					/* best match  */
		new_set->table_offset=follow[bit_nr].table_offset;
		if (chr || (follow[i].chr == SPACE_CHAR ||
			    follow[i].chr == END_OF_LINE))
		  new_set->found_offset=found_end;	/* New match */
		new_set->found_len=found_end;
	      }
	      bits_set++;
	    }
	  }
	  if (bits_set == 1)
	  {
	    set->next[chr] = find_found(found_set,
					new_set->table_offset,
					new_set->found_offset);
	    free_last_set(&sets);
	  }
	  else
	    set->next[chr] = find_set(&sets,new_set);
	}
	else
	  set->next[chr] = find_set(&sets,new_set);
      }
    }
  }

  /* Alloc replace structure for the replace-state-machine */

  if ((replace=(REPLACE*) my_malloc(sizeof(REPLACE)*(sets.count)+
				    sizeof(REPLACE_STRING)*(found_sets+1)+
				    sizeof(char *)*count+result_len,
				    MYF(MY_WME | MY_ZEROFILL))))
  {
    rep_str=(REPLACE_STRING*) (replace+sets.count);
    to_array= (char **) (rep_str+found_sets+1);
    to_pos=(char *) (to_array+count);
    for (i=0 ; i < count ; i++)
    {
      to_array[i]=to_pos;
      to_pos=strmov(to_pos,to[i])+1;
    }
    rep_str[0].found=1;
    rep_str[0].replace_string=0;
    for (i=1 ; i <= found_sets ; i++)
    {
      pos=from[found_set[i-1].table_offset];
      rep_str[i].found= !memcmp(pos, "\\^", 3) ? 2 : 1;
      rep_str[i].replace_string=to_array[found_set[i-1].table_offset];
      rep_str[i].to_offset=found_set[i-1].found_offset-start_at_word(pos);
      rep_str[i].from_offset=found_set[i-1].found_offset-replace_len(pos)+
	end_of_word(pos);
    }
    for (i=0 ; i < sets.count ; i++)
    {
      for (j=0 ; j < 256 ; j++)
	if (sets.set[i].next[j] >= 0)
	  replace[i].next[j]=replace+sets.set[i].next[j];
	else
	  replace[i].next[j]=(REPLACE*) (rep_str+(-sets.set[i].next[j]-1));
    }
  }
  my_free(follow);
  free_sets(&sets);
  my_free(found_set);
  DBUG_PRINT("exit",("Replace table has %d states",sets.count));
  DBUG_RETURN(replace);
}


int init_sets(REP_SETS *sets,uint states)
{
  bzero(sets, sizeof(*sets));
  sets->size_of_bits=((states+7)/8);
  if (!(sets->set_buffer=(REP_SET*) my_malloc(sizeof(REP_SET)*SET_MALLOC_HUNC,
					      MYF(MY_WME))))
    return 1;
  if (!(sets->bit_buffer=(uint*) my_malloc(sizeof(uint)*sets->size_of_bits*
					   SET_MALLOC_HUNC,MYF(MY_WME))))
  {
    my_free(sets->set);
    return 1;
  }
  return 0;
}

/* Make help sets invisible for nicer codeing */

void make_sets_invisible(REP_SETS *sets)
{
  sets->invisible=sets->count;
  sets->set+=sets->count;
  sets->count=0;
}

REP_SET *make_new_set(REP_SETS *sets)
{
  uint i,count,*bit_buffer;
  REP_SET *set;
  if (sets->extra)
  {
    sets->extra--;
    set=sets->set+ sets->count++;
    bzero(set->bits, sizeof(uint) * sets->size_of_bits);
    bzero(&set->next[0], sizeof(set->next[0]) * LAST_CHAR_CODE);
    set->found_offset=0;
    set->found_len=0;
    set->table_offset= (uint) ~0;
    set->size_of_bits=sets->size_of_bits;
    return set;
  }
  count=sets->count+sets->invisible+SET_MALLOC_HUNC;
  if (!(set=(REP_SET*) my_realloc(sets->set_buffer, sizeof(REP_SET)*count,
				  MYF(MY_WME))))
    return 0;
  sets->set_buffer=set;
  sets->set=set+sets->invisible;
  if (!(bit_buffer=(uint*) my_realloc(sets->bit_buffer,
				      (sizeof(uint)*sets->size_of_bits)*count,
				      MYF(MY_WME))))
    return 0;
  sets->bit_buffer=bit_buffer;
  for (i=0 ; i < count ; i++)
  {
    sets->set_buffer[i].bits=bit_buffer;
    bit_buffer+=sets->size_of_bits;
  }
  sets->extra=SET_MALLOC_HUNC;
  return make_new_set(sets);
}

void free_last_set(REP_SETS *sets)
{
  sets->count--;
  sets->extra++;
  return;
}

void free_sets(REP_SETS *sets)
{
  my_free(sets->set_buffer);
  my_free(sets->bit_buffer);
  return;
}

void internal_set_bit(REP_SET *set, uint bit)
{
  set->bits[bit / WORD_BIT] |= 1 << (bit % WORD_BIT);
  return;
}

void internal_clear_bit(REP_SET *set, uint bit)
{
  set->bits[bit / WORD_BIT] &= ~ (1 << (bit % WORD_BIT));
  return;
}


void or_bits(REP_SET *to,REP_SET *from)
{
  uint i;
  for (i=0 ; i < to->size_of_bits ; i++)
    to->bits[i]|=from->bits[i];
  return;
}

void copy_bits(REP_SET *to,REP_SET *from)
{
  memcpy(to->bits, from->bits,
	 (size_t) (sizeof(uint) * to->size_of_bits));
}

int cmp_bits(REP_SET *set1,REP_SET *set2)
{
  return memcmp(set1->bits, set2->bits,
                sizeof(uint) * set1->size_of_bits);
}


/* Get next set bit from set. */

int get_next_bit(REP_SET *set,uint lastpos)
{
  uint pos,*start,*end,bits;

  start=set->bits+ ((lastpos+1) / WORD_BIT);
  end=set->bits + set->size_of_bits;
  bits=start[0] & ~((1 << ((lastpos+1) % WORD_BIT)) -1);

  while (! bits && ++start < end)
    bits=start[0];
  if (!bits)
    return 0;
  pos=(uint) (start-set->bits)*WORD_BIT;
  while (! (bits & 1))
  {
    bits>>=1;
    pos++;
  }
  return pos;
}

/* find if there is a same set in sets. If there is, use it and
   free given set, else put in given set in sets and return its
   position */

int find_set(REP_SETS *sets,REP_SET *find)
{
  uint i;
  for (i=0 ; i < sets->count-1 ; i++)
  {
    if (!cmp_bits(sets->set+i,find))
    {
      free_last_set(sets);
      return i;
    }
  }
  return i;				/* return new position */
}

/* find if there is a found_set with same table_offset & found_offset
   If there is return offset to it, else add new offset and return pos.
   Pos returned is -offset-2 in found_set_structure because it is
   saved in set->next and set->next[] >= 0 points to next set and
   set->next[] == -1 is reserved for end without replaces.
*/

int find_found(FOUND_SET *found_set,uint table_offset, int found_offset)
{
  int i;
  for (i=0 ; (uint) i < found_sets ; i++)
    if (found_set[i].table_offset == table_offset &&
	found_set[i].found_offset == found_offset)
      return -i-2;
  found_set[i].table_offset=table_offset;
  found_set[i].found_offset=found_offset;
  found_sets++;
  return -i-2;				/* return new position */
}

/* Return 1 if regexp starts with \b or ends with \b*/

uint start_at_word(char * pos)
{
  return (((!memcmp(pos, "\\b",2) && pos[2]) ||
           !memcmp(pos, "\\^", 2)) ? 1 : 0);
}

uint end_of_word(char * pos)
{
  char * end=strend(pos);
  return ((end > pos+2 && !memcmp(end-2, "\\b", 2)) ||
	  (end >= pos+2 && !memcmp(end-2, "\\$",2))) ? 1 : 0;
}

/****************************************************************************
 * Handle replacement of strings
 ****************************************************************************/

#define PC_MALLOC		256	/* Bytes for pointers */
#define PS_MALLOC		512	/* Bytes for data */

int insert_pointer_name(POINTER_ARRAY *pa,char * name)
{
  uint i,length,old_count;
  uchar *new_pos;
  const char **new_array;
  DBUG_ENTER("insert_pointer_name");

  if (! pa->typelib.count)
  {
    if (!(pa->typelib.type_names=(const char **)
	  my_malloc(((PC_MALLOC-MALLOC_OVERHEAD)/
		     (sizeof(char *)+sizeof(*pa->flag))*
		     (sizeof(char *)+sizeof(*pa->flag))),MYF(MY_WME))))
      DBUG_RETURN(-1);
    if (!(pa->str= (uchar*) my_malloc(PS_MALLOC - MALLOC_OVERHEAD,
                                      MYF(MY_WME))))
    {
      my_free(pa->typelib.type_names);
      DBUG_RETURN (-1);
    }
    pa->max_count=(PC_MALLOC-MALLOC_OVERHEAD)/(sizeof(uchar*)+
					       sizeof(*pa->flag));
    pa->flag= (uint8*) (pa->typelib.type_names+pa->max_count);
    pa->length=0;
    pa->max_length=PS_MALLOC-MALLOC_OVERHEAD;
    pa->array_allocs=1;
  }
  length=(uint) strlen(name)+1;
  if (pa->length+length >= pa->max_length)
  {
    if (!(new_pos= (uchar*) my_realloc(pa->str, pa->length + length + PS_MALLOC,
                                       MYF(MY_WME))))
      DBUG_RETURN(1);
    if (new_pos != pa->str)
    {
      my_ptrdiff_t diff=PTR_BYTE_DIFF(new_pos,pa->str);
      for (i=0 ; i < pa->typelib.count ; i++)
	pa->typelib.type_names[i]= ADD_TO_PTR(pa->typelib.type_names[i],diff,
					      char*);
      pa->str=new_pos;
    }
    pa->max_length= pa->length+length+PS_MALLOC;
  }
  if (pa->typelib.count >= pa->max_count-1)
  {
    int len;
    pa->array_allocs++;
    len=(PC_MALLOC*pa->array_allocs - MALLOC_OVERHEAD);
    if (!(new_array=(const char **) my_realloc(pa->typelib.type_names,
					       len/
                                               (sizeof(uchar*)+sizeof(*pa->flag))*
                                               (sizeof(uchar*)+sizeof(*pa->flag)),
                                               MYF(MY_WME))))
      DBUG_RETURN(1);
    pa->typelib.type_names=new_array;
    old_count=pa->max_count;
    pa->max_count=len/(sizeof(uchar*) + sizeof(*pa->flag));
    pa->flag= (uint8*) (pa->typelib.type_names+pa->max_count);
    memcpy(pa->flag, (pa->typelib.type_names  +old_count),
	   old_count*sizeof(*pa->flag));
  }
  pa->flag[pa->typelib.count]=0;			/* Reset flag */
  pa->typelib.type_names[pa->typelib.count++]= (char*) pa->str+pa->length;
  pa->typelib.type_names[pa->typelib.count]= NullS;	/* Put end-mark */
  (void) strmov((char*) pa->str + pa->length,name);
  pa->length+=length;
  DBUG_RETURN(0);
} /* insert_pointer_name */


/* free pointer array */

void free_pointer_array(POINTER_ARRAY *pa)
{
  if (pa->typelib.count)
  {
    pa->typelib.count=0;
    my_free(pa->typelib.type_names);
    pa->typelib.type_names=0;
    my_free(pa->str);
  }
} /* free_pointer_array */


/* Functions that uses replace and replace_regex */

/* Append the string to ds, with optional replace */
<<<<<<< HEAD
void replace_dynstr_append_mem(DYNAMIC_STRING *ds, const char *val, size_t len)
=======
void replace_dynstr_append_mem(DYNAMIC_STRING *ds,
                               const char *val, size_t len)
>>>>>>> 9e11e055
{
  char lower[1024];

  if (len < sizeof(lower) - 1)
  {
    if (display_result_lower)
    {
      /* Convert to lower case, and do this first */
      char *c= lower;
      for (const char *v= val;  *v;  v++)
        *c++= my_tolower(charset_info, *v);
      *c= '\0';
      /* Copy from this buffer instead */
    }
    else
      memcpy(lower, val, len+1);
    fix_win_paths(lower, len);
    val= lower;
  }
  
  if (glob_replace_regex)
  {
    /* Regex replace */
    if (!multi_reg_replace(glob_replace_regex, (char*)val))
    {
      val= glob_replace_regex->buf;
      len= strlen(val);
    }
  }

  if (glob_replace)
  {
    /* Normal replace */
    replace_strings_append(glob_replace, ds, val, len);
  }
  else
    dynstr_append_mem(ds, val, len);
}


/* Append zero-terminated string to ds, with optional replace */
void replace_dynstr_append(DYNAMIC_STRING *ds, const char *val)
{
  replace_dynstr_append_mem(ds, val, strlen(val));
}

/* Append uint to ds, with optional replace */
void replace_dynstr_append_uint(DYNAMIC_STRING *ds, uint val)
{
  char buff[22]; /* This should be enough for any int */
  char *end= longlong10_to_str(val, buff, 10);
  replace_dynstr_append_mem(ds, buff, end - buff);
}


/*
  Build a list of pointer to each line in ds_input, sort
  the list and use the sorted list to append the strings
  sorted to the output ds

  SYNOPSIS
  dynstr_append_sorted()
  ds           string where the sorted output will be appended
  ds_input     string to be sorted
  keep_header  If header should not be sorted
*/

static int comp_lines(const char **a, const char **b)
{
  return (strcmp(*a,*b));
}

void dynstr_append_sorted(DYNAMIC_STRING* ds, DYNAMIC_STRING *ds_input,
                          bool keep_header)
{
  unsigned i;
  char *start= ds_input->str;
  DYNAMIC_ARRAY lines;
  DBUG_ENTER("dynstr_append_sorted");

  if (!*start)
    DBUG_VOID_RETURN;  /* No input */

  my_init_dynamic_array(&lines, sizeof(const char*), 32, 32, MYF(0));

  if (keep_header)
  {
    /* First line is result header, skip past it */
    while (*start && *start != '\n')
      start++;
    start++; /* Skip past \n */
    dynstr_append_mem(ds, ds_input->str, start - ds_input->str);
  }

  /* Insert line(s) in array */
  while (*start)
  {
    char* line_end= (char*)start;

    /* Find end of line */
    while (*line_end && *line_end != '\n')
      line_end++;
    *line_end= 0;

    /* Insert pointer to the line in array */
    if (insert_dynamic(&lines, &start))
      die("Out of memory inserting lines to sort");

    start= line_end+1;
  }

  /* Sort array */
  qsort(lines.buffer, lines.elements,
        sizeof(char**), (qsort_cmp)comp_lines);

  /* Create new result */
  for (i= 0; i < lines.elements ; i++)
  {
    const char **line= dynamic_element(&lines, i, const char**);
    dynstr_append(ds, *line);
    dynstr_append(ds, "\n");
  }

  delete_dynamic(&lines);
  DBUG_VOID_RETURN;
}

#ifndef HAVE_SETENV
static int setenv(const char *name, const char *value, int overwrite)
{
  size_t buflen= strlen(name) + strlen(value) + 2;
  char *envvar= (char *)malloc(buflen);
  if(!envvar)
    return ENOMEM;
  strcpy(envvar, name);
  strcat(envvar, "=");
  strcat(envvar, value);
  putenv(envvar);
  return 0;
}
#endif

/*
  for the purpose of testing (see dialog.test)
  we replace default mysql_authentication_dialog_ask function with the one,
  that always reads from stdin with explicit echo.

*/
MYSQL_PLUGIN_EXPORT
char *mysql_authentication_dialog_ask(MYSQL *mysql, int type,
                                      const char *prompt,
                                      char *buf, int buf_len)
{
  char *s=buf;

  fputs(prompt, stdout);
  fputs(" ", stdout);

  if (!fgets(buf, buf_len-1, stdin))
    buf[0]= 0;
  else if (buf[0] && (s= strend(buf))[-1] == '\n')
    s[-1]= 0;

  for (s= buf; *s; s++)
    fputc(type == 2 ? '*' : *s, stdout);

  fputc('\n', stdout);

  return buf;
}<|MERGE_RESOLUTION|>--- conflicted
+++ resolved
@@ -602,11 +602,7 @@
 void str_to_file(const char *fname, char *str, int size);
 void str_to_file2(const char *fname, char *str, int size, my_bool append);
 
-<<<<<<< HEAD
-void fix_win_paths(char *val, int len);
-=======
-void fix_win_paths(const char *val, size_t len);
->>>>>>> 9e11e055
+void fix_win_paths(char *val, size_t len);
 const char *get_errname_from_code (uint error_code);
 int multi_reg_replace(struct st_replace_regex* r,char* val);
 
@@ -7473,11 +7469,7 @@
   => all \ from c:\mysql\m... until next space is converted into /
 */
 
-<<<<<<< HEAD
-void fix_win_paths(char *val, int len)
-=======
-void fix_win_paths(const char *val, size_t len)
->>>>>>> 9e11e055
+void fix_win_paths(char *val, size_t len)
 {
 #ifdef _WIN32
   uint i;
@@ -11003,12 +10995,7 @@
 /* Functions that uses replace and replace_regex */
 
 /* Append the string to ds, with optional replace */
-<<<<<<< HEAD
 void replace_dynstr_append_mem(DYNAMIC_STRING *ds, const char *val, size_t len)
-=======
-void replace_dynstr_append_mem(DYNAMIC_STRING *ds,
-                               const char *val, size_t len)
->>>>>>> 9e11e055
 {
   char lower[1024];
 
