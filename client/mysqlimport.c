/*
   Copyright (c) 2000, 2015, Oracle and/or its affiliates.
   Copyright (c) 2011, 2024, MariaDB

   This program is free software; you can redistribute it and/or modify
   it under the terms of the GNU General Public License as published by
   the Free Software Foundation; version 2 of the License.

   This program is distributed in the hope that it will be useful,
   but WITHOUT ANY WARRANTY; without even the implied warranty of
   MERCHANTABILITY or FITNESS FOR A PARTICULAR PURPOSE.  See the
   GNU General Public License for more details.

   You should have received a copy of the GNU General Public License
   along with this program; if not, write to the Free Software
   Foundation, Inc., 51 Franklin St, Fifth Floor, Boston, MA 02110-1335  USA
*/

/*
**	   mysqlimport.c  - Imports all given files
**			    into a table(s).
**
**			   *************************
**			   *			   *
**			   * AUTHOR: Monty & Jani  *
**			   * DATE:   June 24, 1997 *
**			   *			   *
**			   *************************
*/
#define VER "3.7"

#include "client_priv.h"
#include <my_sys.h>

#include "mysql_version.h"

#include <welcome_copyright_notice.h>   /* ORACLE_WELCOME_COPYRIGHT_NOTICE */


/* Global Thread counter */
uint counter= 0;
pthread_mutex_t init_mutex;
pthread_mutex_t counter_mutex;
pthread_cond_t count_threshhold;

static void db_error_with_table(MYSQL *mysql, char *table);
static void db_error(MYSQL *mysql);
static char *field_escape(char *to,const char *from,uint length);
static char *add_load_option(char *ptr,const char *object,
			     const char *statement);

static my_bool	verbose=0,lock_tables=0,ignore_errors=0,opt_delete=0,
                replace, silent, ignore, ignore_foreign_keys,
                opt_compress, opt_low_priority, tty_password;
static my_bool debug_info_flag= 0, debug_check_flag= 0;
static uint opt_use_threads=0, opt_local_file=0, my_end_arg= 0;
static char	*opt_password=0, *current_user=0,
		*current_host=0, *current_db=0, *fields_terminated=0,
		*lines_terminated=0, *enclosed=0, *opt_enclosed=0,
		*escaped=0, *opt_columns=0, 
		*default_charset= (char*) MYSQL_AUTODETECT_CHARSET_NAME;
static uint     opt_mysql_port= 0, opt_protocol= 0;
static char * opt_mysql_unix_port=0;
static char *opt_plugin_dir= 0, *opt_default_auth= 0;
static longlong opt_ignore_lines= -1;

#include <sslopt-vars.h>

static char **argv_to_free;

static struct my_option my_long_options[] =
{
  {"character-sets-dir", 0,
   "Directory for character set files.", (char**) &charsets_dir,
   (char**) &charsets_dir, 0, GET_STR, REQUIRED_ARG, 0, 0, 0, 0, 0, 0},
  {"default-character-set", 0,
   "Set the default character set.", &default_charset,
   &default_charset, 0, GET_STR, REQUIRED_ARG, 0, 0, 0, 0, 0, 0},
  {"columns", 'c',
   "Use only these columns to import the data to. Give the column names in a comma separated list. This is same as giving columns to LOAD DATA INFILE.",
   &opt_columns, &opt_columns, 0, GET_STR, REQUIRED_ARG, 0, 0, 0,
   0, 0, 0},
  {"compress", 'C', "Use compression in server/client protocol.",
   &opt_compress, &opt_compress, 0, GET_BOOL, NO_ARG, 0, 0, 0,
   0, 0, 0},
  {"debug",'#', "Output debug log. Often this is 'd:t:o,filename'.", 0, 0, 0,
   GET_STR, OPT_ARG, 0, 0, 0, 0, 0, 0},
  {"debug-check", 0, "Check memory and open file usage at exit.",
   &debug_check_flag, &debug_check_flag, 0,
   GET_BOOL, NO_ARG, 0, 0, 0, 0, 0, 0},
  {"debug-info", 0, "Print some debug info at exit.",
   &debug_info_flag, &debug_info_flag,
   0, GET_BOOL, NO_ARG, 0, 0, 0, 0, 0, 0},
  {"default_auth", 0,
   "Default authentication client-side plugin to use.",
   &opt_default_auth, &opt_default_auth, 0,
   GET_STR, REQUIRED_ARG, 0, 0, 0, 0, 0, 0},
  {"delete", 'd', "First delete all rows from table.", &opt_delete,
   &opt_delete, 0, GET_BOOL, NO_ARG, 0, 0, 0, 0, 0, 0},
  {"fields-terminated-by", 0,
   "Fields in the input file are terminated by the given string.", 
   &fields_terminated, &fields_terminated, 0, 
   GET_STR, REQUIRED_ARG, 0, 0, 0, 0, 0, 0},
  {"fields-enclosed-by", 0,
   "Fields in the import file are enclosed by the given character.", 
   &enclosed, &enclosed, 0, 
   GET_STR, REQUIRED_ARG, 0, 0, 0, 0, 0, 0},
  {"fields-optionally-enclosed-by", 0,
   "Fields in the input file are optionally enclosed by the given character.", 
   &opt_enclosed, &opt_enclosed, 0, 
   GET_STR, REQUIRED_ARG, 0, 0, 0, 0, 0, 0},
  {"fields-escaped-by", 0, 
   "Fields in the input file are escaped by the given character.",
   &escaped, &escaped, 0, GET_STR, REQUIRED_ARG, 0, 0, 0, 0,
   0, 0},
  {"force", 'f', "Continue even if we get an SQL error.",
   &ignore_errors, &ignore_errors, 0, GET_BOOL, NO_ARG, 0, 0,
   0, 0, 0, 0},
  {"help", '?', "Displays this help and exits.", 0, 0, 0, GET_NO_ARG, NO_ARG,
   0, 0, 0, 0, 0, 0},
  {"host", 'h', "Connect to host.", &current_host,
   &current_host, 0, GET_STR, REQUIRED_ARG, 0, 0, 0, 0, 0, 0},
  {"ignore", 'i', "If duplicate unique key was found, keep old row.",
   &ignore, &ignore, 0, GET_BOOL, NO_ARG, 0, 0, 0, 0, 0, 0},
  {"ignore-foreign-keys", 'k',
    "Disable foreign key checks while importing the data.",
    &ignore_foreign_keys, &ignore_foreign_keys, 0, GET_BOOL, NO_ARG,
    0, 0, 0, 0, 0, 0},
  {"ignore-lines", 0, "Ignore first n lines of data infile.",
   &opt_ignore_lines, &opt_ignore_lines, 0, GET_LL,
   REQUIRED_ARG, 0, 0, 0, 0, 0, 0},
  {"lines-terminated-by", 0, 
   "Lines in the input file are terminated by the given string.",
   &lines_terminated, &lines_terminated, 0, GET_STR,
   REQUIRED_ARG, 0, 0, 0, 0, 0, 0},
  {"local", 'L', "Read all files through the client.", &opt_local_file,
   &opt_local_file, 0, GET_BOOL, NO_ARG, 0, 0, 0, 0, 0, 0},
  {"lock-tables", 'l', "Lock all tables for write (this disables threads).",
    &lock_tables, &lock_tables, 0, GET_BOOL, NO_ARG, 
    0, 0, 0, 0, 0, 0},
  {"low-priority", 0,
   "Use LOW_PRIORITY when updating the table.", &opt_low_priority,
   &opt_low_priority, 0, GET_BOOL, NO_ARG, 0, 0, 0, 0, 0, 0},
  {"password", 'p',
   "Password to use when connecting to server. If password is not given it's asked from the tty.",
   0, 0, 0, GET_STR, OPT_ARG, 0, 0, 0, 0, 0, 0},
#ifdef _WIN32
  {"pipe", 'W', "Use named pipes to connect to server.", 0, 0, 0, GET_NO_ARG,
   NO_ARG, 0, 0, 0, 0, 0, 0},
#endif
<<<<<<< HEAD
  {"parallel", 'j', "Number of LOAD DATA jobs executed in parallel",
   &opt_use_threads, &opt_use_threads, 0, GET_UINT, REQUIRED_ARG, 0, 0, 0, 0,
   0, 0},
  {"plugin_dir", OPT_PLUGIN_DIR, "Directory for client-side plugins.",
=======
  {"plugin_dir", 0, "Directory for client-side plugins.",
>>>>>>> db06c5dd
   &opt_plugin_dir, &opt_plugin_dir, 0,
   GET_STR, REQUIRED_ARG, 0, 0, 0, 0, 0, 0},
  {"port", 'P', "Port number to use for connection or 0 for default to, in "
   "order of preference, my.cnf, $MYSQL_TCP_PORT, "
#if MYSQL_PORT_DEFAULT == 0
   "/etc/services, "
#endif
   "built-in default (" STRINGIFY_ARG(MYSQL_PORT) ").",
   &opt_mysql_port,
   &opt_mysql_port, 0, GET_UINT, REQUIRED_ARG, 0, 0, 0, 0, 0,
   0},
  {"protocol", OPT_MYSQL_PROTOCOL, "The protocol to use for connection (tcp, socket, pipe).",
   0, 0, 0, GET_STR, REQUIRED_ARG, 0, 0, 0, 0, 0, 0},
  {"replace", 'r', "If duplicate unique key was found, replace old row.",
   &replace, &replace, 0, GET_BOOL, NO_ARG, 0, 0, 0, 0, 0, 0},
  {"silent", 's', "Be more silent.", &silent, &silent, 0,
   GET_BOOL, NO_ARG, 0, 0, 0, 0, 0, 0},
  {"socket", 'S', "The socket file to use for connection.",
   &opt_mysql_unix_port, &opt_mysql_unix_port, 0, GET_STR,
   REQUIRED_ARG, 0, 0, 0, 0, 0, 0},
#include <sslopt-longopts.h>
<<<<<<< HEAD
  {"use-threads", OPT_USE_THREADS, "Synonym for --parallel option",
   &opt_use_threads, &opt_use_threads, 0,
=======
  {"use-threads", 0,
   "Load files in parallel. The argument is the number "
   "of threads to use for loading data.",
   &opt_use_threads, &opt_use_threads, 0, 
>>>>>>> db06c5dd
   GET_UINT, REQUIRED_ARG, 0, 0, 0, 0, 0, 0},
#ifndef DONT_ALLOW_USER_CHANGE
  {"user", 'u', "User for login if not current user.", &current_user,
   &current_user, 0, GET_STR, REQUIRED_ARG, 0, 0, 0, 0, 0, 0},
#endif
  {"verbose", 'v', "Print info about the various stages.", &verbose,
   &verbose, 0, GET_BOOL, NO_ARG, 0, 0, 0, 0, 0, 0},
  {"version", 'V', "Output version information and exit.", 0, 0, 0, GET_NO_ARG,
   NO_ARG, 0, 0, 0, 0, 0, 0},
  { 0, 0, 0, 0, 0, 0, GET_NO_ARG, NO_ARG, 0, 0, 0, 0, 0, 0}
};


static const char *load_default_groups[]=
{ "mysqlimport", "mariadb-import", "client", "client-server", "client-mariadb",
  0 };


static void usage(void)
{
  puts("Copyright 2000-2008 MySQL AB, 2008 Sun Microsystems, Inc.");
  puts("Copyright 2008-2011 Oracle and Monty Program Ab.");
  puts("Copyright 2012-2019 MariaDB Corporation Ab.");
  print_version();
  puts(ORACLE_WELCOME_COPYRIGHT_NOTICE("2000"));
  printf("\
Loads tables from text files in various formats.  The base name of the\n\
text file must be the name of the table that should be used.\n\
If one uses sockets to connect to the MariaDB server, the server will open\n\
and read the text file directly. In other cases the client will open the text\n\
file. The SQL command 'LOAD DATA INFILE' is used to import the rows.\n");

  printf("\nUsage: %s [OPTIONS] database textfile...\n",my_progname);
  print_defaults("my",load_default_groups);
  puts("");
  my_print_help(my_long_options);
  my_print_variables(my_long_options);
}


static my_bool
get_one_option(const struct my_option *opt, const char *argument,
               const char *filename)
{
  switch(opt->id) {
  case 'p':
    if (argument == disabled_my_option)
      argument= (char*) "";			/* Don't require password */
    if (argument)
    {
      /*
        One should not really change the argument, but we make an
        exception for passwords
      */
      char *start= (char*) argument;
      my_free(opt_password);
      opt_password=my_strdup(PSI_NOT_INSTRUMENTED, argument,MYF(MY_FAE));
      while (*argument)
        *(char*) argument++= 'x';               /* Destroy argument */
      if (*start)
	start[1]=0;				/* Cut length of argument */
      tty_password= 0;
    }
    else
      tty_password= 1;
    break;
#ifdef _WIN32
  case 'W':
    opt_protocol = MYSQL_PROTOCOL_PIPE;
    opt_local_file=1;
    break;
#endif
  case OPT_MYSQL_PROTOCOL:
    if ((opt_protocol= find_type_with_warning(argument, &sql_protocol_typelib,
                                              opt->name)) <= 0)
    {
      sf_leaking_memory= 1; /* no memory leak reports here */
      exit(1);
    }
    break;
  case 'P':
    if (filename[0] == '\0')
    {
      /* Port given on command line, switch protocol to use TCP */
      opt_protocol= MYSQL_PROTOCOL_TCP;
    }
    break;
  case 'S':
    if (filename[0] == '\0')
    {
      /*
        Socket given on command line, switch protocol to use SOCKETSt
        Except on Windows if 'protocol= pipe' has been provided in
        the config file or command line.
      */
      if (opt_protocol != MYSQL_PROTOCOL_PIPE)
      {
        opt_protocol= MYSQL_PROTOCOL_SOCKET;
      }
    }
    break;
  case '#':
    DBUG_PUSH(argument ? argument : "d:t:o");
    debug_check_flag= 1;
    break;
#include <sslopt-case.h>
  case 'V': print_version(); exit(0);
  case 'I':
  case '?':
    usage();
    exit(0);
  }
  return 0;
}


static int get_options(int *argc, char ***argv)
{
  int ho_error;

  if ((ho_error=handle_options(argc, argv, my_long_options, get_one_option)))
    exit(ho_error);
  if (debug_info_flag)
    my_end_arg= MY_CHECK_ERROR | MY_GIVE_INFO;
  if (debug_check_flag)
    my_end_arg= MY_CHECK_ERROR;

  if (enclosed && opt_enclosed)
  {
    fprintf(stderr, "You can't use ..enclosed.. and ..optionally-enclosed.. at the same time.\n");
    return(1);
  }
  if (replace && ignore)
  {
    fprintf(stderr, "You can't use --ignore (-i) and --replace (-r) at the same time.\n");
    return(1);
  }
  if (*argc < 2)
  {
    usage();
    return 1;
  }
  current_db= *((*argv)++);
  (*argc)--;
  if (tty_password)
    opt_password=my_get_tty_password(NullS);
  return(0);
}



static int write_to_table(char *filename, MYSQL *mysql)
{
  char tablename[FN_REFLEN], hard_path[FN_REFLEN],
       escaped_name[FN_REFLEN * 2 + 1],
       sql_statement[FN_REFLEN*16+256], *end, *pos;
  DBUG_ENTER("write_to_table");
  DBUG_PRINT("enter",("filename: %s",filename));

  fn_format(tablename, filename, "", "", 1 | 2); /* removes path & ext. */
  if (!opt_local_file)
    strmov(hard_path,filename);
  else
    my_load_path(hard_path, filename, NULL); /* filename includes the path */

  if (opt_delete)
  {
    if (verbose)
      fprintf(stdout, "Deleting the old data from table %s\n", tablename);
    snprintf(sql_statement, FN_REFLEN*16+256, "DELETE FROM %s", tablename);
    if (mysql_query(mysql, sql_statement))
    {
      db_error_with_table(mysql, tablename);
      DBUG_RETURN(1);
    }
  }
  to_unix_path(hard_path);
  if (verbose)
  {
    if (opt_local_file)
      fprintf(stdout, "Loading data from LOCAL file: %s into %s\n",
	      hard_path, tablename);
    else
      fprintf(stdout, "Loading data from SERVER file: %s into %s\n",
	      hard_path, tablename);
  }
  mysql_real_escape_string(mysql, escaped_name, hard_path,
                           (unsigned long) strlen(hard_path));
  sprintf(sql_statement, "LOAD DATA %s %s INFILE '%s'",
	  opt_low_priority ? "LOW_PRIORITY" : "",
	  opt_local_file ? "LOCAL" : "", escaped_name);
  end= strend(sql_statement);
  if (replace)
    end= strmov(end, " REPLACE");
  if (ignore)
    end= strmov(end, " IGNORE");
  end= strmov(end, " INTO TABLE `");
  /* Turn any ` into `` in table name. */
  for (pos= tablename; *pos; pos++)
  {
    if (*pos == '`')
      *end++= '`';
    *end++= *pos;
  }
  end= strmov(end, "`");

  if (fields_terminated || enclosed || opt_enclosed || escaped)
      end= strmov(end, " FIELDS");
  end= add_load_option(end, fields_terminated, " TERMINATED BY");
  end= add_load_option(end, enclosed, " ENCLOSED BY");
  end= add_load_option(end, opt_enclosed,
		       " OPTIONALLY ENCLOSED BY");
  end= add_load_option(end, escaped, " ESCAPED BY");
  end= add_load_option(end, lines_terminated, " LINES TERMINATED BY");
  if (opt_ignore_lines >= 0)
    end= strmov(longlong10_to_str(opt_ignore_lines, 
				  strmov(end, " IGNORE "),10), " LINES");
  if (opt_columns)
    end= strmov(strmov(strmov(end, " ("), opt_columns), ")");
  *end= '\0';

  if (mysql_query(mysql, sql_statement))
  {
    db_error_with_table(mysql, tablename);
    DBUG_RETURN(1);
  }
  if (!silent)
  {
    if (mysql_info(mysql)) /* If NULL-pointer, print nothing */
    {
      fprintf(stdout, "%s.%s: %s\n", current_db, tablename,
	      mysql_info(mysql));
    }
  }
  DBUG_RETURN(0);
}



static void lock_table(MYSQL *mysql, int tablecount, char **raw_tablename)
{
  DYNAMIC_STRING query;
  int i;
  char tablename[FN_REFLEN];

  if (verbose)
    fprintf(stdout, "Locking tables for write\n");
  init_dynamic_string(&query, "LOCK TABLES ", 256, 1024);
  for (i=0 ; i < tablecount ; i++)
  {
    fn_format(tablename, raw_tablename[i], "", "", 1 | 2);
    dynstr_append(&query, tablename);
    dynstr_append(&query, " WRITE,");
  }
  if (mysql_real_query(mysql, query.str, (ulong)query.length-1))
    db_error(mysql); /* We shall countinue here, if --force was given */
}




static MYSQL *db_connect(char *host, char *database,
                         char *user, char *passwd)
{
  MYSQL *mysql;
  my_bool reconnect;
  if (verbose)
    fprintf(stdout, "Connecting to %s\n", host ? host : "localhost");
  if (opt_use_threads && !lock_tables)
  {
    pthread_mutex_lock(&init_mutex);
    if (!(mysql= mysql_init(NULL)))
    {
      pthread_mutex_unlock(&init_mutex);
      return 0;
    }
    pthread_mutex_unlock(&init_mutex);
  }
  else
    if (!(mysql= mysql_init(NULL)))
      return 0;
  if (opt_compress)
    mysql_options(mysql,MYSQL_OPT_COMPRESS,NullS);
  if (opt_local_file)
    mysql_options(mysql,MYSQL_OPT_LOCAL_INFILE,
		  (char*) &opt_local_file);
  SET_SSL_OPTS(mysql);
  if (opt_protocol)
    mysql_options(mysql,MYSQL_OPT_PROTOCOL,(char*)&opt_protocol);

  if (opt_plugin_dir && *opt_plugin_dir)
    mysql_options(mysql, MYSQL_PLUGIN_DIR, opt_plugin_dir);

  if (opt_default_auth && *opt_default_auth)
    mysql_options(mysql, MYSQL_DEFAULT_AUTH, opt_default_auth);
  if (!strcmp(default_charset,MYSQL_AUTODETECT_CHARSET_NAME))
    default_charset= (char *)my_default_csname();
  my_set_console_cp(default_charset);
  mysql_options(mysql, MYSQL_SET_CHARSET_NAME, my_default_csname());
  mysql_options(mysql, MYSQL_OPT_CONNECT_ATTR_RESET, 0);
  mysql_options4(mysql, MYSQL_OPT_CONNECT_ATTR_ADD,
                 "program_name", "mysqlimport");
  if (!(mysql_real_connect(mysql,host,user,passwd,
                           database,opt_mysql_port,opt_mysql_unix_port,
                           0)))
  {
    ignore_errors=0;	  /* NO RETURN FROM db_error */
    db_error(mysql);
  }
  reconnect= 0;
  mysql_options(mysql, MYSQL_OPT_RECONNECT, &reconnect);
  if (verbose)
    fprintf(stdout, "Selecting database %s\n", database);
  if (mysql_select_db(mysql, database))
  {
    ignore_errors=0;
    db_error(mysql);
  }
  if (ignore_foreign_keys)
    mysql_query(mysql, "set foreign_key_checks= 0;");

  return mysql;
}



static void db_disconnect(char *host, MYSQL *mysql)
{
  if (verbose)
    fprintf(stdout, "Disconnecting from %s\n", host ? host : "localhost");
  mysql_close(mysql);
}


static void safe_exit(int error, MYSQL *mysql)
{
  if (error && ignore_errors)
    return;

  /* in multi-threaded mode protect from concurrent safe_exit's */
  if (counter)
    pthread_mutex_lock(&counter_mutex);

  if (mysql)
    mysql_close(mysql);

  if (counter)
  {
    /* dirty exit. some threads are running,
       memory is not freed, openssl not deinitialized */
    DBUG_ASSERT(error);
    _exit(error);
  }

  mysql_library_end();
  free_defaults(argv_to_free);
  my_free(opt_password);
  my_end(my_end_arg); /* clean exit */
  exit(error);
}



static void db_error_with_table(MYSQL *mysql, char *table)
{
  my_printf_error(0,"Error: %d, %s, when using table: %s",
		  MYF(0), mysql_errno(mysql), mysql_error(mysql), table);
  safe_exit(1, mysql);
}



static void db_error(MYSQL *mysql)
{
  my_printf_error(0,"Error: %d %s", MYF(0), mysql_errno(mysql), mysql_error(mysql));
  safe_exit(1, mysql);
}


static char *add_load_option(char *ptr, const char *object,
			     const char *statement)
{
  if (object)
  {
    /* Don't escape hex constants */
    if (object[0] == '0' && (object[1] == 'x' || object[1] == 'X'))
      ptr= strxmov(ptr," ",statement," ",object,NullS);
    else
    {
      /* char constant; escape */
      ptr= strxmov(ptr," ",statement," '",NullS);
      ptr= field_escape(ptr,object,(uint) strlen(object));
      *ptr++= '\'';
    }
  }
  return ptr;
}

/*
** Allow the user to specify field terminator strings like:
** "'", "\", "\\" (escaped backslash), "\t" (tab), "\n" (newline)
** This is done by doubling ' and add a end -\ if needed to avoid
** syntax errors from the SQL parser.
*/ 

static char *field_escape(char *to,const char *from,uint length)
{
  const char *end;
  uint end_backslashes=0; 

  for (end= from+length; from != end; from++)
  {
    *to++= *from;
    if (*from == '\\')
      end_backslashes^=1;    /* find odd number of backslashes */
    else 
    {
      if (*from == '\'' && !end_backslashes)
	*to++= *from;      /* We want a duplicate of "'" for MySQL */
      end_backslashes=0;
    }
  }
  /* Add missing backslashes if user has specified odd number of backs.*/
  if (end_backslashes)
    *to++= '\\';          
  return to;
}

int exitcode= 0;

pthread_handler_t worker_thread(void *arg)
{
  int error;
  char *raw_table_name= (char *)arg;
  MYSQL *mysql= 0;

  if (mysql_thread_init())
    goto error;
  
  if (!(mysql= db_connect(current_host,current_db,current_user,opt_password)))
  {
    goto error;
  }

  if (mysql_query(mysql, "/*!40101 set @@character_set_database=binary */;"))
  {
    db_error(mysql); /* We shall countinue here, if --force was given */
    goto error;
  }

  /*
    We are not currently catching the error here.
  */
  if((error= write_to_table(raw_table_name, mysql)))
    if (exitcode == 0)
      exitcode= error;

error:
  if (mysql)
    db_disconnect(current_host, mysql);

  pthread_mutex_lock(&counter_mutex);
  counter--;
  pthread_cond_signal(&count_threshhold);
  pthread_mutex_unlock(&counter_mutex);
  mysql_thread_end();
  pthread_exit(0);
  return 0;
}


int main(int argc, char **argv)
{
  int error=0;
  MY_INIT(argv[0]);
  sf_leaking_memory=1; /* don't report memory leaks on early exits */

  /* We need to know if protocol-related options originate from CLI args */
  my_defaults_mark_files = TRUE;

  load_defaults_or_exit("my", load_default_groups, &argc, &argv);
  /* argv is changed in the program */
  argv_to_free= argv;
  if (get_options(&argc, &argv))
  {
    free_defaults(argv_to_free);
    return(1);
  }

  sf_leaking_memory=0; /* from now on we cleanup properly */

  if (opt_use_threads && !lock_tables)
  {
    char **save_argv;
    uint worker_thread_count= 0, table_count= 0, i= 0;
    pthread_t *worker_threads;       /* Thread descriptor */
    pthread_attr_t attr;             /* Thread attributes */
    pthread_attr_init(&attr);
    pthread_attr_setdetachstate(&attr,
                                PTHREAD_CREATE_JOINABLE);

    pthread_mutex_init(&init_mutex, NULL);
    pthread_mutex_init(&counter_mutex, NULL);
    pthread_cond_init(&count_threshhold, NULL);

    /* Count the number of tables. This number denotes the total number
       of threads spawn.
    */
    save_argv= argv;
    for (table_count= 0; *argv != NULL; argv++)
      table_count++;
    argv= save_argv;

    if (!(worker_threads= (pthread_t*) my_malloc(PSI_NOT_INSTRUMENTED,
                               table_count * sizeof(*worker_threads), MYF(0))))
      return -2;

    for (; *argv != NULL; argv++) /* Loop through tables */
    {
      pthread_mutex_lock(&counter_mutex);
      while (counter == opt_use_threads)
      {
        struct timespec abstime;

        set_timespec(abstime, 3);
        pthread_cond_timedwait(&count_threshhold, &counter_mutex, &abstime);
      }
      /* Before exiting the lock we set ourselves up for the next thread */
      counter++;
      pthread_mutex_unlock(&counter_mutex);
      /* now create the thread */
      if (pthread_create(&worker_threads[worker_thread_count], &attr,
                         worker_thread, (void *)*argv) != 0)
      {
        pthread_mutex_lock(&counter_mutex);
        counter--;
        pthread_mutex_unlock(&counter_mutex);
        fprintf(stderr,"%s: Could not create thread\n", my_progname);
        continue;
      }
      worker_thread_count++;
    }

    /*
      We loop until we know that all children have cleaned up.
    */
    pthread_mutex_lock(&counter_mutex);
    while (counter)
    {
      struct timespec abstime;

      set_timespec(abstime, 3);
      pthread_cond_timedwait(&count_threshhold, &counter_mutex, &abstime);
    }
    pthread_mutex_unlock(&counter_mutex);
    pthread_mutex_destroy(&init_mutex);
    pthread_mutex_destroy(&counter_mutex);
    pthread_cond_destroy(&count_threshhold);
    pthread_attr_destroy(&attr);

    for(i= 0; i < worker_thread_count; i++)
    {
      if (pthread_join(worker_threads[i], NULL))
        fprintf(stderr,"%s: Could not join worker thread.\n", my_progname);
    }

    my_free(worker_threads);
  }
  else
  {
    MYSQL *mysql= 0;
    if (!(mysql= db_connect(current_host,current_db,current_user,opt_password)))
    {
      free_defaults(argv_to_free);
      return(1); /* purecov: deadcode */
    }

    if (mysql_query(mysql, "/*!40101 set @@character_set_database=binary */;"))
    {
      db_error(mysql); /* We shall countinue here, if --force was given */
      return(1);
    }

    if (lock_tables)
      lock_table(mysql, argc, argv);
    for (; *argv != NULL; argv++)
      if ((error= write_to_table(*argv, mysql)))
        if (exitcode == 0)
          exitcode= error;
    db_disconnect(current_host, mysql);
  }
  safe_exit(0, 0);
  return(exitcode);
}<|MERGE_RESOLUTION|>--- conflicted
+++ resolved
@@ -148,14 +148,10 @@
   {"pipe", 'W', "Use named pipes to connect to server.", 0, 0, 0, GET_NO_ARG,
    NO_ARG, 0, 0, 0, 0, 0, 0},
 #endif
-<<<<<<< HEAD
   {"parallel", 'j', "Number of LOAD DATA jobs executed in parallel",
    &opt_use_threads, &opt_use_threads, 0, GET_UINT, REQUIRED_ARG, 0, 0, 0, 0,
    0, 0},
-  {"plugin_dir", OPT_PLUGIN_DIR, "Directory for client-side plugins.",
-=======
   {"plugin_dir", 0, "Directory for client-side plugins.",
->>>>>>> db06c5dd
    &opt_plugin_dir, &opt_plugin_dir, 0,
    GET_STR, REQUIRED_ARG, 0, 0, 0, 0, 0, 0},
   {"port", 'P', "Port number to use for connection or 0 for default to, in "
@@ -177,15 +173,8 @@
    &opt_mysql_unix_port, &opt_mysql_unix_port, 0, GET_STR,
    REQUIRED_ARG, 0, 0, 0, 0, 0, 0},
 #include <sslopt-longopts.h>
-<<<<<<< HEAD
-  {"use-threads", OPT_USE_THREADS, "Synonym for --parallel option",
+  {"use-threads", 0, "Synonym for --parallel option",
    &opt_use_threads, &opt_use_threads, 0,
-=======
-  {"use-threads", 0,
-   "Load files in parallel. The argument is the number "
-   "of threads to use for loading data.",
-   &opt_use_threads, &opt_use_threads, 0, 
->>>>>>> db06c5dd
    GET_UINT, REQUIRED_ARG, 0, 0, 0, 0, 0, 0},
 #ifndef DONT_ALLOW_USER_CHANGE
   {"user", 'u', "User for login if not current user.", &current_user,
