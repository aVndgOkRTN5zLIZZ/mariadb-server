--- conflicted
+++ resolved
@@ -18,11 +18,7 @@
 LDADD =			@CLIENT_EXTRA_LDFLAGS@ ../mysys/libmysys.a \
 			../dbug/libdbug.a ../strings/libmystrings.a
 bin_PROGRAMS =		replace comp_err perror resolveip my_print_defaults \
-<<<<<<< HEAD
-resolve_stack_dump mysql_install
-=======
-resolve_stack_dump
->>>>>>> 7bc917e9
+			resolve_stack_dump mysql_install
 
 # Don't update the files from bitkeeper
 %::SCCS/s.%