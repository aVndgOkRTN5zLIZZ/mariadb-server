--- conflicted
+++ resolved
@@ -23,35 +23,6 @@
 #define IF_WSREP(A,B) A
 #define DBUG_ASSERT_IF_WSREP(A) DBUG_ASSERT(A)
 
-<<<<<<< HEAD
-#define WSREP_MYSQL_DB (char *)"mysql"
-
-#define WSREP_TO_ISOLATION_BEGIN(db_, table_, table_list_)              \
-  if (WSREP_ON && WSREP(thd) &&                                         \
-      wsrep_to_isolation_begin(thd, db_, table_, table_list_))          \
-    goto wsrep_error_label;
-
-#define WSREP_TO_ISOLATION_BEGIN_CREATE(db_, table_, table_list_, create_info_)	\
-  if (WSREP_ON && WSREP(thd) &&                                                 \
-      wsrep_to_isolation_begin(thd, db_, table_,                                \
-                               table_list_, nullptr, nullptr, create_info_))    \
-    goto wsrep_error_label;
-
-#define WSREP_TO_ISOLATION_BEGIN_ALTER(db_, table_, table_list_, alter_info_, fk_tables_, create_info_)	\
-  if (WSREP(thd) &&                                                     \
-      wsrep_to_isolation_begin(thd, db_, table_,                        \
-                               table_list_, alter_info_,                \
-                               fk_tables_, create_info_))
-
-/*
-  Checks if lex->no_write_to_binlog is set for statements that use LOCAL or
-  NO_WRITE_TO_BINLOG.
-*/
-#define WSREP_TO_ISOLATION_BEGIN_WRTCHK(db_, table_, table_list_)       \
-  if (WSREP(thd) && !thd->lex->no_write_to_binlog &&                    \
-    wsrep_to_isolation_begin(thd, db_, table_, table_list_))            \
-    goto wsrep_error_label;
-=======
 extern ulong wsrep_debug; // wsrep_mysqld.cc
 extern void WSREP_LOG(void (*fun)(const char* fmt, ...), const char* fmt, ...);
 
@@ -85,7 +56,6 @@
     if (victim_thd) WSREP_LOG_CONFLICT_THD(victim_thd, "Victim thread"); \
     WSREP_INFO("context: %s:%d", __FILE__, __LINE__); \
   }
->>>>>>> ba987a46
 
 
 #else /* !WITH_WSREP */
@@ -99,14 +69,6 @@
 //#define WSREP_INFO(...)
 //#define WSREP_WARN(...)
 #define WSREP_ERROR(...)
-<<<<<<< HEAD
-#define WSREP_TO_ISOLATION_BEGIN(db_, table_, table_list_) do { } while(0)
-#define WSREP_TO_ISOLATION_BEGIN_ALTER(db_, table_, table_list_, alter_info_, fk_tables_, create_info_)
-#define WSREP_TO_ISOLATION_BEGIN_CREATE(db_, table_, table_list_, create_info_)
-#define WSREP_TO_ISOLATION_BEGIN_WRTCHK(db_, table_, table_list_)
-#define WSREP_SYNC_WAIT(thd_, before_)
-=======
->>>>>>> ba987a46
 #endif /* WITH_WSREP */
 
 #endif /* WSREP_INCLUDED */