# Copyright (C) 2000 MySQL AB & MySQL Finland AB & TCX DataKonsult AB
#
# This library is free software; you can redistribute it and/or
# modify it under the terms of the GNU Library General Public
# License as published by the Free Software Foundation; either
# version 2 of the License, or (at your option) any later version.
#
# This library is distributed in the hope that it will be useful,
# but WITHOUT ANY WARRANTY; without even the implied warranty of
# MERCHANTABILITY or FITNESS FOR A PARTICULAR PURPOSE.  See the GNU
# Library General Public License for more details.
#
# You should have received a copy of the GNU Library General Public
# License along with this library; if not, write to the Free
# Software Foundation, Inc., 59 Temple Place - Suite 330, Boston,
# MA 02111-1307, USA

BUILT_SOURCES =		mysql_version.h m_ctype.h my_config.h
pkginclude_HEADERS =	my_dbug.h m_string.h my_sys.h my_list.h my_xml.h \
			mysql.h mysql_com.h mysql_embed.h \
		  	my_semaphore.h my_pthread.h my_no_pthread.h \
			errmsg.h my_global.h my_net.h my_alloc.h \
			my_getopt.h sslopt-longopts.h my_dir.h typelib.h \
			sslopt-vars.h sslopt-case.h sql_common.h keycache.h \
			mysql_time.h mysql/plugin.h $(BUILT_SOURCES)
noinst_HEADERS =	config-win.h config-netware.h \
			heap.h my_bitmap.h my_uctype.h \
			myisam.h myisampack.h myisammrg.h ft_global.h\
			mysys_err.h my_base.h help_start.h help_end.h \
			my_nosys.h my_alarm.h queues.h rijndael.h sha1.h \
			my_aes.h my_tree.h my_trie.h hash.h thr_alarm.h \
			thr_lock.h t_ctype.h violite.h md5.h base64.h \
			mysql_version.h.in my_handler.h my_time.h decimal.h \
<<<<<<< HEAD
			my_vle.h my_user.h my_atomic.h atomic/nolock.h \
			atomic/rwlock.h atomic/x86-gcc.h atomic/x86-msvc.h
=======
			my_user.h my_libwrap.h
>>>>>>> fa98891e

# mysql_version.h are generated
CLEANFILES =            mysql_version.h my_config.h readline openssl

# Some include files that may be moved and patched by configure
DISTCLEANFILES =	sched.h $(CLEANFILES)

link_sources:
	-$(RM) -fr readline
	@readline_h_ln_cmd@
	@yassl_h_ln_cmd@

my_config.h: ../config.h
	$(CP) ../config.h my_config.h

# These files should not be included in distributions since they are
# generated by configure from the .h.in files
dist-hook:
	$(RM) -f $(distdir)/mysql_version.h $(distdir)/my_config.h

# Don't update the files from bitkeeper
%::SCCS/s.%<|MERGE_RESOLUTION|>--- conflicted
+++ resolved
@@ -31,12 +31,9 @@
 			my_aes.h my_tree.h my_trie.h hash.h thr_alarm.h \
 			thr_lock.h t_ctype.h violite.h md5.h base64.h \
 			mysql_version.h.in my_handler.h my_time.h decimal.h \
-<<<<<<< HEAD
 			my_vle.h my_user.h my_atomic.h atomic/nolock.h \
-			atomic/rwlock.h atomic/x86-gcc.h atomic/x86-msvc.h
-=======
-			my_user.h my_libwrap.h
->>>>>>> fa98891e
+			atomic/rwlock.h atomic/x86-gcc.h atomic/x86-msvc.h \
+			my_libwrap.h
 
 # mysql_version.h are generated
 CLEANFILES =            mysql_version.h my_config.h readline openssl
