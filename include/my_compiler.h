--- conflicted
+++ resolved
@@ -1,11 +1,7 @@
 #ifndef MY_COMPILER_INCLUDED
 #define MY_COMPILER_INCLUDED
 
-<<<<<<< HEAD
-/* Copyright (c) 2010, Oracle and/or its affiliates.
-=======
 /* Copyright (c) 2010, 2011, Oracle and/or its affiliates. All rights reserved.
->>>>>>> 3604b340
 
    This program is free software; you can redistribute it and/or modify
    it under the terms of the GNU General Public License as published by
