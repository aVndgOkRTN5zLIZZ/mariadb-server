/*
   Copyright (c) 2000, 2019, Oracle and/or its affiliates.
   Copyright (c) 2009, 2021, MariaDB

   This program is free software; you can redistribute it and/or modify
   it under the terms of the GNU General Public License as published by
   the Free Software Foundation; version 2 of the License.

   This program is distributed in the hope that it will be useful,
   but WITHOUT ANY WARRANTY; without even the implied warranty of
   MERCHANTABILITY or FITNESS FOR A PARTICULAR PURPOSE.  See the
   GNU General Public License for more details.

   You should have received a copy of the GNU General Public License
   along with this program; if not, write to the Free Software
   Foundation, Inc., 51 Franklin St, Fifth Floor, Boston, MA 02110-1335  USA */


#include "mariadb.h"
#include "sql_priv.h"

#ifdef MYSQL_CLIENT
#error MYSQL_CLIENT must not be defined here
#endif

#ifndef MYSQL_SERVER
#error MYSQL_SERVER must be defined here
#endif

#include "unireg.h"
#include "log_event.h"
#include "sql_base.h"                           // close_thread_tables
#include "sql_cache.h"                       // QUERY_CACHE_FLAGS_SIZE
#include "sql_locale.h" // MY_LOCALE, my_locale_by_number, my_locale_en_US
#include "key.h"        // key_copy
#include "lock.h"       // mysql_unlock_tables
#include "sql_parse.h"  // mysql_test_parse_for_slave
#include "tztime.h"     // struct Time_zone
#include "sql_load.h"   // mysql_load
#include "sql_db.h"     // load_db_opt_by_name
#include "slave.h"
#include "rpl_rli.h"
#include "rpl_mi.h"
#include "rpl_filter.h"
#include "rpl_record.h"
#include "transaction.h"
#include <my_dir.h>
#include "sql_show.h"    // append_identifier
#include "debug_sync.h"  // debug_sync
#include <mysql/psi/mysql_statement.h>
#include <strfunc.h>
#include "compat56.h"
#include "wsrep_mysqld.h"
#include "sql_insert.h"

#include <my_bitmap.h>
#include "rpl_utility.h"
#include "rpl_constants.h"
#include "sql_digest.h"
#include "zlib.h"


#define log_cs  &my_charset_latin1


#if defined(HAVE_REPLICATION)
static int rows_event_stmt_cleanup(rpl_group_info *rgi, THD* thd);

static const char *HA_ERR(int i)
{
  /* 
    This function should only be called in case of an error
    was detected 
   */
  DBUG_ASSERT(i != 0);
  switch (i) {
  case HA_ERR_KEY_NOT_FOUND: return "HA_ERR_KEY_NOT_FOUND";
  case HA_ERR_FOUND_DUPP_KEY: return "HA_ERR_FOUND_DUPP_KEY";
  case HA_ERR_RECORD_CHANGED: return "HA_ERR_RECORD_CHANGED";
  case HA_ERR_WRONG_INDEX: return "HA_ERR_WRONG_INDEX";
  case HA_ERR_CRASHED: return "HA_ERR_CRASHED";
  case HA_ERR_WRONG_IN_RECORD: return "HA_ERR_WRONG_IN_RECORD";
  case HA_ERR_OUT_OF_MEM: return "HA_ERR_OUT_OF_MEM";
  case HA_ERR_NOT_A_TABLE: return "HA_ERR_NOT_A_TABLE";
  case HA_ERR_WRONG_COMMAND: return "HA_ERR_WRONG_COMMAND";
  case HA_ERR_OLD_FILE: return "HA_ERR_OLD_FILE";
  case HA_ERR_NO_ACTIVE_RECORD: return "HA_ERR_NO_ACTIVE_RECORD";
  case HA_ERR_RECORD_DELETED: return "HA_ERR_RECORD_DELETED";
  case HA_ERR_RECORD_FILE_FULL: return "HA_ERR_RECORD_FILE_FULL";
  case HA_ERR_INDEX_FILE_FULL: return "HA_ERR_INDEX_FILE_FULL";
  case HA_ERR_END_OF_FILE: return "HA_ERR_END_OF_FILE";
  case HA_ERR_UNSUPPORTED: return "HA_ERR_UNSUPPORTED";
  case HA_ERR_TO_BIG_ROW: return "HA_ERR_TO_BIG_ROW";
  case HA_WRONG_CREATE_OPTION: return "HA_WRONG_CREATE_OPTION";
  case HA_ERR_FOUND_DUPP_UNIQUE: return "HA_ERR_FOUND_DUPP_UNIQUE";
  case HA_ERR_UNKNOWN_CHARSET: return "HA_ERR_UNKNOWN_CHARSET";
  case HA_ERR_WRONG_MRG_TABLE_DEF: return "HA_ERR_WRONG_MRG_TABLE_DEF";
  case HA_ERR_CRASHED_ON_REPAIR: return "HA_ERR_CRASHED_ON_REPAIR";
  case HA_ERR_CRASHED_ON_USAGE: return "HA_ERR_CRASHED_ON_USAGE";
  case HA_ERR_LOCK_WAIT_TIMEOUT: return "HA_ERR_LOCK_WAIT_TIMEOUT";
  case HA_ERR_LOCK_TABLE_FULL: return "HA_ERR_LOCK_TABLE_FULL";
  case HA_ERR_READ_ONLY_TRANSACTION: return "HA_ERR_READ_ONLY_TRANSACTION";
  case HA_ERR_LOCK_DEADLOCK: return "HA_ERR_LOCK_DEADLOCK";
  case HA_ERR_CANNOT_ADD_FOREIGN: return "HA_ERR_CANNOT_ADD_FOREIGN";
  case HA_ERR_NO_REFERENCED_ROW: return "HA_ERR_NO_REFERENCED_ROW";
  case HA_ERR_ROW_IS_REFERENCED: return "HA_ERR_ROW_IS_REFERENCED";
  case HA_ERR_NO_SAVEPOINT: return "HA_ERR_NO_SAVEPOINT";
  case HA_ERR_NON_UNIQUE_BLOCK_SIZE: return "HA_ERR_NON_UNIQUE_BLOCK_SIZE";
  case HA_ERR_NO_SUCH_TABLE: return "HA_ERR_NO_SUCH_TABLE";
  case HA_ERR_TABLE_EXIST: return "HA_ERR_TABLE_EXIST";
  case HA_ERR_NO_CONNECTION: return "HA_ERR_NO_CONNECTION";
  case HA_ERR_NULL_IN_SPATIAL: return "HA_ERR_NULL_IN_SPATIAL";
  case HA_ERR_TABLE_DEF_CHANGED: return "HA_ERR_TABLE_DEF_CHANGED";
  case HA_ERR_NO_PARTITION_FOUND: return "HA_ERR_NO_PARTITION_FOUND";
  case HA_ERR_RBR_LOGGING_FAILED: return "HA_ERR_RBR_LOGGING_FAILED";
  case HA_ERR_DROP_INDEX_FK: return "HA_ERR_DROP_INDEX_FK";
  case HA_ERR_FOREIGN_DUPLICATE_KEY: return "HA_ERR_FOREIGN_DUPLICATE_KEY";
  case HA_ERR_TABLE_NEEDS_UPGRADE: return "HA_ERR_TABLE_NEEDS_UPGRADE";
  case HA_ERR_TABLE_READONLY: return "HA_ERR_TABLE_READONLY";
  case HA_ERR_AUTOINC_READ_FAILED: return "HA_ERR_AUTOINC_READ_FAILED";
  case HA_ERR_AUTOINC_ERANGE: return "HA_ERR_AUTOINC_ERANGE";
  case HA_ERR_GENERIC: return "HA_ERR_GENERIC";
  case HA_ERR_RECORD_IS_THE_SAME: return "HA_ERR_RECORD_IS_THE_SAME";
  case HA_ERR_LOGGING_IMPOSSIBLE: return "HA_ERR_LOGGING_IMPOSSIBLE";
  case HA_ERR_CORRUPT_EVENT: return "HA_ERR_CORRUPT_EVENT";
  case HA_ERR_ROWS_EVENT_APPLY : return "HA_ERR_ROWS_EVENT_APPLY";
  }
  return "No Error!";
}


/*
  Return true if an error caught during event execution is a temporary error
  that will cause automatic retry of the event group during parallel
  replication, false otherwise.

  In parallel replication, conflicting transactions can occasionally cause
  deadlocks; such errors are handled automatically by rolling back re-trying
  the transactions, so should not pollute the error log.
*/
static bool
is_parallel_retry_error(rpl_group_info *rgi, int err)
{
  if (!rgi->is_parallel_exec)
    return false;
  if (rgi->speculation == rpl_group_info::SPECULATE_OPTIMISTIC)
    return true;
  if (rgi->killed_for_retry &&
      (err == ER_QUERY_INTERRUPTED || err == ER_CONNECTION_KILLED))
    return true;
  return has_temporary_error(rgi->thd);
}


/**
   Error reporting facility for Rows_log_event::do_apply_event

   @param level     error, warning or info
   @param ha_error  HA_ERR_ code
   @param rli       pointer to the active Relay_log_info instance
   @param thd       pointer to the slave thread's thd
   @param table     pointer to the event's table object
   @param type      the type of the event
   @param log_name  the master binlog file name
   @param pos       the master binlog file pos (the next after the event)

*/
static void inline slave_rows_error_report(enum loglevel level, int ha_error,
                                           rpl_group_info *rgi, THD *thd,
                                           TABLE *table, const char * type,
                                           const char *log_name, my_off_t pos)
{
  const char *handler_error= (ha_error ? HA_ERR(ha_error) : NULL);
  char buff[MAX_SLAVE_ERRMSG], *slider;
  const char *buff_end= buff + sizeof(buff);
  size_t len;
  Diagnostics_area::Sql_condition_iterator it=
    thd->get_stmt_da()->sql_conditions();
  Relay_log_info const *rli= rgi->rli;
  const Sql_condition *err;
  buff[0]= 0;
  int errcode= thd->is_error() ? thd->get_stmt_da()->sql_errno() : 0;

  /*
    In parallel replication, deadlocks or other temporary errors can happen
    occasionally in normal operation, they will be handled correctly and
    automatically by re-trying the transactions. So do not pollute the error
    log with messages about them.
  */
  if (is_parallel_retry_error(rgi, errcode))
    return;

  for (err= it++, slider= buff; err && slider < buff_end - 1;
       slider += len, err= it++)
  {
    len= my_snprintf(slider, buff_end - slider,
                     " %s, Error_code: %d;", err->get_message_text(),
                     err->get_sql_errno());
  }

  if (ha_error != 0)
    rli->report(level, errcode, rgi->gtid_info(),
                "Could not execute %s event on table %s.%s;"
                "%s handler error %s; "
                "the event's master log %s, end_log_pos %llu",
                type, table->s->db.str, table->s->table_name.str,
                buff, handler_error == NULL ? "<unknown>" : handler_error,
                log_name, pos);
  else
    rli->report(level, errcode, rgi->gtid_info(),
                "Could not execute %s event on table %s.%s;"
                "%s the event's master log %s, end_log_pos %llu",
                type, table->s->db.str, table->s->table_name.str,
                buff, log_name, pos);
}
#endif

#if defined(HAVE_REPLICATION)
static void set_thd_db(THD *thd, Rpl_filter *rpl_filter,
                       const char *db, uint32 db_len)
{
  char lcase_db_buf[NAME_LEN +1];
  LEX_CSTRING new_db;
  new_db.length= db_len;
  if (lower_case_table_names == 1)
  {
    strmov(lcase_db_buf, db);
    my_casedn_str(system_charset_info, lcase_db_buf);
    new_db.str= lcase_db_buf;
  }
  else
    new_db.str= db;
  /* TODO WARNING this makes rewrite_db respect lower_case_table_names values
   * for more info look MDEV-17446 */
  new_db.str= rpl_filter->get_rewrite_db(new_db.str, &new_db.length);
  thd->set_db(&new_db);
}
#endif


#if defined(HAVE_REPLICATION)

inline int idempotent_error_code(int err_code)
{
  int ret= 0;

  switch (err_code)
  {
    case 0:
      ret= 1;
    break;
    /*
      The following list of "idempotent" errors
      means that an error from the list might happen
      because of idempotent (more than once)
      applying of a binlog file.
      Notice, that binlog has a  ddl operation its
      second applying may cause

      case HA_ERR_TABLE_DEF_CHANGED:
      case HA_ERR_CANNOT_ADD_FOREIGN:

      which are not included into to the list.

      Note that HA_ERR_RECORD_DELETED is not in the list since
      do_exec_row() should not return that error code.
    */
    case HA_ERR_RECORD_CHANGED:
    case HA_ERR_KEY_NOT_FOUND:
    case HA_ERR_END_OF_FILE:
    case HA_ERR_FOUND_DUPP_KEY:
    case HA_ERR_FOUND_DUPP_UNIQUE:
    case HA_ERR_FOREIGN_DUPLICATE_KEY:
    case HA_ERR_NO_REFERENCED_ROW:
    case HA_ERR_ROW_IS_REFERENCED:
      ret= 1;
    break;
    default:
      ret= 0;
    break;
  }
  return (ret);
}

/**
  Ignore error code specified on command line.
*/

inline int ignored_error_code(int err_code)
{
  if (use_slave_mask && bitmap_is_set(&slave_error_mask, err_code))
  {
    statistic_increment(slave_skipped_errors, LOCK_status);
    return 1;
  }
  return err_code == ER_SLAVE_IGNORED_TABLE;
}

/*
  This function converts an engine's error to a server error.
   
  If the thread does not have an error already reported, it tries to 
  define it by calling the engine's method print_error. However, if a 
  mapping is not found, it uses the ER_UNKNOWN_ERROR and prints out a 
  warning message.
*/ 
int convert_handler_error(int error, THD* thd, TABLE *table)
{
  uint actual_error= (thd->is_error() ? thd->get_stmt_da()->sql_errno() :
                           0);

  if (actual_error == 0)
  {
    table->file->print_error(error, MYF(0));
    actual_error= (thd->is_error() ? thd->get_stmt_da()->sql_errno() :
                        ER_UNKNOWN_ERROR);
    if (actual_error == ER_UNKNOWN_ERROR)
      if (global_system_variables.log_warnings)
        sql_print_warning("Unknown error detected %d in handler", error);
  }

  return (actual_error);
}

inline bool concurrency_error_code(int error)
{
  switch (error)
  {
  case ER_LOCK_WAIT_TIMEOUT:
  case ER_LOCK_DEADLOCK:
  case ER_XA_RBDEADLOCK:
    return TRUE;
  default: 
    return (FALSE);
  }
}

inline bool unexpected_error_code(int unexpected_error)
{
  switch (unexpected_error) 
  {
  case ER_NET_READ_ERROR:
  case ER_NET_ERROR_ON_WRITE:
  case ER_QUERY_INTERRUPTED:
  case ER_STATEMENT_TIMEOUT:
  case ER_CONNECTION_KILLED:
  case ER_SERVER_SHUTDOWN:
  case ER_NEW_ABORTING_CONNECTION:
    return(TRUE);
  default:
    return(FALSE);
  }
}

/*
  pretty_print_str()
*/

static void
pretty_print_str(String *packet, const char *str, int len)
{
  const char *end= str + len;
  packet->append(STRING_WITH_LEN("'"));
  while (str < end)
  {
    char c;
    switch ((c=*str++)) {
    case '\n': packet->append(STRING_WITH_LEN("\\n")); break;
    case '\r': packet->append(STRING_WITH_LEN("\\r")); break;
    case '\\': packet->append(STRING_WITH_LEN("\\\\")); break;
    case '\b': packet->append(STRING_WITH_LEN("\\b")); break;
    case '\t': packet->append(STRING_WITH_LEN("\\t")); break;
    case '\'': packet->append(STRING_WITH_LEN("\\'")); break;
    case 0   : packet->append(STRING_WITH_LEN("\\0")); break;
    default:
      packet->append(&c, 1);
      break;
    }
  }
  packet->append(STRING_WITH_LEN("'"));
}
#endif /* HAVE_REPLICATION */


#if defined(HAVE_REPLICATION)

/**
  Create a prefix for the temporary files that is to be used for
  load data file name for this master

  @param name	           Store prefix of name here
  @param connection_name   Connection name
 
  @return pointer to end of name

  @description
  We assume that FN_REFLEN is big enough to hold
  MAX_CONNECTION_NAME * MAX_FILENAME_MBWIDTH characters + 2 numbers +
  a short extension.

  The resulting file name has the following parts, each separated with a '-'
  - PREFIX_SQL_LOAD (SQL_LOAD-)
  - If a connection name is given (multi-master setup):
    - Add an extra '-' to mark that this is a multi-master file
    - connection name in lower case, converted to safe file characters.
    (see create_logfile_name_with_suffix()).
  - server_id
  - A last '-' (after server_id).
*/

static char *load_data_tmp_prefix(char *name,
                                  LEX_CSTRING *connection_name)
{
  name= strmov(name, PREFIX_SQL_LOAD);
  if (connection_name->length)
  {
    uint buf_length;
    uint errors;
    /* Add marker that this is a multi-master-file */
    *name++='-';
    /* Convert connection_name to a safe filename */
    buf_length= strconvert(system_charset_info, connection_name->str, FN_REFLEN,
                           &my_charset_filename, name, FN_REFLEN, &errors);
    name+= buf_length;
    *name++= '-';
  }
  name= int10_to_str(global_system_variables.server_id, name, 10);
  *name++ = '-';
  *name= '\0';                                  // For testing prefixes
  return name;
}


/**
  Creates a temporary name for LOAD DATA INFILE

  @param buf		      Store new filename here
  @param file_id	      File_id (part of file name)
  @param event_server_id      Event_id (part of file name)
  @param ext		      Extension for file name

  @return
    Pointer to start of extension
*/

static char *slave_load_file_stem(char *buf, uint file_id,
                                  int event_server_id, const char *ext,
                                  LEX_CSTRING *connection_name)
{
  char *res;
  res= buf+ unpack_dirname(buf, slave_load_tmpdir);
  to_unix_path(buf);
  buf= load_data_tmp_prefix(res, connection_name);
  buf= int10_to_str(event_server_id, buf, 10);
  *buf++ = '-';
  res= int10_to_str(file_id, buf, 10);
  strmov(res, ext);                             // Add extension last
  return res;                                   // Pointer to extension
}
#endif


#if defined(HAVE_REPLICATION)

/**
  Delete all temporary files used for SQL_LOAD.
*/

static void cleanup_load_tmpdir(LEX_CSTRING *connection_name)
{
  MY_DIR *dirp;
  FILEINFO *file;
  uint i;
  char dir[FN_REFLEN], fname[FN_REFLEN];
  char prefbuf[31 + MAX_CONNECTION_NAME* MAX_FILENAME_MBWIDTH + 1];
  DBUG_ENTER("cleanup_load_tmpdir");

  unpack_dirname(dir, slave_load_tmpdir);
  if (!(dirp=my_dir(dir, MYF(MY_WME))))
    return;

  /* 
     When we are deleting temporary files, we should only remove
     the files associated with the server id of our server.
     We don't use event_server_id here because since we've disabled
     direct binlogging of Create_file/Append_file/Exec_load events
     we cannot meet Start_log event in the middle of events from one 
     LOAD DATA.
  */

  load_data_tmp_prefix(prefbuf, connection_name);
  DBUG_PRINT("enter", ("dir: '%s'  prefix: '%s'", dir, prefbuf));

  for (i=0 ; i < (uint)dirp->number_of_files; i++)
  {
    file=dirp->dir_entry+i;
    if (is_prefix(file->name, prefbuf))
    {
      fn_format(fname,file->name,slave_load_tmpdir,"",MY_UNPACK_FILENAME);
      mysql_file_delete(key_file_misc, fname, MYF(0));
    }
  }

  my_dirend(dirp);
  DBUG_VOID_RETURN;
}
#endif


/**
  Append a version of the 'str' string suitable for use in a query to
  the 'to' string.  To generate a correct escaping, the character set
  information in 'csinfo' is used.
*/

int append_query_string(CHARSET_INFO *csinfo, String *to,
                        const char *str, size_t len, bool no_backslash)
{
  char *beg, *ptr;
  my_bool overflow;
  uint32 const orig_len= to->length();
  if (to->reserve(orig_len + len * 2 + 4))
    return 1;

  beg= (char*) to->ptr() + to->length();
  ptr= beg;
  if (csinfo->escape_with_backslash_is_dangerous)
    ptr= str_to_hex(ptr, str, len);
  else
  {
    *ptr++= '\'';
    if (!no_backslash)
    {
      ptr+= escape_string_for_mysql(csinfo, ptr, 0, str, len, &overflow);
    }
    else
    {
      const char *frm_str= str;

      for (; frm_str < (str + len); frm_str++)
      {
        /* Using '' way to represent "'" */
        if (*frm_str == '\'')
          *ptr++= *frm_str;

        *ptr++= *frm_str;
      }
    }

    *ptr++= '\'';
  }
  to->length((uint32)(orig_len + ptr - beg));
  return 0;
}


/**************************************************************************
	Log_event methods (= the parent class of all events)
**************************************************************************/

Log_event::Log_event(THD* thd_arg, uint16 flags_arg, bool using_trans)
  :log_pos(0), temp_buf(0), exec_time(0), thd(thd_arg),
   checksum_alg(BINLOG_CHECKSUM_ALG_UNDEF)
{
  server_id=	thd->variables.server_id;
  when=         thd->start_time;
  when_sec_part=thd->start_time_sec_part;

  if (using_trans)
    cache_type= Log_event::EVENT_TRANSACTIONAL_CACHE;
  else
    cache_type= Log_event::EVENT_STMT_CACHE;
  flags= flags_arg |
    (thd->variables.option_bits & OPTION_SKIP_REPLICATION ?
     LOG_EVENT_SKIP_REPLICATION_F : 0);
}

/**
  This minimal constructor is for when you are not even sure that there
  is a valid THD. For example in the server when we are shutting down or
  flushing logs after receiving a SIGHUP (then we must write a Rotate to
  the binlog but we have no THD, so we need this minimal constructor).
*/

Log_event::Log_event()
  :temp_buf(0), exec_time(0), flags(0), cache_type(EVENT_INVALID_CACHE),
   thd(0), checksum_alg(BINLOG_CHECKSUM_ALG_UNDEF)
{
  server_id=	global_system_variables.server_id;
  /*
    We can't call my_time() here as this would cause a call before
    my_init() is called
  */
  when=         0;
  when_sec_part=0;
  log_pos=	0;
}



#ifdef HAVE_REPLICATION

int Log_event::do_update_pos(rpl_group_info *rgi)
{
  Relay_log_info *rli= rgi->rli;
  DBUG_ENTER("Log_event::do_update_pos");

  DBUG_ASSERT(!rli->belongs_to_client());
  /*
    rli is null when (as far as I (Guilhem) know) the caller is
    Load_log_event::do_apply_event *and* that one is called from
    Execute_load_log_event::do_apply_event.  In this case, we don't
    do anything here ; Execute_load_log_event::do_apply_event will
    call Log_event::do_apply_event again later with the proper rli.
    Strictly speaking, if we were sure that rli is null only in the
    case discussed above, 'if (rli)' is useless here.  But as we are
    not 100% sure, keep it for now.

    Matz: I don't think we will need this check with this refactoring.
  */
  if (rli)
  {
    /*
      In parallel execution, delay position update for the events that are
      not part of event groups (format description, rotate, and such) until
      the actual event execution reaches that point.
    */
    if (!rgi->is_parallel_exec || is_group_event(get_type_code()))
      rli->stmt_done(log_pos, thd, rgi);
  }
  DBUG_RETURN(0);                                  // Cannot fail currently
}


Log_event::enum_skip_reason
Log_event::do_shall_skip(rpl_group_info *rgi)
{
  Relay_log_info *rli= rgi->rli;
  DBUG_PRINT("info", ("ev->server_id: %lu, ::server_id: %lu,"
                      " rli->replicate_same_server_id: %d,"
                      " rli->slave_skip_counter: %llu",
                      (ulong) server_id,
                      (ulong) global_system_variables.server_id,
                      rli->replicate_same_server_id,
                      rli->slave_skip_counter));
  if ((server_id == global_system_variables.server_id &&
       !(rli->replicate_same_server_id || (flags &  LOG_EVENT_ACCEPT_OWN_F))) ||
      (rli->slave_skip_counter == 1 && rli->is_in_group()) ||
      (flags & LOG_EVENT_SKIP_REPLICATION_F &&
       opt_replicate_events_marked_for_skip != RPL_SKIP_REPLICATE))
    return EVENT_SKIP_IGNORE;
  if (rli->slave_skip_counter > 0)
    return EVENT_SKIP_COUNT;
  return EVENT_SKIP_NOT;
}


/*
  Log_event::pack_info()
*/

void Log_event::pack_info(Protocol *protocol)
{
  protocol->store("", 0, &my_charset_bin);
}


/**
  Only called by SHOW BINLOG EVENTS
*/
int Log_event::net_send(Protocol *protocol, const char* log_name, my_off_t pos)
{
  const char *p= strrchr(log_name, FN_LIBCHAR);
  const char *event_type;
  if (p)
    log_name = p + 1;

  protocol->prepare_for_resend();
  protocol->store(log_name, strlen(log_name), &my_charset_bin);
  protocol->store((ulonglong) pos);
  event_type = get_type_str();
  protocol->store(event_type, strlen(event_type), &my_charset_bin);
  protocol->store((uint32) server_id);
  protocol->store((ulonglong) log_pos);
  pack_info(protocol);
  return protocol->write();
}
#endif /* HAVE_REPLICATION */


/**
  init_show_field_list() prepares the column names and types for the
  output of SHOW BINLOG EVENTS; it is used only by SHOW BINLOG
  EVENTS.
*/

void Log_event::init_show_field_list(THD *thd, List<Item>* field_list)
{
  MEM_ROOT *mem_root= thd->mem_root;
  field_list->push_back(new (mem_root)
                        Item_empty_string(thd, "Log_name", 20),
                        mem_root);
  field_list->push_back(new (mem_root)
                        Item_return_int(thd, "Pos",
                                        MY_INT64_NUM_DECIMAL_DIGITS,
                                        MYSQL_TYPE_LONGLONG),
                        mem_root);
  field_list->push_back(new (mem_root)
                        Item_empty_string(thd, "Event_type", 20),
                        mem_root);
  field_list->push_back(new (mem_root)
                        Item_return_int(thd, "Server_id", 10,
                                        MYSQL_TYPE_LONG),
                        mem_root);
  field_list->push_back(new (mem_root)
                        Item_return_int(thd, "End_log_pos",
                                        MY_INT64_NUM_DECIMAL_DIGITS,
                                        MYSQL_TYPE_LONGLONG),
                        mem_root);
  field_list->push_back(new (mem_root) Item_empty_string(thd, "Info", 20),
                        mem_root);
}

/**
   A decider of whether to trigger checksum computation or not.
   To be invoked in Log_event::write() stack.
   The decision is positive 

    S,M) if it's been marked for checksumming with @c checksum_alg
    
    M) otherwise, if @@global.binlog_checksum is not NONE and the event is 
       directly written to the binlog file.
       The to-be-cached event decides at @c write_cache() time.

   Otherwise the decision is negative.

   @note   A side effect of the method is altering Log_event::checksum_alg
           it the latter was undefined at calling.

   @return true   Checksum should be used. Log_event::checksum_alg is set.
   @return false  No checksum
*/

my_bool Log_event::need_checksum()
{
  my_bool ret;
  DBUG_ENTER("Log_event::need_checksum");

  /* 
     few callers of Log_event::write 
     (incl FD::write, FD constructing code on the slave side, Rotate relay log
     and Stop event) 
     provides their checksum alg preference through Log_event::checksum_alg.
  */
  if (checksum_alg != BINLOG_CHECKSUM_ALG_UNDEF)
    ret= checksum_alg != BINLOG_CHECKSUM_ALG_OFF;
  else
  {
    ret= binlog_checksum_options && cache_type == Log_event::EVENT_NO_CACHE;
    checksum_alg= ret ? (enum_binlog_checksum_alg)binlog_checksum_options
                      : BINLOG_CHECKSUM_ALG_OFF;
  }
  /*
    FD calls the methods before data_written has been calculated.
    The following invariant claims if the current is not the first
    call (and therefore data_written is not zero) then `ret' must be
    TRUE. It may not be null because FD is always checksummed.
  */
  
  DBUG_ASSERT(get_type_code() != FORMAT_DESCRIPTION_EVENT || ret ||
              data_written == 0);

  DBUG_ASSERT(!ret || 
              ((checksum_alg == binlog_checksum_options ||
               /* 
                  Stop event closes the relay-log and its checksum alg
                  preference is set by the caller can be different
                  from the server's binlog_checksum_options.
               */
               get_type_code() == STOP_EVENT ||
               /* 
                  Rotate:s can be checksummed regardless of the server's
                  binlog_checksum_options. That applies to both
                  the local RL's Rotate and the master's Rotate
                  which IO thread instantiates via queue_binlog_ver_3_event.
               */
               get_type_code() == ROTATE_EVENT ||
               get_type_code() == START_ENCRYPTION_EVENT ||
               /* FD is always checksummed */
               get_type_code() == FORMAT_DESCRIPTION_EVENT) && 
               checksum_alg != BINLOG_CHECKSUM_ALG_OFF));

  DBUG_ASSERT(checksum_alg != BINLOG_CHECKSUM_ALG_UNDEF);

  DBUG_ASSERT(((get_type_code() != ROTATE_EVENT &&
                get_type_code() != STOP_EVENT) ||
               get_type_code() != FORMAT_DESCRIPTION_EVENT) ||
              cache_type == Log_event::EVENT_NO_CACHE);

  DBUG_RETURN(ret);
}

int Log_event_writer::write_internal(const uchar *pos, size_t len)
{
  DBUG_ASSERT(!ctx || encrypt_or_write == &Log_event_writer::encrypt_and_write);
  if (my_b_safe_write(file, pos, len))
  {
    DBUG_PRINT("error", ("write to log failed: %d", my_errno));
    return 1;
  }
  bytes_written+= len;
  return 0;
}

/*
  as soon as encryption produces the first output block, write event_len
  where it should be in a valid event header
*/
int Log_event_writer::maybe_write_event_len(uchar *pos, size_t len)
{
  if (len && event_len)
  {
    DBUG_ASSERT(len >= EVENT_LEN_OFFSET);
    if (write_internal(pos + EVENT_LEN_OFFSET - 4, 4))
      return 1;
    int4store(pos + EVENT_LEN_OFFSET - 4, event_len);
    event_len= 0;
  }
  return 0;
}

int Log_event_writer::encrypt_and_write(const uchar *pos, size_t len)
{
  uchar *dst;
  size_t dstsize;
  uint dstlen;
  int res;                                      // Safe as res is always set
  DBUG_ASSERT(ctx);

  if (!len)
    return 0;

  dstsize= encryption_encrypted_length((uint)len, ENCRYPTION_KEY_SYSTEM_DATA,
                                       crypto->key_version);
  if (!(dst= (uchar*)my_safe_alloca(dstsize)))
    return 1;

  if (encryption_ctx_update(ctx, pos, (uint)len, dst, &dstlen))
  {
    res= 1;
    goto err;
  }

  if (maybe_write_event_len(dst, dstlen))
  {
    res= 1;
    goto err;
  }

  res= write_internal(dst, dstlen);

err:
  my_safe_afree(dst, dstsize);
  return res;
}

int Log_event_writer::write_header(uchar *pos, size_t len)
{
  DBUG_ENTER("Log_event_writer::write_header");
  /*
    recording checksum of FD event computed with dropped
    possibly active LOG_EVENT_BINLOG_IN_USE_F flag.
    Similar step at verication: the active flag is dropped before
    checksum computing.
  */
  if (checksum_len)
  {
    uchar save=pos[FLAGS_OFFSET];
    pos[FLAGS_OFFSET]&= ~LOG_EVENT_BINLOG_IN_USE_F;
    crc= my_checksum(0, pos, len);
    pos[FLAGS_OFFSET]= save;
  }

  if (ctx)
  {
    uchar iv[BINLOG_IV_LENGTH];
    crypto->set_iv(iv, (uint32)my_b_safe_tell(file));
    if (encryption_ctx_init(ctx, crypto->key, crypto->key_length,
           iv, sizeof(iv), ENCRYPTION_FLAG_ENCRYPT | ENCRYPTION_FLAG_NOPAD,
           ENCRYPTION_KEY_SYSTEM_DATA, crypto->key_version))
      DBUG_RETURN(1);

    DBUG_ASSERT(len >= LOG_EVENT_HEADER_LEN);
    event_len= uint4korr(pos + EVENT_LEN_OFFSET);
    DBUG_ASSERT(event_len >= len);
    memcpy(pos + EVENT_LEN_OFFSET, pos, 4);
    pos+= 4;
    len-= 4;
  }
  DBUG_RETURN((this->*encrypt_or_write)(pos, len));
}

int Log_event_writer::write_data(const uchar *pos, size_t len)
{
  DBUG_ENTER("Log_event_writer::write_data");
  if (checksum_len)
    crc= my_checksum(crc, pos, len);

  DBUG_RETURN((this->*encrypt_or_write)(pos, len));
}

int Log_event_writer::write_footer()
{
  DBUG_ENTER("Log_event_writer::write_footer");
  if (checksum_len)
  {
    uchar checksum_buf[BINLOG_CHECKSUM_LEN];
    int4store(checksum_buf, crc);
    if ((this->*encrypt_or_write)(checksum_buf, BINLOG_CHECKSUM_LEN))
      DBUG_RETURN(ER_ERROR_ON_WRITE);
  }
  if (ctx)
  {
    uint dstlen;
    uchar dst[MY_AES_BLOCK_SIZE*2];
    if (encryption_ctx_finish(ctx, dst, &dstlen))
      DBUG_RETURN(1);
    if (maybe_write_event_len(dst, dstlen) || write_internal(dst, dstlen))
      DBUG_RETURN(ER_ERROR_ON_WRITE);
  }
  DBUG_RETURN(0);
}

/*
  Log_event::write_header()
*/

bool Log_event::write_header(size_t event_data_length)
{
  uchar header[LOG_EVENT_HEADER_LEN];
  ulong now;
  DBUG_ENTER("Log_event::write_header");
  DBUG_PRINT("enter", ("filepos: %lld  length: %zu type: %d",
                       (longlong) writer->pos(), event_data_length,
                       (int) get_type_code()));

  writer->checksum_len= need_checksum() ? BINLOG_CHECKSUM_LEN : 0;

  /* Store number of bytes that will be written by this event */
  data_written= event_data_length + sizeof(header) + writer->checksum_len;

  /*
    log_pos != 0 if this is relay-log event. In this case we should not
    change the position
  */

  if (is_artificial_event())
  {
    /*
      Artificial events are automatically generated and do not exist
      in master's binary log, so log_pos should be set to 0.
    */
    log_pos= 0;
  }
  else  if (!log_pos)
  {
    /*
      Calculate the position of where the next event will start
      (end of this event, that is).
    */

    log_pos= writer->pos() + data_written;
    
    DBUG_EXECUTE_IF("dbug_master_binlog_over_2GB", log_pos += (1ULL <<31););
  }

  now= get_time();                               // Query start time

  /*
    Header will be of size LOG_EVENT_HEADER_LEN for all events, except for
    FORMAT_DESCRIPTION_EVENT and ROTATE_EVENT, where it will be
    LOG_EVENT_MINIMAL_HEADER_LEN (remember these 2 have a frozen header,
    because we read them before knowing the format).
  */

  int4store(header, now);              // timestamp
  header[EVENT_TYPE_OFFSET]= get_type_code();
  int4store(header+ SERVER_ID_OFFSET, server_id);
  int4store(header+ EVENT_LEN_OFFSET, data_written);
  int4store(header+ LOG_POS_OFFSET, log_pos);
  int2store(header + FLAGS_OFFSET, flags);

  bool ret= writer->write_header(header, sizeof(header));
  DBUG_RETURN(ret);
}



#if defined(HAVE_REPLICATION)
inline Log_event::enum_skip_reason
Log_event::continue_group(rpl_group_info *rgi)
{
  if (rgi->rli->slave_skip_counter == 1)
    return Log_event::EVENT_SKIP_IGNORE;
  return Log_event::do_shall_skip(rgi);
}
#endif

/**************************************************************************
	Query_log_event methods
**************************************************************************/

#if defined(HAVE_REPLICATION)

/**
  This (which is used only for SHOW BINLOG EVENTS) could be updated to
  print SET @@session_var=. But this is not urgent, as SHOW BINLOG EVENTS is
  only an information, it does not produce suitable queries to replay (for
  example it does not print LOAD DATA INFILE).
  @todo
    show the catalog ??
*/

void Query_log_event::pack_info(Protocol *protocol)
{
  // TODO: show the catalog ??
  char buf_mem[1024];
  String buf(buf_mem, sizeof(buf_mem), system_charset_info);
  buf.real_alloc(9 + db_len + q_len);
  if (!(flags & LOG_EVENT_SUPPRESS_USE_F)
      && db && db_len)
  {
    buf.append(STRING_WITH_LEN("use "));
    append_identifier(protocol->thd, &buf, db, db_len);
    buf.append(STRING_WITH_LEN("; "));
  }

  DBUG_ASSERT(!flags2 || flags2_inited);

  if (flags2 & (OPTION_NO_FOREIGN_KEY_CHECKS | OPTION_AUTO_IS_NULL |
                OPTION_RELAXED_UNIQUE_CHECKS |
                OPTION_NO_CHECK_CONSTRAINT_CHECKS |
                OPTION_IF_EXISTS))
  {
    buf.append(STRING_WITH_LEN("set "));
    if (flags2 & OPTION_NO_FOREIGN_KEY_CHECKS)
      buf.append(STRING_WITH_LEN("foreign_key_checks=1, "));
    if (flags2 & OPTION_AUTO_IS_NULL)
      buf.append(STRING_WITH_LEN("sql_auto_is_null, "));
    if (flags2 & OPTION_RELAXED_UNIQUE_CHECKS)
      buf.append(STRING_WITH_LEN("unique_checks=1, "));
    if (flags2 & OPTION_NO_CHECK_CONSTRAINT_CHECKS)
      buf.append(STRING_WITH_LEN("check_constraint_checks=1, "));
    if (flags2 & OPTION_IF_EXISTS)
      buf.append(STRING_WITH_LEN("@@sql_if_exists=1, "));
    buf[buf.length()-2]=';';
  }
  if (query && q_len)
    buf.append(query, q_len);
  protocol->store(&buf);
}
#endif


/**
  Utility function for the next method (Query_log_event::write()) .
*/
static void store_str_with_code_and_len(uchar **dst, const char *src,
                                        uint len, uint code)
{
  /*
    only 1 byte to store the length of catalog, so it should not
    surpass 255
  */
  DBUG_ASSERT(len <= 255);
  DBUG_ASSERT(src);
  *((*dst)++)= (uchar) code;
  *((*dst)++)= (uchar) len;
  bmove(*dst, src, len);
  (*dst)+= len;
}


/**
  Query_log_event::write().

  @note
    In this event we have to modify the header to have the correct
    EVENT_LEN_OFFSET as we don't yet know how many status variables we
    will print!
*/

bool Query_log_event::write()
{
  uchar buf[QUERY_HEADER_LEN + MAX_SIZE_LOG_EVENT_STATUS];
  uchar *start, *start_of_status;
  ulong event_length;

  if (!query)
    return 1;                                   // Something wrong with event

  /*
    We want to store the thread id:
    (- as an information for the user when he reads the binlog)
    - if the query uses temporary table: for the slave SQL thread to know to
    which master connection the temp table belongs.
    Now imagine we (write()) are called by the slave SQL thread (we are
    logging a query executed by this thread; the slave runs with
    --log-slave-updates). Then this query will be logged with
    thread_id=the_thread_id_of_the_SQL_thread. Imagine that 2 temp tables of
    the same name were created simultaneously on the master (in the master
    binlog you have
    CREATE TEMPORARY TABLE t; (thread 1)
    CREATE TEMPORARY TABLE t; (thread 2)
    ...)
    then in the slave's binlog there will be
    CREATE TEMPORARY TABLE t; (thread_id_of_the_slave_SQL_thread)
    CREATE TEMPORARY TABLE t; (thread_id_of_the_slave_SQL_thread)
    which is bad (same thread id!).

    To avoid this, we log the thread's thread id EXCEPT for the SQL
    slave thread for which we log the original (master's) thread id.
    Now this moves the bug: what happens if the thread id on the
    master was 10 and when the slave replicates the query, a
    connection number 10 is opened by a normal client on the slave,
    and updates a temp table of the same name? We get a problem
    again. To avoid this, in the handling of temp tables (sql_base.cc)
    we use thread_id AND server_id.  TODO when this is merged into
    4.1: in 4.1, slave_proxy_id has been renamed to pseudo_thread_id
    and is a session variable: that's to make mysqlbinlog work with
    temp tables. We probably need to introduce

    SET PSEUDO_SERVER_ID
    for mysqlbinlog in 4.1. mysqlbinlog would print:
    SET PSEUDO_SERVER_ID=
    SET PSEUDO_THREAD_ID=
    for each query using temp tables.
  */
  int4store(buf + Q_THREAD_ID_OFFSET, slave_proxy_id);
  int4store(buf + Q_EXEC_TIME_OFFSET, exec_time);
  buf[Q_DB_LEN_OFFSET] = (char) db_len;
  int2store(buf + Q_ERR_CODE_OFFSET, error_code);

  /*
    You MUST always write status vars in increasing order of code. This
    guarantees that a slightly older slave will be able to parse those he
    knows.
  */
  start_of_status= start= buf+QUERY_HEADER_LEN;
  if (flags2_inited)
  {
    *start++= Q_FLAGS2_CODE;
    int4store(start, flags2);
    start+= 4;
  }
  if (sql_mode_inited)
  {
    *start++= Q_SQL_MODE_CODE;
    int8store(start, (ulonglong)sql_mode);
    start+= 8;
  }
  if (catalog_len) // i.e. this var is inited (false for 4.0 events)
  {
    store_str_with_code_and_len(&start,
                                catalog, catalog_len, Q_CATALOG_NZ_CODE);
    /*
      In 5.0.x where x<4 masters we used to store the end zero here. This was
      a waste of one byte so we don't do it in x>=4 masters. We change code to
      Q_CATALOG_NZ_CODE, because re-using the old code would make x<4 slaves
      of this x>=4 master segfault (expecting a zero when there is
      none). Remaining compatibility problems are: the older slave will not
      find the catalog; but it is will not crash, and it's not an issue
      that it does not find the catalog as catalogs were not used in these
      older MySQL versions (we store it in binlog and read it from relay log
      but do nothing useful with it). What is an issue is that the older slave
      will stop processing the Q_* blocks (and jumps to the db/query) as soon
      as it sees unknown Q_CATALOG_NZ_CODE; so it will not be able to read
      Q_AUTO_INCREMENT*, Q_CHARSET and so replication will fail silently in
      various ways. Documented that you should not mix alpha/beta versions if
      they are not exactly the same version, with example of 5.0.3->5.0.2 and
      5.0.4->5.0.3. If replication is from older to new, the new will
      recognize Q_CATALOG_CODE and have no problem.
    */
  }
  if (auto_increment_increment != 1 || auto_increment_offset != 1)
  {
    *start++= Q_AUTO_INCREMENT;
    int2store(start, auto_increment_increment);
    int2store(start+2, auto_increment_offset);
    start+= 4;
  }
  if (charset_inited)
  {
    *start++= Q_CHARSET_CODE;
    memcpy(start, charset, 6);
    start+= 6;
  }
  if (time_zone_len)
  {
    /* In the TZ sys table, column Name is of length 64 so this should be ok */
    DBUG_ASSERT(time_zone_len <= MAX_TIME_ZONE_NAME_LENGTH);
    store_str_with_code_and_len(&start,
                                time_zone_str, time_zone_len, Q_TIME_ZONE_CODE);
  }
  if (lc_time_names_number)
  {
    DBUG_ASSERT(lc_time_names_number <= 0xFFFF);
    *start++= Q_LC_TIME_NAMES_CODE;
    int2store(start, lc_time_names_number);
    start+= 2;
  }
  if (charset_database_number)
  {
    DBUG_ASSERT(charset_database_number <= 0xFFFF);
    *start++= Q_CHARSET_DATABASE_CODE;
    int2store(start, charset_database_number);
    start+= 2;
  }
  if (table_map_for_update)
  {
    *start++= Q_TABLE_MAP_FOR_UPDATE_CODE;
    int8store(start, table_map_for_update);
    start+= 8;
  }
  if (master_data_written != 0)
  {
    /*
      Q_MASTER_DATA_WRITTEN_CODE only exists in relay logs where the master
      has binlog_version<4 and the slave has binlog_version=4. See comment
      for master_data_written in log_event.h for details.
    */
    *start++= Q_MASTER_DATA_WRITTEN_CODE;
    int4store(start, master_data_written);
    start+= 4;
  }

  if (thd && thd->need_binlog_invoker())
  {
    LEX_CSTRING user;
    LEX_CSTRING host;
    memset(&user, 0, sizeof(user));
    memset(&host, 0, sizeof(host));

    if (thd->slave_thread && thd->has_invoker())
    {
      /* user will be null, if master is older than this patch */
      user= thd->get_invoker_user();
      host= thd->get_invoker_host();
    }
    else
    {
      Security_context *ctx= thd->security_ctx;

      if (thd->need_binlog_invoker() == THD::INVOKER_USER)
      {
        user.str= ctx->priv_user;
        host.str= ctx->priv_host;
        host.length= strlen(host.str);
      }
      else
      {
        user.str= ctx->priv_role;
        host= empty_clex_str;
      }
      user.length= strlen(user.str);
    }

    if (user.length > 0)
    {
      *start++= Q_INVOKER;

      /*
        Store user length and user. The max length of use is 16, so 1 byte is
        enough to store the user's length.
       */
      *start++= (uchar)user.length;
      memcpy(start, user.str, user.length);
      start+= user.length;

      /*
        Store host length and host. The max length of host is 60, so 1 byte is
        enough to store the host's length.
       */
      *start++= (uchar)host.length;
      memcpy(start, host.str, host.length);
      start+= host.length;
    }
  }

  if (thd && thd->query_start_sec_part_used)
  {
    *start++= Q_HRNOW;
    get_time();
    int3store(start, when_sec_part);
    start+= 3;
  }

  /* xid's is used with ddl_log handling */
  if (thd && thd->binlog_xid)
  {
    *start++= Q_XID;
    int8store(start, thd->binlog_xid);
    start+= 8;
  }

  /*
    NOTE: When adding new status vars, please don't forget to update
    the MAX_SIZE_LOG_EVENT_STATUS in log_event.h and update the function
    code_name() in this file.
   
    Here there could be code like
    if (command-line-option-which-says-"log_this_variable" && inited)
    {
    *start++= Q_THIS_VARIABLE_CODE;
    int4store(start, this_variable);
    start+= 4;
    }
  */
  
  /* Store length of status variables */
  status_vars_len= (uint) (start-start_of_status);
  DBUG_ASSERT(status_vars_len <= MAX_SIZE_LOG_EVENT_STATUS);
  int2store(buf + Q_STATUS_VARS_LEN_OFFSET, status_vars_len);

  /*
    Calculate length of whole event
    The "1" below is the \0 in the db's length
  */
  event_length= ((uint) (start-buf) + get_post_header_size_for_derived() +
                 db_len + 1 + q_len);

  return write_header(event_length) ||
         write_data(buf, QUERY_HEADER_LEN) ||
         write_post_header_for_derived() ||
         write_data(start_of_status, (uint) status_vars_len) ||
         write_data(db, db_len + 1) ||
         write_data(query, q_len) ||
         write_footer();
}

bool Query_compressed_log_event::write()
{
  uchar *buffer;
  uint32 alloc_size, compressed_size;
  bool ret= true;

  compressed_size= alloc_size= binlog_get_compress_len(q_len);
  buffer= (uchar*) my_safe_alloca(alloc_size);
  if (buffer &&
      !binlog_buf_compress((uchar*) query, buffer, q_len, &compressed_size))
  {
    /*
      Write the compressed event. We have to temporarily store the event
      in query and q_len as Query_log_event::write() uses these.
    */
    const char *query_tmp= query;
    uint32 q_len_tmp= q_len;
    query= (char*) buffer;
    q_len= compressed_size;
    ret= Query_log_event::write();
    query= query_tmp;
    q_len= q_len_tmp;
  }
  my_safe_afree(buffer, alloc_size);
  return ret;
}


/**
  The simplest constructor that could possibly work.  This is used for
  creating static objects that have a special meaning and are invisible
  to the log.  
*/
Query_log_event::Query_log_event()
  :Log_event(), data_buf(0)
{
  memset(&user, 0, sizeof(user));
  memset(&host, 0, sizeof(host));
}


/*
  SYNOPSIS
    Query_log_event::Query_log_event()
      thd_arg           - thread handle
      query_arg         - array of char representing the query
      query_length      - size of the  `query_arg' array
      using_trans       - there is a modified transactional table
      direct            - Don't cache statement
      suppress_use      - suppress the generation of 'USE' statements
      errcode           - the error code of the query
      
  DESCRIPTION
  Creates an event for binlogging
  The value for `errcode' should be supplied by caller.
*/
Query_log_event::Query_log_event(THD* thd_arg, const char* query_arg,
                                 size_t query_length, bool using_trans,
				 bool direct, bool suppress_use, int errcode)

  :Log_event(thd_arg,
             (thd_arg->thread_specific_used ? LOG_EVENT_THREAD_SPECIFIC_F :
              0) |
             (suppress_use ? LOG_EVENT_SUPPRESS_USE_F : 0),
	     using_trans),
   data_buf(0), query(query_arg), catalog(thd_arg->catalog),
   q_len((uint32) query_length),
   thread_id(thd_arg->thread_id),
   /* save the original thread id; we already know the server id */
   slave_proxy_id((ulong)thd_arg->variables.pseudo_thread_id),
   flags2_inited(1), sql_mode_inited(1), charset_inited(1), flags2(0),
   sql_mode(thd_arg->variables.sql_mode),
   auto_increment_increment(thd_arg->variables.auto_increment_increment),
   auto_increment_offset(thd_arg->variables.auto_increment_offset),
   lc_time_names_number(thd_arg->variables.lc_time_names->number),
   charset_database_number(0),
   table_map_for_update((ulonglong)thd_arg->table_map_for_update),
   master_data_written(0)
{
  /* status_vars_len is set just before writing the event */

  time_t end_time;

#ifdef WITH_WSREP
  /*
    If Query_log_event will contain non trans keyword (not BEGIN, COMMIT,
    SAVEPOINT or ROLLBACK) we disable PA for this transaction.
    Note that here WSREP(thd) might not be true e.g. when wsrep_shcema
    is created we create tables with thd->variables.wsrep_on=false
    to avoid replicating wsrep_schema tables to other nodes.
   */
  if (WSREP_ON && !is_trans_keyword())
  {
    thd->wsrep_PA_safe= false;
  }
#endif /* WITH_WSREP */

  memset(&user, 0, sizeof(user));
  memset(&host, 0, sizeof(host));
  error_code= errcode;

  end_time= my_time(0);
  exec_time = (ulong) (end_time  - thd_arg->start_time);
  /**
    @todo this means that if we have no catalog, then it is replicated
    as an existing catalog of length zero. is that safe? /sven
  */
  catalog_len = (catalog) ? (uint32) strlen(catalog) : 0;

  if (!(db= thd->db.str))
    db= "";
  db_len= (uint32) strlen(db);
  if (thd_arg->variables.collation_database != thd_arg->db_charset)
    charset_database_number= thd_arg->variables.collation_database->number;
  
  /*
    We only replicate over the bits of flags2 that we need: the rest
    are masked out by "& OPTIONS_WRITTEN_TO_BINLOG".

    We also force AUTOCOMMIT=1.  Rationale (cf. BUG#29288): After
    fixing BUG#26395, we always write BEGIN and COMMIT around all
    transactions (even single statements in autocommit mode).  This is
    so that replication from non-transactional to transactional table
    and error recovery from XA to non-XA table should work as
    expected.  The BEGIN/COMMIT are added in log.cc. However, there is
    one exception: MyISAM bypasses log.cc and writes directly to the
    binlog.  So if autocommit is off, master has MyISAM, and slave has
    a transactional engine, then the slave will just see one long
    never-ending transaction.  The only way to bypass explicit
    BEGIN/COMMIT in the binlog is by using a non-transactional table.
    So setting AUTOCOMMIT=1 will make this work as expected.

    Note: explicitly replicate AUTOCOMMIT=1 from master. We do not
    assume AUTOCOMMIT=1 on slave; the slave still reads the state of
    the autocommit flag as written by the master to the binlog. This
    behavior may change after WL#4162 has been implemented.
  */
  flags2= (uint32) (thd_arg->variables.option_bits &
                    (OPTIONS_WRITTEN_TO_BIN_LOG & ~OPTION_NOT_AUTOCOMMIT));
  DBUG_ASSERT(thd_arg->variables.character_set_client->number < 256*256);
  DBUG_ASSERT(thd_arg->variables.collation_connection->number < 256*256);
  DBUG_ASSERT(thd_arg->variables.collation_server->number < 256*256);
  DBUG_ASSERT(thd_arg->variables.character_set_client->mbminlen == 1);
  int2store(charset, thd_arg->variables.character_set_client->number);
  int2store(charset+2, thd_arg->variables.collation_connection->number);
  int2store(charset+4, thd_arg->variables.collation_server->number);
  if (thd_arg->time_zone_used)
  {
    /*
      Note that our event becomes dependent on the Time_zone object
      representing the time zone. Fortunately such objects are never deleted
      or changed during mysqld's lifetime.
    */
    time_zone_len= thd_arg->variables.time_zone->get_name()->length();
    time_zone_str= thd_arg->variables.time_zone->get_name()->ptr();
  }
  else
    time_zone_len= 0;

  LEX *lex= thd->lex;
  /*
    Defines that the statement will be written directly to the binary log
    without being wrapped by a BEGIN...COMMIT. Otherwise, the statement
    will be written to either the trx-cache or stmt-cache.

    Note that a cache will not be used if the parameter direct is TRUE.
  */
  bool use_cache= FALSE;
  /*
    TRUE defines that the trx-cache must be used and by consequence the
    use_cache is TRUE.

    Note that a cache will not be used if the parameter direct is TRUE.
  */
  bool trx_cache= FALSE;
  cache_type= Log_event::EVENT_INVALID_CACHE;

  if (!direct)
  {
    switch (lex->sql_command)
    {
      case SQLCOM_DROP_TABLE:
      case SQLCOM_DROP_SEQUENCE:
        use_cache= (lex->tmp_table() && thd->in_multi_stmt_transaction_mode());
        break;

      case SQLCOM_CREATE_TABLE:
      case SQLCOM_CREATE_SEQUENCE:
        /*
           If we are using CREATE ... SELECT or if we are a slave
           executing BEGIN...COMMIT (generated by CREATE...SELECT) we
           have to use the transactional cache to ensure we don't
           calculate any checksum for the CREATE part.
         */
        trx_cache= (lex->first_select_lex()->item_list.elements &&
            thd->is_current_stmt_binlog_format_row()) ||
          (thd->variables.option_bits & OPTION_GTID_BEGIN);
        use_cache= (lex->tmp_table() &&
            thd->in_multi_stmt_transaction_mode()) || trx_cache;
        break;
      case SQLCOM_SET_OPTION:
        if (lex->autocommit)
          use_cache= trx_cache= FALSE;
        else
          use_cache= TRUE;
        break;
      case SQLCOM_RELEASE_SAVEPOINT:
      case SQLCOM_ROLLBACK_TO_SAVEPOINT:
      case SQLCOM_SAVEPOINT:
      case SQLCOM_XA_END:
        use_cache= trx_cache= TRUE;
        break;
      default:
        use_cache= sqlcom_can_generate_row_events(thd);
        break;
    }
  }

  if (!use_cache || direct)
  {
    cache_type= Log_event::EVENT_NO_CACHE;
  }
  else if (using_trans || trx_cache || stmt_has_updated_trans_table(thd) ||
           thd->lex->is_mixed_stmt_unsafe(thd->in_multi_stmt_transaction_mode(),
                                          thd->variables.binlog_direct_non_trans_update,
                                          trans_has_updated_trans_table(thd),
                                          thd->tx_isolation))
    cache_type= Log_event::EVENT_TRANSACTIONAL_CACHE;
  else
    cache_type= Log_event::EVENT_STMT_CACHE;
  DBUG_ASSERT(cache_type != Log_event::EVENT_INVALID_CACHE);
  DBUG_PRINT("info",("Query_log_event has flags2: %lu  sql_mode: %llu  cache_tye: %d",
                     (ulong) flags2, sql_mode, cache_type));
}

Query_compressed_log_event::Query_compressed_log_event(THD* thd_arg, const char* query_arg,
    ulong query_length, bool using_trans,
    bool direct, bool suppress_use, int errcode)
    :Query_log_event(thd_arg, query_arg, query_length, using_trans, direct,
                     suppress_use, errcode),
     query_buf(0)
{

}


#if defined(HAVE_REPLICATION)

int Query_log_event::do_apply_event(rpl_group_info *rgi)
{
  return do_apply_event(rgi, query, q_len);
}

/**
   Compare if two errors should be regarded as equal.
   This is to handle the case when you can get slightly different errors
   on master and slave for the same thing.
   @param
   expected_error	Error we got on master
   actual_error		Error we got on slave

   @return
   1 Errors are equal
   0 Errors are different
*/

bool test_if_equal_repl_errors(int expected_error, int actual_error)
{
  if (expected_error == actual_error)
    return 1;
  switch (expected_error) {
  case ER_DUP_ENTRY:
  case ER_DUP_ENTRY_WITH_KEY_NAME:
  case ER_DUP_KEY:
  case ER_AUTOINC_READ_FAILED:
    return (actual_error == ER_DUP_ENTRY ||
            actual_error == ER_DUP_ENTRY_WITH_KEY_NAME ||
            actual_error == ER_DUP_KEY ||
            actual_error == ER_AUTOINC_READ_FAILED ||
            actual_error == HA_ERR_AUTOINC_ERANGE);
  case ER_UNKNOWN_TABLE:
    return actual_error == ER_IT_IS_A_VIEW;
  default:
    break;
  }
  return 0;
}


/**
  @todo
  Compare the values of "affected rows" around here. Something
  like:
  @code
     if ((uint32) affected_in_event != (uint32) affected_on_slave)
     {
     sql_print_error("Slave: did not get the expected number of affected \
     rows running query from master - expected %d, got %d (this numbers \
     should have matched modulo 4294967296).", 0, ...);
     thd->query_error = 1;
     }
  @endcode
  We may also want an option to tell the slave to ignore "affected"
  mismatch. This mismatch could be implemented with a new ER_ code, and
  to ignore it you would use --slave-skip-errors...
*/
int Query_log_event::do_apply_event(rpl_group_info *rgi,
                                    const char *query_arg, uint32 q_len_arg)
{
  int expected_error,actual_error= 0;
  Schema_specification_st db_options;
  uint64 sub_id= 0;
  void *hton= NULL;
  rpl_gtid gtid;
  Relay_log_info const *rli= rgi->rli;
  Rpl_filter *rpl_filter= rli->mi->rpl_filter;
  bool current_stmt_is_commit;
  DBUG_ENTER("Query_log_event::do_apply_event");

  /*
    Colleagues: please never free(thd->catalog) in MySQL. This would
    lead to bugs as here thd->catalog is a part of an alloced block,
    not an entire alloced block (see
    Query_log_event::do_apply_event()). Same for thd->db.  Thank
    you.
  */
  thd->catalog= catalog_len ? (char *) catalog : (char *)"";

  size_t valid_len= Well_formed_prefix(system_charset_info,
                                       db, db_len, NAME_LEN).length();

  if (valid_len != db_len)
  {
    rli->report(ERROR_LEVEL, ER_SLAVE_FATAL_ERROR,
                ER_THD(thd, ER_SLAVE_FATAL_ERROR),
                "Invalid database name in Query event.");
    thd->is_slave_error= true;
    goto end;
  }

  set_thd_db(thd, rpl_filter, db, db_len);

  /*
    Setting the character set and collation of the current database thd->db.
   */
  load_db_opt_by_name(thd, thd->db.str, &db_options);
  if (db_options.default_table_charset)
    thd->db_charset= db_options.default_table_charset;
  thd->variables.auto_increment_increment= auto_increment_increment;
  thd->variables.auto_increment_offset=    auto_increment_offset;

  DBUG_PRINT("info", ("log_pos: %lu", (ulong) log_pos));

  thd->clear_error(1);
  current_stmt_is_commit= is_commit();

  DBUG_ASSERT(!current_stmt_is_commit || !rgi->tables_to_lock);
  rgi->slave_close_thread_tables(thd);

  /*
    Note:   We do not need to execute reset_one_shot_variables() if this
            db_ok() test fails.
    Reason: The db stored in binlog events is the same for SET and for
            its companion query.  If the SET is ignored because of
            db_ok(), the companion query will also be ignored, and if
            the companion query is ignored in the db_ok() test of
            ::do_apply_event(), then the companion SET also have so
            we don't need to reset_one_shot_variables().
  */
  if (is_trans_keyword() || rpl_filter->db_ok(thd->db.str))
  {
    thd->set_time(when, when_sec_part);
    thd->set_query_and_id((char*)query_arg, q_len_arg,
                          thd->charset(), next_query_id());
    thd->variables.pseudo_thread_id= thread_id;		// for temp tables
    DBUG_PRINT("query",("%s", thd->query()));

    if (unlikely(!(expected_error= error_code)) ||
        ignored_error_code(expected_error) ||
        !unexpected_error_code(expected_error))
    {
      thd->slave_expected_error= expected_error;
      if (flags2_inited)
      {
        /*
          all bits of thd->variables.option_bits which are 1 in
          OPTIONS_WRITTEN_TO_BIN_LOG must take their value from
          flags2.
        */
        thd->variables.option_bits= flags2|(thd->variables.option_bits & ~OPTIONS_WRITTEN_TO_BIN_LOG);
      }
      /*
        else, we are in a 3.23/4.0 binlog; we previously received a
        Rotate_log_event which reset thd->variables.option_bits and
        sql_mode etc, so nothing to do.
      */
      /*
        We do not replicate MODE_NO_DIR_IN_CREATE. That is, if the master is a
        slave which runs with SQL_MODE=MODE_NO_DIR_IN_CREATE, this should not
        force us to ignore the dir too. Imagine you are a ring of machines, and
        one has a disk problem so that you temporarily need
        MODE_NO_DIR_IN_CREATE on this machine; you don't want it to propagate
        elsewhere (you don't want all slaves to start ignoring the dirs).
      */
      if (sql_mode_inited)
        thd->variables.sql_mode=
          (sql_mode_t) ((thd->variables.sql_mode & MODE_NO_DIR_IN_CREATE) |
                        (sql_mode & ~(sql_mode_t) MODE_NO_DIR_IN_CREATE));
      if (charset_inited)
      {
        rpl_sql_thread_info *sql_info= thd->system_thread_info.rpl_sql_info;
        if (sql_info->cached_charset_compare(charset))
        {
          /* Verify that we support the charsets found in the event. */
          if (!(thd->variables.character_set_client=
                get_charset(uint2korr(charset), MYF(MY_WME))) ||
              !(thd->variables.collation_connection=
                get_charset(uint2korr(charset+2), MYF(MY_WME))) ||
              !(thd->variables.collation_server=
                get_charset(uint2korr(charset+4), MYF(MY_WME))))
          {
            /*
              We updated the thd->variables with nonsensical values (0). Let's
              set them to something safe (i.e. which avoids crash), and we'll
              stop with EE_UNKNOWN_CHARSET in compare_errors (unless set to
              ignore this error).
            */
            set_slave_thread_default_charset(thd, rgi);
            goto compare_errors;
          }
          thd->update_charset(); // for the charset change to take effect
          /*
            Reset thd->query_string.cs to the newly set value.
            Note, there is a small flaw here. For a very short time frame
            if the new charset is different from the old charset and
            if another thread executes "SHOW PROCESSLIST" after
            the above thd->set_query_and_id() and before this thd->set_query(),
            and if the current query has some non-ASCII characters,
            the another thread may see some '?' marks in the PROCESSLIST
            result. This should be acceptable now. This is a reminder
            to fix this if any refactoring happens here sometime.
          */
          thd->set_query((char*) query_arg, q_len_arg, thd->charset());
        }
      }
      if (time_zone_len)
      {
        String tmp(time_zone_str, time_zone_len, &my_charset_bin);
        if (!(thd->variables.time_zone= my_tz_find(thd, &tmp)))
        {
          my_error(ER_UNKNOWN_TIME_ZONE, MYF(0), tmp.c_ptr());
          thd->variables.time_zone= global_system_variables.time_zone;
          goto compare_errors;
        }
      }
      if (lc_time_names_number)
      {
        if (!(thd->variables.lc_time_names=
              my_locale_by_number(lc_time_names_number)))
        {
          my_printf_error(ER_UNKNOWN_ERROR,
                      "Unknown locale: '%d'", MYF(0), lc_time_names_number);
          thd->variables.lc_time_names= &my_locale_en_US;
          goto compare_errors;
        }
      }
      else
        thd->variables.lc_time_names= &my_locale_en_US;
      if (charset_database_number)
      {
        CHARSET_INFO *cs;
        if (!(cs= get_charset(charset_database_number, MYF(0))))
        {
          char buf[20];
          int10_to_str((int) charset_database_number, buf, -10);
          my_error(ER_UNKNOWN_COLLATION, MYF(0), buf);
          goto compare_errors;
        }
        thd->variables.collation_database= cs;
      }
      else
        thd->variables.collation_database= thd->db_charset;

      {
        const CHARSET_INFO *cs= thd->charset();
        /*
          We cannot ask for parsing a statement using a character set
          without state_maps (parser internal data).
        */
        if (!cs->state_map)
        {
          rli->report(ERROR_LEVEL, ER_SLAVE_FATAL_ERROR,
                      ER_THD(thd, ER_SLAVE_FATAL_ERROR),
                      "character_set cannot be parsed");
          thd->is_slave_error= true;
          goto end;
        }
      }

      /*
        Record any GTID in the same transaction, so slave state is
        transactionally consistent.
      */
      if (current_stmt_is_commit)
      {
        thd->variables.option_bits&= ~OPTION_GTID_BEGIN;
        if (rgi->gtid_pending)
        {
          sub_id= rgi->gtid_sub_id;
          rgi->gtid_pending= false;

          gtid= rgi->current_gtid;
          if (unlikely(rpl_global_gtid_slave_state->record_gtid(thd, &gtid,
                                                                sub_id,
                                                                true, false,
                                                                &hton)))
          {
            int errcode= thd->get_stmt_da()->sql_errno();
            if (!is_parallel_retry_error(rgi, errcode))
              rli->report(ERROR_LEVEL, ER_CANNOT_UPDATE_GTID_STATE,
                          rgi->gtid_info(),
                          "Error during COMMIT: failed to update GTID state in "
                        "%s.%s: %d: %s",
                          "mysql", rpl_gtid_slave_state_table_name.str,
                          errcode,
                          thd->get_stmt_da()->message());
            sub_id= 0;
            thd->is_slave_error= 1;
            goto end;
          }
        }
      }

      thd->table_map_for_update= (table_map)table_map_for_update;
      thd->set_invoker(&user, &host);
      /*
        Flag if we need to rollback the statement transaction on
        slave if it by chance succeeds.
        If we expected a non-zero error code and get nothing and,
        it is a concurrency issue or ignorable issue, effects
        of the statement should be rolled back.
      */
      if (unlikely(expected_error) &&
          (ignored_error_code(expected_error) ||
           concurrency_error_code(expected_error)))
      {
        thd->variables.option_bits|= OPTION_MASTER_SQL_ERROR;
        thd->variables.option_bits&= ~OPTION_GTID_BEGIN;
      }
      /* Execute the query (note that we bypass dispatch_command()) */
      Parser_state parser_state;
      if (!parser_state.init(thd, thd->query(), thd->query_length()))
      {
        DBUG_ASSERT(thd->m_digest == NULL);
        thd->m_digest= & thd->m_digest_state;
        DBUG_ASSERT(thd->m_statement_psi == NULL);
        thd->m_statement_psi= MYSQL_START_STATEMENT(&thd->m_statement_state,
                                                    stmt_info_rpl.m_key,
                                                    thd->db.str, thd->db.length,
                                                    thd->charset(), NULL);
        THD_STAGE_INFO(thd, stage_starting);
        MYSQL_SET_STATEMENT_TEXT(thd->m_statement_psi, thd->query(), thd->query_length());
        if (thd->m_digest != NULL)
          thd->m_digest->reset(thd->m_token_array, max_digest_length);

         if (thd->slave_thread)
         {
           /*
             To be compatible with previous releases, the slave thread uses the global
             log_slow_disabled_statements value, wich can be changed dynamically, so we
             have to set the sql_log_slow respectively.
           */
           thd->variables.sql_log_slow= !MY_TEST(global_system_variables.log_slow_disabled_statements & LOG_SLOW_DISABLE_SLAVE);
         }

        mysql_parse(thd, thd->query(), thd->query_length(), &parser_state);
        /* Finalize server status flags after executing a statement. */
        thd->update_server_status();
        log_slow_statement(thd);
        thd->lex->restore_set_statement_var();
      }

      thd->variables.option_bits&= ~OPTION_MASTER_SQL_ERROR;
    }
    else
    {
      /*
        The query got a really bad error on the master (thread killed etc),
        which could be inconsistent. Parse it to test the table names: if the
        replicate-*-do|ignore-table rules say "this query must be ignored" then
        we exit gracefully; otherwise we warn about the bad error and tell DBA
        to check/fix it.
      */
      if (mysql_test_parse_for_slave(thd, thd->query(), thd->query_length()))
        thd->clear_error(1);
      else
      {
        rli->report(ERROR_LEVEL, expected_error, rgi->gtid_info(),
                          "\
Query partially completed on the master (error on master: %d) \
and was aborted. There is a chance that your master is inconsistent at this \
point. If you are sure that your master is ok, run this query manually on the \
slave and then restart the slave with SET GLOBAL SQL_SLAVE_SKIP_COUNTER=1; \
START SLAVE; . Query: '%s'", expected_error, thd->query());
        thd->is_slave_error= 1;
      }
      goto end;
    }

    /* If the query was not ignored, it is printed to the general log */
    if (likely(!thd->is_error()) ||
        thd->get_stmt_da()->sql_errno() != ER_SLAVE_IGNORED_TABLE)
      general_log_write(thd, COM_QUERY, thd->query(), thd->query_length());
    else
    {
      /*
        Bug#54201: If we skip an INSERT query that uses auto_increment, then we
        should reset any @@INSERT_ID set by an Intvar_log_event associated with
        the query; otherwise the @@INSERT_ID will linger until the next INSERT
        that uses auto_increment and may affect extra triggers on the slave etc.

        We reset INSERT_ID unconditionally; it is probably cheaper than
        checking if it is necessary.
      */
      thd->auto_inc_intervals_forced.empty();
    }

compare_errors:
    /*
      In the slave thread, we may sometimes execute some DROP / * 40005
      TEMPORARY * / TABLE that come from parts of binlogs (likely if we
      use RESET SLAVE or CHANGE MASTER TO), while the temporary table
      has already been dropped. To ignore such irrelevant "table does
      not exist errors", we silently clear the error if TEMPORARY was used.
    */
    if ((thd->lex->sql_command == SQLCOM_DROP_TABLE ||
         thd->lex->sql_command == SQLCOM_DROP_SEQUENCE) &&
        thd->lex->tmp_table() &&
        thd->is_error() && thd->get_stmt_da()->sql_errno() == ER_BAD_TABLE_ERROR &&
        !expected_error)
      thd->get_stmt_da()->reset_diagnostics_area();
    /*
      If we expected a non-zero error code, and we don't get the same error
      code, and it should be ignored or is related to a concurrency issue.
    */
    actual_error= thd->is_error() ? thd->get_stmt_da()->sql_errno() : 0;
    DBUG_PRINT("info",("expected_error: %d  sql_errno: %d",
                       expected_error, actual_error));

    if ((unlikely(expected_error) &&
         !test_if_equal_repl_errors(expected_error, actual_error) &&
         !concurrency_error_code(expected_error)) &&
        !ignored_error_code(actual_error) &&
        !ignored_error_code(expected_error))
    {
      rli->report(ERROR_LEVEL, 0, rgi->gtid_info(),
                  "Query caused different errors on master and slave.     "
                  "Error on master: message (format)='%s' error code=%d ; "
                  "Error on slave: actual message='%s', error code=%d. "
                  "Default database: '%s'. Query: '%s'",
                  ER_THD(thd, expected_error),
                  expected_error,
                  actual_error ? thd->get_stmt_da()->message() : "no error",
                  actual_error,
                  print_slave_db_safe(db), query_arg);
      thd->is_slave_error= 1;
    }
    /*
      If we get the same error code as expected and it is not a concurrency
      issue, or should be ignored.
    */
    else if ((test_if_equal_repl_errors(expected_error, actual_error) &&
              !concurrency_error_code(expected_error)) ||
             ignored_error_code(actual_error))
    {
      DBUG_PRINT("info",("error ignored"));
      thd->clear_error(1);
      if (actual_error == ER_QUERY_INTERRUPTED ||
          actual_error == ER_CONNECTION_KILLED)
        thd->reset_killed();
    }
    /*
      Other cases: mostly we expected no error and get one.
    */
    else if (unlikely(thd->is_slave_error || thd->is_fatal_error))
    {
      if (!is_parallel_retry_error(rgi, actual_error))
        rli->report(ERROR_LEVEL, actual_error, rgi->gtid_info(),
                    "Error '%s' on query. Default database: '%s'. Query: '%s'",
                    (actual_error ? thd->get_stmt_da()->message() :
                     "unexpected success or fatal error"),
                    thd->get_db(), query_arg);
      thd->is_slave_error= 1;
#ifdef WITH_WSREP
      if (wsrep_thd_is_toi(thd) && wsrep_must_ignore_error(thd))
      {
        thd->clear_error(1);
        thd->killed= NOT_KILLED;
        thd->wsrep_has_ignored_error= true;
      }
#endif /* WITH_WSREP */
    }

    /*
      TODO: compare the values of "affected rows" around here. Something
      like:
      if ((uint32) affected_in_event != (uint32) affected_on_slave)
      {
      sql_print_error("Slave: did not get the expected number of affected \
      rows running query from master - expected %d, got %d (this numbers \
      should have matched modulo 4294967296).", 0, ...);
      thd->is_slave_error = 1;
      }
      We may also want an option to tell the slave to ignore "affected"
      mismatch. This mismatch could be implemented with a new ER_ code, and
      to ignore it you would use --slave-skip-errors...

      To do the comparison we need to know the value of "affected" which the
      above mysql_parse() computed. And we need to know the value of
      "affected" in the master's binlog. Both will be implemented later. The
      important thing is that we now have the format ready to log the values
      of "affected" in the binlog. So we can release 5.0.0 before effectively
      logging "affected" and effectively comparing it.
    */
  } /* End of if (db_ok(... */

  {
    /**
      The following failure injecion works in cooperation with tests
      setting @@global.debug= 'd,stop_slave_middle_group'.
      The sql thread receives the killed status and will proceed
      to shutdown trying to finish incomplete events group.
    */
    DBUG_EXECUTE_IF("stop_slave_middle_group",
                    if (!current_stmt_is_commit && is_begin() == 0)
                    {
                      if (thd->transaction->all.modified_non_trans_table)
                        const_cast<Relay_log_info*>(rli)->abort_slave= 1;
                    };);
  }

end:
  if (unlikely(sub_id && !thd->is_slave_error))
    rpl_global_gtid_slave_state->update_state_hash(sub_id, &gtid, hton, rgi);

  /*
    Probably we have set thd->query, thd->db, thd->catalog to point to places
    in the data_buf of this event. Now the event is going to be deleted
    probably, so data_buf will be freed, so the thd->... listed above will be
    pointers to freed memory.
    So we must set them to 0, so that those bad pointers values are not later
    used. Note that "cleanup" queries like automatic DROP TEMPORARY TABLE
    don't suffer from these assignments to 0 as DROP TEMPORARY
    TABLE uses the db.table syntax.
  */
  thd->catalog= 0;
  thd->set_db(&null_clex_str);    /* will free the current database */
  thd->reset_query();
  DBUG_PRINT("info", ("end: query= 0"));

  /* Mark the statement completed. */
  MYSQL_END_STATEMENT(thd->m_statement_psi, thd->get_stmt_da());
  thd->m_statement_psi= NULL;
  thd->m_digest= NULL;

  /*
    As a disk space optimization, future masters will not log an event for
    LAST_INSERT_ID() if that function returned 0 (and thus they will be able
    to replace the THD::stmt_depends_on_first_successful_insert_id_in_prev_stmt
    variable by (THD->first_successful_insert_id_in_prev_stmt > 0) ; with the
    resetting below we are ready to support that.
  */
  thd->first_successful_insert_id_in_prev_stmt_for_binlog= 0;
  thd->first_successful_insert_id_in_prev_stmt= 0;
  thd->stmt_depends_on_first_successful_insert_id_in_prev_stmt= 0;
  free_root(thd->mem_root,MYF(MY_KEEP_PREALLOC));
  DBUG_RETURN(thd->is_slave_error);
}

Log_event::enum_skip_reason
Query_log_event::do_shall_skip(rpl_group_info *rgi)
{
  Relay_log_info *rli= rgi->rli;
  DBUG_ENTER("Query_log_event::do_shall_skip");
  DBUG_PRINT("debug", ("query: '%s'  q_len: %d", query, q_len));
  DBUG_ASSERT(query && q_len > 0);
  DBUG_ASSERT(thd == rgi->thd);

  /*
    An event skipped due to @@skip_replication must not be counted towards the
    number of events to be skipped due to @@sql_slave_skip_counter.
  */
  if (flags & LOG_EVENT_SKIP_REPLICATION_F &&
      opt_replicate_events_marked_for_skip != RPL_SKIP_REPLICATE)
    DBUG_RETURN(Log_event::EVENT_SKIP_IGNORE);

  if (rli->slave_skip_counter > 0)
  {
    if (is_begin())
    {
      thd->variables.option_bits|= OPTION_BEGIN | OPTION_GTID_BEGIN;
      DBUG_RETURN(Log_event::continue_group(rgi));
    }

    if (is_commit() || is_rollback())
    {
      thd->variables.option_bits&= ~(OPTION_BEGIN | OPTION_GTID_BEGIN);
      DBUG_RETURN(Log_event::EVENT_SKIP_COUNT);
    }
  }
#ifdef WITH_WSREP
  else if (WSREP(thd) && wsrep_mysql_replication_bundle &&
           opt_slave_domain_parallel_threads == 0 &&
           thd->wsrep_mysql_replicated > 0 &&
           (is_begin() || is_commit()))
  {
    if (++thd->wsrep_mysql_replicated < (int)wsrep_mysql_replication_bundle)
    {
      WSREP_DEBUG("skipping wsrep commit %d", thd->wsrep_mysql_replicated);
      DBUG_RETURN(Log_event::EVENT_SKIP_IGNORE);
    }
    else
    {
      thd->wsrep_mysql_replicated = 0;
    }
  }
#endif /* WITH_WSREP */
  DBUG_RETURN(Log_event::do_shall_skip(rgi));
}


bool
Query_log_event::peek_is_commit_rollback(const uchar *event_start,
                                         size_t event_len,
                                         enum enum_binlog_checksum_alg
                                         checksum_alg)
{
  if (checksum_alg == BINLOG_CHECKSUM_ALG_CRC32)
  {
    if (event_len > BINLOG_CHECKSUM_LEN)
      event_len-= BINLOG_CHECKSUM_LEN;
    else
      event_len= 0;
  }
  else
    DBUG_ASSERT(checksum_alg == BINLOG_CHECKSUM_ALG_UNDEF ||
                checksum_alg == BINLOG_CHECKSUM_ALG_OFF);

  if (event_len < LOG_EVENT_HEADER_LEN + QUERY_HEADER_LEN || event_len < 9)
    return false;
  return !memcmp(event_start + (event_len-7), "\0COMMIT", 7) ||
         !memcmp(event_start + (event_len-9), "\0ROLLBACK", 9);
}

#endif


/**************************************************************************
	Start_log_event_v3 methods
**************************************************************************/

Start_log_event_v3::Start_log_event_v3()
  :Log_event(), created(0), binlog_version(BINLOG_VERSION),
   dont_set_created(0)
{
  memcpy(server_version, ::server_version, ST_SERVER_VER_LEN);
}


#if defined(HAVE_REPLICATION)
void Start_log_event_v3::pack_info(Protocol *protocol)
{
  char buf[12 + ST_SERVER_VER_LEN + 14 + 22], *pos;
  pos= strmov(buf, "Server ver: ");
  pos= strmov(pos, server_version);
  pos= strmov(pos, ", Binlog ver: ");
  pos= int10_to_str(binlog_version, pos, 10);
  protocol->store(buf, (uint) (pos-buf), &my_charset_bin);
}
#endif


bool Start_log_event_v3::write()
{
  char buff[START_V3_HEADER_LEN];
  int2store(buff + ST_BINLOG_VER_OFFSET,binlog_version);
  memcpy(buff + ST_SERVER_VER_OFFSET,server_version,ST_SERVER_VER_LEN);
  if (!dont_set_created)
    created= get_time(); // this sets when and when_sec_part as a side effect
  int4store(buff + ST_CREATED_OFFSET,created);
  return write_header(sizeof(buff)) ||
         write_data(buff, sizeof(buff)) ||
         write_footer();
}


#if defined(HAVE_REPLICATION)

/**
  Start_log_event_v3::do_apply_event() .
  The master started

    IMPLEMENTATION
    - To handle the case where the master died without having time to write
    DROP TEMPORARY TABLE, DO RELEASE_LOCK (prepared statements' deletion is
    TODO), we clean up all temporary tables that we got, if we are sure we
    can (see below).

  @todo
    - Remove all active user locks.
    Guilhem 2003-06: this is true but not urgent: the worst it can cause is
    the use of a bit of memory for a user lock which will not be used
    anymore. If the user lock is later used, the old one will be released. In
    other words, no deadlock problem.
*/

int Start_log_event_v3::do_apply_event(rpl_group_info *rgi)
{
  DBUG_ENTER("Start_log_event_v3::do_apply_event");
  int error= 0;
  Relay_log_info *rli= rgi->rli;

  switch (binlog_version)
  {
  case 3:
  case 4:
    /*
      This can either be 4.x (then a Start_log_event_v3 is only at master
      startup so we are sure the master has restarted and cleared his temp
      tables; the event always has 'created'>0) or 5.0 (then we have to test
      'created').
    */
    if (created)
    {
      rli->close_temporary_tables();
      
      /*
        The following is only false if we get here with a BINLOG statement
      */
      if (rli->mi)
        cleanup_load_tmpdir(&rli->mi->cmp_connection_name);
    }
    break;

    /*
       Now the older formats; in that case load_tmpdir is cleaned up by the I/O
       thread.
    */
  case 1:
    if (strncmp(rli->relay_log.description_event_for_exec->server_version,
                "3.23.57",7) >= 0 && created)
    {
      /*
        Can distinguish, based on the value of 'created': this event was
        generated at master startup.
      */
      rli->close_temporary_tables();
    }
    /*
      Otherwise, can't distinguish a Start_log_event generated at
      master startup and one generated by master FLUSH LOGS, so cannot
      be sure temp tables have to be dropped. So do nothing.
    */
    break;
  default:
    /*
      This case is not expected. It can be either an event corruption or an
      unsupported binary log version.
    */
    rli->report(ERROR_LEVEL, ER_SLAVE_FATAL_ERROR,
                ER_THD(thd, ER_SLAVE_FATAL_ERROR),
                "Binlog version not supported");
    DBUG_RETURN(1);
  }
  DBUG_RETURN(error);
}
#endif /* defined(HAVE_REPLICATION) */

/***************************************************************************
       Format_description_log_event methods
****************************************************************************/

bool Format_description_log_event::write()
{
  bool ret;
  bool no_checksum;
  /*
    We don't call Start_log_event_v3::write() because this would make 2
    my_b_safe_write().
  */
  uchar buff[START_V3_HEADER_LEN+1];
  size_t rec_size= sizeof(buff) + BINLOG_CHECKSUM_ALG_DESC_LEN +
                   number_of_event_types;
  int2store(buff + ST_BINLOG_VER_OFFSET,binlog_version);
  memcpy((char*) buff + ST_SERVER_VER_OFFSET,server_version,ST_SERVER_VER_LEN);
  if (!dont_set_created)
    created= get_time();
  int4store(buff + ST_CREATED_OFFSET,created);
  buff[ST_COMMON_HEADER_LEN_OFFSET]= common_header_len;
  /*
    if checksum is requested
    record the checksum-algorithm descriptor next to
    post_header_len vector which will be followed by the checksum value.
    Master is supposed to trigger checksum computing by binlog_checksum_options,
    slave does it via marking the event according to
    FD_queue checksum_alg value.
  */
  compile_time_assert(BINLOG_CHECKSUM_ALG_DESC_LEN == 1);
#ifdef DBUG_ASSERT_EXISTS
  data_written= 0; // to prepare for need_checksum assert
#endif
  uint8 checksum_byte= (uint8)
    (need_checksum() ? checksum_alg : BINLOG_CHECKSUM_ALG_OFF);
  /* 
     FD of checksum-aware server is always checksum-equipped, (V) is in,
     regardless of @@global.binlog_checksum policy.
     Thereby a combination of (A) == 0, (V) != 0 means
     it's the checksum-aware server's FD event that heads checksum-free binlog
     file. 
     Here 0 stands for checksumming OFF to evaluate (V) as 0 is that case.
     A combination of (A) != 0, (V) != 0 denotes FD of the checksum-aware server
     heading the checksummed binlog.
     (A), (V) presence in FD of the checksum-aware server makes the event
     1 + 4 bytes bigger comparing to the former FD.
  */

  if ((no_checksum= (checksum_alg == BINLOG_CHECKSUM_ALG_OFF)))
  {
    checksum_alg= BINLOG_CHECKSUM_ALG_CRC32;  // Forcing (V) room to fill anyway
  }
  ret= write_header(rec_size) ||
       write_data(buff, sizeof(buff)) ||
       write_data(post_header_len, number_of_event_types) ||
       write_data(&checksum_byte, sizeof(checksum_byte)) ||
       write_footer();
  if (no_checksum)
    checksum_alg= BINLOG_CHECKSUM_ALG_OFF;
  return ret;
}

#if defined(HAVE_REPLICATION)
int Format_description_log_event::do_apply_event(rpl_group_info *rgi)
{
  int ret= 0;
  Relay_log_info *rli= rgi->rli;
  DBUG_ENTER("Format_description_log_event::do_apply_event");

  /*
    As a transaction NEVER spans on 2 or more binlogs:
    if we have an active transaction at this point, the master died
    while writing the transaction to the binary log, i.e. while
    flushing the binlog cache to the binlog. XA guarantees that master has
    rolled back. So we roll back.
    Note: this event could be sent by the master to inform us of the
    format of its binlog; in other words maybe it is not at its
    original place when it comes to us; we'll know this by checking
    log_pos ("artificial" events have log_pos == 0).
  */
  if (!is_artificial_event() && created && thd->transaction->all.ha_list)
  {
    /* This is not an error (XA is safe), just an information */
    rli->report(INFORMATION_LEVEL, 0, NULL,
                "Rolling back unfinished transaction (no COMMIT "
                "or ROLLBACK in relay log). A probable cause is that "
                "the master died while writing the transaction to "
                "its binary log, thus rolled back too."); 
    rgi->cleanup_context(thd, 1);
  }

  /*
    If this event comes from ourselves, there is no cleaning task to
    perform, we don't call Start_log_event_v3::do_apply_event()
    (this was just to update the log's description event).
  */
  if (server_id != (uint32) global_system_variables.server_id)
  {
    /*
      If the event was not requested by the slave i.e. the master sent
      it while the slave asked for a position >4, the event will make
      rli->group_master_log_pos advance. Say that the slave asked for
      position 1000, and the Format_desc event's end is 96. Then in
      the beginning of replication rli->group_master_log_pos will be
      0, then 96, then jump to first really asked event (which is
      >96). So this is ok.
    */
    ret= Start_log_event_v3::do_apply_event(rgi);
  }

  if (!ret)
  {
    /* Save the information describing this binlog */
    copy_crypto_data(rli->relay_log.description_event_for_exec);
    delete rli->relay_log.description_event_for_exec;
    rli->relay_log.description_event_for_exec= this;
  }

  DBUG_RETURN(ret);
}

int Format_description_log_event::do_update_pos(rpl_group_info *rgi)
{
  if (server_id == (uint32) global_system_variables.server_id)
  {
    /*
      We only increase the relay log position if we are skipping
      events and do not touch any group_* variables, nor flush the
      relay log info.  If there is a crash, we will have to re-skip
      the events again, but that is a minor issue.

      If we do not skip stepping the group log position (and the
      server id was changed when restarting the server), it might well
      be that we start executing at a position that is invalid, e.g.,
      at a Rows_log_event or a Query_log_event preceeded by a
      Intvar_log_event instead of starting at a Table_map_log_event or
      the Intvar_log_event respectively.
     */
    rgi->inc_event_relay_log_pos();
    return 0;
  }
  else
  {
    return Log_event::do_update_pos(rgi);
  }
}

Log_event::enum_skip_reason
Format_description_log_event::do_shall_skip(rpl_group_info *rgi)
{
  return Log_event::EVENT_SKIP_NOT;
}

#endif


#if defined(HAVE_REPLICATION)
int Start_encryption_log_event::do_apply_event(rpl_group_info* rgi)
{
  return rgi->rli->relay_log.description_event_for_exec->start_decryption(this);
}

int Start_encryption_log_event::do_update_pos(rpl_group_info *rgi)
{
  /*
    master never sends Start_encryption_log_event, any SELE that a slave
    might see was created locally in MYSQL_BIN_LOG::open() on the slave
  */
  rgi->inc_event_relay_log_pos();
  return 0;
}

#endif


/**************************************************************************
      Load_log_event methods
**************************************************************************/

#if defined(HAVE_REPLICATION)
bool Load_log_event::print_query(THD *thd, bool need_db, const char *cs,
                                 String *buf, my_off_t *fn_start,
                                 my_off_t *fn_end, const char *qualify_db)
{
  if (need_db && db && db_len)
  {
    buf->append(STRING_WITH_LEN("use "));
    append_identifier(thd, buf, db, db_len);
    buf->append(STRING_WITH_LEN("; "));
  }

  buf->append(STRING_WITH_LEN("LOAD DATA "));

  if (is_concurrent)
    buf->append(STRING_WITH_LEN("CONCURRENT "));

  if (fn_start)
    *fn_start= buf->length();

  if (check_fname_outside_temp_buf())
    buf->append(STRING_WITH_LEN("LOCAL "));
  buf->append(STRING_WITH_LEN("INFILE '"));
  buf->append_for_single_quote(fname, fname_len);
  buf->append(STRING_WITH_LEN("' "));

  if (sql_ex.opt_flags & REPLACE_FLAG)
    buf->append(STRING_WITH_LEN("REPLACE "));
  else if (sql_ex.opt_flags & IGNORE_FLAG)
    buf->append(STRING_WITH_LEN("IGNORE "));

  buf->append(STRING_WITH_LEN("INTO"));

  if (fn_end)
    *fn_end= buf->length();

  buf->append(STRING_WITH_LEN(" TABLE "));
  if (qualify_db)
  {
    append_identifier(thd, buf, qualify_db, strlen(qualify_db));
    buf->append(STRING_WITH_LEN("."));
  }
  append_identifier(thd, buf, table_name, table_name_len);

  if (cs != NULL)
  {
    buf->append(STRING_WITH_LEN(" CHARACTER SET "));
    buf->append(cs, strlen(cs));
  }

  /* We have to create all optional fields as the default is not empty */
  buf->append(STRING_WITH_LEN(" FIELDS TERMINATED BY "));
  pretty_print_str(buf, sql_ex.field_term, sql_ex.field_term_len);
  if (sql_ex.opt_flags & OPT_ENCLOSED_FLAG)
    buf->append(STRING_WITH_LEN(" OPTIONALLY "));
  buf->append(STRING_WITH_LEN(" ENCLOSED BY "));
  pretty_print_str(buf, sql_ex.enclosed, sql_ex.enclosed_len);

  buf->append(STRING_WITH_LEN(" ESCAPED BY "));
  pretty_print_str(buf, sql_ex.escaped, sql_ex.escaped_len);

  buf->append(STRING_WITH_LEN(" LINES TERMINATED BY "));
  pretty_print_str(buf, sql_ex.line_term, sql_ex.line_term_len);
  if (sql_ex.line_start_len)
  {
    buf->append(STRING_WITH_LEN(" STARTING BY "));
    pretty_print_str(buf, sql_ex.line_start, sql_ex.line_start_len);
  }

  if ((long) skip_lines > 0)
  {
    buf->append(STRING_WITH_LEN(" IGNORE "));
    buf->append_ulonglong(skip_lines);
    buf->append(STRING_WITH_LEN(" LINES "));
  }

  if (num_fields)
  {
    uint i;
    const char *field= fields;
    buf->append(STRING_WITH_LEN(" ("));
    for (i = 0; i < num_fields; i++)
    {
      if (i)
      {
        /*
          Yes, the space and comma is reversed here. But this is mostly dead
          code, at most used when reading really old binlogs from old servers,
          so better just leave it as is...
        */
        buf->append(STRING_WITH_LEN(" ,"));
      }
      append_identifier(thd, buf, field, field_lens[i]);
      field+= field_lens[i]  + 1;
    }
    buf->append(STRING_WITH_LEN(")"));
  }
  return 0;
}


void Load_log_event::pack_info(Protocol *protocol)
{
  char query_buffer[1024];
  String query_str(query_buffer, sizeof(query_buffer), system_charset_info);

  query_str.length(0);
  print_query(protocol->thd, TRUE, NULL, &query_str, 0, 0, NULL);
  protocol->store(query_str.ptr(), query_str.length(), &my_charset_bin);
}
#endif /* defined(HAVE_REPLICATION) */


bool Load_log_event::write_data_header()
{
  char buf[LOAD_HEADER_LEN];
  int4store(buf + L_THREAD_ID_OFFSET, slave_proxy_id);
  int4store(buf + L_EXEC_TIME_OFFSET, exec_time);
  int4store(buf + L_SKIP_LINES_OFFSET, skip_lines);
  buf[L_TBL_LEN_OFFSET] = (char)table_name_len;
  buf[L_DB_LEN_OFFSET] = (char)db_len;
  int4store(buf + L_NUM_FIELDS_OFFSET, num_fields);
  return write_data(buf, LOAD_HEADER_LEN) != 0;
}


bool Load_log_event::write_data_body()
{
  if (sql_ex.write_data(writer))
    return 1;
  if (num_fields && fields && field_lens)
  {
    if (write_data(field_lens, num_fields) ||
	write_data(fields, field_block_len))
      return 1;
  }
  return (write_data(table_name, table_name_len + 1) ||
	  write_data(db, db_len + 1) ||
	  write_data(fname, fname_len));
}


Load_log_event::Load_log_event(THD *thd_arg, const sql_exchange *ex,
			       const char *db_arg, const char *table_name_arg,
			       List<Item> &fields_arg,
                               bool is_concurrent_arg,
			       enum enum_duplicates handle_dup,
			       bool ignore, bool using_trans)
  :Log_event(thd_arg,
             thd_arg->thread_specific_used ? LOG_EVENT_THREAD_SPECIFIC_F : 0,
             using_trans),
   thread_id(thd_arg->thread_id),
   slave_proxy_id((ulong)thd_arg->variables.pseudo_thread_id),
   num_fields(0),fields(0),
   field_lens(0),field_block_len(0),
   table_name(table_name_arg ? table_name_arg : ""),
   db(db_arg), fname(ex->file_name), local_fname(FALSE),
   is_concurrent(is_concurrent_arg)
{
  time_t end_time;
  time(&end_time);
  exec_time = (ulong) (end_time  - thd_arg->start_time);
  /* db can never be a zero pointer in 4.0 */
  db_len = (uint32) strlen(db);
  table_name_len = (uint32) strlen(table_name);
  fname_len = (fname) ? (uint) strlen(fname) : 0;
  sql_ex.field_term = ex->field_term->ptr();
  sql_ex.field_term_len = (uint8) ex->field_term->length();
  sql_ex.enclosed = ex->enclosed->ptr();
  sql_ex.enclosed_len = (uint8) ex->enclosed->length();
  sql_ex.line_term = ex->line_term->ptr();
  sql_ex.line_term_len = (uint8) ex->line_term->length();
  sql_ex.line_start = ex->line_start->ptr();
  sql_ex.line_start_len = (uint8) ex->line_start->length();
  sql_ex.escaped = ex->escaped->ptr();
  sql_ex.escaped_len = (uint8) ex->escaped->length();
  sql_ex.opt_flags = 0;
  sql_ex.cached_new_format = -1;
    
  if (ex->dumpfile)
    sql_ex.opt_flags|= DUMPFILE_FLAG;
  if (ex->opt_enclosed)
    sql_ex.opt_flags|= OPT_ENCLOSED_FLAG;

  sql_ex.empty_flags= 0;

  switch (handle_dup) {
  case DUP_REPLACE:
    sql_ex.opt_flags|= REPLACE_FLAG;
    break;
  case DUP_UPDATE:				// Impossible here
  case DUP_ERROR:
    break;	
  }
  if (ignore)
    sql_ex.opt_flags|= IGNORE_FLAG;

  if (!ex->field_term->length())
    sql_ex.empty_flags |= FIELD_TERM_EMPTY;
  if (!ex->enclosed->length())
    sql_ex.empty_flags |= ENCLOSED_EMPTY;
  if (!ex->line_term->length())
    sql_ex.empty_flags |= LINE_TERM_EMPTY;
  if (!ex->line_start->length())
    sql_ex.empty_flags |= LINE_START_EMPTY;
  if (!ex->escaped->length())
    sql_ex.empty_flags |= ESCAPED_EMPTY;
    
  skip_lines = ex->skip_lines;

  List_iterator<Item> li(fields_arg);
  field_lens_buf.length(0);
  fields_buf.length(0);
  Item* item;
  while ((item = li++))
  {
    num_fields++;
    uchar len= (uchar) item->name.length;
    field_block_len += len + 1;
    fields_buf.append(item->name.str, len + 1);
    field_lens_buf.append((char*)&len, 1);
  }

  field_lens = (const uchar*)field_lens_buf.ptr();
  fields = fields_buf.ptr();
}


/**
  Load_log_event::set_fields()

  @note
    This function can not use the member variable 
    for the database, since LOAD DATA INFILE on the slave
    can be for a different database than the current one.
    This is the reason for the affected_db argument to this method.
*/

void Load_log_event::set_fields(const char* affected_db, 
				List<Item> &field_list,
                                Name_resolution_context *context)
{
  uint i;
  const char* field = fields;
  for (i= 0; i < num_fields; i++)
  {
    LEX_CSTRING field_name= {field, field_lens[i] };
    field_list.push_back(new (thd->mem_root)
                         Item_field(thd, context,
                                    Lex_cstring_strlen(affected_db),
                                    Lex_cstring_strlen(table_name),
                                    field_name),
                         thd->mem_root);
    field+= field_lens[i]  + 1;
  }
}


#if defined(HAVE_REPLICATION)
/**
  Does the data loading job when executing a LOAD DATA on the slave.

  @param net
  @param rli
  @param use_rli_only_for_errors     If set to 1, rli is provided to
                                     Load_log_event::exec_event only for this
                                     function to have RPL_LOG_NAME and
                                     rli->last_slave_error, both being used by
                                     error reports. rli's position advancing
                                     is skipped (done by the caller which is
                                     Execute_load_log_event::exec_event).
                                     If set to 0, rli is provided for full use,
                                     i.e. for error reports and position
                                     advancing.

  @todo
    fix this; this can be done by testing rules in
    Create_file_log_event::exec_event() and then discarding Append_block and
    al.
  @todo
    this is a bug - this needs to be moved to the I/O thread

  @retval
    0           Success
  @retval
    1           Failure
*/

int Load_log_event::do_apply_event(NET* net, rpl_group_info *rgi,
                                   bool use_rli_only_for_errors)
{
  Relay_log_info const *rli= rgi->rli;
  Rpl_filter *rpl_filter= rli->mi->rpl_filter;
  DBUG_ENTER("Load_log_event::do_apply_event");

  DBUG_ASSERT(thd->query() == 0);
  set_thd_db(thd, rpl_filter, db, db_len);
  thd->clear_error(1);

  /* see Query_log_event::do_apply_event() and BUG#13360 */
  DBUG_ASSERT(!rgi->m_table_map.count());
  /*
    Usually lex_start() is called by mysql_parse(), but we need it here
    as the present method does not call mysql_parse().
  */
  lex_start(thd);
  thd->lex->local_file= local_fname;
  thd->reset_for_next_command(0);               // Errors are cleared above

   /*
    We test replicate_*_db rules. Note that we have already prepared
    the file to load, even if we are going to ignore and delete it
    now. So it is possible that we did a lot of disk writes for
    nothing. In other words, a big LOAD DATA INFILE on the master will
    still consume a lot of space on the slave (space in the relay log
    + space of temp files: twice the space of the file to load...)
    even if it will finally be ignored.  TODO: fix this; this can be
    done by testing rules in Create_file_log_event::do_apply_event()
    and then discarding Append_block and al. Another way is do the
    filtering in the I/O thread (more efficient: no disk writes at
    all).


    Note:   We do not need to execute reset_one_shot_variables() if this
            db_ok() test fails.
    Reason: The db stored in binlog events is the same for SET and for
            its companion query.  If the SET is ignored because of
            db_ok(), the companion query will also be ignored, and if
            the companion query is ignored in the db_ok() test of
            ::do_apply_event(), then the companion SET also have so
            we don't need to reset_one_shot_variables().
  */
  if (rpl_filter->db_ok(thd->db.str))
  {
    thd->set_time(when, when_sec_part);
    thd->set_query_id(next_query_id());
    thd->get_stmt_da()->opt_clear_warning_info(thd->query_id);

    TABLE_LIST tables;
    LEX_CSTRING db_name= { thd->strmake(thd->db.str, thd->db.length), thd->db.length };
    if (lower_case_table_names)
      my_casedn_str(system_charset_info, (char *)table_name);
    LEX_CSTRING tbl_name=   { table_name, strlen(table_name) };
    tables.init_one_table(&db_name, &tbl_name, 0, TL_WRITE);
    tables.updating= 1;

    // the table will be opened in mysql_load    
    if (rpl_filter->is_on() && !rpl_filter->tables_ok(thd->db.str, &tables))
    {
      // TODO: this is a bug - this needs to be moved to the I/O thread
      if (net)
        skip_load_data_infile(net);
    }
    else
    {
      enum enum_duplicates handle_dup;
      bool ignore= 0;
      char query_buffer[1024];
      String query_str(query_buffer, sizeof(query_buffer), system_charset_info);
      char *load_data_query;

      query_str.length(0);
      /*
        Forge LOAD DATA INFILE query which will be used in SHOW PROCESS LIST
        and written to slave's binlog if binlogging is on.
      */
      print_query(thd, FALSE, NULL, &query_str, NULL, NULL, NULL);
      if (!(load_data_query= (char *)thd->strmake(query_str.ptr(),
                                                  query_str.length())))
      {
        /*
          This will set thd->fatal_error in case of OOM. So we surely will notice
          that something is wrong.
        */
        goto error;
      }

      thd->set_query(load_data_query, (uint) (query_str.length()));

      if (sql_ex.opt_flags & REPLACE_FLAG)
        handle_dup= DUP_REPLACE;
      else if (sql_ex.opt_flags & IGNORE_FLAG)
      {
        ignore= 1;
        handle_dup= DUP_ERROR;
      }
      else
      {
        /*
          When replication is running fine, if it was DUP_ERROR on the
          master then we could choose IGNORE here, because if DUP_ERROR
          suceeded on master, and data is identical on the master and slave,
          then there should be no uniqueness errors on slave, so IGNORE is
          the same as DUP_ERROR. But in the unlikely case of uniqueness errors
          (because the data on the master and slave happen to be different
          (user error or bug), we want LOAD DATA to print an error message on
          the slave to discover the problem.

          If reading from net (a 3.23 master), mysql_load() will change this
          to IGNORE.
        */
        handle_dup= DUP_ERROR;
      }
      /*
        We need to set thd->lex->sql_command and thd->lex->duplicates
        since InnoDB tests these variables to decide if this is a LOAD
        DATA ... REPLACE INTO ... statement even though mysql_parse()
        is not called.  This is not needed in 5.0 since there the LOAD
        DATA ... statement is replicated using mysql_parse(), which
        sets the thd->lex fields correctly.
      */
      thd->lex->sql_command= SQLCOM_LOAD;
      thd->lex->duplicates= handle_dup;

      sql_exchange ex((char*)fname, sql_ex.opt_flags & DUMPFILE_FLAG);
      String field_term(sql_ex.field_term,sql_ex.field_term_len,log_cs);
      String enclosed(sql_ex.enclosed,sql_ex.enclosed_len,log_cs);
      String line_term(sql_ex.line_term,sql_ex.line_term_len,log_cs);
      String line_start(sql_ex.line_start,sql_ex.line_start_len,log_cs);
      String escaped(sql_ex.escaped,sql_ex.escaped_len, log_cs);
      ex.field_term= &field_term;
      ex.enclosed= &enclosed;
      ex.line_term= &line_term;
      ex.line_start= &line_start;
      ex.escaped= &escaped;

      ex.opt_enclosed = (sql_ex.opt_flags & OPT_ENCLOSED_FLAG);
      if (sql_ex.empty_flags & FIELD_TERM_EMPTY)
        ex.field_term->length(0);

      ex.skip_lines = skip_lines;
      List<Item> field_list;
      thd->lex->first_select_lex()->context.resolve_in_table_list_only(&tables);
      set_fields(tables.db.str,
                 field_list, &thd->lex->first_select_lex()->context);
      thd->variables.pseudo_thread_id= thread_id;
      if (net)
      {
        // mysql_load will use thd->net to read the file
        thd->net.vio = net->vio;
        // Make sure the client does not get confused about the packet sequence
        thd->net.pkt_nr = net->pkt_nr;
      }
      /*
        It is safe to use tmp_list twice because we are not going to
        update it inside mysql_load().
      */
      List<Item> tmp_list;
      if (thd->open_temporary_tables(&tables) ||
          mysql_load(thd, &ex, &tables, field_list, tmp_list, tmp_list,
                     handle_dup, ignore, net != 0))
        thd->is_slave_error= 1;
      if (thd->cuted_fields)
      {
        /* log_pos is the position of the LOAD event in the master log */
        sql_print_warning("Slave: load data infile on table '%s' at "
                          "log position %llu in log '%s' produced %ld "
                          "warning(s). Default database: '%s'",
                          (char*) table_name, log_pos, RPL_LOG_NAME,
                          (ulong) thd->cuted_fields,
                          thd->get_db());
      }
      if (net)
        net->pkt_nr= thd->net.pkt_nr;
    }
  }
  else
  {
    /*
      We will just ask the master to send us /dev/null if we do not
      want to load the data.
      TODO: this a bug - needs to be done in I/O thread
    */
    if (net)
      skip_load_data_infile(net);
  }

error:
  thd->net.vio = 0; 
  const char *remember_db= thd->get_db();
  thd->catalog= 0;
  thd->set_db(&null_clex_str);     /* will free the current database */
  thd->reset_query();
  thd->get_stmt_da()->set_overwrite_status(true);
  thd->is_error() ? trans_rollback_stmt(thd) : trans_commit_stmt(thd);
  thd->variables.option_bits&= ~(OPTION_BEGIN | OPTION_GTID_BEGIN);
  thd->get_stmt_da()->set_overwrite_status(false);
  close_thread_tables(thd);
  /*
    - If transaction rollback was requested due to deadlock
      perform it and release metadata locks.
    - If inside a multi-statement transaction,
    defer the release of metadata locks until the current
    transaction is either committed or rolled back. This prevents
    other statements from modifying the table for the entire
    duration of this transaction.  This provides commit ordering
    and guarantees serializability across multiple transactions.
    - If in autocommit mode, or outside a transactional context,
    automatically release metadata locks of the current statement.
  */
  if (thd->transaction_rollback_request)
  {
    trans_rollback_implicit(thd);
    thd->release_transactional_locks();
  }
  else if (! thd->in_multi_stmt_transaction_mode())
    thd->release_transactional_locks();
  else
    thd->mdl_context.release_statement_locks();

  DBUG_EXECUTE_IF("LOAD_DATA_INFILE_has_fatal_error",
                  thd->is_slave_error= 0; thd->is_fatal_error= 1;);

  if (unlikely(thd->is_slave_error))
  {
    /* this err/sql_errno code is copy-paste from net_send_error() */
    const char *err;
    int sql_errno;
    if (thd->is_error())
    {
      err= thd->get_stmt_da()->message();
      sql_errno= thd->get_stmt_da()->sql_errno();
    }
    else
    {
      sql_errno=ER_UNKNOWN_ERROR;
      err= ER_THD(thd, sql_errno);
    }
    rli->report(ERROR_LEVEL, sql_errno, rgi->gtid_info(), "\
Error '%s' running LOAD DATA INFILE on table '%s'. Default database: '%s'",
                    err, (char*)table_name, remember_db);
    free_root(thd->mem_root,MYF(MY_KEEP_PREALLOC));
    DBUG_RETURN(1);
  }
  free_root(thd->mem_root,MYF(MY_KEEP_PREALLOC));

  if (unlikely(thd->is_fatal_error))
  {
    char buf[256];
    my_snprintf(buf, sizeof(buf),
                "Running LOAD DATA INFILE on table '%-.64s'."
                " Default database: '%-.64s'",
                (char*)table_name,
                remember_db);

    rli->report(ERROR_LEVEL, ER_SLAVE_FATAL_ERROR, rgi->gtid_info(),
                ER_THD(thd, ER_SLAVE_FATAL_ERROR), buf);
    DBUG_RETURN(1);
  }

  DBUG_RETURN( use_rli_only_for_errors ? 0 : Log_event::do_apply_event(rgi) );
}
#endif


/**************************************************************************
  Rotate_log_event methods
**************************************************************************/

#if defined(HAVE_REPLICATION)
void Rotate_log_event::pack_info(Protocol *protocol)
{
  StringBuffer<256> tmp(log_cs);
  tmp.length(0);
  tmp.append(new_log_ident, ident_len);
  tmp.append(STRING_WITH_LEN(";pos="));
  tmp.append_ulonglong(pos);
  protocol->store(tmp.ptr(), tmp.length(), &my_charset_bin);
}
#endif


Rotate_log_event::Rotate_log_event(const char* new_log_ident_arg,
                                   uint ident_len_arg, ulonglong pos_arg,
                                   uint flags_arg)
  :Log_event(), new_log_ident(new_log_ident_arg),
   pos(pos_arg),ident_len(ident_len_arg ? ident_len_arg :
                          (uint) strlen(new_log_ident_arg)), flags(flags_arg)
{
  DBUG_ENTER("Rotate_log_event::Rotate_log_event(...,flags)");
  DBUG_PRINT("enter",("new_log_ident: %s  pos: %llu  flags: %lu", new_log_ident_arg,
                      pos_arg, (ulong) flags));
  cache_type= EVENT_NO_CACHE;
  if (flags & DUP_NAME)
    new_log_ident= my_strndup(PSI_INSTRUMENT_ME, new_log_ident_arg, ident_len, MYF(MY_WME));
  if (flags & RELAY_LOG)
    set_relay_log_event();
  DBUG_VOID_RETURN;
}


bool Rotate_log_event::write()
{
  char buf[ROTATE_HEADER_LEN];
  int8store(buf + R_POS_OFFSET, pos);
  return (write_header(ROTATE_HEADER_LEN + ident_len) ||
          write_data(buf, ROTATE_HEADER_LEN) ||
          write_data(new_log_ident, (uint) ident_len) ||
          write_footer());
}


#if defined(HAVE_REPLICATION)

/*
  Got a rotate log event from the master.

  This is mainly used so that we can later figure out the logname and
  position for the master.

  We can't rotate the slave's BINlog as this will cause infinitive rotations
  in a A -> B -> A setup.
  The NOTES below is a wrong comment which will disappear when 4.1 is merged.

  This must only be called from the Slave SQL thread, since it calls
  Relay_log_info::flush().

  @retval
    0	ok
    1   error
*/
int Rotate_log_event::do_update_pos(rpl_group_info *rgi)
{
  int error= 0;
  Relay_log_info *rli= rgi->rli;
  DBUG_ENTER("Rotate_log_event::do_update_pos");

  DBUG_PRINT("info", ("server_id=%lu; ::server_id=%lu",
                      (ulong) this->server_id, (ulong) global_system_variables.server_id));
  DBUG_PRINT("info", ("new_log_ident: %s", this->new_log_ident));
  DBUG_PRINT("info", ("pos: %llu", this->pos));

  /*
    If we are in a transaction or in a group: the only normal case is
    when the I/O thread was copying a big transaction, then it was
    stopped and restarted: we have this in the relay log:

    BEGIN
    ...
    ROTATE (a fake one)
    ...
    COMMIT or ROLLBACK

    In that case, we don't want to touch the coordinates which
    correspond to the beginning of the transaction.  Starting from
    5.0.0, there also are some rotates from the slave itself, in the
    relay log, which shall not change the group positions.

    In parallel replication, rotate event is executed out-of-band with normal
    events, so we cannot update group_master_log_name or _pos here, it will
    be updated with the next normal event instead.
  */
  if ((server_id != global_system_variables.server_id ||
       rli->replicate_same_server_id) &&
      !is_relay_log_event() &&
      !rli->is_in_group() &&
      !rgi->is_parallel_exec)
  {
    mysql_mutex_lock(&rli->data_lock);
    DBUG_PRINT("info", ("old group_master_log_name: '%s'  "
                        "old group_master_log_pos: %lu",
                        rli->group_master_log_name,
                        (ulong) rli->group_master_log_pos));
    memcpy(rli->group_master_log_name, new_log_ident, ident_len+1);
    rli->notify_group_master_log_name_update();
    rli->inc_group_relay_log_pos(pos, rgi, TRUE /* skip_lock */);
    DBUG_PRINT("info", ("new group_master_log_name: '%s'  "
                        "new group_master_log_pos: %lu",
                        rli->group_master_log_name,
                        (ulong) rli->group_master_log_pos));
    mysql_mutex_unlock(&rli->data_lock);
    rpl_global_gtid_slave_state->record_and_update_gtid(thd, rgi);
    error= rli->flush();
    
    /*
      Reset thd->variables.option_bits and sql_mode etc, because this could
      be the signal of a master's downgrade from 5.0 to 4.0.
      However, no need to reset description_event_for_exec: indeed, if the next
      master is 5.0 (even 5.0.1) we will soon get a Format_desc; if the next
      master is 4.0 then the events are in the slave's format (conversion).
    */
    set_slave_thread_options(thd);
    set_slave_thread_default_charset(thd, rgi);
    thd->variables.sql_mode= global_system_variables.sql_mode;
    thd->variables.auto_increment_increment=
      thd->variables.auto_increment_offset= 1;
  }
  else
    rgi->inc_event_relay_log_pos();

  DBUG_RETURN(error);
}


Log_event::enum_skip_reason
Rotate_log_event::do_shall_skip(rpl_group_info *rgi)
{
  enum_skip_reason reason= Log_event::do_shall_skip(rgi);

  switch (reason) {
  case Log_event::EVENT_SKIP_NOT:
  case Log_event::EVENT_SKIP_COUNT:
    return Log_event::EVENT_SKIP_NOT;

  case Log_event::EVENT_SKIP_IGNORE:
    return Log_event::EVENT_SKIP_IGNORE;
  }
  DBUG_ASSERT(0);
  return Log_event::EVENT_SKIP_NOT;             // To keep compiler happy
}

#endif


/**************************************************************************
  Binlog_checkpoint_log_event methods
**************************************************************************/

#if defined(HAVE_REPLICATION)
void Binlog_checkpoint_log_event::pack_info(Protocol *protocol)
{
  protocol->store(binlog_file_name, binlog_file_len, &my_charset_bin);
}


Log_event::enum_skip_reason
Binlog_checkpoint_log_event::do_shall_skip(rpl_group_info *rgi)
{
  enum_skip_reason reason= Log_event::do_shall_skip(rgi);
  if (reason == EVENT_SKIP_COUNT)
    reason= EVENT_SKIP_NOT;
  return reason;
}
#endif


Binlog_checkpoint_log_event::Binlog_checkpoint_log_event(
        const char *binlog_file_name_arg,
        uint binlog_file_len_arg)
  :Log_event(),
   binlog_file_name(my_strndup(PSI_INSTRUMENT_ME, binlog_file_name_arg, binlog_file_len_arg,
                               MYF(MY_WME))),
   binlog_file_len(binlog_file_len_arg)
{
  cache_type= EVENT_NO_CACHE;
}


bool Binlog_checkpoint_log_event::write()
{
  uchar buf[BINLOG_CHECKPOINT_HEADER_LEN];
  int4store(buf, binlog_file_len);
  return write_header(BINLOG_CHECKPOINT_HEADER_LEN + binlog_file_len) ||
         write_data(buf, BINLOG_CHECKPOINT_HEADER_LEN) ||
         write_data(binlog_file_name, binlog_file_len) ||
         write_footer();
}


/**************************************************************************
        Global transaction ID stuff
**************************************************************************/

Gtid_log_event::Gtid_log_event(THD *thd_arg, uint64 seq_no_arg,
                               uint32 domain_id_arg, bool standalone,
                               uint16 flags_arg, bool is_transactional,
                               uint64 commit_id_arg, bool has_xid,
                               bool ro_1pc)
  : Log_event(thd_arg, flags_arg, is_transactional),
    seq_no(seq_no_arg), commit_id(commit_id_arg), domain_id(domain_id_arg),
    flags2((standalone ? FL_STANDALONE : 0) |
           (commit_id_arg ? FL_GROUP_COMMIT_ID : 0)),
    flags_extra(0), extra_engines(0)
{
  cache_type= Log_event::EVENT_NO_CACHE;
  bool is_tmp_table= thd_arg->lex->stmt_accessed_temp_table();
  if (thd_arg->transaction->stmt.trans_did_wait() ||
      thd_arg->transaction->all.trans_did_wait())
    flags2|= FL_WAITED;
  if (thd_arg->transaction->stmt.trans_did_ddl() ||
      thd_arg->transaction->stmt.has_created_dropped_temp_table() ||
      thd_arg->transaction->stmt.trans_executed_admin_cmd() ||
      thd_arg->transaction->all.trans_did_ddl() ||
      thd_arg->transaction->all.has_created_dropped_temp_table() ||
      thd_arg->transaction->all.trans_executed_admin_cmd())
    flags2|= FL_DDL;
  else if (is_transactional && !is_tmp_table)
    flags2|= FL_TRANSACTIONAL;
  if (!(thd_arg->variables.option_bits & OPTION_RPL_SKIP_PARALLEL))
    flags2|= FL_ALLOW_PARALLEL;
  /* Preserve any DDL or WAITED flag in the slave's binlog. */
  if (thd_arg->rgi_slave)
    flags2|= (thd_arg->rgi_slave->gtid_ev_flags2 & (FL_DDL|FL_WAITED));

  XID_STATE &xid_state= thd->transaction->xid_state;
  if (is_transactional)
  {
<<<<<<< HEAD
    if (xid_state.is_explicit_XA() &&
        (thd->lex->sql_command == SQLCOM_XA_PREPARE ||
         xid_state.get_state_code() == XA_PREPARED))
    {
      DBUG_ASSERT(thd->lex->xa_opt != XA_ONE_PHASE);

      flags2|= thd->lex->sql_command == SQLCOM_XA_PREPARE ?
        FL_PREPARED_XA : FL_COMPLETED_XA;
      xid.set(xid_state.get_xid());
    }
    /* count non-zero extra recoverable engines; total = extra + 1 */
    if (has_xid)
    {
      DBUG_ASSERT(ha_count_rw_2pc(thd_arg,
                                  thd_arg->in_multi_stmt_transaction_mode()));

      extra_engines=
        ha_count_rw_2pc(thd_arg, thd_arg->in_multi_stmt_transaction_mode()) - 1;
    }
    else if (ro_1pc)
    {
      extra_engines= UCHAR_MAX;
    }
    else if (thd->lex->sql_command == SQLCOM_XA_PREPARE)
    {
      DBUG_ASSERT(thd_arg->in_multi_stmt_transaction_mode());
=======
    DBUG_ASSERT(!(thd->lex->sql_command == SQLCOM_XA_COMMIT &&
                  thd->lex->xa_opt == XA_ONE_PHASE));
>>>>>>> 4c3ad244

      uint8 count= ha_count_rw_2pc(thd_arg, true);
      extra_engines= count > 1 ? 0 : UCHAR_MAX;
    }
    if (extra_engines > 0)
      flags_extra|= FL_EXTRA_MULTI_ENGINE;
  }
}


/*
  Used to record GTID while sending binlog to slave, without having to
  fully contruct every Gtid_log_event() needlessly.
*/
bool
Gtid_log_event::peek(const uchar *event_start, size_t event_len,
                     enum enum_binlog_checksum_alg checksum_alg,
                     uint32 *domain_id, uint32 *server_id, uint64 *seq_no,
                     uchar *flags2, const Format_description_log_event *fdev)
{
  const uchar *p;

  if (checksum_alg == BINLOG_CHECKSUM_ALG_CRC32)
  {
    if (event_len > BINLOG_CHECKSUM_LEN)
      event_len-= BINLOG_CHECKSUM_LEN;
    else
      event_len= 0;
  }
  else
    DBUG_ASSERT(checksum_alg == BINLOG_CHECKSUM_ALG_UNDEF ||
                checksum_alg == BINLOG_CHECKSUM_ALG_OFF);

  if (event_len < (uint32)fdev->common_header_len + GTID_HEADER_LEN)
    return true;
  *server_id= uint4korr(event_start + SERVER_ID_OFFSET);
  p= event_start + fdev->common_header_len;
  *seq_no= uint8korr(p);
  p+= 8;
  *domain_id= uint4korr(p);
  p+= 4;
  *flags2= *p;
  return false;
}


bool
Gtid_log_event::write()
{
  uchar buf[GTID_HEADER_LEN+2+sizeof(XID) + /* flags_extra: */ 1+4];
  size_t write_len= 13;

  int8store(buf, seq_no);
  int4store(buf+8, domain_id);
  buf[12]= flags2;
  if (flags2 & FL_GROUP_COMMIT_ID)
  {
    DBUG_ASSERT(write_len + 8 == GTID_HEADER_LEN + 2);

    int8store(buf+write_len, commit_id);
    write_len= GTID_HEADER_LEN + 2;
  }

  if (flags2 & (FL_PREPARED_XA | FL_COMPLETED_XA))
  {
    int4store(&buf[write_len],   xid.formatID);
    buf[write_len +4]=   (uchar) xid.gtrid_length;
    buf[write_len +4+1]= (uchar) xid.bqual_length;
    write_len+= 6;
    long data_length= xid.bqual_length + xid.gtrid_length;
    memcpy(buf+write_len, xid.data, data_length);
    write_len+= data_length;
  }
  if (flags_extra > 0)
  {
    buf[write_len]= flags_extra;
    write_len++;
  }
  if (flags_extra & FL_EXTRA_MULTI_ENGINE)
  {
    buf[write_len]= extra_engines;
    write_len++;
  }

  if (write_len < GTID_HEADER_LEN)
  {
    bzero(buf+write_len, GTID_HEADER_LEN-write_len);
    write_len= GTID_HEADER_LEN;
  }
  return write_header(write_len) ||
         write_data(buf, write_len) ||
         write_footer();
}


/*
  Replace a GTID event with either a BEGIN event, dummy event, or nothing, as
  appropriate to work with old slave that does not know global transaction id.

  The need_dummy_event argument is an IN/OUT argument. It is passed as TRUE
  if slave has capability lower than MARIA_SLAVE_CAPABILITY_TOLERATE_HOLES.
  It is returned TRUE if we return a BEGIN (or dummy) event to be sent to the
  slave, FALSE if event should be skipped completely.
*/
int
Gtid_log_event::make_compatible_event(String *packet, bool *need_dummy_event,
                                      ulong ev_offset,
                                      enum enum_binlog_checksum_alg checksum_alg)
{
  uchar flags2;
  if (packet->length() - ev_offset < LOG_EVENT_HEADER_LEN + GTID_HEADER_LEN)
    return 1;
  flags2= (*packet)[ev_offset + LOG_EVENT_HEADER_LEN + 12];
  if (flags2 & FL_STANDALONE)
  {
    if (*need_dummy_event)
      return Query_log_event::dummy_event(packet, ev_offset, checksum_alg);
    return 0;
  }

  *need_dummy_event= true;
  return Query_log_event::begin_event(packet, ev_offset, checksum_alg);
}


#ifdef HAVE_REPLICATION
void
Gtid_log_event::pack_info(Protocol *protocol)
{
  char buf[6+5+10+1+10+1+20+1+4+20+1+ ser_buf_size+5 /* sprintf */];
  char *p;
  p = strmov(buf, (flags2 & FL_STANDALONE  ? "GTID " :
                   flags2 & FL_PREPARED_XA ? "XA START " : "BEGIN GTID "));
  if (flags2 & FL_PREPARED_XA)
  {
    p+= sprintf(p, "%s GTID ", xid.serialize());
  }
  p= longlong10_to_str(domain_id, p, 10);
  *p++= '-';
  p= longlong10_to_str(server_id, p, 10);
  *p++= '-';
  p= longlong10_to_str(seq_no, p, 10);
  if (flags2 & FL_GROUP_COMMIT_ID)
  {
    p= strmov(p, " cid=");
    p= longlong10_to_str(commit_id, p, 10);
  }

  protocol->store(buf, p-buf, &my_charset_bin);
}

static char gtid_begin_string[] = "BEGIN";

int
Gtid_log_event::do_apply_event(rpl_group_info *rgi)
{
  ulonglong bits= thd->variables.option_bits;
  thd->variables.server_id= this->server_id;
  thd->variables.gtid_domain_id= this->domain_id;
  thd->variables.gtid_seq_no= this->seq_no;
  rgi->gtid_ev_flags2= flags2;
  thd->reset_for_next_command();

  if (opt_gtid_strict_mode && opt_bin_log && opt_log_slave_updates)
  {
    if (mysql_bin_log.check_strict_gtid_sequence(this->domain_id,
                                                 this->server_id, this->seq_no))
      return 1;
  }

  DBUG_ASSERT((bits & OPTION_GTID_BEGIN) == 0);

  Master_info *mi=rgi->rli->mi;
  switch (flags2 & (FL_DDL | FL_TRANSACTIONAL))
  {
    case FL_TRANSACTIONAL:
      mi->total_trans_groups++;
      break;
    case FL_DDL:
      mi->total_ddl_groups++;
    break;
    default:
      mi->total_non_trans_groups++;
  }

  if (flags2 & FL_STANDALONE)
    return 0;

  /* Execute this like a BEGIN query event. */
  bits|= OPTION_GTID_BEGIN;
  if (flags2 & FL_ALLOW_PARALLEL)
    bits&= ~(ulonglong)OPTION_RPL_SKIP_PARALLEL;
  else
    bits|= (ulonglong)OPTION_RPL_SKIP_PARALLEL;
  thd->variables.option_bits= bits;
  DBUG_PRINT("info", ("Set OPTION_GTID_BEGIN"));
  thd->is_slave_error= 0;

  char buf_xa[sizeof("XA START") + 1 + ser_buf_size];
  if (flags2 & FL_PREPARED_XA)
  {
    const char fmt[]= "XA START %s";

    thd->lex->xid= &xid;
    thd->lex->xa_opt= XA_NONE;
    sprintf(buf_xa, fmt, xid.serialize());
    thd->set_query_and_id(buf_xa, static_cast<uint32>(strlen(buf_xa)),
                          &my_charset_bin, next_query_id());
    thd->lex->sql_command= SQLCOM_XA_START;
    if (trans_xa_start(thd))
    {
      DBUG_PRINT("error", ("trans_xa_start() failed"));
      thd->is_slave_error= 1;
    }
  }
  else
  {
    thd->set_query_and_id(gtid_begin_string, sizeof(gtid_begin_string)-1,
                          &my_charset_bin, next_query_id());
    thd->lex->sql_command= SQLCOM_BEGIN;
    if (trans_begin(thd, 0))
    {
      DBUG_PRINT("error", ("trans_begin() failed"));
      thd->is_slave_error= 1;
    }
  }
  status_var_increment(thd->status_var.com_stat[thd->lex->sql_command]);
  thd->update_stats();

  if (likely(!thd->is_slave_error))
    general_log_write(thd, COM_QUERY, thd->query(), thd->query_length());

  thd->reset_query();
  free_root(thd->mem_root,MYF(MY_KEEP_PREALLOC));
  return thd->is_slave_error;
}


int
Gtid_log_event::do_update_pos(rpl_group_info *rgi)
{
  rgi->inc_event_relay_log_pos();
  return 0;
}


Log_event::enum_skip_reason
Gtid_log_event::do_shall_skip(rpl_group_info *rgi)
{
  Relay_log_info *rli= rgi->rli;
  /*
    An event skipped due to @@skip_replication must not be counted towards the
    number of events to be skipped due to @@sql_slave_skip_counter.
  */
  if (flags & LOG_EVENT_SKIP_REPLICATION_F &&
      opt_replicate_events_marked_for_skip != RPL_SKIP_REPLICATE)
    return Log_event::EVENT_SKIP_IGNORE;

  if (rli->slave_skip_counter > 0)
  {
    if (!(flags2 & FL_STANDALONE))
    {
      thd->variables.option_bits|= OPTION_BEGIN;
      DBUG_ASSERT(rgi->rli->get_flag(Relay_log_info::IN_TRANSACTION));
    }
    return Log_event::continue_group(rgi);
  }
  return Log_event::do_shall_skip(rgi);
}


#endif  /* HAVE_REPLICATION */



Gtid_list_log_event::Gtid_list_log_event(rpl_binlog_state *gtid_set,
                                         uint32 gl_flags_)
  : count(gtid_set->count()), gl_flags(gl_flags_), list(0), sub_id_list(0)
{
  cache_type= EVENT_NO_CACHE;
  /* Failure to allocate memory will be caught by is_valid() returning false. */
  if (count < (1<<28) &&
      (list = (rpl_gtid *)my_malloc(PSI_INSTRUMENT_ME,
                           count * sizeof(*list) + (count == 0), MYF(MY_WME))))
    gtid_set->get_gtid_list(list, count);
}


Gtid_list_log_event::Gtid_list_log_event(slave_connection_state *gtid_set,
                                         uint32 gl_flags_)
  : count(gtid_set->count()), gl_flags(gl_flags_), list(0), sub_id_list(0)
{
  cache_type= EVENT_NO_CACHE;
  /* Failure to allocate memory will be caught by is_valid() returning false. */
  if (count < (1<<28) &&
      (list = (rpl_gtid *)my_malloc(PSI_INSTRUMENT_ME,
                          count * sizeof(*list) + (count == 0), MYF(MY_WME))))
  {
    gtid_set->get_gtid_list(list, count);
#if defined(HAVE_REPLICATION)
    if (gl_flags & FLAG_IGN_GTIDS)
    {
      uint32 i;

      if (!(sub_id_list= (uint64 *)my_malloc(PSI_INSTRUMENT_ME,
                                         count * sizeof(uint64), MYF(MY_WME))))
      {
        my_free(list);
        list= NULL;
        return;
      }
      for (i= 0; i < count; ++i)
      {
        if (!(sub_id_list[i]=
              rpl_global_gtid_slave_state->next_sub_id(list[i].domain_id)))
        {
          my_free(list);
          my_free(sub_id_list);
          list= NULL;
          sub_id_list= NULL;
          return;
        }
      }
    }
#endif
  }
}


#if defined(HAVE_REPLICATION)
bool
Gtid_list_log_event::to_packet(String *packet)
{
  uint32 i;
  uchar *p;
  uint32 needed_length;

  DBUG_ASSERT(count < 1<<28);

  needed_length= packet->length() + get_data_size();
  if (packet->reserve(needed_length))
    return true;
  p= (uchar *)packet->ptr() + packet->length();;
  packet->length(needed_length);
  int4store(p, (count & ((1<<28)-1)) | gl_flags);
  p += 4;
  /* Initialise the padding for empty Gtid_list. */
  if (count == 0)
    int2store(p, 0);
  for (i= 0; i < count; ++i)
  {
    int4store(p, list[i].domain_id);
    int4store(p+4, list[i].server_id);
    int8store(p+8, list[i].seq_no);
    p += 16;
  }

  return false;
}


bool
Gtid_list_log_event::write()
{
  char buf[128];
  String packet(buf, sizeof(buf), system_charset_info);

  packet.length(0);
  if (to_packet(&packet))
    return true;
  return write_header(get_data_size()) ||
         write_data(packet.ptr(), packet.length()) ||
         write_footer();
}


int
Gtid_list_log_event::do_apply_event(rpl_group_info *rgi)
{
  Relay_log_info *rli= const_cast<Relay_log_info*>(rgi->rli);
  int ret;
  if (gl_flags & FLAG_IGN_GTIDS)
  {
    void *hton= NULL;
    uint32 i;

    for (i= 0; i < count; ++i)
    {
      if ((ret= rpl_global_gtid_slave_state->record_gtid(thd, &list[i],
                                                         sub_id_list[i],
                                                         false, false, &hton)))
        return ret;
      rpl_global_gtid_slave_state->update_state_hash(sub_id_list[i], &list[i],
                                                     hton, NULL);
    }
  }
  ret= Log_event::do_apply_event(rgi);
  if (rli->until_condition == Relay_log_info::UNTIL_GTID &&
      (gl_flags & FLAG_UNTIL_REACHED))
  {
    char str_buf[128];
    String str(str_buf, sizeof(str_buf), system_charset_info);
    rli->until_gtid_pos.to_string(&str);
    sql_print_information("Slave SQL thread stops because it reached its"
                          " UNTIL master_gtid_pos %s", str.c_ptr_safe());
    rli->abort_slave= true;
    rli->stop_for_until= true;
  }
  free_root(thd->mem_root, MYF(MY_KEEP_PREALLOC));
  return ret;
}


Log_event::enum_skip_reason
Gtid_list_log_event::do_shall_skip(rpl_group_info *rgi)
{
  enum_skip_reason reason= Log_event::do_shall_skip(rgi);
  if (reason == EVENT_SKIP_COUNT)
    reason= EVENT_SKIP_NOT;
  return reason;
}


void
Gtid_list_log_event::pack_info(Protocol *protocol)
{
  char buf_mem[1024];
  String buf(buf_mem, sizeof(buf_mem), system_charset_info);
  uint32 i;
  bool first;

  buf.length(0);
  buf.append(STRING_WITH_LEN("["));
  first= true;
  for (i= 0; i < count; ++i)
    rpl_slave_state_tostring_helper(&buf, &list[i], &first);
  buf.append(STRING_WITH_LEN("]"));

  protocol->store(&buf);
}
#endif  /* HAVE_REPLICATION */



/**************************************************************************
	Intvar_log_event methods
**************************************************************************/

#if defined(HAVE_REPLICATION)
void Intvar_log_event::pack_info(Protocol *protocol)
{
  char buf[256], *pos;
  pos= strmake(buf, get_var_type_name(), sizeof(buf)-23);
  *pos++= '=';
  pos= longlong10_to_str(val, pos, -10);
  protocol->store(buf, (uint) (pos-buf), &my_charset_bin);
}
#endif


bool Intvar_log_event::write()
{
  uchar buf[9];
  buf[I_TYPE_OFFSET]= (uchar) type;
  int8store(buf + I_VAL_OFFSET, val);
  return write_header(sizeof(buf)) ||
         write_data(buf, sizeof(buf)) ||
         write_footer();
}


#if defined(HAVE_REPLICATION)

/*
  Intvar_log_event::do_apply_event()
*/

int Intvar_log_event::do_apply_event(rpl_group_info *rgi)
{
  DBUG_ENTER("Intvar_log_event::do_apply_event");
  if (rgi->deferred_events_collecting)
  {
    DBUG_PRINT("info",("deferring event"));
    DBUG_RETURN(rgi->deferred_events->add(this));
  }

  switch (type) {
  case LAST_INSERT_ID_EVENT:
    thd->first_successful_insert_id_in_prev_stmt= val;
    DBUG_PRINT("info",("last_insert_id_event: %ld", (long) val));
    break;
  case INSERT_ID_EVENT:
    thd->force_one_auto_inc_interval(val);
    break;
  }
  DBUG_RETURN(0);
}

int Intvar_log_event::do_update_pos(rpl_group_info *rgi)
{
  rgi->inc_event_relay_log_pos();
  return 0;
}


Log_event::enum_skip_reason
Intvar_log_event::do_shall_skip(rpl_group_info *rgi)
{
  /*
    It is a common error to set the slave skip counter to 1 instead of
    2 when recovering from an insert which used a auto increment,
    rand, or user var.  Therefore, if the slave skip counter is 1, we
    just say that this event should be skipped by ignoring it, meaning
    that we do not change the value of the slave skip counter since it
    will be decreased by the following insert event.
  */
  return continue_group(rgi);
}

#endif


/**************************************************************************
  Rand_log_event methods
**************************************************************************/

#if defined(HAVE_REPLICATION)
void Rand_log_event::pack_info(Protocol *protocol)
{
  char buf1[256], *pos;
  pos= strmov(buf1,"rand_seed1=");
  pos= int10_to_str((long) seed1, pos, 10);
  pos= strmov(pos, ",rand_seed2=");
  pos= int10_to_str((long) seed2, pos, 10);
  protocol->store(buf1, (uint) (pos-buf1), &my_charset_bin);
}
#endif


bool Rand_log_event::write()
{
  uchar buf[16];
  int8store(buf + RAND_SEED1_OFFSET, seed1);
  int8store(buf + RAND_SEED2_OFFSET, seed2);
  return write_header(sizeof(buf)) ||
         write_data(buf, sizeof(buf)) ||
         write_footer();
}


#if defined(HAVE_REPLICATION)
int Rand_log_event::do_apply_event(rpl_group_info *rgi)
{
  if (rgi->deferred_events_collecting)
    return rgi->deferred_events->add(this);

  thd->rand.seed1= (ulong) seed1;
  thd->rand.seed2= (ulong) seed2;
  return 0;
}

int Rand_log_event::do_update_pos(rpl_group_info *rgi)
{
  rgi->inc_event_relay_log_pos();
  return 0;
}


Log_event::enum_skip_reason
Rand_log_event::do_shall_skip(rpl_group_info *rgi)
{
  /*
    It is a common error to set the slave skip counter to 1 instead of
    2 when recovering from an insert which used a auto increment,
    rand, or user var.  Therefore, if the slave skip counter is 1, we
    just say that this event should be skipped by ignoring it, meaning
    that we do not change the value of the slave skip counter since it
    will be decreased by the following insert event.
  */
  return continue_group(rgi);
}

/**
   Exec deferred Int-, Rand- and User- var events prefixing
   a Query-log-event event.

   @param thd THD handle

   @return false on success, true if a failure in an event applying occurred.
*/
bool slave_execute_deferred_events(THD *thd)
{
  bool res= false;
  rpl_group_info *rgi= thd->rgi_slave;

  DBUG_ASSERT(rgi && (!rgi->deferred_events_collecting || rgi->deferred_events));

  if (!rgi->deferred_events_collecting || rgi->deferred_events->is_empty())
    return res;

  res= rgi->deferred_events->execute(rgi);
  rgi->deferred_events->rewind();

  return res;
}

#endif /* HAVE_REPLICATION */


/**************************************************************************
  Xid_apply_log_event methods
**************************************************************************/

#if defined(HAVE_REPLICATION)

int Xid_apply_log_event::do_record_gtid(THD *thd, rpl_group_info *rgi,
                                        bool in_trans, void **out_hton)
{
  int err= 0;
  Relay_log_info const *rli= rgi->rli;

  rgi->gtid_pending= false;
  err= rpl_global_gtid_slave_state->record_gtid(thd, &rgi->current_gtid,
                                                rgi->gtid_sub_id,
                                                in_trans, false, out_hton);

  if (unlikely(err))
  {
    int ec= thd->get_stmt_da()->sql_errno();
    /*
      Do not report an error if this is really a kill due to a deadlock.
      In this case, the transaction will be re-tried instead.
    */
    if (!is_parallel_retry_error(rgi, ec))
      rli->report(ERROR_LEVEL, ER_CANNOT_UPDATE_GTID_STATE, rgi->gtid_info(),
                  "Error during XID COMMIT: failed to update GTID state in "
                  "%s.%s: %d: %s",
                  "mysql", rpl_gtid_slave_state_table_name.str, ec,
                  thd->get_stmt_da()->message());
    thd->is_slave_error= 1;
  }

  return err;
}

static bool wsrep_must_replay(THD *thd)
{
#ifdef WITH_WSREP
  mysql_mutex_lock(&thd->LOCK_thd_data);
  bool res= WSREP(thd) && thd->wsrep_trx().state() == wsrep::transaction::s_must_replay;
  mysql_mutex_unlock(&thd->LOCK_thd_data);
  return res;
#else
  return false;
#endif
}


int Xid_apply_log_event::do_apply_event(rpl_group_info *rgi)
{
  bool res;
  int err;
  uint64 sub_id= 0;
  void *hton= NULL;
  rpl_gtid gtid;

  /*
    An instance of this class such as XID_EVENT works like a COMMIT
    statement. It updates mysql.gtid_slave_pos with the GTID of the
    current transaction.
    Therefore, it acts much like a normal SQL statement, so we need to do
    THD::reset_for_next_command() as if starting a new statement.

    XA_PREPARE_LOG_EVENT also updates the gtid table *but* the update gets
    committed as separate "autocommit" transaction.
  */
  thd->reset_for_next_command();
  /*
    Record any GTID in the same transaction, so slave state is transactionally
    consistent.
  */
#ifdef WITH_WSREP
  thd->wsrep_affected_rows= 0;
#endif

  if (rgi->gtid_pending)
  {
    sub_id= rgi->gtid_sub_id;
    gtid= rgi->current_gtid;

    if (!thd->transaction->xid_state.is_explicit_XA())
    {
      if ((err= do_record_gtid(thd, rgi, true /* in_trans */, &hton)))
        return err;

      DBUG_EXECUTE_IF("gtid_fail_after_record_gtid",
                      {
                        my_error(ER_ERROR_DURING_COMMIT, MYF(0),
                                 HA_ERR_WRONG_COMMAND);
                        thd->is_slave_error= 1;
                        return 1;
                      });
    }
  }

  general_log_print(thd, COM_QUERY, get_query());
  thd->variables.option_bits&= ~OPTION_GTID_BEGIN;
  res= do_commit();
  if (!res && rgi->gtid_pending)
  {
    DBUG_ASSERT(!thd->transaction->xid_state.is_explicit_XA());

    if ((err= do_record_gtid(thd, rgi, false, &hton)))
      return err;
  }

  if (sub_id && (!res || wsrep_must_replay(thd)))
    rpl_global_gtid_slave_state->update_state_hash(sub_id, &gtid, hton, rgi);
  /*
    Increment the global status commit count variable
  */
  enum enum_sql_command cmd= !thd->transaction->xid_state.is_explicit_XA()
    ? SQLCOM_COMMIT : SQLCOM_XA_PREPARE;
  status_var_increment(thd->status_var.com_stat[cmd]);

  return res;
}

Log_event::enum_skip_reason
Xid_apply_log_event::do_shall_skip(rpl_group_info *rgi)
{
  DBUG_ENTER("Xid_apply_log_event::do_shall_skip");
  if (rgi->rli->slave_skip_counter > 0)
  {
    DBUG_ASSERT(!rgi->rli->get_flag(Relay_log_info::IN_TRANSACTION));
    thd->variables.option_bits&= ~(OPTION_BEGIN | OPTION_GTID_BEGIN);
    DBUG_RETURN(Log_event::EVENT_SKIP_COUNT);
  }
#ifdef WITH_WSREP
  else if (wsrep_mysql_replication_bundle && WSREP(thd) &&
           opt_slave_domain_parallel_threads == 0)
  {
    if (++thd->wsrep_mysql_replicated < (int)wsrep_mysql_replication_bundle)
    {
      WSREP_DEBUG("skipping wsrep commit %d", thd->wsrep_mysql_replicated);
      DBUG_RETURN(Log_event::EVENT_SKIP_IGNORE);
    }
    else
    {
      thd->wsrep_mysql_replicated = 0;
    }
  }
#endif
  DBUG_RETURN(Log_event::do_shall_skip(rgi));
}
#endif /* HAVE_REPLICATION */

/**************************************************************************
  Xid_log_event methods
**************************************************************************/

#if defined(HAVE_REPLICATION)
void Xid_log_event::pack_info(Protocol *protocol)
{
  char buf[128], *pos;
  pos= strmov(buf, "COMMIT /* xid=");
  pos= longlong10_to_str(xid, pos, 10);
  pos= strmov(pos, " */");
  protocol->store(buf, (uint) (pos-buf), &my_charset_bin);
}


int Xid_log_event::do_commit()
{
  bool res;
  res= trans_commit(thd); /* Automatically rolls back on error. */
  thd->release_transactional_locks();
  return res;
}
#endif


bool Xid_log_event::write()
{
  DBUG_EXECUTE_IF("do_not_write_xid", return 0;);
  return write_header(sizeof(xid)) ||
         write_data((uchar*)&xid, sizeof(xid)) ||
         write_footer();
}

/**************************************************************************
  XA_prepare_log_event methods
**************************************************************************/

#if defined(HAVE_REPLICATION)
void XA_prepare_log_event::pack_info(Protocol *protocol)
{
  char query[sizeof("XA COMMIT ONE PHASE") + 1 + ser_buf_size];

  sprintf(query,
          (one_phase ? "XA COMMIT %s ONE PHASE" :  "XA PREPARE %s"),
          m_xid.serialize());

  protocol->store(query, strlen(query), &my_charset_bin);
}


int XA_prepare_log_event::do_commit()
{
  int res;
  xid_t xid;
  xid.set(m_xid.formatID,
          m_xid.data, m_xid.gtrid_length,
          m_xid.data + m_xid.gtrid_length, m_xid.bqual_length);

  thd->lex->xid= &xid;
  if (!one_phase)
  {
    if ((res= thd->wait_for_prior_commit()))
      return res;

    thd->lex->sql_command= SQLCOM_XA_PREPARE;
    res= trans_xa_prepare(thd);
  }
  else
    res= trans_xa_commit(thd);

  return res;
}
#endif // HAVE_REPLICATION


bool XA_prepare_log_event::write()
{
  uchar data[1 + 4 + 4 + 4]= {one_phase,};
  uint8 one_phase_byte= one_phase;

  int4store(data+1, static_cast<XID*>(xid)->formatID);
  int4store(data+(1+4), static_cast<XID*>(xid)->gtrid_length);
  int4store(data+(1+4+4), static_cast<XID*>(xid)->bqual_length);

  DBUG_ASSERT(xid_subheader_no_data == sizeof(data) - 1);

  return write_header(sizeof(one_phase_byte) + xid_subheader_no_data +
                      static_cast<XID*>(xid)->gtrid_length +
                      static_cast<XID*>(xid)->bqual_length) ||
         write_data(data, sizeof(data)) ||
         write_data((uchar*) static_cast<XID*>(xid)->data,
                     static_cast<XID*>(xid)->gtrid_length +
                     static_cast<XID*>(xid)->bqual_length) ||
         write_footer();
}


/**************************************************************************
  User_var_log_event methods
**************************************************************************/

#if defined(HAVE_REPLICATION)
static bool
user_var_append_name_part(THD *thd, String *buf,
                          const char *name, size_t name_len)
{
  return buf->append('@') ||
    append_identifier(thd, buf, name, name_len) ||
    buf->append('=');
}

void User_var_log_event::pack_info(Protocol* protocol)
{
  if (is_null)
  {
    char buf_mem[FN_REFLEN+7];
    String buf(buf_mem, sizeof(buf_mem), system_charset_info);
    buf.length(0);
    if (user_var_append_name_part(protocol->thd, &buf, name, name_len) ||
        buf.append(NULL_clex_str))
      return;
    protocol->store(buf.ptr(), buf.length(), &my_charset_bin);
  }
  else
  {
    switch (type) {
    case REAL_RESULT:
    {
      double real_val;
      char buf2[MY_GCVT_MAX_FIELD_WIDTH+1];
      char buf_mem[FN_REFLEN + MY_GCVT_MAX_FIELD_WIDTH + 1];
      String buf(buf_mem, sizeof(buf_mem), system_charset_info);
      float8get(real_val, val);
      buf.length(0);
      if (user_var_append_name_part(protocol->thd, &buf, name, name_len) ||
          buf.append(buf2, my_gcvt(real_val, MY_GCVT_ARG_DOUBLE,
                                   MY_GCVT_MAX_FIELD_WIDTH, buf2, NULL)))
        return;
      protocol->store(buf.ptr(), buf.length(), &my_charset_bin);
      break;
    }
    case INT_RESULT:
    {
      char buf2[22];
      char buf_mem[FN_REFLEN + 22];
      String buf(buf_mem, sizeof(buf_mem), system_charset_info);
      buf.length(0);
      if (user_var_append_name_part(protocol->thd, &buf, name, name_len) ||
          buf.append(buf2,
                 longlong10_to_str(uint8korr(val), buf2,
                   ((flags & User_var_log_event::UNSIGNED_F) ? 10 : -10))-buf2))
        return;
      protocol->store(buf.ptr(), buf.length(), &my_charset_bin);
      break;
    }
    case DECIMAL_RESULT:
    {
      char buf_mem[FN_REFLEN + DECIMAL_MAX_STR_LENGTH];
      String buf(buf_mem, sizeof(buf_mem), system_charset_info);
      char buf2[DECIMAL_MAX_STR_LENGTH+1];
      String str(buf2, sizeof(buf2), &my_charset_bin);
      buf.length(0);
      my_decimal((const uchar *) (val + 2), val[0], val[1]).to_string(&str);
      if (user_var_append_name_part(protocol->thd, &buf, name, name_len) ||
          buf.append(str))
        return;
      protocol->store(buf.ptr(), buf.length(), &my_charset_bin);

      break;
    }
    case STRING_RESULT:
    {
      /* 15 is for 'COLLATE' and other chars */
      char buf_mem[FN_REFLEN + 512 + 1 + 2*MY_CS_NAME_SIZE+15];
      String buf(buf_mem, sizeof(buf_mem), system_charset_info);
      CHARSET_INFO *cs;
      buf.length(0);
      if (!(cs= get_charset(charset_number, MYF(0))))
      {
        if (buf.append(STRING_WITH_LEN("???")))
          return;
      }
      else
      {
        size_t old_len;
        char *beg, *end;
        if (user_var_append_name_part(protocol->thd, &buf, name, name_len) ||
            buf.append('_') ||
            buf.append(cs->cs_name) ||
            buf.append(' '))
          return;
        old_len= buf.length();
        if (buf.reserve(old_len + val_len * 2 + 3 + sizeof(" COLLATE ") +
                        MY_CS_NAME_SIZE))
          return;
        beg= const_cast<char *>(buf.ptr()) + old_len;
        end= str_to_hex(beg, val, val_len);
        buf.length(old_len + (end - beg));
        if (buf.append(STRING_WITH_LEN(" COLLATE ")) ||
            buf.append(cs->coll_name))
          return;
      }
      protocol->store(buf.ptr(), buf.length(), &my_charset_bin);
      break;
    }
    case ROW_RESULT:
    default:
      DBUG_ASSERT(0);
      return;
    }
  }
}
#endif // HAVE_REPLICATION


bool User_var_log_event::write()
{
  char buf[UV_NAME_LEN_SIZE];
  char buf1[UV_VAL_IS_NULL + UV_VAL_TYPE_SIZE + 
	    UV_CHARSET_NUMBER_SIZE + UV_VAL_LEN_SIZE];
  uchar buf2[MY_MAX(8, DECIMAL_MAX_FIELD_SIZE + 2)], *pos= buf2;
  uint unsigned_len= 0;
  uint buf1_length;
  size_t event_length;

  int4store(buf, name_len);
  
  if ((buf1[0]= is_null))
  {
    buf1_length= 1;
    val_len= 0;                                 // Length of 'pos'
  }    
  else
  {
    buf1[1]= type;
    int4store(buf1 + 2, charset_number);

    switch (type) {
    case REAL_RESULT:
      float8store(buf2, *(double*) val);
      break;
    case INT_RESULT:
      int8store(buf2, *(longlong*) val);
      unsigned_len= 1;
      break;
    case DECIMAL_RESULT:
    {
      my_decimal *dec= (my_decimal *)val;
      dec->fix_buffer_pointer();
      buf2[0]= (char)(dec->intg + dec->frac);
      buf2[1]= (char)dec->frac;
      decimal2bin((decimal_t*)val, buf2+2, buf2[0], buf2[1]);
      val_len= decimal_bin_size(buf2[0], buf2[1]) + 2;
      break;
    }
    case STRING_RESULT:
      pos= (uchar*) val;
      break;
    case ROW_RESULT:
    default:
      DBUG_ASSERT(0);
      return 0;
    }
    int4store(buf1 + 2 + UV_CHARSET_NUMBER_SIZE, val_len);
    buf1_length= 10;
  }

  /* Length of the whole event */
  event_length= sizeof(buf)+ name_len + buf1_length + val_len + unsigned_len;

  return write_header(event_length) ||
         write_data(buf, sizeof(buf))   ||
         write_data(name, name_len)     ||
         write_data(buf1, buf1_length) ||
         write_data(pos, val_len) ||
         write_data(&flags, unsigned_len) ||
         write_footer();
}


#if defined(HAVE_REPLICATION)
int User_var_log_event::do_apply_event(rpl_group_info *rgi)
{
  Item *it= 0;
  CHARSET_INFO *charset;
  DBUG_ENTER("User_var_log_event::do_apply_event");
  query_id_t sav_query_id= 0; /* memorize orig id when deferred applying */

  if (rgi->deferred_events_collecting)
  {
    set_deferred(current_thd->query_id);
    DBUG_RETURN(rgi->deferred_events->add(this));
  }
  else if (is_deferred())
  {
    sav_query_id= current_thd->query_id;
    current_thd->query_id= query_id; /* recreating original time context */
  }

  if (!(charset= get_charset(charset_number, MYF(MY_WME))))
  {
    rgi->rli->report(ERROR_LEVEL, ER_SLAVE_FATAL_ERROR,
                ER_THD(thd, ER_SLAVE_FATAL_ERROR),
                "Invalid character set for User var event");
    DBUG_RETURN(1);
  }
  LEX_CSTRING user_var_name;
  user_var_name.str= name;
  user_var_name.length= name_len;
  double real_val;
  longlong int_val;

  if (is_null)
  {
    it= new (thd->mem_root) Item_null(thd);
  }
  else
  {
    switch (type) {
    case REAL_RESULT:
      if (val_len != 8)
      {
        rgi->rli->report(ERROR_LEVEL, ER_SLAVE_FATAL_ERROR,
                    ER_THD(thd, ER_SLAVE_FATAL_ERROR),
                    "Invalid variable length at User var event");
        return 1;
      }
      float8get(real_val, val);
      it= new (thd->mem_root) Item_float(thd, real_val, 0);
      val= (char*) &real_val;		// Pointer to value in native format
      val_len= 8;
      break;
    case INT_RESULT:
      if (val_len != 8)
      {
        rgi->rli->report(ERROR_LEVEL, ER_SLAVE_FATAL_ERROR,
                    ER_THD(thd, ER_SLAVE_FATAL_ERROR),
                    "Invalid variable length at User var event");
        return 1;
      }
      int_val= (longlong) uint8korr(val);
      it= new (thd->mem_root) Item_int(thd, int_val);
      val= (char*) &int_val;		// Pointer to value in native format
      val_len= 8;
      break;
    case DECIMAL_RESULT:
    {
      if (val_len < 3)
      {
        rgi->rli->report(ERROR_LEVEL, ER_SLAVE_FATAL_ERROR,
                    ER_THD(thd, ER_SLAVE_FATAL_ERROR),
                    "Invalid variable length at User var event");
        return 1;
      }
      Item_decimal *dec= new (thd->mem_root) Item_decimal(thd, (uchar*) val+2, val[0], val[1]);
      it= dec;
      val= (char *)dec->val_decimal(NULL);
      val_len= sizeof(my_decimal);
      break;
    }
    case STRING_RESULT:
      it= new (thd->mem_root) Item_string(thd, val, (uint)val_len, charset);
      break;
    case ROW_RESULT:
    default:
      DBUG_ASSERT(0);
      DBUG_RETURN(0);
    }
  }

  Item_func_set_user_var *e= new (thd->mem_root) Item_func_set_user_var(thd, &user_var_name, it);
  /*
    Item_func_set_user_var can't substitute something else on its place =>
    0 can be passed as last argument (reference on item)

    Fix_fields() can fail, in which case a call of update_hash() might
    crash the server, so if fix fields fails, we just return with an
    error.
  */
  if (e->fix_fields(thd, 0))
    DBUG_RETURN(1);

  /*
    A variable can just be considered as a table with
    a single record and with a single column. Thus, like
    a column value, it could always have IMPLICIT derivation.
   */
  e->update_hash((void*) val, val_len, type, charset,
                 (flags & User_var_log_event::UNSIGNED_F));
  if (!is_deferred())
    free_root(thd->mem_root, 0);
  else
    current_thd->query_id= sav_query_id; /* restore current query's context */

  DBUG_RETURN(0);
}

int User_var_log_event::do_update_pos(rpl_group_info *rgi)
{
  rgi->inc_event_relay_log_pos();
  return 0;
}

Log_event::enum_skip_reason
User_var_log_event::do_shall_skip(rpl_group_info *rgi)
{
  /*
    It is a common error to set the slave skip counter to 1 instead
    of 2 when recovering from an insert which used a auto increment,
    rand, or user var.  Therefore, if the slave skip counter is 1, we
    just say that this event should be skipped by ignoring it, meaning
    that we do not change the value of the slave skip counter since it
    will be decreased by the following insert event.
  */
  return continue_group(rgi);
}
#endif // HAVE_REPLICATION


#ifdef HAVE_REPLICATION

/**************************************************************************
	Stop_log_event methods
**************************************************************************/

/*
  The master stopped.  We used to clean up all temporary tables but
  this is useless as, as the master has shut down properly, it has
  written all DROP TEMPORARY TABLE (prepared statements' deletion is
  TODO only when we binlog prep stmts).  We used to clean up
  slave_load_tmpdir, but this is useless as it has been cleared at the
  end of LOAD DATA INFILE.  So we have nothing to do here.  The place
  were we must do this cleaning is in
  Start_log_event_v3::do_apply_event(), not here. Because if we come
  here, the master was sane.

  This must only be called from the Slave SQL thread, since it calls
  Relay_log_info::flush().
*/

int Stop_log_event::do_update_pos(rpl_group_info *rgi)
{
  int error= 0;
  Relay_log_info *rli= rgi->rli;
  DBUG_ENTER("Stop_log_event::do_update_pos");
  /*
    We do not want to update master_log pos because we get a rotate event
    before stop, so by now group_master_log_name is set to the next log.
    If we updated it, we will have incorrect master coordinates and this
    could give false triggers in MASTER_POS_WAIT() that we have reached
    the target position when in fact we have not.
  */
  if (rli->get_flag(Relay_log_info::IN_TRANSACTION))
    rgi->inc_event_relay_log_pos();
  else if (!rgi->is_parallel_exec)
  {
    rpl_global_gtid_slave_state->record_and_update_gtid(thd, rgi);
    rli->inc_group_relay_log_pos(0, rgi);
    if (rli->flush())
      error= 1;
  }
  DBUG_RETURN(error);
}

#endif /* HAVE_REPLICATION */


/**************************************************************************
	Create_file_log_event methods
**************************************************************************/

Create_file_log_event::
Create_file_log_event(THD* thd_arg, sql_exchange* ex,
		      const char* db_arg, const char* table_name_arg,
                      List<Item>& fields_arg,
                      bool is_concurrent_arg,
                      enum enum_duplicates handle_dup,
                      bool ignore,
		      uchar* block_arg, uint block_len_arg, bool using_trans)
  :Load_log_event(thd_arg, ex, db_arg, table_name_arg, fields_arg,
                  is_concurrent_arg,
                  handle_dup, ignore, using_trans),
   fake_base(0), block(block_arg), event_buf(0), block_len(block_len_arg),
   file_id(thd_arg->file_id = mysql_bin_log.next_file_id())
{
  DBUG_ENTER("Create_file_log_event");
  sql_ex.force_new_format();
  DBUG_VOID_RETURN;
}


/*
  Create_file_log_event::write_data_body()
*/

bool Create_file_log_event::write_data_body()
{
  bool res;
  if ((res= Load_log_event::write_data_body()) || fake_base)
    return res;
  return write_data("", 1) ||
         write_data(block, block_len);
}


/*
  Create_file_log_event::write_data_header()
*/

bool Create_file_log_event::write_data_header()
{
  bool res;
  uchar buf[CREATE_FILE_HEADER_LEN];
  if ((res= Load_log_event::write_data_header()) || fake_base)
    return res;
  int4store(buf + CF_FILE_ID_OFFSET, file_id);
  return write_data(buf, CREATE_FILE_HEADER_LEN) != 0;
}


/*
  Create_file_log_event::write_base()
*/

bool Create_file_log_event::write_base()
{
  bool res;
  fake_base= 1;                                 // pretend we are Load event
  res= write();
  fake_base= 0;
  return res;
}


#if defined(HAVE_REPLICATION)
void Create_file_log_event::pack_info(Protocol *protocol)
{
  char buf[SAFE_NAME_LEN*2 + 30 + 21*2], *pos;
  pos= strmov(buf, "db=");
  memcpy(pos, db, db_len);
  pos= strmov(pos + db_len, ";table=");
  memcpy(pos, table_name, table_name_len);
  pos= strmov(pos + table_name_len, ";file_id=");
  pos= int10_to_str((long) file_id, pos, 10);
  pos= strmov(pos, ";block_len=");
  pos= int10_to_str((long) block_len, pos, 10);
  protocol->store(buf, (uint) (pos-buf), &my_charset_bin);
}
#endif /* defined(HAVE_REPLICATION) */


/**
  Create_file_log_event::do_apply_event()
  Constructor for Create_file_log_event to intantiate an event
  from the relay log on the slave.

  @retval
    0           Success
  @retval
    1           Failure
*/

#if defined(HAVE_REPLICATION)
int Create_file_log_event::do_apply_event(rpl_group_info *rgi)
{
  char fname_buf[FN_REFLEN];
  char *ext;
  int fd = -1;
  IO_CACHE file;
  Log_event_writer lew(&file, 0);
  int error = 1;
  Relay_log_info const *rli= rgi->rli;

  THD_STAGE_INFO(thd, stage_making_temp_file_create_before_load_data);
  bzero((char*)&file, sizeof(file));
  ext= slave_load_file_stem(fname_buf, file_id, server_id, ".info",
                            &rli->mi->connection_name);
  /* old copy may exist already */
  mysql_file_delete(key_file_log_event_info, fname_buf, MYF(0));
  if ((fd= mysql_file_create(key_file_log_event_info,
                             fname_buf, CREATE_MODE,
                             O_WRONLY | O_BINARY | O_EXCL | O_NOFOLLOW,
                             MYF(MY_WME))) < 0 ||
      init_io_cache(&file, fd, IO_SIZE, WRITE_CACHE, (my_off_t)0, 0,
		    MYF(MY_WME|MY_NABP)))
  {
    rli->report(ERROR_LEVEL, my_errno, rgi->gtid_info(),
                "Error in Create_file event: could not open file '%s'",
                fname_buf);
    goto err;
  }

  // a trick to avoid allocating another buffer
  fname= fname_buf;
  fname_len= (uint) (strmov(ext, ".data") - fname);
  writer= &lew;
  if (write_base())
  {
    strmov(ext, ".info"); // to have it right in the error message
    rli->report(ERROR_LEVEL, my_errno, rgi->gtid_info(),
                "Error in Create_file event: could not write to file '%s'",
                fname_buf);
    goto err;
  }
  end_io_cache(&file);
  mysql_file_close(fd, MYF(0));

  // fname_buf now already has .data, not .info, because we did our trick
  /* old copy may exist already */
  mysql_file_delete(key_file_log_event_data, fname_buf, MYF(0));
  if ((fd= mysql_file_create(key_file_log_event_data,
                             fname_buf, CREATE_MODE,
                             O_WRONLY | O_BINARY | O_EXCL | O_NOFOLLOW,
                             MYF(MY_WME))) < 0)
  {
    rli->report(ERROR_LEVEL, my_errno, rgi->gtid_info(),
                "Error in Create_file event: could not open file '%s'",
                fname_buf);
    goto err;
  }
  if (mysql_file_write(fd, (uchar*) block, block_len, MYF(MY_WME+MY_NABP)))
  {
    rli->report(ERROR_LEVEL, my_errno, rgi->gtid_info(),
                "Error in Create_file event: write to '%s' failed",
                fname_buf);
    goto err;
  }
  error=0;					// Everything is ok

err:
  if (unlikely(error))
    end_io_cache(&file);
  if (likely(fd >= 0))
    mysql_file_close(fd, MYF(0));
  return error != 0;
}
#endif /* defined(HAVE_REPLICATION) */


/**************************************************************************
	Append_block_log_event methods
**************************************************************************/

Append_block_log_event::Append_block_log_event(THD *thd_arg,
                                               const char *db_arg,
					       uchar *block_arg,
					       uint block_len_arg,
					       bool using_trans)
  :Log_event(thd_arg,0, using_trans), block(block_arg),
   block_len(block_len_arg), file_id(thd_arg->file_id), db(db_arg)
{
}


bool Append_block_log_event::write()
{
  uchar buf[APPEND_BLOCK_HEADER_LEN];
  int4store(buf + AB_FILE_ID_OFFSET, file_id);
  return write_header(APPEND_BLOCK_HEADER_LEN + block_len) ||
         write_data(buf, APPEND_BLOCK_HEADER_LEN) ||
         write_data(block, block_len) ||
         write_footer();
}


#if defined(HAVE_REPLICATION)
void Append_block_log_event::pack_info(Protocol *protocol)
{
  char buf[256];
  uint length;
  length= (uint) sprintf(buf, ";file_id=%u;block_len=%u", file_id, block_len);
  protocol->store(buf, length, &my_charset_bin);
}


/*
  Append_block_log_event::get_create_or_append()
*/

int Append_block_log_event::get_create_or_append() const
{
  return 0; /* append to the file, fail if not exists */
}

/*
  Append_block_log_event::do_apply_event()
*/

int Append_block_log_event::do_apply_event(rpl_group_info *rgi)
{
  char fname[FN_REFLEN];
  int fd;
  int error = 1;
  Relay_log_info const *rli= rgi->rli;
  DBUG_ENTER("Append_block_log_event::do_apply_event");

  THD_STAGE_INFO(thd, stage_making_temp_file_append_before_load_data);
  slave_load_file_stem(fname, file_id, server_id, ".data",
                       &rli->mi->cmp_connection_name);
  if (get_create_or_append())
  {
    /*
      Usually lex_start() is called by mysql_parse(), but we need it here
      as the present method does not call mysql_parse().
    */
    lex_start(thd);
    thd->reset_for_next_command();
    /* old copy may exist already */
    mysql_file_delete(key_file_log_event_data, fname, MYF(0));
    if ((fd= mysql_file_create(key_file_log_event_data,
                               fname, CREATE_MODE,
                               O_WRONLY | O_BINARY | O_EXCL | O_NOFOLLOW,
                               MYF(MY_WME))) < 0)
    {
      rli->report(ERROR_LEVEL, my_errno, rgi->gtid_info(),
                  "Error in %s event: could not create file '%s'",
                  get_type_str(), fname);
      goto err;
    }
  }
  else if ((fd= mysql_file_open(key_file_log_event_data,
                                fname,
                                O_WRONLY | O_APPEND | O_BINARY | O_NOFOLLOW,
                                MYF(MY_WME))) < 0)
  {
    rli->report(ERROR_LEVEL, my_errno, rgi->gtid_info(),
                "Error in %s event: could not open file '%s'",
                get_type_str(), fname);
    goto err;
  }

  DBUG_EXECUTE_IF("remove_slave_load_file_before_write",
                  {
                    my_delete(fname, MYF(0));
                  });

  if (mysql_file_write(fd, (uchar*) block, block_len, MYF(MY_WME+MY_NABP)))
  {
    rli->report(ERROR_LEVEL, my_errno, rgi->gtid_info(),
                "Error in %s event: write to '%s' failed",
                get_type_str(), fname);
    goto err;
  }
  error=0;

err:
  if (fd >= 0)
    mysql_file_close(fd, MYF(0));
  DBUG_RETURN(error);
}
#endif // HAVE_REPLICATION


/**************************************************************************
	Delete_file_log_event methods
**************************************************************************/

Delete_file_log_event::Delete_file_log_event(THD *thd_arg, const char* db_arg,
					     bool using_trans)
  :Log_event(thd_arg, 0, using_trans), file_id(thd_arg->file_id), db(db_arg)
{
}


bool Delete_file_log_event::write()
{
 uchar buf[DELETE_FILE_HEADER_LEN];
 int4store(buf + DF_FILE_ID_OFFSET, file_id);
 return write_header(sizeof(buf)) ||
        write_data(buf, sizeof(buf)) ||
        write_footer();
}


#if defined(HAVE_REPLICATION)
void Delete_file_log_event::pack_info(Protocol *protocol)
{
  char buf[64];
  uint length;
  length= (uint) sprintf(buf, ";file_id=%u", (uint) file_id);
  protocol->store(buf, (int32) length, &my_charset_bin);
}
#endif


#if defined(HAVE_REPLICATION)
int Delete_file_log_event::do_apply_event(rpl_group_info *rgi)
{
  char fname[FN_REFLEN+10];
  Relay_log_info const *rli= rgi->rli;
  char *ext= slave_load_file_stem(fname, file_id, server_id, ".data",
                                  &rli->mi->cmp_connection_name);
  mysql_file_delete(key_file_log_event_data, fname, MYF(MY_WME));
  strmov(ext, ".info");
  mysql_file_delete(key_file_log_event_info, fname, MYF(MY_WME));
  return 0;
}
#endif /* defined(HAVE_REPLICATION) */


/**************************************************************************
	Execute_load_log_event methods
**************************************************************************/

Execute_load_log_event::Execute_load_log_event(THD *thd_arg,
                                               const char* db_arg,
					       bool using_trans)
  :Log_event(thd_arg, 0, using_trans), file_id(thd_arg->file_id), db(db_arg)
{
}
  

bool Execute_load_log_event::write()
{
  uchar buf[EXEC_LOAD_HEADER_LEN];
  int4store(buf + EL_FILE_ID_OFFSET, file_id);
  return write_header(sizeof(buf)) ||
         write_data(buf, sizeof(buf)) ||
         write_footer();
}


#if defined(HAVE_REPLICATION)
void Execute_load_log_event::pack_info(Protocol *protocol)
{
  char buf[64];
  uint length;
  length= (uint) sprintf(buf, ";file_id=%u", (uint) file_id);
  protocol->store(buf, (int32) length, &my_charset_bin);
}


/*
  Execute_load_log_event::do_apply_event()
*/

int Execute_load_log_event::do_apply_event(rpl_group_info *rgi)
{
  char fname[FN_REFLEN+10];
  char *ext;
  int fd;
  int error= 1;
  IO_CACHE file;
  Load_log_event *lev= 0;
  Relay_log_info const *rli= rgi->rli;

  ext= slave_load_file_stem(fname, file_id, server_id, ".info",
                            &rli->mi->cmp_connection_name);
  if ((fd= mysql_file_open(key_file_log_event_info,
                           fname, O_RDONLY | O_BINARY | O_NOFOLLOW,
                           MYF(MY_WME))) < 0 ||
      init_io_cache(&file, fd, IO_SIZE, READ_CACHE, (my_off_t)0, 0,
		    MYF(MY_WME|MY_NABP)))
  {
    rli->report(ERROR_LEVEL, my_errno, rgi->gtid_info(),
                "Error in Exec_load event: could not open file '%s'",
                fname);
    goto err;
  }
  if (!(lev= (Load_log_event*)
        Log_event::read_log_event(&file,
                                  rli->relay_log.description_event_for_exec,
                                  opt_slave_sql_verify_checksum)) ||
      lev->get_type_code() != NEW_LOAD_EVENT)
  {
    rli->report(ERROR_LEVEL, 0, rgi->gtid_info(), "Error in Exec_load event: "
                    "file '%s' appears corrupted", fname);
    goto err;
  }
  lev->thd = thd;
  /*
    lev->do_apply_event should use rli only for errors i.e. should
    not advance rli's position.

    lev->do_apply_event is the place where the table is loaded (it
    calls mysql_load()).
  */

  if (lev->do_apply_event(0,rgi,1)) 
  {
    /*
      We want to indicate the name of the file that could not be loaded
      (SQL_LOADxxx).
      But as we are here we are sure the error is in rli->last_slave_error and
      rli->last_slave_errno (example of error: duplicate entry for key), so we
      don't want to overwrite it with the filename.
      What we want instead is add the filename to the current error message.
    */
    char *tmp= my_strdup(PSI_INSTRUMENT_ME, rli->last_error().message, MYF(MY_WME));
    if (tmp)
    {
      rli->report(ERROR_LEVEL, rli->last_error().number, rgi->gtid_info(),
                  "%s. Failed executing load from '%s'", tmp, fname);
      my_free(tmp);
    }
    goto err;
  }
  /*
    We have an open file descriptor to the .info file; we need to close it
    or Windows will refuse to delete the file in mysql_file_delete().
  */
  if (fd >= 0)
  {
    mysql_file_close(fd, MYF(0));
    end_io_cache(&file);
    fd= -1;
  }
  mysql_file_delete(key_file_log_event_info, fname, MYF(MY_WME));
  memcpy(ext, ".data", 6);
  mysql_file_delete(key_file_log_event_data, fname, MYF(MY_WME));
  error = 0;

err:
  delete lev;
  if (fd >= 0)
  {
    mysql_file_close(fd, MYF(0));
    end_io_cache(&file);
  }
  return error;
}

#endif /* defined(HAVE_REPLICATION) */

/**************************************************************************
	Begin_load_query_log_event methods
**************************************************************************/

Begin_load_query_log_event::
Begin_load_query_log_event(THD* thd_arg, const char* db_arg, uchar* block_arg,
                           uint block_len_arg, bool using_trans)
  :Append_block_log_event(thd_arg, db_arg, block_arg, block_len_arg,
                          using_trans)
{
   file_id= thd_arg->file_id= mysql_bin_log.next_file_id();
}


#if defined( HAVE_REPLICATION)
int Begin_load_query_log_event::get_create_or_append() const
{
  return 1; /* create the file */
}


Log_event::enum_skip_reason
Begin_load_query_log_event::do_shall_skip(rpl_group_info *rgi)
{
  /*
    If the slave skip counter is 1, then we should not start executing
    on the next event.
  */
  return continue_group(rgi);
}
#endif /* defined( HAVE_REPLICATION) */


/**************************************************************************
	Execute_load_query_log_event methods
**************************************************************************/

Execute_load_query_log_event::
Execute_load_query_log_event(THD *thd_arg, const char* query_arg,
                             ulong query_length_arg, uint fn_pos_start_arg,
                             uint fn_pos_end_arg,
                             enum_load_dup_handling dup_handling_arg,
                             bool using_trans, bool direct, bool suppress_use,
                             int errcode):
  Query_log_event(thd_arg, query_arg, query_length_arg, using_trans, direct,
                  suppress_use, errcode),
  file_id(thd_arg->file_id), fn_pos_start(fn_pos_start_arg),
  fn_pos_end(fn_pos_end_arg), dup_handling(dup_handling_arg)
{
}


bool
Execute_load_query_log_event::write_post_header_for_derived()
{
  uchar buf[EXECUTE_LOAD_QUERY_EXTRA_HEADER_LEN];
  int4store(buf, file_id);
  int4store(buf + 4, fn_pos_start);
  int4store(buf + 4 + 4, fn_pos_end);
  *(buf + 4 + 4 + 4)= (uchar) dup_handling;
  return write_data(buf, EXECUTE_LOAD_QUERY_EXTRA_HEADER_LEN);
}


#if defined(HAVE_REPLICATION)
void Execute_load_query_log_event::pack_info(Protocol *protocol)
{
  char buf_mem[1024];
  String buf(buf_mem, sizeof(buf_mem), system_charset_info);
  buf.real_alloc(9 + db_len + q_len + 10 + 21);
  if (db && db_len)
  {
    if (buf.append(STRING_WITH_LEN("use ")) ||
        append_identifier(protocol->thd, &buf, db, db_len) ||
        buf.append(STRING_WITH_LEN("; ")))
      return;
  }
  if (query && q_len && buf.append(query, q_len))
    return;
  if (buf.append(STRING_WITH_LEN(" ;file_id=")) ||
      buf.append_ulonglong(file_id))
    return;
  protocol->store(buf.ptr(), buf.length(), &my_charset_bin);
}


int
Execute_load_query_log_event::do_apply_event(rpl_group_info *rgi)
{
  char *p;
  char *buf;
  char *fname;
  char *fname_end;
  int error;
  Relay_log_info const *rli= rgi->rli;

  buf= (char*) my_malloc(PSI_INSTRUMENT_ME, q_len + 1 -
     (fn_pos_end - fn_pos_start) + (FN_REFLEN + 10) + 10 + 8 + 5, MYF(MY_WME));

  DBUG_EXECUTE_IF("LOAD_DATA_INFILE_has_fatal_error", my_free(buf); buf= NULL;);

  /* Replace filename and LOCAL keyword in query before executing it */
  if (buf == NULL)
  {
    rli->report(ERROR_LEVEL, ER_SLAVE_FATAL_ERROR, rgi->gtid_info(),
                ER_THD(rgi->thd, ER_SLAVE_FATAL_ERROR), "Not enough memory");
    return 1;
  }

  p= buf;
  memcpy(p, query, fn_pos_start);
  p+= fn_pos_start;
  fname= (p= strmake(p, STRING_WITH_LEN(" INFILE \'")));
  p= slave_load_file_stem(p, file_id, server_id, ".data",
                          &rli->mi->cmp_connection_name);
  fname_end= p= strend(p);                      // Safer than p=p+5
  *(p++)='\'';
  switch (dup_handling) {
  case LOAD_DUP_IGNORE:
    p= strmake(p, STRING_WITH_LEN(" IGNORE"));
    break;
  case LOAD_DUP_REPLACE:
    p= strmake(p, STRING_WITH_LEN(" REPLACE"));
    break;
  default:
    /* Ordinary load data */
    break;
  }
  p= strmake(p, STRING_WITH_LEN(" INTO "));
  p= strmake(p, query+fn_pos_end, q_len-fn_pos_end);

  error= Query_log_event::do_apply_event(rgi, buf, (uint32)(p-buf));

  /* Forging file name for deletion in same buffer */
  *fname_end= 0;

  /*
    If there was an error the slave is going to stop, leave the
    file so that we can re-execute this event at START SLAVE.
  */
  if (unlikely(!error))
    mysql_file_delete(key_file_log_event_data, fname, MYF(MY_WME));

  my_free(buf);
  return error;
}
#endif // HAVE_REPLICATION


/**************************************************************************
	sql_ex_info methods
**************************************************************************/

static bool write_str(Log_event_writer *writer, const char *str, uint length)
{
  uchar tmp[1];
  tmp[0]= (uchar) length;
  return (writer->write_data(tmp, sizeof(tmp)) ||
	  writer->write_data((uchar*) str, length));
}

bool sql_ex_info::write_data(Log_event_writer *writer)
{
  if (new_format())
  {
    return write_str(writer, field_term, field_term_len) ||
	   write_str(writer, enclosed,   enclosed_len) ||
	   write_str(writer, line_term,  line_term_len) ||
	   write_str(writer, line_start, line_start_len) ||
	   write_str(writer, escaped,    escaped_len) ||
	   writer->write_data((uchar*) &opt_flags, 1);
  }
  else
  {
    uchar old_ex[7];
    old_ex[0]= *field_term;
    old_ex[1]= *enclosed;
    old_ex[2]= *line_term;
    old_ex[3]= *line_start;
    old_ex[4]= *escaped;
    old_ex[5]=  opt_flags;
    old_ex[6]=  empty_flags;
    return writer->write_data(old_ex, sizeof(old_ex));
  }
}



/**************************************************************************
	Rows_log_event member functions
**************************************************************************/

Rows_log_event::Rows_log_event(THD *thd_arg, TABLE *tbl_arg, ulong tid,
                               MY_BITMAP const *cols, bool is_transactional,
                               Log_event_type event_type)
  : Log_event(thd_arg, 0, is_transactional),
    m_row_count(0),
    m_table(tbl_arg),
    m_table_id(tid),
    m_width(tbl_arg ? tbl_arg->s->fields : 1),
    m_rows_buf(0), m_rows_cur(0), m_rows_end(0), m_flags(0),
    m_type(event_type), m_extra_row_data(0)
#ifdef HAVE_REPLICATION
    , m_curr_row(NULL), m_curr_row_end(NULL),
    m_key(NULL), m_key_info(NULL), m_key_nr(0),
    master_had_triggers(0)
#endif
{
  /*
    We allow a special form of dummy event when the table, and cols
    are null and the table id is ~0UL.  This is a temporary
    solution, to be able to terminate a started statement in the
    binary log: the extraneous events will be removed in the future.
   */
  DBUG_ASSERT((tbl_arg && tbl_arg->s && tid != ~0UL) ||
              (!tbl_arg && !cols && tid == ~0UL));

  if (thd_arg->variables.option_bits & OPTION_NO_FOREIGN_KEY_CHECKS)
    set_flags(NO_FOREIGN_KEY_CHECKS_F);
  if (thd_arg->variables.option_bits & OPTION_RELAXED_UNIQUE_CHECKS)
    set_flags(RELAXED_UNIQUE_CHECKS_F);
  if (thd_arg->variables.option_bits & OPTION_NO_CHECK_CONSTRAINT_CHECKS)
    set_flags(NO_CHECK_CONSTRAINT_CHECKS_F);
  /* if my_bitmap_init fails, caught in is_valid() */
  if (likely(!my_bitmap_init(&m_cols,
                          m_width <= sizeof(m_bitbuf)*8 ? m_bitbuf : NULL,
                          m_width,
                          false)))
  {
    /* Cols can be zero if this is a dummy binrows event */
    if (likely(cols != NULL))
    {
      memcpy(m_cols.bitmap, cols->bitmap, no_bytes_in_map(cols));
      create_last_word_mask(&m_cols);
    }
  }
  else
  {
    // Needed because my_bitmap_init() does not set it to null on failure
    m_cols.bitmap= 0;
  }
}


int Rows_log_event::do_add_row_data(uchar *row_data, size_t length)
{
  /*
    When the table has a primary key, we would probably want, by default, to
    log only the primary key value instead of the entire "before image". This
    would save binlog space. TODO
  */
  DBUG_ENTER("Rows_log_event::do_add_row_data");
  DBUG_PRINT("enter", ("row_data:%p  length: %lu", row_data,
                       (ulong) length));

  /*
    If length is zero, there is nothing to write, so we just
    return. Note that this is not an optimization, since calling
    realloc() with size 0 means free().
   */
  if (length == 0)
  {
    m_row_count++;
    DBUG_RETURN(0);
  }

  /*
    Don't print debug messages when running valgrind since they can
    trigger false warnings.
   */
#ifndef HAVE_valgrind
  DBUG_DUMP("row_data", row_data, MY_MIN(length, 32));
#endif

  DBUG_ASSERT(m_rows_buf <= m_rows_cur);
  DBUG_ASSERT(!m_rows_buf || (m_rows_end && m_rows_buf < m_rows_end));
  DBUG_ASSERT(m_rows_cur <= m_rows_end);

  /* The cast will always work since m_rows_cur <= m_rows_end */
  if (static_cast<size_t>(m_rows_end - m_rows_cur) <= length)
  {
    size_t const block_size= 1024;
    size_t cur_size= m_rows_cur - m_rows_buf;
    DBUG_EXECUTE_IF("simulate_too_big_row_case1",
                     cur_size= UINT_MAX32 - (block_size * 10);
                     length= UINT_MAX32 - (block_size * 10););
    DBUG_EXECUTE_IF("simulate_too_big_row_case2",
                     cur_size= UINT_MAX32 - (block_size * 10);
                     length= block_size * 10;);
    DBUG_EXECUTE_IF("simulate_too_big_row_case3",
                     cur_size= block_size * 10;
                     length= UINT_MAX32 - (block_size * 10););
    DBUG_EXECUTE_IF("simulate_too_big_row_case4",
                     cur_size= UINT_MAX32 - (block_size * 10);
                     length= (block_size * 10) - block_size + 1;);
    size_t remaining_space= UINT_MAX32 - cur_size;
    /* Check that the new data fits within remaining space and we can add
       block_size without wrapping.
     */
    if (cur_size > UINT_MAX32 || length > remaining_space ||
        ((length + block_size) > remaining_space))
    {
      sql_print_error("The row data is greater than 4GB, which is too big to "
                      "write to the binary log.");
      DBUG_RETURN(ER_BINLOG_ROW_LOGGING_FAILED);
    }
    size_t const new_alloc= 
        block_size * ((cur_size + length + block_size - 1) / block_size);

    uchar* const new_buf= (uchar*)my_realloc(PSI_INSTRUMENT_ME, m_rows_buf,
                                    new_alloc, MYF(MY_ALLOW_ZERO_PTR|MY_WME));
    if (unlikely(!new_buf))
      DBUG_RETURN(HA_ERR_OUT_OF_MEM);

    /* If the memory moved, we need to move the pointers */
    if (new_buf != m_rows_buf)
    {
      m_rows_buf= new_buf;
      m_rows_cur= m_rows_buf + cur_size;
    }

    /*
       The end pointer should always be changed to point to the end of
       the allocated memory.
    */
    m_rows_end= m_rows_buf + new_alloc;
  }

  DBUG_ASSERT(m_rows_cur + length <= m_rows_end);
  memcpy(m_rows_cur, row_data, length);
  m_rows_cur+= length;
  m_row_count++;
  DBUG_RETURN(0);
}


#if defined(HAVE_REPLICATION)

/**
  Restores empty table list as it was before trigger processing.

  @note We have a lot of ASSERTS that check the lists when we close tables.
  There was the same problem with MERGE MYISAM tables and so here we try to
  go the same way.
*/
inline void restore_empty_query_table_list(LEX *lex)
{
  if (lex->first_not_own_table())
      (*lex->first_not_own_table()->prev_global)= NULL;
  lex->query_tables= NULL;
  lex->query_tables_last= &lex->query_tables;
}


int Rows_log_event::do_apply_event(rpl_group_info *rgi)
{
  Relay_log_info const *rli= rgi->rli;
  TABLE* table;
  DBUG_ENTER("Rows_log_event::do_apply_event(Relay_log_info*)");
  int error= 0;
  LEX *lex= thd->lex;
  uint8 new_trg_event_map= get_trg_event_map();
  /*
    If m_table_id == ~0ULL, then we have a dummy event that does not
    contain any data.  In that case, we just remove all tables in the
    tables_to_lock list, close the thread tables, and return with
    success.
   */
  if (m_table_id == ~0ULL)
  {
    /*
       This one is supposed to be set: just an extra check so that
       nothing strange has happened.
     */
    DBUG_ASSERT(get_flags(STMT_END_F));

    rgi->slave_close_thread_tables(thd);
    thd->clear_error();
    DBUG_RETURN(0);
  }

  /*
    'thd' has been set by exec_relay_log_event(), just before calling
    do_apply_event(). We still check here to prevent future coding
    errors.
  */
  DBUG_ASSERT(rgi->thd == thd);

  /*
    If there is no locks taken, this is the first binrow event seen
    after the table map events.  We should then lock all the tables
    used in the transaction and proceed with execution of the actual
    event.
  */
  if (!thd->lock)
  {
    /*
      Lock_tables() reads the contents of thd->lex, so they must be
      initialized.

      We also call the THD::reset_for_next_command(), since this
      is the logical start of the next "statement". Note that this
      call might reset the value of current_stmt_binlog_format, so
      we need to do any changes to that value after this function.
    */
    delete_explain_query(thd->lex);
    lex_start(thd);
    thd->reset_for_next_command();
    /*
      The current statement is just about to begin and 
      has not yet modified anything. Note, all.modified is reset
      by THD::reset_for_next_command().
    */
    thd->transaction->stmt.modified_non_trans_table= FALSE;
    thd->transaction->stmt.m_unsafe_rollback_flags&= ~THD_TRANS::DID_WAIT;
    /*
      This is a row injection, so we flag the "statement" as
      such. Note that this code is called both when the slave does row
      injections and when the BINLOG statement is used to do row
      injections.
    */
    thd->lex->set_stmt_row_injection();

    /*
      There are a few flags that are replicated with each row event.
      Make sure to set/clear them before executing the main body of
      the event.
    */
    if (get_flags(NO_FOREIGN_KEY_CHECKS_F))
        thd->variables.option_bits|= OPTION_NO_FOREIGN_KEY_CHECKS;
    else
        thd->variables.option_bits&= ~OPTION_NO_FOREIGN_KEY_CHECKS;

    if (get_flags(RELAXED_UNIQUE_CHECKS_F))
        thd->variables.option_bits|= OPTION_RELAXED_UNIQUE_CHECKS;
    else
        thd->variables.option_bits&= ~OPTION_RELAXED_UNIQUE_CHECKS;

    if (get_flags(NO_CHECK_CONSTRAINT_CHECKS_F))
      thd->variables.option_bits|= OPTION_NO_CHECK_CONSTRAINT_CHECKS;
    else
      thd->variables.option_bits&= ~OPTION_NO_CHECK_CONSTRAINT_CHECKS;

    /* A small test to verify that objects have consistent types */
    DBUG_ASSERT(sizeof(thd->variables.option_bits) == sizeof(OPTION_RELAXED_UNIQUE_CHECKS));

    DBUG_EXECUTE_IF("rows_log_event_before_open_table",
                    {
                      const char action[] = "now SIGNAL before_open_table WAIT_FOR go_ahead_sql";
                      DBUG_ASSERT(!debug_sync_set_action(thd, STRING_WITH_LEN(action)));
                    };);


    /*
      Trigger's procedures work with global table list. So we have to add
      rgi->tables_to_lock content there to get trigger's in the list.

      Then restore_empty_query_table_list() restore the list as it was
    */
    DBUG_ASSERT(lex->query_tables == NULL);
    if ((lex->query_tables= rgi->tables_to_lock))
      rgi->tables_to_lock->prev_global= &lex->query_tables;

    for (TABLE_LIST *tables= rgi->tables_to_lock; tables;
         tables= tables->next_global)
    {
      if (slave_run_triggers_for_rbr)
      {
        tables->trg_event_map= new_trg_event_map;
        lex->query_tables_last= &tables->next_global;
      }
      else
      {
        tables->slave_fk_event_map= new_trg_event_map;
        lex->query_tables_last= &tables->next_global;
      }
    }
    if (unlikely(open_and_lock_tables(thd, rgi->tables_to_lock, FALSE, 0)))
    {
#ifdef WITH_WSREP
      if (WSREP(thd))
      {
        WSREP_WARN("BF applier failed to open_and_lock_tables: %u, fatal: %d "
                   "wsrep = (exec_mode: %d conflict_state: %d seqno: %lld)",
                    thd->get_stmt_da()->sql_errno(),
                    thd->is_fatal_error,
                    thd->wsrep_cs().mode(),
                    thd->wsrep_trx().state(),
                    (long long) wsrep_thd_trx_seqno(thd));
      }
#endif /* WITH_WSREP */
      if (thd->is_error() &&
          !is_parallel_retry_error(rgi, error= thd->get_stmt_da()->sql_errno()))
      {
        /*
          Error reporting borrowed from Query_log_event with many excessive
          simplifications.
          We should not honour --slave-skip-errors at this point as we are
          having severe errors which should not be skipped.
        */
        rli->report(ERROR_LEVEL, error, rgi->gtid_info(),
                    "Error executing row event: '%s'",
                    (error ? thd->get_stmt_da()->message() :
                     "unexpected success or fatal error"));
        thd->is_slave_error= 1;
      }
      /* remove trigger's tables */
      goto err;
    }

    /*
      When the open and locking succeeded, we check all tables to
      ensure that they still have the correct type.
    */

    {
      DBUG_PRINT("debug", ("Checking compatibility of tables to lock - tables_to_lock: %p",
                           rgi->tables_to_lock));

      /**
        When using RBR and MyISAM MERGE tables the base tables that make
        up the MERGE table can be appended to the list of tables to lock.
  
        Thus, we just check compatibility for those that tables that have
        a correspondent table map event (ie, those that are actually going
        to be accessed while applying the event). That's why the loop stops
        at rli->tables_to_lock_count .

        NOTE: The base tables are added here are removed when 
              close_thread_tables is called.
       */
      TABLE_LIST *table_list_ptr= rgi->tables_to_lock;
      for (uint i=0 ; table_list_ptr && (i < rgi->tables_to_lock_count);
           table_list_ptr= table_list_ptr->next_global, i++)
      {
        /*
          Below if condition takes care of skipping base tables that
          make up the MERGE table (which are added by open_tables()
          call). They are added next to the merge table in the list.
          For eg: If RPL_TABLE_LIST is t3->t1->t2 (where t1 and t2
          are base tables for merge table 't3'), open_tables will modify
          the list by adding t1 and t2 again immediately after t3 in the
          list (*not at the end of the list*). New table_to_lock list will
          look like t3->t1'->t2'->t1->t2 (where t1' and t2' are TABLE_LIST
          objects added by open_tables() call). There is no flag(or logic) in
          open_tables() that can skip adding these base tables to the list.
          So the logic here should take care of skipping them.

          tables_to_lock_count logic will take care of skipping base tables
          that are added at the end of the list.
          For eg: If RPL_TABLE_LIST is t1->t2->t3, open_tables will modify
          the list into t1->t2->t3->t1'->t2'. t1' and t2' will be skipped
          because tables_to_lock_count logic in this for loop.
        */
        if (table_list_ptr->parent_l)
          continue;
        /*
          We can use a down cast here since we know that every table added
          to the tables_to_lock is a RPL_TABLE_LIST (or child table which is
          skipped above).
        */
        RPL_TABLE_LIST *ptr= static_cast<RPL_TABLE_LIST*>(table_list_ptr);
        DBUG_ASSERT(ptr->m_tabledef_valid);
        TABLE *conv_table;
        if (!ptr->m_tabledef.compatible_with(thd, rgi, ptr->table, &conv_table))
        {
          DBUG_PRINT("debug", ("Table: %s.%s is not compatible with master",
                               ptr->table->s->db.str,
                               ptr->table->s->table_name.str));
          /*
            We should not honour --slave-skip-errors at this point as we are
            having severe errors which should not be skiped.
          */
          thd->is_slave_error= 1;
          /* remove trigger's tables */
          error= ERR_BAD_TABLE_DEF;
          goto err;
        }
        DBUG_PRINT("debug", ("Table: %s.%s is compatible with master"
                             " - conv_table: %p",
                             ptr->table->s->db.str,
                             ptr->table->s->table_name.str, conv_table));
        ptr->m_conv_table= conv_table;
      }
    }

    /*
      ... and then we add all the tables to the table map and but keep
      them in the tables to lock list.

      We also invalidate the query cache for all the tables, since
      they will now be changed.

      TODO [/Matz]: Maybe the query cache should not be invalidated
      here? It might be that a table is not changed, even though it
      was locked for the statement.  We do know that each
      Rows_log_event contain at least one row, so after processing one
      Rows_log_event, we can invalidate the query cache for the
      associated table.
     */
    TABLE_LIST *ptr= rgi->tables_to_lock;
    for (uint i=0 ;  ptr && (i < rgi->tables_to_lock_count); ptr= ptr->next_global, i++)
    {
      /*
        Please see comment in above 'for' loop to know the reason
        for this if condition
      */
      if (ptr->parent_l)
        continue;
      rgi->m_table_map.set_table(ptr->table_id, ptr->table);
      /*
        Following is passing flag about triggers on the server. The problem was
        to pass it between table map event and row event. I do it via extended
        TABLE_LIST (RPL_TABLE_LIST) but row event uses only TABLE so I need to
        find somehow the corresponding TABLE_LIST.
      */
      if (m_table_id == ptr->table_id)
      {
        ptr->table->master_had_triggers=
          ((RPL_TABLE_LIST*)ptr)->master_had_triggers;
      }
    }

#ifdef HAVE_QUERY_CACHE
    /*
      Moved invalidation right before the call to rows_event_stmt_cleanup(),
      to avoid query cache being polluted with stale entries,
    */
# ifdef WITH_WSREP
    if (!WSREP(thd) && !wsrep_thd_is_applying(thd))
# endif /* WITH_WSREP */
      query_cache.invalidate_locked_for_write(thd, rgi->tables_to_lock);
#endif /* HAVE_QUERY_CACHE */
  }

  table= m_table= rgi->m_table_map.get_table(m_table_id);

  DBUG_PRINT("debug", ("m_table:%p, m_table_id: %llu%s",
                       m_table, m_table_id,
                       table && master_had_triggers ?
                       " (master had triggers)" : ""));
  if (table)
  {
    master_had_triggers= table->master_had_triggers;
    bool transactional_table= table->file->has_transactions_and_rollback();
    table->file->prepare_for_insert(get_general_type_code() != WRITE_ROWS_EVENT);

    /*
      table == NULL means that this table should not be replicated
      (this was set up by Table_map_log_event::do_apply_event()
      which tested replicate-* rules).
    */

    /*
      It's not needed to set_time() but
      1) it continues the property that "Time" in SHOW PROCESSLIST shows how
      much slave is behind
      2) it will be needed when we allow replication from a table with no
      TIMESTAMP column to a table with one.
      So we call set_time(), like in SBR. Presently it changes nothing.
    */
    thd->set_time(when, when_sec_part);

     if (m_width == table->s->fields && bitmap_is_set_all(&m_cols))
      set_flags(COMPLETE_ROWS_F);

    /* 
      Set tables write and read sets.
      
      Read_set contains all slave columns (in case we are going to fetch
      a complete record from slave)
      
      Write_set equals the m_cols bitmap sent from master but it can be 
      longer if slave has extra columns. 
     */ 

    DBUG_PRINT_BITSET("debug", "Setting table's read_set from: %s", &m_cols);
    
    bitmap_set_all(table->read_set);
    if (get_general_type_code() == DELETE_ROWS_EVENT ||
        get_general_type_code() == UPDATE_ROWS_EVENT)
      bitmap_intersect(table->read_set,&m_cols);

    bitmap_set_all(table->write_set);
    table->rpl_write_set= table->write_set;

    /* WRITE ROWS EVENTS store the bitmap in m_cols instead of m_cols_ai */
    MY_BITMAP *after_image= ((get_general_type_code() == UPDATE_ROWS_EVENT) ?
                             &m_cols_ai : &m_cols);
    bitmap_intersect(table->write_set, after_image);

    this->slave_exec_mode= slave_exec_mode_options; // fix the mode

    // Do event specific preparations 
    error= do_before_row_operations(rli);

    /*
      Bug#56662 Assertion failed: next_insert_id == 0, file handler.cc
      Don't allow generation of auto_increment value when processing
      rows event by setting 'MODE_NO_AUTO_VALUE_ON_ZERO'. The exception
      to this rule happens when the auto_inc column exists on some
      extra columns on the slave. In that case, do not force
      MODE_NO_AUTO_VALUE_ON_ZERO.
    */
    sql_mode_t saved_sql_mode= thd->variables.sql_mode;
    if (!is_auto_inc_in_extra_columns())
      thd->variables.sql_mode= MODE_NO_AUTO_VALUE_ON_ZERO;

    // row processing loop

    /* 
      set the initial time of this ROWS statement if it was not done
      before in some other ROWS event. 
     */
    rgi->set_row_stmt_start_timestamp();

    THD_STAGE_INFO(thd, stage_executing);
    do
    {
      /* in_use can have been set to NULL in close_tables_for_reopen */
      THD* old_thd= table->in_use;
      if (!table->in_use)
        table->in_use= thd;

      error= do_exec_row(rgi);

      if (unlikely(error))
        DBUG_PRINT("info", ("error: %s", HA_ERR(error)));
      DBUG_ASSERT(error != HA_ERR_RECORD_DELETED);

      table->in_use = old_thd;

      if (unlikely(error))
      {
        int actual_error= convert_handler_error(error, thd, table);
        bool idempotent_error= (idempotent_error_code(error) &&
                               (slave_exec_mode == SLAVE_EXEC_MODE_IDEMPOTENT));
        bool ignored_error= (idempotent_error == 0 ?
                             ignored_error_code(actual_error) : 0);

#ifdef WITH_WSREP
        if (WSREP(thd) && wsrep_ignored_error_code(this, actual_error))
        {
          idempotent_error= true;
          thd->wsrep_has_ignored_error= true;
        }
#endif /* WITH_WSREP */
        if (idempotent_error || ignored_error)
        {
          if (global_system_variables.log_warnings)
            slave_rows_error_report(WARNING_LEVEL, error, rgi, thd, table,
                                    get_type_str(),
                                    RPL_LOG_NAME, log_pos);
          thd->clear_error(1);
          error= 0;
          if (idempotent_error == 0)
            break;
        }
      }

      /*
       If m_curr_row_end  was not set during event execution (e.g., because
       of errors) we can't proceed to the next row. If the error is transient
       (i.e., error==0 at this point) we must call unpack_current_row() to set 
       m_curr_row_end.
      */ 
   
      DBUG_PRINT("info", ("curr_row: %p; curr_row_end: %p; rows_end:%p",
                          m_curr_row, m_curr_row_end, m_rows_end));

      if (!m_curr_row_end && likely(!error))
        error= unpack_current_row(rgi);

      m_curr_row= m_curr_row_end;
 
      if (likely(error == 0) && !transactional_table)
        thd->transaction->all.modified_non_trans_table=
          thd->transaction->stmt.modified_non_trans_table= TRUE;
    } // row processing loop
    while (error == 0 && (m_curr_row != m_rows_end));

    /*
      Restore the sql_mode after the rows event is processed.
    */
    thd->variables.sql_mode= saved_sql_mode;

    {/**
         The following failure injecion works in cooperation with tests 
         setting @@global.debug= 'd,stop_slave_middle_group'.
         The sql thread receives the killed status and will proceed 
         to shutdown trying to finish incomplete events group.
     */
      DBUG_EXECUTE_IF("stop_slave_middle_group",
                      if (thd->transaction->all.modified_non_trans_table)
                        const_cast<Relay_log_info*>(rli)->abort_slave= 1;);
    }

    if (unlikely(error= do_after_row_operations(rli, error)) &&
        ignored_error_code(convert_handler_error(error, thd, table)))
    {

      if (global_system_variables.log_warnings)
        slave_rows_error_report(WARNING_LEVEL, error, rgi, thd, table,
                                get_type_str(),
                                RPL_LOG_NAME, log_pos);
      thd->clear_error(1);
      error= 0;
    }
  } // if (table)

  
  if (unlikely(error))
  {
    slave_rows_error_report(ERROR_LEVEL, error, rgi, thd, table,
                             get_type_str(),
                             RPL_LOG_NAME, log_pos);
    /*
      @todo We should probably not call
      reset_current_stmt_binlog_format_row() from here.

      Note: this applies to log_event_old.cc too.
      /Sven
    */
    thd->reset_current_stmt_binlog_format_row();
    thd->is_slave_error= 1;
    /* remove trigger's tables */
    goto err;
  }

  /* remove trigger's tables */
  restore_empty_query_table_list(thd->lex);

#if defined(WITH_WSREP) && defined(HAVE_QUERY_CACHE)
  if (WSREP(thd) && wsrep_thd_is_applying(thd))
    query_cache.invalidate_locked_for_write(thd, rgi->tables_to_lock);
#endif /* WITH_WSREP && HAVE_QUERY_CACHE */

  if (get_flags(STMT_END_F))
  {
    if (unlikely((error= rows_event_stmt_cleanup(rgi, thd))))
      slave_rows_error_report(ERROR_LEVEL, thd->is_error() ? 0 : error,
                              rgi, thd, table, get_type_str(),
                              RPL_LOG_NAME, log_pos);
    if (thd->slave_thread)
      free_root(thd->mem_root, MYF(MY_KEEP_PREALLOC));
  }

  DBUG_RETURN(error);

err:
  restore_empty_query_table_list(thd->lex);
  rgi->slave_close_thread_tables(thd);
  DBUG_RETURN(error);
}

Log_event::enum_skip_reason
Rows_log_event::do_shall_skip(rpl_group_info *rgi)
{
  /*
    If the slave skip counter is 1 and this event does not end a
    statement, then we should not start executing on the next event.
    Otherwise, we defer the decision to the normal skipping logic.
  */
  if (rgi->rli->slave_skip_counter == 1 && !get_flags(STMT_END_F))
    return Log_event::EVENT_SKIP_IGNORE;
  else
    return Log_event::do_shall_skip(rgi);
}

/**
   The function is called at Rows_log_event statement commit time,
   normally from Rows_log_event::do_update_pos() and possibly from
   Query_log_event::do_apply_event() of the COMMIT.
   The function commits the last statement for engines, binlog and
   releases resources have been allocated for the statement.
  
   @retval  0         Ok.
   @retval  non-zero  Error at the commit.
 */

static int rows_event_stmt_cleanup(rpl_group_info *rgi, THD * thd)
{
  int error;
  DBUG_ENTER("rows_event_stmt_cleanup");

  {
    /*
      This is the end of a statement or transaction, so close (and
      unlock) the tables we opened when processing the
      Table_map_log_event starting the statement.

      OBSERVER.  This will clear *all* mappings, not only those that
      are open for the table. There is not good handle for on-close
      actions for tables.

      NOTE. Even if we have no table ('table' == 0) we still need to be
      here, so that we increase the group relay log position. If we didn't, we
      could have a group relay log position which lags behind "forever"
      (assume the last master's transaction is ignored by the slave because of
      replicate-ignore rules).
    */
    error= thd->binlog_flush_pending_rows_event(TRUE);

    /*
      If this event is not in a transaction, the call below will, if some
      transactional storage engines are involved, commit the statement into
      them and flush the pending event to binlog.
      If this event is in a transaction, the call will do nothing, but a
      Xid_log_event will come next which will, if some transactional engines
      are involved, commit the transaction and flush the pending event to the
      binlog.
      If there was a deadlock the transaction should have been rolled back
      already. So there should be no need to rollback the transaction.
    */
    DBUG_ASSERT(! thd->transaction_rollback_request);
    error|= (int)(error ? trans_rollback_stmt(thd) : trans_commit_stmt(thd));

    /*
      Now what if this is not a transactional engine? we still need to
      flush the pending event to the binlog; we did it with
      thd->binlog_flush_pending_rows_event(). Note that we imitate
      what is done for real queries: a call to
      ha_autocommit_or_rollback() (sometimes only if involves a
      transactional engine), and a call to be sure to have the pending
      event flushed.
    */

    /*
      @todo We should probably not call
      reset_current_stmt_binlog_format_row() from here.

      Note: this applies to log_event_old.cc too

      Btw, the previous comment about transactional engines does not
      seem related to anything that happens here.
      /Sven
    */
    thd->reset_current_stmt_binlog_format_row();

    /*
      Reset modified_non_trans_table that we have set in
      rows_log_event::do_apply_event()
    */
    if (!thd->in_multi_stmt_transaction_mode())
    {
      thd->transaction->all.modified_non_trans_table= 0;
      thd->transaction->all.m_unsafe_rollback_flags&= ~THD_TRANS::DID_WAIT;
    }

    rgi->cleanup_context(thd, 0);
  }
  DBUG_RETURN(error);
}

/**
   The method either increments the relay log position or
   commits the current statement and increments the master group 
   possition if the event is STMT_END_F flagged and
   the statement corresponds to the autocommit query (i.e replicated
   without wrapping in BEGIN/COMMIT)

   @retval 0         Success
   @retval non-zero  Error in the statement commit
 */
int
Rows_log_event::do_update_pos(rpl_group_info *rgi)
{
  Relay_log_info *rli= rgi->rli;
  int error= 0;
  DBUG_ENTER("Rows_log_event::do_update_pos");

  DBUG_PRINT("info", ("flags: %s",
                      get_flags(STMT_END_F) ? "STMT_END_F " : ""));

  if (get_flags(STMT_END_F))
  {
    /*
      Indicate that a statement is finished.
      Step the group log position if we are not in a transaction,
      otherwise increase the event log position.
    */
    error= rli->stmt_done(log_pos, thd, rgi);
    /*
      Clear any errors in thd->net.last_err*. It is not known if this is
      needed or not. It is believed that any errors that may exist in
      thd->net.last_err* are allowed. Examples of errors are "key not
      found", which is produced in the test case rpl_row_conflicts.test
    */
    thd->clear_error();
  }
  else
  {
    rgi->inc_event_relay_log_pos();
  }

  DBUG_RETURN(error);
}

#endif /* defined(HAVE_REPLICATION) */


bool Rows_log_event::write_data_header()
{
  uchar buf[ROWS_HEADER_LEN_V2];        // No need to init the buffer
  DBUG_ASSERT(m_table_id != ~0ULL);
  DBUG_EXECUTE_IF("old_row_based_repl_4_byte_map_id_master",
                  {
                    int4store(buf + 0, m_table_id);
                    int2store(buf + 4, m_flags);
                    return (write_data(buf, 6));
                  });
  int6store(buf + RW_MAPID_OFFSET, m_table_id);
  int2store(buf + RW_FLAGS_OFFSET, m_flags);
  return write_data(buf, ROWS_HEADER_LEN);
}

bool Rows_log_event::write_data_body()
{
  /*
     Note that this should be the number of *bits*, not the number of
     bytes.
  */
  uchar sbuf[MAX_INT_WIDTH];
  my_ptrdiff_t const data_size= m_rows_cur - m_rows_buf;
  bool res= false;
  uchar *const sbuf_end= net_store_length(sbuf, (size_t) m_width);
  DBUG_ASSERT(static_cast<size_t>(sbuf_end - sbuf) <= sizeof(sbuf));

  DBUG_DUMP("m_width", sbuf, (size_t) (sbuf_end - sbuf));
  res= res || write_data(sbuf, (size_t) (sbuf_end - sbuf));

  DBUG_DUMP("m_cols", (uchar*) m_cols.bitmap, no_bytes_in_map(&m_cols));
  res= res || write_data((uchar*)m_cols.bitmap, no_bytes_in_map(&m_cols));
  /*
    TODO[refactor write]: Remove the "down cast" here (and elsewhere).
   */
  if (get_general_type_code() == UPDATE_ROWS_EVENT)
  {
    DBUG_DUMP("m_cols_ai", (uchar*) m_cols_ai.bitmap,
              no_bytes_in_map(&m_cols_ai));
    res= res || write_data((uchar*)m_cols_ai.bitmap,
                           no_bytes_in_map(&m_cols_ai));
  }
  DBUG_DUMP("rows", m_rows_buf, data_size);
  res= res || write_data(m_rows_buf, (size_t) data_size);

  return res;

}

bool Rows_log_event::write_compressed()
{
  uchar *m_rows_buf_tmp= m_rows_buf;
  uchar *m_rows_cur_tmp= m_rows_cur;
  bool ret= true;
  uint32 comlen, alloc_size;
  comlen= alloc_size= binlog_get_compress_len((uint32)(m_rows_cur_tmp -
                                                       m_rows_buf_tmp));
  m_rows_buf= (uchar*) my_safe_alloca(alloc_size);
  if(m_rows_buf &&
     !binlog_buf_compress(m_rows_buf_tmp, m_rows_buf,
                          (uint32)(m_rows_cur_tmp - m_rows_buf_tmp), &comlen))
  {
    m_rows_cur= comlen + m_rows_buf;
    ret= Log_event::write();
  }
  my_safe_afree(m_rows_buf, alloc_size);
  m_rows_buf= m_rows_buf_tmp;
  m_rows_cur= m_rows_cur_tmp;
  return ret;
}


#if defined(HAVE_REPLICATION)
void Rows_log_event::pack_info(Protocol *protocol)
{
  char buf[256];
  char const *const flagstr=
    get_flags(STMT_END_F) ? " flags: STMT_END_F" : "";
  size_t bytes= my_snprintf(buf, sizeof(buf),
                               "table_id: %llu%s", m_table_id, flagstr);
  protocol->store(buf, bytes, &my_charset_bin);
}
#endif


/**************************************************************************
	Annotate_rows_log_event member functions
**************************************************************************/

Annotate_rows_log_event::Annotate_rows_log_event(THD *thd,
                                                 bool using_trans,
                                                 bool direct)
  : Log_event(thd, 0, using_trans),
    m_save_thd_query_txt(0),
    m_save_thd_query_len(0),
    m_saved_thd_query(false),
    m_used_query_txt(0)
{
  m_query_txt= thd->query();
  m_query_len= thd->query_length();
  if (direct)
    cache_type= Log_event::EVENT_NO_CACHE;
}


bool Annotate_rows_log_event::write_data_header()
{ 
  return 0;
}


bool Annotate_rows_log_event::write_data_body()
{
  return write_data(m_query_txt, m_query_len);
}


#if defined(HAVE_REPLICATION)
void Annotate_rows_log_event::pack_info(Protocol* protocol)
{
  if (m_query_txt && m_query_len)
    protocol->store(m_query_txt, m_query_len, &my_charset_bin);
}
#endif


#if defined(HAVE_REPLICATION)
int Annotate_rows_log_event::do_apply_event(rpl_group_info *rgi)
{
  rgi->free_annotate_event();
  m_save_thd_query_txt= thd->query();
  m_save_thd_query_len= thd->query_length();
  m_saved_thd_query= true;
  m_used_query_txt= 1;
  thd->set_query(m_query_txt, m_query_len);
  return 0;
}
#endif


#if defined(HAVE_REPLICATION)
int Annotate_rows_log_event::do_update_pos(rpl_group_info *rgi)
{
  rgi->inc_event_relay_log_pos();
  return 0;
}
#endif


#if defined(HAVE_REPLICATION)
Log_event::enum_skip_reason
Annotate_rows_log_event::do_shall_skip(rpl_group_info *rgi)
{
  return continue_group(rgi);
}
#endif

/**************************************************************************
	Table_map_log_event member functions and support functions
**************************************************************************/

/**
  Save the field metadata based on the real_type of the field.
  The metadata saved depends on the type of the field. Some fields
  store a single byte for pack_length() while others store two bytes
  for field_length (max length).
  
  @retval  0  Ok.

  @todo
  We may want to consider changing the encoding of the information.
  Currently, the code attempts to minimize the number of bytes written to 
  the tablemap. There are at least two other alternatives; 1) using 
  net_store_length() to store the data allowing it to choose the number of
  bytes that are appropriate thereby making the code much easier to 
  maintain (only 1 place to change the encoding), or 2) use a fixed number
  of bytes for each field. The problem with option 1 is that net_store_length()
  will use one byte if the value < 251, but 3 bytes if it is > 250. Thus,
  for fields like CHAR which can be no larger than 255 characters, the method
  will use 3 bytes when the value is > 250. Further, every value that is
  encoded using 2 parts (e.g., pack_length, field_length) will be numerically
  > 250 therefore will use 3 bytes for eah value. The problem with option 2
  is less wasteful for space but does waste 1 byte for every field that does
  not encode 2 parts. 
*/
int Table_map_log_event::save_field_metadata()
{
  DBUG_ENTER("Table_map_log_event::save_field_metadata");
  int index= 0;
  Binlog_type_info *info;
  for (unsigned int i= 0 ; i < m_table->s->fields ; i++)
  {
    DBUG_PRINT("debug", ("field_type: %d", m_coltype[i]));
    info= binlog_type_info_array + i;
    int2store(&m_field_metadata[index], info->m_metadata);
    index+= info->m_metadata_size;
    DBUG_EXECUTE_IF("inject_invalid_blob_size",
                    {
                      if (m_coltype[i] == MYSQL_TYPE_BLOB)
                        m_field_metadata[index-1] = 5;
                    });
  }
  DBUG_RETURN(index);
}


/*
  Constructor used to build an event for writing to the binary log.
  Mats says tbl->s lives longer than this event so it's ok to copy pointers
  (tbl->s->db etc) and not pointer content.
 */
Table_map_log_event::Table_map_log_event(THD *thd, TABLE *tbl, ulong tid,
                                         bool is_transactional)
  : Log_event(thd, 0, is_transactional),
    m_table(tbl),
    m_dbnam(tbl->s->db.str),
    m_dblen(m_dbnam ? tbl->s->db.length : 0),
    m_tblnam(tbl->s->table_name.str),
    m_tbllen(tbl->s->table_name.length),
    m_colcnt(tbl->s->fields),
    m_memory(NULL),
    m_table_id(tid),
    m_flags(TM_BIT_LEN_EXACT_F),
    m_data_size(0),
    m_field_metadata(0),
    m_field_metadata_size(0),
    m_null_bits(0),
    m_meta_memory(NULL),
    m_optional_metadata_len(0),
    m_optional_metadata(NULL)
{
  uchar cbuf[MAX_INT_WIDTH];
  uchar *cbuf_end;
  DBUG_ENTER("Table_map_log_event::Table_map_log_event(TABLE)");
  DBUG_ASSERT(m_table_id != ~0ULL);
  /*
    In TABLE_SHARE, "db" and "table_name" are 0-terminated (see this comment in
    table.cc / alloc_table_share():
      Use the fact the key is db/0/table_name/0
    As we rely on this let's assert it.
  */
  DBUG_ASSERT((tbl->s->db.str == 0) ||
              (tbl->s->db.str[tbl->s->db.length] == 0));
  DBUG_ASSERT(tbl->s->table_name.str[tbl->s->table_name.length] == 0);

  binlog_type_info_array= (Binlog_type_info *)thd->alloc(m_table->s->fields *
                                                   sizeof(Binlog_type_info));
  for (uint i= 0; i <  m_table->s->fields; i++)
    binlog_type_info_array[i]= m_table->field[i]->binlog_type_info();

  m_data_size=  TABLE_MAP_HEADER_LEN;
  DBUG_EXECUTE_IF("old_row_based_repl_4_byte_map_id_master", m_data_size= 6;);
  m_data_size+= m_dblen + 2;	// Include length and terminating \0
  m_data_size+= m_tbllen + 2;	// Include length and terminating \0
  cbuf_end= net_store_length(cbuf, (size_t) m_colcnt);
  DBUG_ASSERT(static_cast<size_t>(cbuf_end - cbuf) <= sizeof(cbuf));
  m_data_size+= (cbuf_end - cbuf) + m_colcnt;	// COLCNT and column types

  if (tbl->triggers)
    m_flags|= TM_BIT_HAS_TRIGGERS_F;

  /* If malloc fails, caught in is_valid() */
  if ((m_memory= (uchar*) my_malloc(PSI_INSTRUMENT_ME, m_colcnt, MYF(MY_WME))))
  {
    m_coltype= reinterpret_cast<uchar*>(m_memory);
    for (unsigned int i= 0 ; i < m_table->s->fields ; ++i)
      m_coltype[i]= binlog_type_info_array[i].m_type_code;
    DBUG_EXECUTE_IF("inject_invalid_column_type", m_coltype[1]= 230;);
  }

  /*
    Calculate a bitmap for the results of maybe_null() for all columns.
    The bitmap is used to determine when there is a column from the master
    that is not on the slave and is null and thus not in the row data during
    replication.
  */
  uint num_null_bytes= (m_table->s->fields + 7) / 8;
  m_data_size+= num_null_bytes;
  m_meta_memory= (uchar *)my_multi_malloc(PSI_INSTRUMENT_ME, MYF(MY_WME),
                                 &m_null_bits, num_null_bytes,
                                 &m_field_metadata, (m_colcnt * 2),
                                 NULL);

  bzero(m_field_metadata, (m_colcnt * 2));

  /*
    Create an array for the field metadata and store it.
  */
  m_field_metadata_size= save_field_metadata();
  DBUG_ASSERT(m_field_metadata_size <= (m_colcnt * 2));

  /*
    Now set the size of the data to the size of the field metadata array
    plus one or three bytes (see pack.c:net_store_length) for number of 
    elements in the field metadata array.
  */
  if (m_field_metadata_size < 251)
    m_data_size+= m_field_metadata_size + 1; 
  else
    m_data_size+= m_field_metadata_size + 3; 

  bzero(m_null_bits, num_null_bytes);
  for (unsigned int i= 0 ; i < m_table->s->fields ; ++i)
    if (m_table->field[i]->maybe_null())
      m_null_bits[(i / 8)]+= 1 << (i % 8);

  init_metadata_fields();
  m_data_size+= m_metadata_buf.length();

  DBUG_VOID_RETURN;
}


/*
  Return value is an error code, one of:

      -1     Failure to open table   [from open_tables()]
       0     Success
       1     No room for more tables [from set_table()]
       2     Out of memory           [from set_table()]
       3     Wrong table definition
       4     Daisy-chaining RBR with SBR not possible
 */

#if defined(HAVE_REPLICATION)

enum enum_tbl_map_status
{
  /* no duplicate identifier found */
  OK_TO_PROCESS= 0,

  /* this table map must be filtered out */
  FILTERED_OUT= 1,

  /* identifier mapping table with different properties */
  SAME_ID_MAPPING_DIFFERENT_TABLE= 2,
  
  /* a duplicate identifier was found mapping the same table */
  SAME_ID_MAPPING_SAME_TABLE= 3
};

/*
  Checks if this table map event should be processed or not. First
  it checks the filtering rules, and then looks for duplicate identifiers
  in the existing list of rli->tables_to_lock.

  It checks that there hasn't been any corruption by verifying that there
  are no duplicate entries with different properties.

  In some cases, some binary logs could get corrupted, showing several
  tables mapped to the same table_id, 0 (see: BUG#56226). Thus we do this
  early sanity check for such cases and avoid that the server crashes 
  later.

  In some corner cases, the master logs duplicate table map events, i.e.,
  same id, same database name, same table name (see: BUG#37137). This is
  different from the above as it's the same table that is mapped again 
  to the same identifier. Thus we cannot just check for same ids and 
  assume that the event is corrupted we need to check every property. 

  NOTE: in the event that BUG#37137 ever gets fixed, this extra check 
        will still be valid because we would need to support old binary 
        logs anyway.

  @param rli The relay log info reference.
  @param table_list A list element containing the table to check against.
  @return OK_TO_PROCESS 
            if there was no identifier already in rli->tables_to_lock 
            
          FILTERED_OUT
            if the event is filtered according to the filtering rules

          SAME_ID_MAPPING_DIFFERENT_TABLE 
            if the same identifier already maps a different table in 
            rli->tables_to_lock

          SAME_ID_MAPPING_SAME_TABLE 
            if the same identifier already maps the same table in 
            rli->tables_to_lock.
*/
static enum_tbl_map_status
check_table_map(rpl_group_info *rgi, RPL_TABLE_LIST *table_list)
{
  DBUG_ENTER("check_table_map");
  enum_tbl_map_status res= OK_TO_PROCESS;
  Relay_log_info *rli= rgi->rli;
  if ((rgi->thd->slave_thread /* filtering is for slave only */ ||
        IF_WSREP((WSREP(rgi->thd) && rgi->thd->wsrep_applier), 0)) &&
      (!rli->mi->rpl_filter->db_ok(table_list->db.str) ||
       (rli->mi->rpl_filter->is_on() && !rli->mi->rpl_filter->tables_ok("", table_list))))
    res= FILTERED_OUT;
  else
  {
    RPL_TABLE_LIST *ptr= static_cast<RPL_TABLE_LIST*>(rgi->tables_to_lock);
    for(uint i=0 ; ptr && (i< rgi->tables_to_lock_count); 
        ptr= static_cast<RPL_TABLE_LIST*>(ptr->next_local), i++)
    {
      if (ptr->table_id == table_list->table_id)
      {

        if (cmp(&ptr->db, &table_list->db) ||
            cmp(&ptr->alias, &table_list->table_name) ||
            ptr->lock_type != TL_WRITE) // the ::do_apply_event always sets TL_WRITE
          res= SAME_ID_MAPPING_DIFFERENT_TABLE;
        else
          res= SAME_ID_MAPPING_SAME_TABLE;

        break;
      }
    }
  }

  DBUG_PRINT("debug", ("check of table map ended up with: %u", res));

  DBUG_RETURN(res);
}

int Table_map_log_event::do_apply_event(rpl_group_info *rgi)
{
  RPL_TABLE_LIST *table_list;
  char *db_mem, *tname_mem, *ptr;
  size_t dummy_len, db_mem_length, tname_mem_length;
  void *memory;
  Rpl_filter *filter;
  Relay_log_info const *rli= rgi->rli;
  DBUG_ENTER("Table_map_log_event::do_apply_event(Relay_log_info*)");

  /* Step the query id to mark what columns that are actually used. */
  thd->set_query_id(next_query_id());

  if (!(memory= my_multi_malloc(PSI_INSTRUMENT_ME, MYF(MY_WME),
                                &table_list, (uint) sizeof(RPL_TABLE_LIST),
                                &db_mem, (uint) NAME_LEN + 1,
                                &tname_mem, (uint) NAME_LEN + 1,
                                NullS)))
    DBUG_RETURN(HA_ERR_OUT_OF_MEM);

  db_mem_length= strmov(db_mem, m_dbnam) - db_mem;
  tname_mem_length= strmov(tname_mem, m_tblnam) - tname_mem;
  if (lower_case_table_names)
  {
    my_casedn_str(files_charset_info, (char*)tname_mem);
    my_casedn_str(files_charset_info, (char*)db_mem);
  }

  /* call from mysql_client_binlog_statement() will not set rli->mi */
  filter= rgi->thd->slave_thread ? rli->mi->rpl_filter : global_rpl_filter;

  /* rewrite rules changed the database */
  if (((ptr= (char*) filter->get_rewrite_db(db_mem, &dummy_len)) != db_mem))
    db_mem_length= strmov(db_mem, ptr) - db_mem;

  LEX_CSTRING tmp_db_name=  {db_mem, db_mem_length };
  LEX_CSTRING tmp_tbl_name= {tname_mem, tname_mem_length };

  table_list->init_one_table(&tmp_db_name, &tmp_tbl_name, 0, TL_WRITE);
  table_list->table_id= DBUG_EVALUATE_IF("inject_tblmap_same_id_maps_diff_table", 0, m_table_id);
  table_list->updating= 1;
  table_list->required_type= TABLE_TYPE_NORMAL;

  DBUG_PRINT("debug", ("table: %s is mapped to %llu",
                       table_list->table_name.str,
                       table_list->table_id));
  table_list->master_had_triggers= ((m_flags & TM_BIT_HAS_TRIGGERS_F) ? 1 : 0);
  DBUG_PRINT("debug", ("table->master_had_triggers=%d", 
                       (int)table_list->master_had_triggers));

  enum_tbl_map_status tblmap_status= check_table_map(rgi, table_list);
  if (tblmap_status == OK_TO_PROCESS)
  {
    DBUG_ASSERT(thd->lex->query_tables != table_list);

    /*
      Use placement new to construct the table_def instance in the
      memory allocated for it inside table_list.

      The memory allocated by the table_def structure (i.e., not the
      memory allocated *for* the table_def structure) is released
      inside Relay_log_info::clear_tables_to_lock() by calling the
      table_def destructor explicitly.
    */
    new (&table_list->m_tabledef)
      table_def(m_coltype, m_colcnt,
                m_field_metadata, m_field_metadata_size,
                m_null_bits, m_flags);
    table_list->m_tabledef_valid= TRUE;
    table_list->m_conv_table= NULL;
    table_list->open_type= OT_BASE_ONLY;

    /*
      We record in the slave's information that the table should be
      locked by linking the table into the list of tables to lock.
    */
    table_list->next_global= table_list->next_local= rgi->tables_to_lock;
    rgi->tables_to_lock= table_list;
    rgi->tables_to_lock_count++;
    /* 'memory' is freed in clear_tables_to_lock */
  }
  else  // FILTERED_OUT, SAME_ID_MAPPING_*
  {
    /*
      If mapped already but with different properties, we raise an
      error.
      If mapped already but with same properties we skip the event.
      If filtered out we skip the event.

      In all three cases, we need to free the memory previously 
      allocated.
     */
    if (tblmap_status == SAME_ID_MAPPING_DIFFERENT_TABLE)
    {
      /*
        Something bad has happened. We need to stop the slave as strange things
        could happen if we proceed: slave crash, wrong table being updated, ...
        As a consequence we push an error in this case.
       */

      char buf[256];

      my_snprintf(buf, sizeof(buf), 
                  "Found table map event mapping table id %u which "
                  "was already mapped but with different settings.",
                  table_list->table_id);

      if (thd->slave_thread)
        rli->report(ERROR_LEVEL, ER_SLAVE_FATAL_ERROR, rgi->gtid_info(),
                    ER_THD(thd, ER_SLAVE_FATAL_ERROR), buf);
      else
        /* 
          For the cases in which a 'BINLOG' statement is set to 
          execute in a user session 
         */
        my_error(ER_SLAVE_FATAL_ERROR, MYF(0), buf);
    } 
    
    my_free(memory);
  }

  DBUG_RETURN(tblmap_status == SAME_ID_MAPPING_DIFFERENT_TABLE);
}

Log_event::enum_skip_reason
Table_map_log_event::do_shall_skip(rpl_group_info *rgi)
{
  /*
    If the slave skip counter is 1, then we should not start executing
    on the next event.
  */
  return continue_group(rgi);
}

int Table_map_log_event::do_update_pos(rpl_group_info *rgi)
{
  rgi->inc_event_relay_log_pos();
  return 0;
}

#endif /* defined(HAVE_REPLICATION) */

bool Table_map_log_event::write_data_header()
{
  DBUG_ASSERT(m_table_id != ~0ULL);
  uchar buf[TABLE_MAP_HEADER_LEN];
  DBUG_EXECUTE_IF("old_row_based_repl_4_byte_map_id_master",
                  {
                    int4store(buf + 0, m_table_id);
                    int2store(buf + 4, m_flags);
                    return (write_data(buf, 6));
                  });
  int6store(buf + TM_MAPID_OFFSET, m_table_id);
  int2store(buf + TM_FLAGS_OFFSET, m_flags);
  return write_data(buf, TABLE_MAP_HEADER_LEN);
}

bool Table_map_log_event::write_data_body()
{
  DBUG_ASSERT(m_dbnam != NULL);
  DBUG_ASSERT(m_tblnam != NULL);
  /* We use only one byte per length for storage in event: */
  DBUG_ASSERT(m_dblen <= MY_MIN(NAME_LEN, 255));
  DBUG_ASSERT(m_tbllen <= MY_MIN(NAME_LEN, 255));

  uchar const dbuf[]= { (uchar) m_dblen };
  uchar const tbuf[]= { (uchar) m_tbllen };

  uchar cbuf[MAX_INT_WIDTH];
  uchar *const cbuf_end= net_store_length(cbuf, (size_t) m_colcnt);
  DBUG_ASSERT(static_cast<size_t>(cbuf_end - cbuf) <= sizeof(cbuf));

  /*
    Store the size of the field metadata.
  */
  uchar mbuf[MAX_INT_WIDTH];
  uchar *const mbuf_end= net_store_length(mbuf, m_field_metadata_size);

  return write_data(dbuf,      sizeof(dbuf)) ||
         write_data(m_dbnam,   m_dblen+1) ||
         write_data(tbuf,      sizeof(tbuf)) ||
         write_data(m_tblnam,  m_tbllen+1) ||
         write_data(cbuf, (size_t) (cbuf_end - cbuf)) ||
         write_data(m_coltype, m_colcnt) ||
         write_data(mbuf, (size_t) (mbuf_end - mbuf)) ||
         write_data(m_field_metadata, m_field_metadata_size),
         write_data(m_null_bits, (m_colcnt + 7) / 8) ||
         write_data((const uchar*) m_metadata_buf.ptr(),
                                  m_metadata_buf.length());
 }

/**
   stores an integer into packed format.

   @param[out] str_buf  a buffer where the packed integer will be stored.
   @param[in] length  the integer will be packed.
 */
static inline
void store_compressed_length(String &str_buf, ulonglong length)
{
  // Store Type and packed length
  uchar buf[4];
  uchar *buf_ptr = net_store_length(buf, length);

  str_buf.append(reinterpret_cast<char *>(buf), buf_ptr-buf);
}

/**
  Write data into str_buf with Type|Length|Value(TLV) format.

  @param[out] str_buf a buffer where the field is stored.
  @param[in] type  type of the field
  @param[in] length  length of the field value
  @param[in] value  value of the field
*/
static inline
bool write_tlv_field(String &str_buf,
                     enum Table_map_log_event::Optional_metadata_field_type
                     type, uint length, const uchar *value)
{
  /* type is stored in one byte, so it should never bigger than 255. */
  DBUG_ASSERT(static_cast<int>(type) <= 255);
  str_buf.append((char) type);
  store_compressed_length(str_buf, length);
  return str_buf.append(reinterpret_cast<const char *>(value), length);
}

/**
  Write data into str_buf with Type|Length|Value(TLV) format.

  @param[out] str_buf a buffer where the field is stored.
  @param[in] type  type of the field
  @param[in] value  value of the field
*/
static inline
bool write_tlv_field(String &str_buf,
                     enum Table_map_log_event::Optional_metadata_field_type
                     type, const String &value)
{
  return write_tlv_field(str_buf, type, value.length(),
                         reinterpret_cast<const uchar *>(value.ptr()));
}

static inline bool is_character_field(Binlog_type_info *info_array, Field *field)
{
  Binlog_type_info *info= info_array + field->field_index;
  if (!info->m_cs)
    return 0;
  if (info->m_set_typelib || info->m_enum_typelib)
    return 0;
  return 1;
}

static inline bool is_enum_or_set_field(Binlog_type_info *info_array, Field *field) {
  Binlog_type_info *info= info_array + field->field_index;
  if (info->m_set_typelib || info->m_enum_typelib)
    return 1;
  return 0;
}


void Table_map_log_event::init_metadata_fields()
{
  DBUG_ENTER("init_metadata_fields");
  DBUG_EXECUTE_IF("simulate_no_optional_metadata", DBUG_VOID_RETURN;);

  if (binlog_row_metadata == BINLOG_ROW_METADATA_NO_LOG)
    DBUG_VOID_RETURN;
  if (init_signedness_field() ||
      init_charset_field(&is_character_field, DEFAULT_CHARSET,
                         COLUMN_CHARSET) ||
      init_geometry_type_field())
  {
    m_metadata_buf.length(0);
    DBUG_VOID_RETURN;
  }

  if (binlog_row_metadata == BINLOG_ROW_METADATA_FULL)
  {
    if (DBUG_EVALUATE_IF("dont_log_column_name", 0, init_column_name_field()) ||
        init_charset_field(&is_enum_or_set_field, ENUM_AND_SET_DEFAULT_CHARSET,
                           ENUM_AND_SET_COLUMN_CHARSET) ||
        init_set_str_value_field() ||
        init_enum_str_value_field() ||
        init_primary_key_field())
      m_metadata_buf.length(0);
  }
  DBUG_VOID_RETURN;
}

bool Table_map_log_event::init_signedness_field()
{
  /* use it to store signed flags, each numeric column take a bit. */
  StringBuffer<128> buf;
  unsigned char flag= 0;
  unsigned char mask= 0x80;
  Binlog_type_info *info;

  for (unsigned int i= 0 ; i < m_table->s->fields ; ++i)
  {
    info= binlog_type_info_array + i;
    if (info->m_signedness != Binlog_type_info::SIGN_NOT_APPLICABLE)
    {
      if (info->m_signedness == Binlog_type_info::SIGN_UNSIGNED)
        flag|= mask;
      mask >>= 1;

      // 8 fields are tested, store the result and clear the flag.
      if (mask == 0)
      {
        buf.append(flag);
        flag= 0;
        mask= 0x80;
      }
    }
  }

  // Stores the signedness flags of last few columns
  if (mask != 0x80)
    buf.append(flag);

  // The table has no numeric column, so don't log SIGNEDNESS field
  if (buf.is_empty())
    return false;

  return write_tlv_field(m_metadata_buf, SIGNEDNESS, buf);
}

bool Table_map_log_event::init_charset_field(
    bool (* include_type)(Binlog_type_info *, Field *),
    Optional_metadata_field_type default_charset_type,
    Optional_metadata_field_type column_charset_type)
{
  DBUG_EXECUTE_IF("simulate_init_charset_field_error", return true;);

  std::map<uint, uint> collation_map;
  // For counting characters columns
  uint char_col_cnt= 0;

  /* Find the collation number used by most fields */
  for (unsigned int i= 0 ; i < m_table->s->fields ; ++i)
  {
    if ((*include_type)(binlog_type_info_array, m_table->field[i]))
    {
      collation_map[binlog_type_info_array[i].m_cs->number]++;
      char_col_cnt++;
    }
  }

  if (char_col_cnt == 0)
    return false;

  /* Find the most used collation */
  uint most_used_collation= 0;
  uint most_used_count= 0;
  for (std::map<uint, uint>::iterator it= collation_map.begin();
       it != collation_map.end(); it++)
  {
    if (it->second > most_used_count)
    {
      most_used_count= it->second;
      most_used_collation= it->first;
    }
  }

  /*
    Comparing length of COLUMN_CHARSET field and COLUMN_CHARSET_WITH_DEFAULT
    field to decide which field should be logged.

    Length of COLUMN_CHARSET = character column count * collation id size.
    Length of COLUMN_CHARSET_WITH_DEFAULT =
     default collation_id size + count of columns not use default charset *
     (column index size + collation id size)

    Assume column index just uses 1 byte and collation number also uses 1 byte.
  */
  if (char_col_cnt * 1 < (1 + (char_col_cnt - most_used_count) * 2))
  {
    StringBuffer<512> buf;

    /*
      Stores character set information into COLUMN_CHARSET format,
      character sets of all columns are stored one by one.
      -----------------------------------------
      | Charset number | .... |Charset number |
      -----------------------------------------
    */
    for (unsigned int i= 0 ; i < m_table->s->fields ; ++i)
    {
      if (include_type(binlog_type_info_array, m_table->field[i]))
        store_compressed_length(buf, binlog_type_info_array[i].m_cs->number);
    }
    return write_tlv_field(m_metadata_buf, column_charset_type, buf);
  }
  else
  {
    StringBuffer<512> buf;
    uint char_column_index= 0;
    uint default_collation= most_used_collation;

    /*
      Stores character set information into DEFAULT_CHARSET format,
      First stores the default character set, and then stores the character
      sets different to default character with their column index one by one.
      --------------------------------------------------------
      | Default Charset | Col Index | Charset number | ...   |
      --------------------------------------------------------
    */

    // Store the default collation number
    store_compressed_length(buf, default_collation);

    for (unsigned int i= 0 ; i < m_table->s->fields ; ++i)
    {
      if (include_type(binlog_type_info_array, m_table->field[i]))
      {
        CHARSET_INFO *cs= binlog_type_info_array[i].m_cs;
        DBUG_ASSERT(cs);
        if (cs->number != default_collation)
        {
          store_compressed_length(buf, char_column_index);
          store_compressed_length(buf, cs->number);
        }
        char_column_index++;
      }
    }
    return write_tlv_field(m_metadata_buf, default_charset_type, buf);
  }
}

bool Table_map_log_event::init_column_name_field()
{
  StringBuffer<2048> buf;

  for (unsigned int i= 0 ; i < m_table->s->fields ; ++i)
  {
    size_t len= m_table->field[i]->field_name.length;

    store_compressed_length(buf, len);
    buf.append(m_table->field[i]->field_name.str, len);
  }
  return write_tlv_field(m_metadata_buf, COLUMN_NAME, buf);
}

bool Table_map_log_event::init_set_str_value_field()
{
  StringBuffer<1024> buf;
  TYPELIB *typelib;

  /*
    SET string values are stored in the same format:
    ----------------------------------------------
    | Value number | value1 len | value 1|  .... |  // first SET column
    ----------------------------------------------
    | Value number | value1 len | value 1|  .... |  // second SET column
    ----------------------------------------------
   */
  for (unsigned int i= 0 ; i < m_table->s->fields ; ++i)
  {
    if ((typelib= binlog_type_info_array[i].m_set_typelib))
    {
      store_compressed_length(buf, typelib->count);
      for (unsigned int i= 0; i < typelib->count; i++)
      {
        store_compressed_length(buf, typelib->type_lengths[i]);
        buf.append(typelib->type_names[i], typelib->type_lengths[i]);
      }
    }
  }
  if (buf.length() > 0)
    return write_tlv_field(m_metadata_buf, SET_STR_VALUE, buf);
  return false;
}

bool Table_map_log_event::init_enum_str_value_field()
{
  StringBuffer<1024> buf;
  TYPELIB *typelib;

  /* ENUM is same to SET columns, see comment in init_set_str_value_field */
  for (unsigned int i= 0 ; i < m_table->s->fields ; ++i)
  {
    if ((typelib= binlog_type_info_array[i].m_enum_typelib))
    {
      store_compressed_length(buf, typelib->count);
      for (unsigned int i= 0; i < typelib->count; i++)
      {
        store_compressed_length(buf, typelib->type_lengths[i]);
        buf.append(typelib->type_names[i], typelib->type_lengths[i]);
      }
    }
  }

  if (buf.length() > 0)
    return write_tlv_field(m_metadata_buf, ENUM_STR_VALUE, buf);
  return false;
}

bool Table_map_log_event::init_geometry_type_field()
{
  StringBuffer<256> buf;
  uint geom_type;

  /* Geometry type of geometry columns is stored one by one as packed length */
  for (unsigned int i= 0 ; i < m_table->s->fields ; ++i)
  {
    if (binlog_type_info_array[i].m_type_code == MYSQL_TYPE_GEOMETRY)
    {
      geom_type= binlog_type_info_array[i].m_geom_type;
      DBUG_EXECUTE_IF("inject_invalid_geometry_type", geom_type= 100;);
      store_compressed_length(buf, geom_type);
    }
  }

  if (buf.length() > 0)
    return write_tlv_field(m_metadata_buf, GEOMETRY_TYPE, buf);
  return false;
}

bool Table_map_log_event::init_primary_key_field()
{
  DBUG_EXECUTE_IF("simulate_init_primary_key_field_error", return true;);

  if (unlikely(m_table->s->primary_key == MAX_KEY))
    return false;

  // If any key column uses prefix like KEY(c1(10)) */
  bool has_prefix= false;
  KEY *pk= m_table->key_info + m_table->s->primary_key;

  DBUG_ASSERT(pk->user_defined_key_parts > 0);

  /* Check if any key column uses prefix */
  for (uint i= 0; i < pk->user_defined_key_parts; i++)
  {
    KEY_PART_INFO *key_part= pk->key_part+i;
    if (key_part->length != m_table->field[key_part->fieldnr-1]->key_length())
    {
      has_prefix= true;
      break;
    }
  }

  StringBuffer<128> buf;

  if (!has_prefix)
  {
    /* Index of PK columns are stored one by one. */
    for (uint i= 0; i < pk->user_defined_key_parts; i++)
    {
      KEY_PART_INFO *key_part= pk->key_part+i;
      store_compressed_length(buf, key_part->fieldnr-1);
    }
    return write_tlv_field(m_metadata_buf, SIMPLE_PRIMARY_KEY, buf);
  }
  else
  {
    /* Index of PK columns are stored with a prefix length one by one. */
    for (uint i= 0; i < pk->user_defined_key_parts; i++)
    {
      KEY_PART_INFO *key_part= pk->key_part+i;
      size_t prefix= 0;

      store_compressed_length(buf, key_part->fieldnr-1);

      // Store character length but not octet length
      if (key_part->length != m_table->field[key_part->fieldnr-1]->key_length())
        prefix= key_part->length / key_part->field->charset()->mbmaxlen;
      store_compressed_length(buf, prefix);
    }
    return write_tlv_field(m_metadata_buf, PRIMARY_KEY_WITH_PREFIX, buf);
  }
}

#if defined(HAVE_REPLICATION)
/*
  Print some useful information for the SHOW BINARY LOG information
  field.
 */

void Table_map_log_event::pack_info(Protocol *protocol)
{
    char buf[256];
    size_t bytes= my_snprintf(buf, sizeof(buf),
                                 "table_id: %llu (%s.%s)",
                              m_table_id, m_dbnam, m_tblnam);
    protocol->store(buf, bytes, &my_charset_bin);
}
#endif


/**************************************************************************
	Write_rows_log_event member functions
**************************************************************************/

/*
  Constructor used to build an event for writing to the binary log.
 */
Write_rows_log_event::Write_rows_log_event(THD *thd_arg, TABLE *tbl_arg,
                                           ulong tid_arg,
                                           bool is_transactional)
  :Rows_log_event(thd_arg, tbl_arg, tid_arg, tbl_arg->rpl_write_set,
                  is_transactional, WRITE_ROWS_EVENT_V1)
{
}

Write_rows_compressed_log_event::Write_rows_compressed_log_event(
                                           THD *thd_arg,
                                           TABLE *tbl_arg,
                                           ulong tid_arg,
                                           bool is_transactional)
  : Write_rows_log_event(thd_arg, tbl_arg, tid_arg, is_transactional)
{
  m_type = WRITE_ROWS_COMPRESSED_EVENT_V1;
}

bool Write_rows_compressed_log_event::write()
{
  return Rows_log_event::write_compressed();
}


#if defined(HAVE_REPLICATION)
int 
Write_rows_log_event::do_before_row_operations(const Slave_reporting_capability *const)
{
  int error= 0;

  /*
    Increment the global status insert count variable
  */
  if (get_flags(STMT_END_F))
    status_var_increment(thd->status_var.com_stat[SQLCOM_INSERT]);

  /**
     todo: to introduce a property for the event (handler?) which forces
     applying the event in the replace (idempotent) fashion.
  */
  if (slave_exec_mode == SLAVE_EXEC_MODE_IDEMPOTENT)
  {
    /*
      We are using REPLACE semantics and not INSERT IGNORE semantics
      when writing rows, that is: new rows replace old rows.  We need to
      inform the storage engine that it should use this behaviour.
    */
    
    /* Tell the storage engine that we are using REPLACE semantics. */
    thd->lex->duplicates= DUP_REPLACE;
    
    /*
      Pretend we're executing a REPLACE command: this is needed for
      InnoDB since it is not (properly) checking the lex->duplicates flag.
    */
    thd->lex->sql_command= SQLCOM_REPLACE;
    /* 
       Do not raise the error flag in case of hitting to an unique attribute
    */
    m_table->file->extra(HA_EXTRA_IGNORE_DUP_KEY);
    /* 
       The following is needed in case if we have AFTER DELETE triggers.
    */
    m_table->file->extra(HA_EXTRA_WRITE_CAN_REPLACE);
    m_table->file->extra(HA_EXTRA_IGNORE_NO_KEY);
  }
  if (m_table->triggers && do_invoke_trigger())
    m_table->prepare_triggers_for_insert_stmt_or_event();

  /* Honor next number column if present */
  m_table->next_number_field= m_table->found_next_number_field;
  /*
   * Fixed Bug#45999, In RBR, Store engine of Slave auto-generates new
   * sequence numbers for auto_increment fields if the values of them are 0.
   * If generateing a sequence number is decided by the values of
   * table->auto_increment_field_not_null and SQL_MODE(if includes
   * MODE_NO_AUTO_VALUE_ON_ZERO) in update_auto_increment function.
   * SQL_MODE of slave sql thread is always consistency with master's.
   * In RBR, auto_increment fields never are NULL, except if the auto_inc
   * column exists only on the slave side (i.e., in an extra column
   * on the slave's table).
   */
  if (!is_auto_inc_in_extra_columns())
    m_table->auto_increment_field_not_null= TRUE;
  else
  {
    /*
      Here we have checked that there is an extra field
      on this server's table that has an auto_inc column.

      Mark that the auto_increment field is null and mark
      the read and write set bits.

      (There can only be one AUTO_INC column, it is always
       indexed and it cannot have a DEFAULT value).
    */
    m_table->auto_increment_field_not_null= FALSE;
    m_table->mark_auto_increment_column();
  }

  return error;
}

int 
Write_rows_log_event::do_after_row_operations(const Slave_reporting_capability *const,
                                              int error)
{
  int local_error= 0;

  /**
    Clear the write_set bit for auto_inc field that only
    existed on the destination table as an extra column.
   */
  if (is_auto_inc_in_extra_columns())
  {
    bitmap_clear_bit(m_table->rpl_write_set,
                     m_table->next_number_field->field_index);
    bitmap_clear_bit(m_table->read_set,
                     m_table->next_number_field->field_index);

    if (get_flags(STMT_END_F))
      m_table->file->ha_release_auto_increment();
  }
  m_table->next_number_field=0;
  m_table->auto_increment_field_not_null= FALSE;
  if (slave_exec_mode == SLAVE_EXEC_MODE_IDEMPOTENT)
  {
    m_table->file->extra(HA_EXTRA_NO_IGNORE_DUP_KEY);
    m_table->file->extra(HA_EXTRA_WRITE_CANNOT_REPLACE);
    /*
      resetting the extra with 
      table->file->extra(HA_EXTRA_NO_IGNORE_NO_KEY); 
      fires bug#27077
      explanation: file->reset() performs this duty
      ultimately. Still todo: fix
    */
  }
  if (unlikely((local_error= m_table->file->ha_end_bulk_insert())))
  {
    m_table->file->print_error(local_error, MYF(0));
  }
  return error? error : local_error;
}

bool Rows_log_event::process_triggers(trg_event_type event,
                                      trg_action_time_type time_type,
                                      bool old_row_is_record1)
{
  bool result;
  DBUG_ENTER("Rows_log_event::process_triggers");
  m_table->triggers->mark_fields_used(event);
  if (slave_run_triggers_for_rbr == SLAVE_RUN_TRIGGERS_FOR_RBR_YES)
  {
    result= m_table->triggers->process_triggers(thd, event,
                                                time_type,
                                                old_row_is_record1);
  }
  else
    result= m_table->triggers->process_triggers(thd, event,
                                                time_type,
                                                old_row_is_record1);

  DBUG_RETURN(result);
}
/*
  Check if there are more UNIQUE keys after the given key.
*/
static int
last_uniq_key(TABLE *table, uint keyno)
{
  while (++keyno < table->s->keys)
    if (table->key_info[keyno].flags & HA_NOSAME)
      return 0;
  return 1;
}

/**
   Check if an error is a duplicate key error.

   This function is used to check if an error code is one of the
   duplicate key error, i.e., and error code for which it is sensible
   to do a <code>get_dup_key()</code> to retrieve the duplicate key.

   @param errcode The error code to check.

   @return <code>true</code> if the error code is such that
   <code>get_dup_key()</code> will return true, <code>false</code>
   otherwise.
 */
bool
is_duplicate_key_error(int errcode)
{
  switch (errcode)
  {
  case HA_ERR_FOUND_DUPP_KEY:
  case HA_ERR_FOUND_DUPP_UNIQUE:
    return true;
  }
  return false;
}

/**
  Write the current row into event's table.

  The row is located in the row buffer, pointed by @c m_curr_row member.
  Number of columns of the row is stored in @c m_width member (it can be 
  different from the number of columns in the table to which we insert). 
  Bitmap @c m_cols indicates which columns are present in the row. It is assumed 
  that event's table is already open and pointed by @c m_table.

  If the same record already exists in the table it can be either overwritten 
  or an error is reported depending on the value of @c overwrite flag 
  (error reporting not yet implemented). Note that the matching record can be
  different from the row we insert if we use primary keys to identify records in
  the table.

  The row to be inserted can contain values only for selected columns. The 
  missing columns are filled with default values using @c prepare_record() 
  function. If a matching record is found in the table and @c overwritte is
  true, the missing columns are taken from it.

  @param  rli   Relay log info (needed for row unpacking).
  @param  overwrite  
                Shall we overwrite if the row already exists or signal 
                error (currently ignored).

  @returns Error code on failure, 0 on success.

  This method, if successful, sets @c m_curr_row_end pointer to point at the
  next row in the rows buffer. This is done when unpacking the row to be 
  inserted.

  @note If a matching record is found, it is either updated using 
  @c ha_update_row() or first deleted and then new record written.
*/ 

int
Rows_log_event::write_row(rpl_group_info *rgi,
                          const bool overwrite)
{
  DBUG_ENTER("write_row");
  DBUG_ASSERT(m_table != NULL && thd != NULL);

  TABLE *table= m_table;  // pointer to event's table
  int error;
  int UNINIT_VAR(keynum);
  const bool invoke_triggers= (m_table->triggers && do_invoke_trigger());
  auto_afree_ptr<char> key(NULL);

  prepare_record(table, m_width, true);

  /* unpack row into table->record[0] */
  if (unlikely((error= unpack_current_row(rgi))))
  {
    table->file->print_error(error, MYF(0));
    DBUG_RETURN(error);
  }

  if (m_curr_row == m_rows_buf && !invoke_triggers)
  {
    /*
       This table has no triggers so we can do bulk insert.

       This is the first row to be inserted, we estimate the rows with
       the size of the first row and use that value to initialize
       storage engine for bulk insertion.
    */
    /* this is the first row to be inserted, we estimate the rows with
       the size of the first row and use that value to initialize
       storage engine for bulk insertion */
    DBUG_ASSERT(!(m_curr_row > m_curr_row_end));
    ha_rows estimated_rows= 0;
    if (m_curr_row < m_curr_row_end)
      estimated_rows= (m_rows_end - m_curr_row) / (m_curr_row_end - m_curr_row);
    else if (m_curr_row == m_curr_row_end)
      estimated_rows= 1;

    table->file->ha_start_bulk_insert(estimated_rows);
  }

  /*
    Explicitly set the auto_inc to null to make sure that
    it gets an auto_generated value.
  */
  if (is_auto_inc_in_extra_columns())
    m_table->next_number_field->set_null();
  
  DBUG_DUMP("record[0]", table->record[0], table->s->reclength);
  DBUG_PRINT_BITSET("debug", "rpl_write_set: %s", table->rpl_write_set);
  DBUG_PRINT_BITSET("debug", "read_set:      %s", table->read_set);

  if (invoke_triggers &&
      unlikely(process_triggers(TRG_EVENT_INSERT, TRG_ACTION_BEFORE, TRUE)))
  {
    DBUG_RETURN(HA_ERR_GENERIC); // in case if error is not set yet
  }

  // Handle INSERT.
  if (table->versioned(VERS_TIMESTAMP))
  {
    ulong sec_part;
    bitmap_set_bit(table->read_set, table->vers_start_field()->field_index);
    table->file->column_bitmaps_signal();
    // Check whether a row came from unversioned table and fix vers fields.
    if (table->vers_start_field()->get_timestamp(&sec_part) == 0 && sec_part == 0)
      table->vers_update_fields();
  }

  /* 
    Try to write record. If a corresponding record already exists in the table,
    we try to change it using ha_update_row() if possible. Otherwise we delete
    it and repeat the whole process again. 

    TODO: Add safety measures against infinite looping. 
   */

  if (table->s->sequence)
    error= update_sequence();
  else while (unlikely(error= table->file->ha_write_row(table->record[0])))
  {
    if (error == HA_ERR_LOCK_DEADLOCK ||
        error == HA_ERR_LOCK_WAIT_TIMEOUT ||
        (keynum= table->file->get_dup_key(error)) < 0 ||
        !overwrite)
    {
      DBUG_PRINT("info",("get_dup_key returns %d)", keynum));
      /*
        Deadlock, waiting for lock or just an error from the handler
        such as HA_ERR_FOUND_DUPP_KEY when overwrite is false.
        Retrieval of the duplicate key number may fail
        - either because the error was not "duplicate key" error
        - or because the information which key is not available
      */
      table->file->print_error(error, MYF(0));
      DBUG_RETURN(error);
    }
    /*
       We need to retrieve the old row into record[1] to be able to
       either update or delete the offending record.  We either:

       - use rnd_pos() with a row-id (available as dupp_row) to the
         offending row, if that is possible (MyISAM and Blackhole), or else

       - use index_read_idx() with the key that is duplicated, to
         retrieve the offending row.
     */
    if (table->file->ha_table_flags() & HA_DUPLICATE_POS)
    {
      DBUG_PRINT("info",("Locating offending record using rnd_pos()"));

      if ((error= table->file->ha_rnd_init_with_error(0)))
      {
        DBUG_RETURN(error);
      }

      error= table->file->ha_rnd_pos(table->record[1], table->file->dup_ref);
      if (unlikely(error))
      {
        DBUG_PRINT("info",("rnd_pos() returns error %d",error));
        table->file->print_error(error, MYF(0));
        DBUG_RETURN(error);
      }
      table->file->ha_rnd_end();
    }
    else
    {
      DBUG_PRINT("info",("Locating offending record using index_read_idx()"));

      if (table->file->extra(HA_EXTRA_FLUSH_CACHE))
      {
        DBUG_PRINT("info",("Error when setting HA_EXTRA_FLUSH_CACHE"));
        DBUG_RETURN(my_errno);
      }

      if (key.get() == NULL)
      {
        key.assign(static_cast<char*>(my_alloca(table->s->max_unique_length)));
        if (key.get() == NULL)
        {
          DBUG_PRINT("info",("Can't allocate key buffer"));
          DBUG_RETURN(ENOMEM);
        }
      }

      key_copy((uchar*)key.get(), table->record[0], table->key_info + keynum,
               0);
      error= table->file->ha_index_read_idx_map(table->record[1], keynum,
                                                (const uchar*)key.get(),
                                                HA_WHOLE_KEY,
                                                HA_READ_KEY_EXACT);
      if (unlikely(error))
      {
        DBUG_PRINT("info",("index_read_idx() returns %s", HA_ERR(error)));
        table->file->print_error(error, MYF(0));
        DBUG_RETURN(error);
      }
    }

    /*
       Now, record[1] should contain the offending row.  That
       will enable us to update it or, alternatively, delete it (so
       that we can insert the new row afterwards).
     */

    /*
      If row is incomplete we will use the record found to fill 
      missing columns.  
    */
    if (!get_flags(COMPLETE_ROWS_F))
    {
      restore_record(table,record[1]);
      error= unpack_current_row(rgi);
    }

    DBUG_PRINT("debug",("preparing for update: before and after image"));
    DBUG_DUMP("record[1] (before)", table->record[1], table->s->reclength);
    DBUG_DUMP("record[0] (after)", table->record[0], table->s->reclength);

    /*
       REPLACE is defined as either INSERT or DELETE + INSERT.  If
       possible, we can replace it with an UPDATE, but that will not
       work on InnoDB if FOREIGN KEY checks are necessary.

       I (Matz) am not sure of the reason for the last_uniq_key()
       check as, but I'm guessing that it's something along the
       following lines.

       Suppose that we got the duplicate key to be a key that is not
       the last unique key for the table and we perform an update:
       then there might be another key for which the unique check will
       fail, so we're better off just deleting the row and inserting
       the correct row.

       Additionally we don't use UPDATE if rbr triggers should be invoked -
       when triggers are used we want a simple and predictable execution path.
     */
    if (last_uniq_key(table, keynum) && !invoke_triggers &&
        !table->file->referenced_by_foreign_key())
    {
      DBUG_PRINT("info",("Updating row using ha_update_row()"));
      error= table->file->ha_update_row(table->record[1],
                                       table->record[0]);
      switch (error) {

      case HA_ERR_RECORD_IS_THE_SAME:
        DBUG_PRINT("info",("ignoring HA_ERR_RECORD_IS_THE_SAME error from"
                           " ha_update_row()"));
        error= 0;

      case 0:
        break;

      default:
        DBUG_PRINT("info",("ha_update_row() returns error %d",error));
        table->file->print_error(error, MYF(0));
      }

      DBUG_RETURN(error);
    }
    else
    {
      DBUG_PRINT("info",("Deleting offending row and trying to write new one again"));
      if (invoke_triggers &&
          unlikely(process_triggers(TRG_EVENT_DELETE, TRG_ACTION_BEFORE,
                                    TRUE)))
        error= HA_ERR_GENERIC; // in case if error is not set yet
      else
      {
        if (unlikely((error= table->file->ha_delete_row(table->record[1]))))
        {
          DBUG_PRINT("info",("ha_delete_row() returns error %d",error));
          table->file->print_error(error, MYF(0));
          DBUG_RETURN(error);
        }
        if (invoke_triggers &&
            unlikely(process_triggers(TRG_EVENT_DELETE, TRG_ACTION_AFTER,
                                      TRUE)))
          DBUG_RETURN(HA_ERR_GENERIC); // in case if error is not set yet
      }
      /* Will retry ha_write_row() with the offending row removed. */
    }
  }

  if (invoke_triggers &&
      unlikely(process_triggers(TRG_EVENT_INSERT, TRG_ACTION_AFTER, TRUE)))
    error= HA_ERR_GENERIC; // in case if error is not set yet

  DBUG_RETURN(error);
}


int Rows_log_event::update_sequence()
{
  TABLE *table= m_table;  // pointer to event's table

  if (!bitmap_is_set(table->rpl_write_set, MIN_VALUE_FIELD_NO))
  {
    /* This event come from a setval function executed on the master.
       Update the sequence next_number and round, like we do with setval()
    */
    MY_BITMAP *old_map= dbug_tmp_use_all_columns(table,
                                                 &table->read_set);
    longlong nextval= table->field[NEXT_FIELD_NO]->val_int();
    longlong round= table->field[ROUND_FIELD_NO]->val_int();
    dbug_tmp_restore_column_map(&table->read_set, old_map);

    return table->s->sequence->set_value(table, nextval, round, 0) > 0;
  }

  /*
    Update all fields in table and update the active sequence, like with
    ALTER SEQUENCE
  */
  return table->file->ha_write_row(table->record[0]);
}


#endif


#if defined(HAVE_REPLICATION)

int
Write_rows_log_event::do_exec_row(rpl_group_info *rgi)
{
  DBUG_ASSERT(m_table != NULL);
  const char *tmp= thd->get_proc_info();
  LEX_CSTRING tmp_db= thd->db;
  char *message, msg[128];
  const char *table_name= m_table->s->table_name.str;
  char quote_char= get_quote_char_for_identifier(thd, STRING_WITH_LEN(table_name));
  my_snprintf(msg, sizeof(msg),"Write_rows_log_event::write_row() on table %c%s%c",
                   quote_char, table_name, quote_char);
  thd->reset_db(&m_table->s->db);
  message= msg;
  int error;

#ifdef WSREP_PROC_INFO
  my_snprintf(thd->wsrep_info, sizeof(thd->wsrep_info) - 1,
              "Write_rows_log_event::write_row(%lld) on table %c%s%c",
              (long long) wsrep_thd_trx_seqno(thd), quote_char, table_name,
              quote_char);
  message= thd->wsrep_info;
#endif /* WSREP_PROC_INFO */

  thd_proc_info(thd, message);
  error= write_row(rgi, slave_exec_mode == SLAVE_EXEC_MODE_IDEMPOTENT);
  thd_proc_info(thd, tmp);

  if (unlikely(error) && unlikely(!thd->is_error()))
  {
    DBUG_ASSERT(0);
    my_error(ER_UNKNOWN_ERROR, MYF(0));
  }

  thd->reset_db(&tmp_db);
  return error;
}

#endif /* defined(HAVE_REPLICATION) */


#if defined(HAVE_REPLICATION)
uint8 Write_rows_log_event::get_trg_event_map()
{
  return trg2bit(TRG_EVENT_INSERT) | trg2bit(TRG_EVENT_UPDATE) |
         trg2bit(TRG_EVENT_DELETE);
}
#endif

/**************************************************************************
	Delete_rows_log_event member functions
**************************************************************************/

#if defined(HAVE_REPLICATION)
/*
  Compares table->record[0] and table->record[1]

  Returns TRUE if different.
*/
static bool record_compare(TABLE *table)
{
  bool result= FALSE;
  /**
    Compare full record only if:
    - there are no blob fields (otherwise we would also need 
      to compare blobs contents as well);
    - there are no varchar fields (otherwise we would also need
      to compare varchar contents as well);
    - there are no null fields, otherwise NULLed fields 
      contents (i.e., the don't care bytes) may show arbitrary 
      values, depending on how each engine handles internally.
    */
  if ((table->s->blob_fields + 
       table->s->varchar_fields + 
       table->s->null_fields) == 0)
  {
    result= cmp_record(table,record[1]);
    goto record_compare_exit;
  }

  /* Compare null bits */
  if (memcmp(table->null_flags,
	     table->null_flags+table->s->rec_buff_length,
	     table->s->null_bytes))
  {
    result= TRUE;				// Diff in NULL value
    goto record_compare_exit;
  }

  /* Compare fields */
  for (Field **ptr=table->field ; *ptr ; ptr++)
  {
    if (table->versioned() && (*ptr)->vers_sys_field())
    {
      continue;
    }
    /**
      We only compare field contents that are not null.
      NULL fields (i.e., their null bits) were compared 
      earlier.
    */
    if (!(*(ptr))->is_null())
    {
      if ((*ptr)->cmp_binary_offset(table->s->rec_buff_length))
      {
        result= TRUE;
        goto record_compare_exit;
      }
    }
  }

record_compare_exit:
  return result;
}


/**
  Find the best key to use when locating the row in @c find_row().

  A primary key is preferred if it exists; otherwise a unique index is
  preferred. Else we pick the index with the smalles rec_per_key value.

  If a suitable key is found, set @c m_key, @c m_key_nr and @c m_key_info
  member fields appropriately.

  @returns Error code on failure, 0 on success.
*/
int Rows_log_event::find_key()
{
  uint i, best_key_nr, last_part;
  KEY *key, *UNINIT_VAR(best_key);
  ulong UNINIT_VAR(best_rec_per_key), tmp;
  DBUG_ENTER("Rows_log_event::find_key");
  DBUG_ASSERT(m_table);

  best_key_nr= MAX_KEY;

  /*
    Keys are sorted so that any primary key is first, followed by unique keys,
    followed by any other. So we will automatically pick the primary key if
    it exists.
  */
  for (i= 0, key= m_table->key_info; i < m_table->s->keys; i++, key++)
  {
    if (!m_table->s->keys_in_use.is_set(i))
      continue;
    /*
      We cannot use a unique key with NULL-able columns to uniquely identify
      a row (but we can still select it for range scan below if nothing better
      is available).
    */
    if ((key->flags & (HA_NOSAME | HA_NULL_PART_KEY)) == HA_NOSAME)
    {
      best_key_nr= i;
      best_key= key;
      break;
    }
    /*
      We can only use a non-unique key if it allows range scans (ie. skip
      FULLTEXT indexes and such).
    */
    last_part= key->user_defined_key_parts - 1;
    DBUG_PRINT("info", ("Index %s rec_per_key[%u]= %lu",
                        key->name.str, last_part, key->rec_per_key[last_part]));
    if (!(m_table->file->index_flags(i, last_part, 1) & HA_READ_NEXT))
      continue;

    tmp= key->rec_per_key[last_part];
    if (best_key_nr == MAX_KEY || (tmp > 0 && tmp < best_rec_per_key))
    {
      best_key_nr= i;
      best_key= key;
      best_rec_per_key= tmp;
    }
  }

  if (best_key_nr == MAX_KEY)
  {
    m_key_info= NULL;
    DBUG_RETURN(0);
  }

  // Allocate buffer for key searches
  m_key= (uchar *) my_malloc(PSI_INSTRUMENT_ME, best_key->key_length, MYF(MY_WME));
  if (m_key == NULL)
    DBUG_RETURN(HA_ERR_OUT_OF_MEM);
  m_key_info= best_key;
  m_key_nr= best_key_nr;

  DBUG_RETURN(0);;
}


/* 
  Check if we are already spending too much time on this statement.
  if we are, warn user that it might be because table does not have
  a PK, but only if the warning was not printed before for this STMT.

  @param type          The event type code.
  @param table_name    The name of the table that the slave is 
                       operating.
  @param is_index_scan States whether the slave is doing an index scan 
                       or not.
  @param rli           The relay metadata info.
*/
static inline 
void issue_long_find_row_warning(Log_event_type type, 
                                 const char *table_name,
                                 bool is_index_scan,
                                 rpl_group_info *rgi)
{
  if ((global_system_variables.log_warnings > 1 && 
       !rgi->is_long_find_row_note_printed()))
  {
    ulonglong now= microsecond_interval_timer();
    ulonglong stmt_ts= rgi->get_row_stmt_start_timestamp();
    
    DBUG_EXECUTE_IF("inject_long_find_row_note", 
                    stmt_ts-=(LONG_FIND_ROW_THRESHOLD*2*HRTIME_RESOLUTION););

    longlong delta= (now - stmt_ts)/HRTIME_RESOLUTION;

    if (delta > LONG_FIND_ROW_THRESHOLD)
    {
      rgi->set_long_find_row_note_printed();
      const char* evt_type= LOG_EVENT_IS_DELETE_ROW(type) ? " DELETE" : "n UPDATE";
      const char* scan_type= is_index_scan ? "scanning an index" : "scanning the table";

      sql_print_information("The slave is applying a ROW event on behalf of a%s statement "
                            "on table %s and is currently taking a considerable amount "
                            "of time (%lld seconds). This is due to the fact that it is %s "
                            "while looking up records to be processed. Consider adding a "
                            "primary key (or unique key) to the table to improve "
                            "performance.",
                            evt_type, table_name, (long) delta, scan_type);
    }
  }
}


/*
  HA_ERR_KEY_NOT_FOUND is a fatal error normally, but it's an expected
  error in speculate optimistic mode, so use something non-fatal instead
*/
static int row_not_found_error(rpl_group_info *rgi)
{
  return rgi->speculation != rpl_group_info::SPECULATE_OPTIMISTIC
         ? HA_ERR_KEY_NOT_FOUND : HA_ERR_RECORD_CHANGED;
}

/**
  Locate the current row in event's table.

  The current row is pointed by @c m_curr_row. Member @c m_width tells
  how many columns are there in the row (this can be differnet from
  the number of columns in the table). It is assumed that event's
  table is already open and pointed by @c m_table.

  If a corresponding record is found in the table it is stored in 
  @c m_table->record[0]. Note that when record is located based on a primary 
  key, it is possible that the record found differs from the row being located.

  If no key is specified or table does not have keys, a table scan is used to 
  find the row. In that case the row should be complete and contain values for
  all columns. However, it can still be shorter than the table, i.e. the table 
  can contain extra columns not present in the row. It is also possible that 
  the table has fewer columns than the row being located. 

  @returns Error code on failure, 0 on success. 
  
  @post In case of success @c m_table->record[0] contains the record found. 
  Also, the internal "cursor" of the table is positioned at the record found.

  @note If the engine allows random access of the records, a combination of
  @c position() and @c rnd_pos() will be used. 

  Note that one MUST call ha_index_or_rnd_end() after this function if
  it returns 0 as we must leave the row position in the handler intact
  for any following update/delete command.
*/

int Rows_log_event::find_row(rpl_group_info *rgi)
{
  DBUG_ENTER("Rows_log_event::find_row");

  DBUG_ASSERT(m_table && m_table->in_use != NULL);

  TABLE *table= m_table;
  int error= 0;
  bool is_table_scan= false, is_index_scan= false;

  /*
    rpl_row_tabledefs.test specifies that
    if the extra field on the slave does not have a default value
    and this is okay with Delete or Update events.
    Todo: fix wl3228 hld that requires defauls for all types of events
  */
  
  prepare_record(table, m_width, FALSE);
  error= unpack_current_row(rgi);

  m_vers_from_plain= false;
  if (table->versioned())
  {
    Field *row_end= table->vers_end_field();
    DBUG_ASSERT(table->read_set);
    bitmap_set_bit(table->read_set, row_end->field_index);
    // check whether master table is unversioned
    if (row_end->val_int() == 0)
    {
      bitmap_set_bit(table->write_set, row_end->field_index);
      // Plain source table may have a PRIMARY KEY. And row_end is always
      // a part of PRIMARY KEY. Set it to max value for engine to find it in
      // index. Needed for an UPDATE/DELETE cases.
      table->vers_end_field()->set_max();
      m_vers_from_plain= true;
    }
    table->file->column_bitmaps_signal();
  }

  DBUG_PRINT("info",("looking for the following record"));
  DBUG_DUMP("record[0]", table->record[0], table->s->reclength);

  if ((table->file->ha_table_flags() & HA_PRIMARY_KEY_REQUIRED_FOR_POSITION) &&
      table->s->primary_key < MAX_KEY)
  {
    /*
      Use a more efficient method to fetch the record given by
      table->record[0] if the engine allows it.  We first compute a
      row reference using the position() member function (it will be
      stored in table->file->ref) and the use rnd_pos() to position
      the "cursor" (i.e., record[0] in this case) at the correct row.

      TODO: Add a check that the correct record has been fetched by
      comparing with the original record. Take into account that the
      record on the master and slave can be of different
      length. Something along these lines should work:

      ADD>>>  store_record(table,record[1]);
              int error= table->file->ha_rnd_pos(table->record[0],
              table->file->ref);
      ADD>>>  DBUG_ASSERT(memcmp(table->record[1], table->record[0],
                                 table->s->reclength) == 0);

    */
    int error;
    DBUG_PRINT("info",("locating record using primary key (position)"));

    error= table->file->ha_rnd_pos_by_record(table->record[0]);
    if (unlikely(error))
    {
      DBUG_PRINT("info",("rnd_pos returns error %d",error));
      if (error == HA_ERR_KEY_NOT_FOUND)
        error= row_not_found_error(rgi);
      table->file->print_error(error, MYF(0));
    }
    DBUG_RETURN(error);
  }

  // We can't use position() - try other methods.
  
  /* 
    We need to retrieve all fields
    TODO: Move this out from this function to main loop 
   */
  table->use_all_columns();

  /*
    Save copy of the record in table->record[1]. It might be needed 
    later if linear search is used to find exact match.
   */ 
  store_record(table,record[1]);    

  if (m_key_info)
  {
    DBUG_PRINT("info",("locating record using key #%u [%s] (index_read)",
                       m_key_nr, m_key_info->name.str));
    /* We use this to test that the correct key is used in test cases. */
    DBUG_EXECUTE_IF("slave_crash_if_wrong_index",
                    if(0 != strcmp(m_key_info->name.str,"expected_key")) abort(););

    /* The key is active: search the table using the index */
    if (!table->file->inited &&
        (error= table->file->ha_index_init(m_key_nr, FALSE)))
    {
      DBUG_PRINT("info",("ha_index_init returns error %d",error));
      table->file->print_error(error, MYF(0));
      goto end;
    }

    /* Fill key data for the row */

    DBUG_ASSERT(m_key);
    key_copy(m_key, table->record[0], m_key_info, 0);

    /*
      Don't print debug messages when running valgrind since they can
      trigger false warnings.
     */
#ifndef HAVE_valgrind
    DBUG_DUMP("key data", m_key, m_key_info->key_length);
#endif

    /*
      We need to set the null bytes to ensure that the filler bit are
      all set when returning.  There are storage engines that just set
      the necessary bits on the bytes and don't set the filler bits
      correctly.
    */
    if (table->s->null_bytes > 0)
      table->record[0][table->s->null_bytes - 1]|=
        256U - (1U << table->s->last_null_bit_pos);

    if (unlikely((error= table->file->ha_index_read_map(table->record[0],
                                                        m_key,
                                                        HA_WHOLE_KEY,
                                                        HA_READ_KEY_EXACT))))
    {
      DBUG_PRINT("info",("no record matching the key found in the table"));
      if (error == HA_ERR_KEY_NOT_FOUND)
        error= row_not_found_error(rgi);
      table->file->print_error(error, MYF(0));
      table->file->ha_index_end();
      goto end;
    }

  /*
    Don't print debug messages when running valgrind since they can
    trigger false warnings.
   */
#ifndef HAVE_valgrind
    DBUG_PRINT("info",("found first matching record")); 
    DBUG_DUMP("record[0]", table->record[0], table->s->reclength);
#endif
    /*
      Below is a minor "optimization".  If the key (i.e., key number
      0) has the HA_NOSAME flag set, we know that we have found the
      correct record (since there can be no duplicates); otherwise, we
      have to compare the record with the one found to see if it is
      the correct one.

      CAVEAT! This behaviour is essential for the replication of,
      e.g., the mysql.proc table since the correct record *shall* be
      found using the primary key *only*.  There shall be no
      comparison of non-PK columns to decide if the correct record is
      found.  I can see no scenario where it would be incorrect to
      chose the row to change only using a PK or an UNNI.
    */
    if (table->key_info->flags & HA_NOSAME)
    {
      /* Unique does not have non nullable part */
      if (!(table->key_info->flags & (HA_NULL_PART_KEY)))
      {
        error= 0;
        goto end;
      }
      else
      {
        KEY *keyinfo= table->key_info;
        /*
          Unique has nullable part. We need to check if there is any
          field in the BI image that is null and part of UNNI.
        */
        bool null_found= FALSE;
        for (uint i=0; i < keyinfo->user_defined_key_parts && !null_found; i++)
        {
          uint fieldnr= keyinfo->key_part[i].fieldnr - 1;
          Field **f= table->field+fieldnr;
          null_found= (*f)->is_null();
        }

        if (!null_found)
        {
          error= 0;
          goto end;
        }

        /* else fall through to index scan */
      }
    }

    is_index_scan=true;

    /*
      In case key is not unique, we still have to iterate over records found
      and find the one which is identical to the row given. A copy of the 
      record we are looking for is stored in record[1].
     */ 
    DBUG_PRINT("info",("non-unique index, scanning it to find matching record")); 
    /* We use this to test that the correct key is used in test cases. */
    DBUG_EXECUTE_IF("slave_crash_if_index_scan", abort(););

    while (record_compare(table))
    {
      while ((error= table->file->ha_index_next(table->record[0])))
      {
        DBUG_PRINT("info",("no record matching the given row found"));
        table->file->print_error(error, MYF(0));
        table->file->ha_index_end();
        goto end;
      }
    }
  }
  else
  {
    DBUG_PRINT("info",("locating record using table scan (rnd_next)"));
    /* We use this to test that the correct key is used in test cases. */
    DBUG_EXECUTE_IF("slave_crash_if_table_scan", abort(););

    /* We don't have a key: search the table using rnd_next() */
    if (unlikely((error= table->file->ha_rnd_init_with_error(1))))
    {
      DBUG_PRINT("info",("error initializing table scan"
                         " (ha_rnd_init returns %d)",error));
      goto end;
    }

    is_table_scan= true;

    /* Continue until we find the right record or have made a full loop */
    do
    {
      error= table->file->ha_rnd_next(table->record[0]);

      if (unlikely(error))
        DBUG_PRINT("info", ("error: %s", HA_ERR(error)));
      switch (error) {

      case 0:
        DBUG_DUMP("record found", table->record[0], table->s->reclength);
        break;

      case HA_ERR_END_OF_FILE:
        DBUG_PRINT("info", ("Record not found"));
        table->file->ha_rnd_end();
        goto end;

      default:
        DBUG_PRINT("info", ("Failed to get next record"
                            " (rnd_next returns %d)",error));
        table->file->print_error(error, MYF(0));
        table->file->ha_rnd_end();
        goto end;
      }
    }
    while (record_compare(table));
    
    /* 
      Note: above record_compare will take into accout all record fields 
      which might be incorrect in case a partial row was given in the event
     */

    DBUG_ASSERT(error == HA_ERR_END_OF_FILE || error == 0);
  }

end:
  if (is_table_scan || is_index_scan)
    issue_long_find_row_warning(get_general_type_code(), m_table->alias.c_ptr(), 
                                is_index_scan, rgi);
  DBUG_RETURN(error);
}

#endif

/*
  Constructor used to build an event for writing to the binary log.
 */

Delete_rows_log_event::Delete_rows_log_event(THD *thd_arg, TABLE *tbl_arg,
                                             ulong tid, bool is_transactional)
  : Rows_log_event(thd_arg, tbl_arg, tid, tbl_arg->read_set, is_transactional,
                   DELETE_ROWS_EVENT_V1)
{
}

Delete_rows_compressed_log_event::Delete_rows_compressed_log_event(
                                           THD *thd_arg, TABLE *tbl_arg,
                                           ulong tid_arg,
                                           bool is_transactional)
  : Delete_rows_log_event(thd_arg, tbl_arg, tid_arg, is_transactional)
{
  m_type= DELETE_ROWS_COMPRESSED_EVENT_V1;
}

bool Delete_rows_compressed_log_event::write()
{
  return Rows_log_event::write_compressed();    
}


#if defined(HAVE_REPLICATION)

int 
Delete_rows_log_event::do_before_row_operations(const Slave_reporting_capability *const)
{
  /*
    Increment the global status delete count variable
   */
  if (get_flags(STMT_END_F))
    status_var_increment(thd->status_var.com_stat[SQLCOM_DELETE]);

  if ((m_table->file->ha_table_flags() & HA_PRIMARY_KEY_REQUIRED_FOR_POSITION) &&
      m_table->s->primary_key < MAX_KEY)
  {
    /*
      We don't need to allocate any memory for m_key since it is not used.
    */
    return 0;
  }
  if (do_invoke_trigger())
    m_table->prepare_triggers_for_delete_stmt_or_event();

  return find_key();
}

int 
Delete_rows_log_event::do_after_row_operations(const Slave_reporting_capability *const, 
                                               int error)
{
  m_table->file->ha_index_or_rnd_end();
  my_free(m_key);
  m_key= NULL;
  m_key_info= NULL;

  return error;
}

int Delete_rows_log_event::do_exec_row(rpl_group_info *rgi)
{
  int error;
  const char *tmp= thd->get_proc_info();
  LEX_CSTRING tmp_db= thd->db;
  char *message, msg[128];
  const char *table_name= m_table->s->table_name.str;
  char quote_char= get_quote_char_for_identifier(thd, STRING_WITH_LEN(table_name));
  my_snprintf(msg, sizeof(msg),"Delete_rows_log_event::find_row() on table %c%s%c",
                   quote_char, table_name, quote_char);
  thd->reset_db(&m_table->s->db);
  message= msg;
  const bool invoke_triggers= (m_table->triggers && do_invoke_trigger());
  DBUG_ASSERT(m_table != NULL);

#ifdef WSREP_PROC_INFO
  my_snprintf(thd->wsrep_info, sizeof(thd->wsrep_info) - 1,
              "Delete_rows_log_event::find_row(%lld) on table %c%s%c",
              (long long) wsrep_thd_trx_seqno(thd), quote_char, table_name,
              quote_char);
  message= thd->wsrep_info;
#endif /* WSREP_PROC_INFO */

  thd_proc_info(thd, message);
  if (likely(!(error= find_row(rgi))))
  { 
    /*
      Delete the record found, located in record[0]
    */
    my_snprintf(msg, sizeof(msg),"Delete_rows_log_event::ha_delete_row() on table %c%s%c",
                   quote_char, table_name, quote_char);
    message= msg;
#ifdef WSREP_PROC_INFO
    snprintf(thd->wsrep_info, sizeof(thd->wsrep_info) - 1,
             "Delete_rows_log_event::ha_delete_row(%lld) on table %c%s%c",
              (long long) wsrep_thd_trx_seqno(thd), quote_char, table_name,
              quote_char);
    message= thd->wsrep_info;
#endif
    thd_proc_info(thd, message);

    if (invoke_triggers &&
        unlikely(process_triggers(TRG_EVENT_DELETE, TRG_ACTION_BEFORE, FALSE)))
      error= HA_ERR_GENERIC; // in case if error is not set yet
    if (likely(!error))
    {
      m_table->mark_columns_per_binlog_row_image();
      if (m_vers_from_plain && m_table->versioned(VERS_TIMESTAMP))
      {
        Field *end= m_table->vers_end_field();
        bitmap_set_bit(m_table->write_set, end->field_index);
        store_record(m_table, record[1]);
        end->set_time();
        error= m_table->file->ha_update_row(m_table->record[1],
                                            m_table->record[0]);
      }
      else
      {
        error= m_table->file->ha_delete_row(m_table->record[0]);
      }
      m_table->default_column_bitmaps();
    }
    if (invoke_triggers && likely(!error) &&
        unlikely(process_triggers(TRG_EVENT_DELETE, TRG_ACTION_AFTER, FALSE)))
      error= HA_ERR_GENERIC; // in case if error is not set yet
    m_table->file->ha_index_or_rnd_end();
  }
  thd->reset_db(&tmp_db);
  thd_proc_info(thd, tmp);
  return error;
}

#endif /* defined(HAVE_REPLICATION) */

#if defined(HAVE_REPLICATION)
uint8 Delete_rows_log_event::get_trg_event_map()
{
  return trg2bit(TRG_EVENT_DELETE);
}
#endif

/**************************************************************************
	Update_rows_log_event member functions
**************************************************************************/

/*
  Constructor used to build an event for writing to the binary log.
 */
Update_rows_log_event::Update_rows_log_event(THD *thd_arg, TABLE *tbl_arg,
                                             ulong tid,
                                             bool is_transactional)
: Rows_log_event(thd_arg, tbl_arg, tid, tbl_arg->read_set, is_transactional,
                 UPDATE_ROWS_EVENT_V1)
{
  init(tbl_arg->rpl_write_set);
}

Update_rows_compressed_log_event::Update_rows_compressed_log_event(THD *thd_arg, TABLE *tbl_arg,
                                                                   ulong tid,
                                                                   bool is_transactional)
: Update_rows_log_event(thd_arg, tbl_arg, tid, is_transactional)
{
  m_type = UPDATE_ROWS_COMPRESSED_EVENT_V1;
}

bool Update_rows_compressed_log_event::write()
{
  return Rows_log_event::write_compressed();
}

void Update_rows_log_event::init(MY_BITMAP const *cols)
{
  /* if my_bitmap_init fails, caught in is_valid() */
  if (likely(!my_bitmap_init(&m_cols_ai,
                          m_width <= sizeof(m_bitbuf_ai)*8 ? m_bitbuf_ai : NULL,
                          m_width,
                          false)))
  {
    /* Cols can be zero if this is a dummy binrows event */
    if (likely(cols != NULL))
    {
      memcpy(m_cols_ai.bitmap, cols->bitmap, no_bytes_in_map(cols));
      create_last_word_mask(&m_cols_ai);
    }
  }
}


#if defined(HAVE_REPLICATION)

int 
Update_rows_log_event::do_before_row_operations(const Slave_reporting_capability *const)
{
  /*
    Increment the global status update count variable
  */
  if (get_flags(STMT_END_F))
    status_var_increment(thd->status_var.com_stat[SQLCOM_UPDATE]);

  int err;
  if ((err= find_key()))
    return err;

  if (do_invoke_trigger())
    m_table->prepare_triggers_for_update_stmt_or_event();

  return 0;
}

int 
Update_rows_log_event::do_after_row_operations(const Slave_reporting_capability *const, 
                                               int error)
{
  /*error= ToDo:find out what this should really be, this triggers close_scan in nbd, returning error?*/
  m_table->file->ha_index_or_rnd_end();
  my_free(m_key); // Free for multi_malloc
  m_key= NULL;
  m_key_info= NULL;

  return error;
}

int
Update_rows_log_event::do_exec_row(rpl_group_info *rgi)
{
  const bool invoke_triggers= (m_table->triggers && do_invoke_trigger());
  const char *tmp= thd->get_proc_info();
  DBUG_ASSERT(m_table != NULL);
  LEX_CSTRING tmp_db= thd->db;
  char *message, msg[128];
  const char *table_name= m_table->s->table_name.str;
  char quote_char= get_quote_char_for_identifier(thd, STRING_WITH_LEN(table_name));
  my_snprintf(msg, sizeof(msg),"Update_rows_log_event::find_row() on table %c%s%c",
                   quote_char, table_name, quote_char);
  thd->reset_db(&m_table->s->db);
  message= msg;

#ifdef WSREP_PROC_INFO
  my_snprintf(thd->wsrep_info, sizeof(thd->wsrep_info) - 1,
              "Update_rows_log_event::find_row(%lld) on table %c%s%c",
              (long long) wsrep_thd_trx_seqno(thd), quote_char, table_name,
              quote_char);
  message= thd->wsrep_info;
#endif /* WSREP_PROC_INFO */

  thd_proc_info(thd, message);
  // Temporary fix to find out why it fails [/Matz]
  memcpy(m_table->read_set->bitmap, m_cols.bitmap, (m_table->read_set->n_bits + 7) / 8);
  memcpy(m_table->write_set->bitmap, m_cols_ai.bitmap, (m_table->write_set->n_bits + 7) / 8);

  m_table->mark_columns_per_binlog_row_image();

  int error= find_row(rgi);
  if (unlikely(error))
  {
    /*
      We need to read the second image in the event of error to be
      able to skip to the next pair of updates
    */
    if ((m_curr_row= m_curr_row_end))
      unpack_current_row(rgi, &m_cols_ai);
    thd_proc_info(thd, tmp);
    thd->reset_db(&tmp_db);
    return error;
  }

  /*
    This is the situation after locating BI:

    ===|=== before image ====|=== after image ===|===
       ^                     ^
       m_curr_row            m_curr_row_end

    BI found in the table is stored in record[0]. We copy it to record[1]
    and unpack AI to record[0].
   */

  store_record(m_table,record[1]);

  m_curr_row= m_curr_row_end;
  my_snprintf(msg, sizeof(msg),"Update_rows_log_event::unpack_current_row() on table %c%s%c",
                   quote_char, table_name, quote_char);
  message= msg;
#ifdef WSREP_PROC_INFO
  my_snprintf(thd->wsrep_info, sizeof(thd->wsrep_info) - 1,
              "Update_rows_log_event::unpack_current_row(%lld) on table %c%s%c",
              (long long) wsrep_thd_trx_seqno(thd), quote_char, table_name,
              quote_char);
  message= thd->wsrep_info;
#endif /* WSREP_PROC_INFO */

  /* this also updates m_curr_row_end */
  thd_proc_info(thd, message);
  if (unlikely((error= unpack_current_row(rgi, &m_cols_ai))))
    goto err;

  /*
    Now we have the right row to update.  The old row (the one we're
    looking for) is in record[1] and the new row is in record[0].
  */
#ifndef HAVE_valgrind
  /*
    Don't print debug messages when running valgrind since they can
    trigger false warnings.
   */
  DBUG_PRINT("info",("Updating row in table"));
  DBUG_DUMP("old record", m_table->record[1], m_table->s->reclength);
  DBUG_DUMP("new values", m_table->record[0], m_table->s->reclength);
#endif

  my_snprintf(msg, sizeof(msg),"Update_rows_log_event::ha_update_row() on table %c%s%c",
              quote_char, table_name, quote_char);
  message= msg;
#ifdef WSREP_PROC_INFO
  my_snprintf(thd->wsrep_info, sizeof(thd->wsrep_info) - 1,
              "Update_rows_log_event::ha_update_row(%lld) on table %c%s%c",
              (long long) wsrep_thd_trx_seqno(thd), quote_char, table_name, quote_char);
  message= thd->wsrep_info;
#endif /* WSREP_PROC_INFO */

  thd_proc_info(thd, message);
  if (invoke_triggers &&
      unlikely(process_triggers(TRG_EVENT_UPDATE, TRG_ACTION_BEFORE, TRUE)))
  {
    error= HA_ERR_GENERIC; // in case if error is not set yet
    goto err;
  }

  if (m_vers_from_plain && m_table->versioned(VERS_TIMESTAMP))
    m_table->vers_update_fields();
  error= m_table->file->ha_update_row(m_table->record[1], m_table->record[0]);
  if (unlikely(error == HA_ERR_RECORD_IS_THE_SAME))
    error= 0;
  if (m_vers_from_plain && m_table->versioned(VERS_TIMESTAMP))
  {
    store_record(m_table, record[2]);
    error= vers_insert_history_row(m_table);
    restore_record(m_table, record[2]);
  }
  m_table->default_column_bitmaps();

  if (invoke_triggers && likely(!error) &&
      unlikely(process_triggers(TRG_EVENT_UPDATE, TRG_ACTION_AFTER, TRUE)))
    error= HA_ERR_GENERIC; // in case if error is not set yet


err:
  thd_proc_info(thd, tmp);
  thd->reset_db(&tmp_db);
  m_table->file->ha_index_or_rnd_end();
  return error;
}

#endif /* defined(HAVE_REPLICATION) */


#if defined(HAVE_REPLICATION)
uint8 Update_rows_log_event::get_trg_event_map()
{
  return trg2bit(TRG_EVENT_UPDATE);
}
#endif


void Incident_log_event::pack_info(Protocol *protocol)
{
  char buf[256];
  size_t bytes;
  if (m_message.length > 0)
    bytes= my_snprintf(buf, sizeof(buf), "#%d (%s)",
                       m_incident, description());
  else
    bytes= my_snprintf(buf, sizeof(buf), "#%d (%s): %s",
                       m_incident, description(), m_message.str);
  protocol->store(buf, bytes, &my_charset_bin);
}


#if defined(WITH_WSREP)
/*
  read the first event from (*buf). The size of the (*buf) is (*buf_len).
  At the end (*buf) is shitfed to point to the following event or NULL and
  (*buf_len) will be changed to account just being read bytes of the 1st event.
*/
#define WSREP_MAX_ALLOWED_PACKET 1024*1024*1024 // current protocol max

Log_event* wsrep_read_log_event(
  char **arg_buf, size_t *arg_buf_len,
  const Format_description_log_event *description_event)
{
  uchar *head= (uchar*) (*arg_buf);
  uint data_len = uint4korr(head + EVENT_LEN_OFFSET);
  const char *error= 0;
  Log_event *res=  0;
  DBUG_ENTER("wsrep_read_log_event");

  if (data_len > WSREP_MAX_ALLOWED_PACKET)
  {
    error = "Event too big";
    goto err;
  }

  res= Log_event::read_log_event(head, data_len, &error, description_event,
                                 false);

err:
  if (!res)
  {
    DBUG_ASSERT(error != 0);
    sql_print_error("Error in Log_event::read_log_event(): "
                    "'%s', data_len: %u, event_type: %d",
		    error, data_len, (int) head[EVENT_TYPE_OFFSET]);
  }
  (*arg_buf)+= data_len;
  (*arg_buf_len)-= data_len;
  DBUG_RETURN(res);
}
#endif


#if defined(HAVE_REPLICATION)
int Incident_log_event::do_apply_event(rpl_group_info *rgi)
{
  Relay_log_info const *rli= rgi->rli;
  DBUG_ENTER("Incident_log_event::do_apply_event");

  if (ignored_error_code(ER_SLAVE_INCIDENT))
  {
    DBUG_PRINT("info", ("Ignoring Incident"));
    DBUG_RETURN(0);
  }

  rli->report(ERROR_LEVEL, ER_SLAVE_INCIDENT, NULL,
              ER_THD(rgi->thd, ER_SLAVE_INCIDENT),
              description(),
              m_message.length > 0 ? m_message.str : "<none>");
  DBUG_RETURN(1);
}
#endif


bool
Incident_log_event::write_data_header()
{
  DBUG_ENTER("Incident_log_event::write_data_header");
  DBUG_PRINT("enter", ("m_incident: %d", m_incident));
  uchar buf[sizeof(int16)];
  int2store(buf, (int16) m_incident);
  DBUG_RETURN(write_data(buf, sizeof(buf)));
}

bool
Incident_log_event::write_data_body()
{
  uchar tmp[1];
  DBUG_ENTER("Incident_log_event::write_data_body");
  tmp[0]= (uchar) m_message.length;
  DBUG_RETURN(write_data(tmp, sizeof(tmp)) ||
              write_data(m_message.str, m_message.length));
}


/* Pack info for its unrecognized ignorable event */
void Ignorable_log_event::pack_info(Protocol *protocol)
{
  char buf[256];
  size_t bytes;
  bytes= my_snprintf(buf, sizeof(buf), "# Ignorable event type %d (%s)",
                     number, description);
  protocol->store(buf, bytes, &my_charset_bin);
}


#if defined(HAVE_REPLICATION)
Heartbeat_log_event::Heartbeat_log_event(const uchar *buf, uint event_len,
                    const Format_description_log_event* description_event)
  :Log_event(buf, description_event)
{
  uint8 header_size= description_event->common_header_len;
  if (log_pos == 0)
  {
    log_pos= uint8korr(buf + header_size);
    log_ident= buf + header_size + HB_SUB_HEADER_LEN;
    ident_len= event_len - (header_size + HB_SUB_HEADER_LEN);
  }
  else
  {
    log_ident= buf + header_size;
    ident_len = event_len - header_size;
  }
}
#endif


/**
   Check if we should write event to the relay log

   This is used to skip events that is only supported by MySQL

   Return:
   0 ok
   1 Don't write event
*/

bool event_that_should_be_ignored(const uchar *buf)
{
  uint event_type= buf[EVENT_TYPE_OFFSET];
  if (event_type == GTID_LOG_EVENT ||
      event_type == ANONYMOUS_GTID_LOG_EVENT ||
      event_type == PREVIOUS_GTIDS_LOG_EVENT ||
      event_type == TRANSACTION_CONTEXT_EVENT ||
      event_type == VIEW_CHANGE_EVENT ||
      (uint2korr(buf + FLAGS_OFFSET) & LOG_EVENT_IGNORABLE_F))
    return 1;
  return 0;
}<|MERGE_RESOLUTION|>--- conflicted
+++ resolved
@@ -1,6 +1,6 @@
 /*
    Copyright (c) 2000, 2019, Oracle and/or its affiliates.
-   Copyright (c) 2009, 2021, MariaDB
+   Copyright (c) 2009, 2022, MariaDB
 
    This program is free software; you can redistribute it and/or modify
    it under the terms of the GNU General Public License as published by
@@ -3292,12 +3292,12 @@
   XID_STATE &xid_state= thd->transaction->xid_state;
   if (is_transactional)
   {
-<<<<<<< HEAD
     if (xid_state.is_explicit_XA() &&
         (thd->lex->sql_command == SQLCOM_XA_PREPARE ||
          xid_state.get_state_code() == XA_PREPARED))
     {
-      DBUG_ASSERT(thd->lex->xa_opt != XA_ONE_PHASE);
+      DBUG_ASSERT(!(thd->lex->sql_command == SQLCOM_XA_COMMIT &&
+                    thd->lex->xa_opt == XA_ONE_PHASE));
 
       flags2|= thd->lex->sql_command == SQLCOM_XA_PREPARE ?
         FL_PREPARED_XA : FL_COMPLETED_XA;
@@ -3319,10 +3319,6 @@
     else if (thd->lex->sql_command == SQLCOM_XA_PREPARE)
     {
       DBUG_ASSERT(thd_arg->in_multi_stmt_transaction_mode());
-=======
-    DBUG_ASSERT(!(thd->lex->sql_command == SQLCOM_XA_COMMIT &&
-                  thd->lex->xa_opt == XA_ONE_PHASE));
->>>>>>> 4c3ad244
 
       uint8 count= ha_count_rw_2pc(thd_arg, true);
       extra_engines= count > 1 ? 0 : UCHAR_MAX;
