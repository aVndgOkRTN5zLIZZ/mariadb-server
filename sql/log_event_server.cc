/*
   Copyright (c) 2000, 2019, Oracle and/or its affiliates.
   Copyright (c) 2009, 2022, MariaDB

   This program is free software; you can redistribute it and/or modify
   it under the terms of the GNU General Public License as published by
   the Free Software Foundation; version 2 of the License.

   This program is distributed in the hope that it will be useful,
   but WITHOUT ANY WARRANTY; without even the implied warranty of
   MERCHANTABILITY or FITNESS FOR A PARTICULAR PURPOSE.  See the
   GNU General Public License for more details.

   You should have received a copy of the GNU General Public License
   along with this program; if not, write to the Free Software
   Foundation, Inc., 51 Franklin St, Fifth Floor, Boston, MA 02110-1335  USA */


#include "mariadb.h"
#include "sql_priv.h"

#ifdef MYSQL_CLIENT
#error MYSQL_CLIENT must not be defined here
#endif

#ifndef MYSQL_SERVER
#error MYSQL_SERVER must be defined here
#endif

#include "unireg.h"
#include "log_event.h"
#include "sql_base.h"                           // close_thread_tables
#include "sql_cache.h"                       // QUERY_CACHE_FLAGS_SIZE
#include "sql_locale.h" // MY_LOCALE, my_locale_by_number, my_locale_en_US
#include "key.h"        // key_copy
#include "lock.h"       // mysql_unlock_tables
#include "sql_parse.h"  // mysql_test_parse_for_slave
#include "tztime.h"     // struct Time_zone
#include "sql_load.h"   // mysql_load
#include "sql_db.h"     // load_db_opt_by_name
#include "slave.h"
#include "rpl_rli.h"
#include "rpl_mi.h"
#include "rpl_filter.h"
#include "rpl_record.h"
#include "transaction.h"
#include <my_dir.h>
#include "sql_show.h"    // append_identifier
#include "debug_sync.h"  // debug_sync
#include <mysql/psi/mysql_statement.h>
#include <strfunc.h>
#include "compat56.h"
#include "wsrep_mysqld.h"
#include "sql_insert.h"
#include "sql_table.h"
#include <mysql/service_wsrep.h>

#include <my_bitmap.h>
#include "rpl_utility.h"
#include "rpl_constants.h"
#include "sql_digest.h"
#include "zlib.h"


#define log_cs  &my_charset_latin1


#if defined(HAVE_REPLICATION)
static int rows_event_stmt_cleanup(rpl_group_info *rgi, THD* thd);

static const char *HA_ERR(int i)
{
  /* 
    This function should only be called in case of an error
    was detected 
   */
  DBUG_ASSERT(i != 0);
  switch (i) {
  case HA_ERR_KEY_NOT_FOUND: return "HA_ERR_KEY_NOT_FOUND";
  case HA_ERR_FOUND_DUPP_KEY: return "HA_ERR_FOUND_DUPP_KEY";
  case HA_ERR_RECORD_CHANGED: return "HA_ERR_RECORD_CHANGED";
  case HA_ERR_WRONG_INDEX: return "HA_ERR_WRONG_INDEX";
  case HA_ERR_CRASHED: return "HA_ERR_CRASHED";
  case HA_ERR_WRONG_IN_RECORD: return "HA_ERR_WRONG_IN_RECORD";
  case HA_ERR_OUT_OF_MEM: return "HA_ERR_OUT_OF_MEM";
  case HA_ERR_NOT_A_TABLE: return "HA_ERR_NOT_A_TABLE";
  case HA_ERR_WRONG_COMMAND: return "HA_ERR_WRONG_COMMAND";
  case HA_ERR_OLD_FILE: return "HA_ERR_OLD_FILE";
  case HA_ERR_NO_ACTIVE_RECORD: return "HA_ERR_NO_ACTIVE_RECORD";
  case HA_ERR_RECORD_DELETED: return "HA_ERR_RECORD_DELETED";
  case HA_ERR_RECORD_FILE_FULL: return "HA_ERR_RECORD_FILE_FULL";
  case HA_ERR_INDEX_FILE_FULL: return "HA_ERR_INDEX_FILE_FULL";
  case HA_ERR_END_OF_FILE: return "HA_ERR_END_OF_FILE";
  case HA_ERR_UNSUPPORTED: return "HA_ERR_UNSUPPORTED";
  case HA_ERR_TO_BIG_ROW: return "HA_ERR_TO_BIG_ROW";
  case HA_WRONG_CREATE_OPTION: return "HA_WRONG_CREATE_OPTION";
  case HA_ERR_FOUND_DUPP_UNIQUE: return "HA_ERR_FOUND_DUPP_UNIQUE";
  case HA_ERR_UNKNOWN_CHARSET: return "HA_ERR_UNKNOWN_CHARSET";
  case HA_ERR_WRONG_MRG_TABLE_DEF: return "HA_ERR_WRONG_MRG_TABLE_DEF";
  case HA_ERR_CRASHED_ON_REPAIR: return "HA_ERR_CRASHED_ON_REPAIR";
  case HA_ERR_CRASHED_ON_USAGE: return "HA_ERR_CRASHED_ON_USAGE";
  case HA_ERR_LOCK_WAIT_TIMEOUT: return "HA_ERR_LOCK_WAIT_TIMEOUT";
  case HA_ERR_LOCK_TABLE_FULL: return "HA_ERR_LOCK_TABLE_FULL";
  case HA_ERR_READ_ONLY_TRANSACTION: return "HA_ERR_READ_ONLY_TRANSACTION";
  case HA_ERR_LOCK_DEADLOCK: return "HA_ERR_LOCK_DEADLOCK";
  case HA_ERR_CANNOT_ADD_FOREIGN: return "HA_ERR_CANNOT_ADD_FOREIGN";
  case HA_ERR_NO_REFERENCED_ROW: return "HA_ERR_NO_REFERENCED_ROW";
  case HA_ERR_ROW_IS_REFERENCED: return "HA_ERR_ROW_IS_REFERENCED";
  case HA_ERR_NO_SAVEPOINT: return "HA_ERR_NO_SAVEPOINT";
  case HA_ERR_NON_UNIQUE_BLOCK_SIZE: return "HA_ERR_NON_UNIQUE_BLOCK_SIZE";
  case HA_ERR_NO_SUCH_TABLE: return "HA_ERR_NO_SUCH_TABLE";
  case HA_ERR_TABLE_EXIST: return "HA_ERR_TABLE_EXIST";
  case HA_ERR_NO_CONNECTION: return "HA_ERR_NO_CONNECTION";
  case HA_ERR_NULL_IN_SPATIAL: return "HA_ERR_NULL_IN_SPATIAL";
  case HA_ERR_TABLE_DEF_CHANGED: return "HA_ERR_TABLE_DEF_CHANGED";
  case HA_ERR_NO_PARTITION_FOUND: return "HA_ERR_NO_PARTITION_FOUND";
  case HA_ERR_RBR_LOGGING_FAILED: return "HA_ERR_RBR_LOGGING_FAILED";
  case HA_ERR_DROP_INDEX_FK: return "HA_ERR_DROP_INDEX_FK";
  case HA_ERR_FOREIGN_DUPLICATE_KEY: return "HA_ERR_FOREIGN_DUPLICATE_KEY";
  case HA_ERR_TABLE_NEEDS_UPGRADE: return "HA_ERR_TABLE_NEEDS_UPGRADE";
  case HA_ERR_TABLE_READONLY: return "HA_ERR_TABLE_READONLY";
  case HA_ERR_AUTOINC_READ_FAILED: return "HA_ERR_AUTOINC_READ_FAILED";
  case HA_ERR_AUTOINC_ERANGE: return "HA_ERR_AUTOINC_ERANGE";
  case HA_ERR_GENERIC: return "HA_ERR_GENERIC";
  case HA_ERR_RECORD_IS_THE_SAME: return "HA_ERR_RECORD_IS_THE_SAME";
  case HA_ERR_LOGGING_IMPOSSIBLE: return "HA_ERR_LOGGING_IMPOSSIBLE";
  case HA_ERR_CORRUPT_EVENT: return "HA_ERR_CORRUPT_EVENT";
  case HA_ERR_ROWS_EVENT_APPLY : return "HA_ERR_ROWS_EVENT_APPLY";
  case HA_ERR_PARTITION_LIST : return "HA_ERR_PARTITION_LIST";
  }
  return "No Error!";
}


/*
  Return true if an error caught during event execution is a temporary error
  that will cause automatic retry of the event group during parallel
  replication, false otherwise.

  In parallel replication, conflicting transactions can occasionally cause
  deadlocks; such errors are handled automatically by rolling back re-trying
  the transactions, so should not pollute the error log.
*/
bool
is_parallel_retry_error(rpl_group_info *rgi, int err)
{
  if (!rgi->is_parallel_exec)
    return false;
  if (rgi->speculation == rpl_group_info::SPECULATE_OPTIMISTIC)
    return true;
  if (rgi->killed_for_retry &&
      (err == ER_QUERY_INTERRUPTED || err == ER_CONNECTION_KILLED))
    return true;
  return has_temporary_error(rgi->thd);
}

/**
  Accumulate a Diagnostics_area's errors and warnings into an output buffer

    @param errbuf       The output buffer to write error messages
    @param errbuf_size  The size of the output buffer
    @param da           The Diagnostics_area to check for errors
*/
static void inline aggregate_da_errors(char *errbuf, size_t errbuf_size,
                                       Diagnostics_area *da)
{
  const char *errbuf_end= errbuf + errbuf_size;
  char *slider;
  Diagnostics_area::Sql_condition_iterator it= da->sql_conditions();
  const Sql_condition *err;
  size_t len;
  for (err= it++, slider= errbuf; err && slider < errbuf_end - 1;
       slider += len, err= it++)
  {
    len= my_snprintf(slider, errbuf_end - slider,
                     " %s, Error_code: %d;", err->get_message_text(),
                     err->get_sql_errno());
  }
}


/**
   Error reporting facility for Rows_log_event::do_apply_event

   @param level     error, warning or info
   @param ha_error  HA_ERR_ code
   @param rli       pointer to the active Relay_log_info instance
   @param thd       pointer to the slave thread's thd
   @param table     pointer to the event's table object
   @param type      the type of the event
   @param log_name  the master binlog file name
   @param pos       the master binlog file pos (the next after the event)

*/
static void inline slave_rows_error_report(enum loglevel level, int ha_error,
                                           rpl_group_info *rgi, THD *thd,
                                           TABLE *table, const char * type,
                                           const char *log_name, my_off_t pos)
{
  const char *handler_error= (ha_error ? HA_ERR(ha_error) : NULL);
  char buff[MAX_SLAVE_ERRMSG];
  Relay_log_info const *rli= rgi->rli;
  buff[0]= 0;
  int errcode= thd->is_error() ? thd->get_stmt_da()->sql_errno() : 0;

  /*
    In parallel replication, deadlocks or other temporary errors can happen
    occasionally in normal operation, they will be handled correctly and
    automatically by re-trying the transactions. So do not pollute the error
    log with messages about them.
  */
  if (is_parallel_retry_error(rgi, errcode))
    return;

  aggregate_da_errors(buff, sizeof(buff), thd->get_stmt_da());

  if (ha_error != 0 && !thd->killed)
    rli->report(level, errcode, rgi->gtid_info(),
                "Could not execute %s event on table %s.%s;"
                "%s handler error %s; "
                "the event's master log %s, end_log_pos %llu",
                type, table->s->db.str, table->s->table_name.str,
                buff, handler_error == NULL ? "<unknown>" : handler_error,
                log_name, pos);
  else
    rli->report(level, errcode, rgi->gtid_info(),
                "Could not execute %s event on table %s.%s;"
                "%s the event's master log %s, end_log_pos %llu",
                type, table->s->db.str, table->s->table_name.str,
                buff, log_name, pos);
}
#endif

#if defined(HAVE_REPLICATION)
static void set_thd_db(THD *thd, Rpl_filter *rpl_filter,
                       const LEX_CSTRING &db)
{
  IdentBuffer<NAME_LEN> lcase_db_buf;
  LEX_CSTRING new_db= lower_case_table_names == 1 ?
                      lcase_db_buf.copy_casedn(db).to_lex_cstring() :
                      db;
  /* TODO WARNING this makes rewrite_db respect lower_case_table_names values
   * for more info look MDEV-17446 */
  new_db.str= rpl_filter->get_rewrite_db(new_db.str, &new_db.length);
  thd->set_db(&new_db);
}
#endif


#if defined(HAVE_REPLICATION)

inline int idempotent_error_code(int err_code)
{
  int ret= 0;

  switch (err_code)
  {
    case 0:
      ret= 1;
    break;
    /*
      The following list of "idempotent" errors
      means that an error from the list might happen
      because of idempotent (more than once)
      applying of a binlog file.
      Notice, that binlog has a  ddl operation its
      second applying may cause

      case HA_ERR_TABLE_DEF_CHANGED:
      case HA_ERR_CANNOT_ADD_FOREIGN:

      which are not included into to the list.

      Note that HA_ERR_RECORD_DELETED is not in the list since
      do_exec_row() should not return that error code.
    */
    case HA_ERR_RECORD_CHANGED:
    case HA_ERR_KEY_NOT_FOUND:
    case HA_ERR_END_OF_FILE:
    case HA_ERR_FOUND_DUPP_KEY:
    case HA_ERR_FOUND_DUPP_UNIQUE:
    case HA_ERR_FOREIGN_DUPLICATE_KEY:
    case HA_ERR_NO_REFERENCED_ROW:
    case HA_ERR_ROW_IS_REFERENCED:
      ret= 1;
    break;
    default:
      ret= 0;
    break;
  }
  return (ret);
}

/**
  Ignore error code specified on command line.
*/

inline int ignored_error_code(int err_code)
{
  if (use_slave_mask && bitmap_is_set(&slave_error_mask, err_code))
  {
    statistic_increment(slave_skipped_errors, LOCK_status);
    return 1;
  }
  return err_code == ER_SLAVE_IGNORED_TABLE;
}

/*
  This function converts an engine's error to a server error.
   
  If the thread does not have an error already reported, it tries to 
  define it by calling the engine's method print_error. However, if a 
  mapping is not found, it uses the ER_UNKNOWN_ERROR and prints out a 
  warning message.
*/ 
int convert_handler_error(int error, THD* thd, TABLE *table)
{
  uint actual_error= (thd->is_error() ? thd->get_stmt_da()->sql_errno() :
                           0);

  if (actual_error == 0)
  {
    table->file->print_error(error, MYF(0));
    actual_error= (thd->is_error() ? thd->get_stmt_da()->sql_errno() :
                        ER_UNKNOWN_ERROR);
    if (actual_error == ER_UNKNOWN_ERROR)
      if (global_system_variables.log_warnings)
        sql_print_warning("Unknown error detected %d in handler", error);
  }

  return (actual_error);
}

inline bool concurrency_error_code(int error)
{
  switch (error)
  {
  case ER_LOCK_WAIT_TIMEOUT:
  case ER_LOCK_DEADLOCK:
  case ER_XA_RBDEADLOCK:
    return TRUE;
  default: 
    return (FALSE);
  }
}

inline bool unexpected_error_code(int unexpected_error)
{
  switch (unexpected_error) 
  {
  case ER_NET_READ_ERROR:
  case ER_NET_ERROR_ON_WRITE:
  case ER_QUERY_INTERRUPTED:
  case ER_STATEMENT_TIMEOUT:
  case ER_CONNECTION_KILLED:
  case ER_SERVER_SHUTDOWN:
  case ER_NEW_ABORTING_CONNECTION:
    return(TRUE);
  default:
    return(FALSE);
  }
}


/**
  Create a prefix for the temporary files that is to be used for
  load data file name for this master

  @param name	           Store prefix of name here
  @param connection_name   Connection name
 
  @return pointer to end of name

  @description
  We assume that FN_REFLEN is big enough to hold
  MAX_CONNECTION_NAME * MAX_FILENAME_MBWIDTH characters + 2 numbers +
  a short extension.

  The resulting file name has the following parts, each separated with a '-'
  - PREFIX_SQL_LOAD (SQL_LOAD-)
  - If a connection name is given (multi-master setup):
    - Add an extra '-' to mark that this is a multi-master file
    - connection name in lower case, converted to safe file characters.
    (see create_logfile_name_with_suffix()).
  - server_id
  - A last '-' (after server_id).
*/

static char *load_data_tmp_prefix(char *name,
                                  LEX_CSTRING *connection_name)
{
  name= strmov(name, PREFIX_SQL_LOAD);
  if (connection_name->length)
  {
    uint buf_length;
    uint errors;
    /* Add marker that this is a multi-master-file */
    *name++='-';
    /* Convert connection_name to a safe filename */
    buf_length= strconvert(system_charset_info, connection_name->str, FN_REFLEN,
                           &my_charset_filename, name, FN_REFLEN, &errors);
    name+= buf_length;
    *name++= '-';
  }
  name= int10_to_str(global_system_variables.server_id, name, 10);
  *name++ = '-';
  *name= '\0';                                  // For testing prefixes
  return name;
}


/**
  Creates a temporary name for LOAD DATA INFILE

  @param buf		      Store new filename here
  @param file_id	      File_id (part of file name)
  @param event_server_id      Event_id (part of file name)
  @param ext		      Extension for file name

  @return
    Pointer to start of extension
*/

static char *slave_load_file_stem(char *buf, uint file_id,
                                  int event_server_id, const char *ext,
                                  LEX_CSTRING *connection_name)
{
  char *res;
  res= buf+ unpack_dirname(buf, slave_load_tmpdir);
  to_unix_path(buf);
  buf= load_data_tmp_prefix(res, connection_name);
  buf= int10_to_str(event_server_id, buf, 10);
  *buf++ = '-';
  res= int10_to_str(file_id, buf, 10);
  strmov(res, ext);                             // Add extension last
  return res;                                   // Pointer to extension
}
#endif


#if defined(HAVE_REPLICATION)

/**
  Delete all temporary files used for SQL_LOAD.
*/

static void cleanup_load_tmpdir(LEX_CSTRING *connection_name)
{
  MY_DIR *dirp;
  FILEINFO *file;
  size_t i;
  char dir[FN_REFLEN], fname[FN_REFLEN];
  char prefbuf[31 + MAX_CONNECTION_NAME* MAX_FILENAME_MBWIDTH + 1];
  DBUG_ENTER("cleanup_load_tmpdir");

  unpack_dirname(dir, slave_load_tmpdir);
  if (!(dirp=my_dir(dir, MYF(MY_WME))))
    return;

  /* 
     When we are deleting temporary files, we should only remove
     the files associated with the server id of our server.
     We don't use event_server_id here because since we've disabled
     direct binlogging of Create_file/Append_file/Exec_load events
     we cannot meet Start_log event in the middle of events from one 
     LOAD DATA.
  */

  load_data_tmp_prefix(prefbuf, connection_name);
  DBUG_PRINT("enter", ("dir: '%s'  prefix: '%s'", dir, prefbuf));

  for (i=0 ; i < dirp->number_of_files; i++)
  {
    file=dirp->dir_entry+i;
    if (is_prefix(file->name, prefbuf))
    {
      fn_format(fname,file->name,slave_load_tmpdir,"",MY_UNPACK_FILENAME);
      mysql_file_delete(key_file_misc, fname, MYF(0));
    }
  }

  my_dirend(dirp);
  DBUG_VOID_RETURN;
}
#endif


/**
  Append a version of the 'str' string suitable for use in a query to
  the 'to' string.  To generate a correct escaping, the character set
  information in 'csinfo' is used.
*/

int append_query_string(CHARSET_INFO *csinfo, String *to,
                        const char *str, size_t len, bool no_backslash)
{
  char *beg, *ptr;
  my_bool overflow;
  uint32 const orig_len= to->length();
  if (to->reserve(orig_len + len * 2 + 4))
    return 1;

  beg= (char*) to->ptr() + to->length();
  ptr= beg;
  if (csinfo->escape_with_backslash_is_dangerous)
    ptr= str_to_hex(ptr, (uchar*)str, len);
  else
  {
    *ptr++= '\'';
    if (!no_backslash)
    {
      ptr+= escape_string_for_mysql(csinfo, ptr, 0, str, len, &overflow);
    }
    else
    {
      const char *frm_str= str;

      for (; frm_str < (str + len); frm_str++)
      {
        /* Using '' way to represent "'" */
        if (*frm_str == '\'')
          *ptr++= *frm_str;

        *ptr++= *frm_str;
      }
    }

    *ptr++= '\'';
  }
  to->length((uint32)(orig_len + ptr - beg));
  return 0;
}


/**************************************************************************
	Log_event methods (= the parent class of all events)
**************************************************************************/

Log_event::Log_event(THD* thd_arg, uint16 flags_arg, bool using_trans)
  :log_pos(0), temp_buf(0), exec_time(0),
   slave_exec_mode(SLAVE_EXEC_MODE_STRICT), thd(thd_arg)
{
  server_id=	thd->variables.server_id;
  when=         thd->start_time;
  when_sec_part=thd->start_time_sec_part;

  if (using_trans)
    cache_type= Log_event::EVENT_TRANSACTIONAL_CACHE;
  else
    cache_type= Log_event::EVENT_STMT_CACHE;
  flags= flags_arg |
    (thd->variables.option_bits & OPTION_SKIP_REPLICATION ?
     LOG_EVENT_SKIP_REPLICATION_F : 0);
}

/**
  This minimal constructor is for when you are not even sure that there
  is a valid THD. For example in the server when we are shutting down or
  flushing logs after receiving a SIGHUP (then we must write a Rotate to
  the binlog but we have no THD, so we need this minimal constructor).
*/

Log_event::Log_event()
  :temp_buf(0), exec_time(0), flags(0), cache_type(EVENT_INVALID_CACHE),
   slave_exec_mode(SLAVE_EXEC_MODE_STRICT), thd(0)
{
  server_id=	global_system_variables.server_id;
  /*
    We can't call my_time() here as this would cause a call before
    my_init() is called
  */
  when=         0;
  when_sec_part=0;
  log_pos=	0;
}



#ifdef HAVE_REPLICATION

int Log_event::do_update_pos(rpl_group_info *rgi)
{
  Relay_log_info *rli= rgi->rli;
  DBUG_ENTER("Log_event::do_update_pos");

  DBUG_ASSERT(rli);
  DBUG_ASSERT(!rli->belongs_to_client());

  /*
    In parallel execution, delay position update for the events that are
    not part of event groups (format description, rotate, and such) until
    the actual event execution reaches that point.
  */
  if (!rgi->is_parallel_exec || is_group_event(get_type_code()))
    rli->stmt_done(log_pos, thd, rgi);

  DBUG_RETURN(0);                                  // Cannot fail currently
}


Log_event::enum_skip_reason
Log_event::do_shall_skip(rpl_group_info *rgi)
{
  Relay_log_info *rli= rgi->rli;
  DBUG_PRINT("info", ("ev->server_id: %lu, ::server_id: %lu,"
                      " rli->replicate_same_server_id: %d,"
                      " rli->slave_skip_counter: %llu",
                      (ulong) server_id,
                      (ulong) global_system_variables.server_id,
                      rli->replicate_same_server_id,
                      rli->slave_skip_counter));
  if ((server_id == global_system_variables.server_id &&
       !(rli->replicate_same_server_id || (flags &  LOG_EVENT_ACCEPT_OWN_F))) ||
      (rli->slave_skip_counter == 1 && rli->is_in_group()) ||
      (flags & LOG_EVENT_SKIP_REPLICATION_F &&
       opt_replicate_events_marked_for_skip != RPL_SKIP_REPLICATE))
    return EVENT_SKIP_IGNORE;
  if (rli->slave_skip_counter > 0)
    return EVENT_SKIP_COUNT;
  return EVENT_SKIP_NOT;
}


/*
  Log_event::pack_info()
*/

void Log_event::pack_info(Protocol *protocol)
{
  protocol->store("", 0, &my_charset_bin);
}


/**
  Only called by SHOW BINLOG EVENTS
*/
int Log_event::net_send(Protocol *protocol, const char* log_name, my_off_t pos)
{
  const char *p= strrchr(log_name, FN_LIBCHAR);
  const char *event_type;
  if (p)
    log_name = p + 1;

  protocol->prepare_for_resend();
  protocol->store(log_name, strlen(log_name), &my_charset_bin);
  protocol->store((ulonglong) pos);
  event_type = get_type_str();
  protocol->store(event_type, strlen(event_type), &my_charset_bin);
  protocol->store((uint32) server_id);
  protocol->store((ulonglong) log_pos);
  pack_info(protocol);
  return protocol->write();
}
#endif /* HAVE_REPLICATION */


/**
  init_show_field_list() prepares the column names and types for the
  output of SHOW BINLOG EVENTS; it is used only by SHOW BINLOG
  EVENTS.
*/

void Log_event::init_show_field_list(THD *thd, List<Item>* field_list)
{
  MEM_ROOT *mem_root= thd->mem_root;
  field_list->push_back(new (mem_root)
                        Item_empty_string(thd, "Log_name", 20),
                        mem_root);
  field_list->push_back(new (mem_root)
                        Item_return_int(thd, "Pos",
                                        MY_INT64_NUM_DECIMAL_DIGITS,
                                        MYSQL_TYPE_LONGLONG),
                        mem_root);
  field_list->push_back(new (mem_root)
                        Item_empty_string(thd, "Event_type", 20),
                        mem_root);
  field_list->push_back(new (mem_root)
                        Item_return_int(thd, "Server_id", 10,
                                        MYSQL_TYPE_LONG),
                        mem_root);
  field_list->push_back(new (mem_root)
                        Item_return_int(thd, "End_log_pos",
                                        MY_INT64_NUM_DECIMAL_DIGITS,
                                        MYSQL_TYPE_LONGLONG),
                        mem_root);
  field_list->push_back(new (mem_root) Item_empty_string(thd, "Info", 20),
                        mem_root);
}

int Log_event_writer::write_internal(const uchar *pos, size_t len)
{
  DBUG_ASSERT(!ctx || encrypt_or_write == &Log_event_writer::encrypt_and_write);
  if (my_b_safe_write(file, pos, len))
  {
    DBUG_PRINT("error", ("write to log failed: %d", my_errno));
    return 1;
  }
  bytes_written+= len;
  return 0;
}

/*
  as soon as encryption produces the first output block, write event_len
  where it should be in a valid event header
*/
int Log_event_writer::maybe_write_event_len(uchar *pos, size_t len)
{
  if (len && event_len)
  {
    DBUG_ASSERT(len >= EVENT_LEN_OFFSET);
    if (write_internal(pos + EVENT_LEN_OFFSET - 4, 4))
      return 1;
    int4store(pos + EVENT_LEN_OFFSET - 4, event_len);
    event_len= 0;
  }
  return 0;
}

int Log_event_writer::encrypt_and_write(const uchar *pos, size_t len)
{
  uchar *dst;
  size_t dstsize;
  uint dstlen;
  int res;                                      // Safe as res is always set
  DBUG_ASSERT(ctx);

  if (!len)
    return 0;

  dstsize= encryption_encrypted_length((uint)len, ENCRYPTION_KEY_SYSTEM_DATA,
                                       crypto->key_version);
  if (!(dst= (uchar*)my_safe_alloca(dstsize)))
    return 1;

  if (encryption_ctx_update(ctx, pos, (uint)len, dst, &dstlen))
  {
    res= 1;
    goto err;
  }

  if (maybe_write_event_len(dst, dstlen))
  {
    res= 1;
    goto err;
  }

  res= write_internal(dst, dstlen);

err:
  my_safe_afree(dst, dstsize);
  return res;
}

int Log_event_writer::write_header(uchar *pos, size_t len)
{
  DBUG_ENTER("Log_event_writer::write_header");
  /*
    recording checksum of FD event computed with dropped
    possibly active LOG_EVENT_BINLOG_IN_USE_F flag.
    Similar step at verication: the active flag is dropped before
    checksum computing.
  */
  if (checksum_len)
  {
    uchar save=pos[FLAGS_OFFSET];
    pos[FLAGS_OFFSET]&= ~LOG_EVENT_BINLOG_IN_USE_F;
    crc= my_checksum(0, pos, len);
    pos[FLAGS_OFFSET]= save;
  }

  if (ctx)
  {
    uchar iv[BINLOG_IV_LENGTH];
    crypto->set_iv(iv, (uint32)my_b_safe_tell(file));
    if (encryption_ctx_init(ctx, crypto->key, crypto->key_length,
           iv, sizeof(iv), ENCRYPTION_FLAG_ENCRYPT | ENCRYPTION_FLAG_NOPAD,
           ENCRYPTION_KEY_SYSTEM_DATA, crypto->key_version))
      DBUG_RETURN(1);

    DBUG_ASSERT(len >= LOG_EVENT_HEADER_LEN);
    event_len= uint4korr(pos + EVENT_LEN_OFFSET);
    DBUG_ASSERT(event_len >= len);
    memcpy(pos + EVENT_LEN_OFFSET, pos, 4);
    pos+= 4;
    len-= 4;
  }
  DBUG_RETURN((this->*encrypt_or_write)(pos, len));
}

int Log_event_writer::write_data(const uchar *pos, size_t len)
{
  DBUG_ENTER("Log_event_writer::write_data");

  if (!len)
    DBUG_RETURN(0);

  if (checksum_len)
    crc= my_checksum(crc, pos, len);

  DBUG_RETURN((this->*encrypt_or_write)(pos, len));
}

int Log_event_writer::write_footer()
{
  DBUG_ENTER("Log_event_writer::write_footer");
  if (checksum_len)
  {
    uchar checksum_buf[BINLOG_CHECKSUM_LEN];
    int4store(checksum_buf, crc);
    if ((this->*encrypt_or_write)(checksum_buf, BINLOG_CHECKSUM_LEN))
      DBUG_RETURN(ER_ERROR_ON_WRITE);
  }
  if (ctx)
  {
    uint dstlen;
    uchar dst[MY_AES_BLOCK_SIZE*2];
    if (encryption_ctx_finish(ctx, dst, &dstlen))
      DBUG_RETURN(1);
    if (maybe_write_event_len(dst, dstlen) || write_internal(dst, dstlen))
      DBUG_RETURN(ER_ERROR_ON_WRITE);
  }
  DBUG_RETURN(0);
}

/*
  Log_event::write_header()
*/

bool Log_event::write_header(Log_event_writer *writer, size_t event_data_length)
{
  uchar header[LOG_EVENT_HEADER_LEN];
  ulong now;
  DBUG_ENTER("Log_event::write_header");
  DBUG_PRINT("enter", ("filepos: %lld  length: %zu type: %d",
                       (longlong) writer->pos(), event_data_length,
                       (int) get_type_code()));

  /* Store number of bytes that will be written by this event */
  data_written= event_data_length + sizeof(header) + writer->checksum_len;

  /*
    log_pos != 0 if this is relay-log event. In this case we should not
    change the position
  */

  if (is_artificial_event() ||
      cache_type == Log_event::EVENT_STMT_CACHE ||
      cache_type == Log_event::EVENT_TRANSACTIONAL_CACHE)
  {
    /*
      Artificial events are automatically generated and do not exist
      in master's binary log, so log_pos should be set to 0.

      Events written through transaction or statement cache have log_pos set
      to 0 so that they can be copied directly to the binlog without having
      to compute the real end_log_pos.
    */
    log_pos= 0;
  }
  else  if (!log_pos)
  {
    /*
      Calculate the position of where the next event will start
      (end of this event, that is).
    */

    log_pos= writer->pos() + data_written;
    
    DBUG_EXECUTE_IF("dbug_master_binlog_over_2GB", log_pos += (1ULL <<31););
  }

  now= get_time();                               // Query start time

  /*
    Header will be of size LOG_EVENT_HEADER_LEN for all events, except for
    FORMAT_DESCRIPTION_EVENT and ROTATE_EVENT, where it will be
    LOG_EVENT_MINIMAL_HEADER_LEN (remember these 2 have a frozen header,
    because we read them before knowing the format).
  */

  int4store(header, now);              // timestamp
  header[EVENT_TYPE_OFFSET]= get_type_code();
  int4store(header+ SERVER_ID_OFFSET, server_id);
  int4store(header+ EVENT_LEN_OFFSET, data_written);
  int4store(header+ LOG_POS_OFFSET, log_pos);
  int2store(header + FLAGS_OFFSET, flags);

  bool ret= writer->write_header(header, sizeof(header));
  DBUG_RETURN(ret);
}



#if defined(HAVE_REPLICATION)
inline Log_event::enum_skip_reason
Log_event::continue_group(rpl_group_info *rgi)
{
  if (rgi->rli->slave_skip_counter == 1)
    return Log_event::EVENT_SKIP_IGNORE;
  return Log_event::do_shall_skip(rgi);
}
#endif

/**************************************************************************
	Query_log_event methods
**************************************************************************/

#if defined(HAVE_REPLICATION)

/**
  This (which is used only for SHOW BINLOG EVENTS) could be updated to
  print SET @@session_var=. But this is not urgent, as SHOW BINLOG EVENTS is
  only an information, it does not produce suitable queries to replay (for
  example it does not print LOAD DATA INFILE).
  @todo
    show the catalog ??
*/

void Query_log_event::pack_info(Protocol *protocol)
{
  // TODO: show the catalog ??
  char buf_mem[1024];
  String buf(buf_mem, sizeof(buf_mem), system_charset_info);
  buf.real_alloc(9 + db_len + q_len);
  if (!(flags & LOG_EVENT_SUPPRESS_USE_F)
      && db && db_len)
  {
    buf.append(STRING_WITH_LEN("use "));
    append_identifier(protocol->thd, &buf, db, db_len);
    buf.append(STRING_WITH_LEN("; "));
  }

  DBUG_ASSERT(!flags2 || flags2_inited);

  if (flags2 & (OPTION_NO_FOREIGN_KEY_CHECKS | OPTION_AUTO_IS_NULL |
                OPTION_RELAXED_UNIQUE_CHECKS |
                OPTION_NO_CHECK_CONSTRAINT_CHECKS |
                OPTION_IF_EXISTS |
                OPTION_INSERT_HISTORY))
  {
    buf.append(STRING_WITH_LEN("set "));
    if (flags2 & OPTION_NO_FOREIGN_KEY_CHECKS)
      buf.append(STRING_WITH_LEN("foreign_key_checks=1, "));
    if (flags2 & OPTION_AUTO_IS_NULL)
      buf.append(STRING_WITH_LEN("sql_auto_is_null, "));
    if (flags2 & OPTION_RELAXED_UNIQUE_CHECKS)
      buf.append(STRING_WITH_LEN("unique_checks=1, "));
    if (flags2 & OPTION_NO_CHECK_CONSTRAINT_CHECKS)
      buf.append(STRING_WITH_LEN("check_constraint_checks=1, "));
    if (flags2 & OPTION_IF_EXISTS)
      buf.append(STRING_WITH_LEN("@@sql_if_exists=1, "));
    if (flags2 & OPTION_INSERT_HISTORY)
      buf.append(STRING_WITH_LEN("@@system_versioning_insert_history=1, "));
    buf[buf.length()-2]=';';
  }
  if (query && q_len)
    buf.append(query, q_len);
  protocol->store(&buf);
}
#endif


/**
  Utility function for the next method (Query_log_event::write()) .
*/
static void store_str_with_code_and_len(uchar **dst, const char *src,
                                        uint len, uint code)
{
  /*
    only 1 byte to store the length of catalog, so it should not
    surpass 255
  */
  DBUG_ASSERT(len <= 255);
  DBUG_ASSERT(src);
  *((*dst)++)= (uchar) code;
  *((*dst)++)= (uchar) len;
  bmove(*dst, src, len);
  (*dst)+= len;
}


/**
  Query_log_event::write().

  @note
    In this event we have to modify the header to have the correct
    EVENT_LEN_OFFSET as we don't yet know how many status variables we
    will print!
*/

bool Query_log_event::write(Log_event_writer *writer)
{
  uchar buf[QUERY_HEADER_LEN + MAX_SIZE_LOG_EVENT_STATUS];
  uchar *start, *start_of_status;
  ulong event_length;

  if (!query)
    return 1;                                   // Something wrong with event

  /*
    We want to store the thread id:
    (- as an information for the user when he reads the binlog)
    - if the query uses temporary table: for the slave SQL thread to know to
    which master connection the temp table belongs.
    Now imagine we (write()) are called by the slave SQL thread (we are
    logging a query executed by this thread; the slave runs with
    --log-slave-updates). Then this query will be logged with
    thread_id=the_thread_id_of_the_SQL_thread. Imagine that 2 temp tables of
    the same name were created simultaneously on the master (in the master
    binlog you have
    CREATE TEMPORARY TABLE t; (thread 1)
    CREATE TEMPORARY TABLE t; (thread 2)
    ...)
    then in the slave's binlog there will be
    CREATE TEMPORARY TABLE t; (thread_id_of_the_slave_SQL_thread)
    CREATE TEMPORARY TABLE t; (thread_id_of_the_slave_SQL_thread)
    which is bad (same thread id!).

    To avoid this, we log the thread's thread id EXCEPT for the SQL
    slave thread for which we log the original (master's) thread id.
    Now this moves the bug: what happens if the thread id on the
    master was 10 and when the slave replicates the query, a
    connection number 10 is opened by a normal client on the slave,
    and updates a temp table of the same name? We get a problem
    again. To avoid this, in the handling of temp tables (sql_base.cc)
    we use thread_id AND server_id.  TODO when this is merged into
    4.1: in 4.1, slave_proxy_id has been renamed to pseudo_thread_id
    and is a session variable: that's to make mysqlbinlog work with
    temp tables. We probably need to introduce

    SET PSEUDO_SERVER_ID
    for mysqlbinlog in 4.1. mysqlbinlog would print:
    SET PSEUDO_SERVER_ID=
    SET PSEUDO_THREAD_ID=
    for each query using temp tables.
  */
  int4store(buf + Q_THREAD_ID_OFFSET, slave_proxy_id);
  int4store(buf + Q_EXEC_TIME_OFFSET, exec_time);
  buf[Q_DB_LEN_OFFSET] = (char) db_len;
  int2store(buf + Q_ERR_CODE_OFFSET, error_code);

  /*
    You MUST always write status vars in increasing order of code. This
    guarantees that a slightly older slave will be able to parse those he
    knows.
  */
  start_of_status= start= buf+QUERY_HEADER_LEN;
  if (flags2_inited)
  {
    *start++= Q_FLAGS2_CODE;
    int4store(start, flags2);
    start+= 4;
  }
  if (sql_mode_inited)
  {
    *start++= Q_SQL_MODE_CODE;
    int8store(start, (ulonglong)sql_mode);
    start+= 8;
  }
  if (catalog_len) // i.e. this var is inited (false for 4.0 events)
  {
    store_str_with_code_and_len(&start,
                                catalog, catalog_len, (uint) Q_CATALOG_NZ_CODE);
    /*
      In 5.0.x where x<4 masters we used to store the end zero here. This was
      a waste of one byte so we don't do it in x>=4 masters. We change code to
      Q_CATALOG_NZ_CODE, because re-using the old code would make x<4 slaves
      of this x>=4 master segfault (expecting a zero when there is
      none). Remaining compatibility problems are: the older slave will not
      find the catalog; but it is will not crash, and it's not an issue
      that it does not find the catalog as catalogs were not used in these
      older MySQL versions (we store it in binlog and read it from relay log
      but do nothing useful with it). What is an issue is that the older slave
      will stop processing the Q_* blocks (and jumps to the db/query) as soon
      as it sees unknown Q_CATALOG_NZ_CODE; so it will not be able to read
      Q_AUTO_INCREMENT*, Q_CHARSET and so replication will fail silently in
      various ways. Documented that you should not mix alpha/beta versions if
      they are not exactly the same version, with example of 5.0.3->5.0.2 and
      5.0.4->5.0.3. If replication is from older to new, the new will
      recognize Q_CATALOG_CODE and have no problem.
    */
  }
  if (auto_increment_increment != 1 || auto_increment_offset != 1)
  {
    *start++= Q_AUTO_INCREMENT;
    int2store(start, auto_increment_increment);
    int2store(start+2, auto_increment_offset);
    start+= 4;
  }

  if (thd && (thd->used & THD::CHARACTER_SET_COLLATIONS_USED))
  {
    *start++= Q_CHARACTER_SET_COLLATIONS;
    size_t len= thd->variables.character_set_collations.to_binary((char*)start);
    start+= len;
  }

  if (charset_inited)
  {
    *start++= Q_CHARSET_CODE;
    memcpy(start, charset, 6);
    start+= 6;
  }
  if (time_zone_len)
  {
    /* In the TZ sys table, column Name is of length 64 so this should be ok */
    DBUG_ASSERT(time_zone_len <= MAX_TIME_ZONE_NAME_LENGTH);
    store_str_with_code_and_len(&start,
                                time_zone_str, time_zone_len, Q_TIME_ZONE_CODE);
  }
  if (lc_time_names_number)
  {
    DBUG_ASSERT(lc_time_names_number <= 0xFFFF);
    *start++= Q_LC_TIME_NAMES_CODE;
    int2store(start, lc_time_names_number);
    start+= 2;
  }
  if (charset_database_number)
  {
    DBUG_ASSERT(charset_database_number <= 0xFFFF);
    *start++= Q_CHARSET_DATABASE_CODE;
    int2store(start, charset_database_number);
    start+= 2;
  }
  if (table_map_for_update)
  {
    *start++= Q_TABLE_MAP_FOR_UPDATE_CODE;
    int8store(start, table_map_for_update);
    start+= 8;
  }
  if (thd && thd->need_binlog_invoker())
  {
    LEX_CSTRING user;
    LEX_CSTRING host;
    memset(&user, 0, sizeof(user));
    memset(&host, 0, sizeof(host));

    if (thd->slave_thread && thd->has_invoker())
    {
      /* user will be null, if master is older than this patch */
      user= thd->get_invoker_user();
      host= thd->get_invoker_host();
    }
    else
    {
      Security_context *ctx= thd->security_ctx;

      if (thd->need_binlog_invoker() == THD::INVOKER_USER)
      {
        user.str= ctx->priv_user;
        host.str= ctx->priv_host;
        host.length= strlen(host.str);
      }
      else
      {
        user.str= ctx->priv_role;
        host= empty_clex_str;
      }
      user.length= strlen(user.str);
    }

    if (user.length > 0)
    {
      *start++= Q_INVOKER;

      /*
        Store user length and user. The max length of use is 16, so 1 byte is
        enough to store the user's length.
       */
      *start++= (uchar)user.length;
      memcpy(start, user.str, user.length);
      start+= user.length;

      /*
        Store host length and host. The max length of host is 60, so 1 byte is
        enough to store the host's length.
       */
      *start++= (uchar)host.length;
      memcpy(start, host.str, host.length);
      start+= host.length;
    }
  }

  if (thd && (thd->used & THD::QUERY_START_SEC_PART_USED))
  {
    *start++= Q_HRNOW;
    get_time();
    int3store(start, when_sec_part);
    start+= 3;
  }

  /* xid's is used with ddl_log handling */
  if (thd && thd->binlog_xid)
  {
    *start++= Q_XID;
    int8store(start, thd->binlog_xid);
    start+= 8;
  }

  if (gtid_flags_extra)
  {
    *start++= Q_GTID_FLAGS3;
    *start++= gtid_flags_extra;
    if (gtid_flags_extra &
        (Gtid_log_event::FL_COMMIT_ALTER_E1 |
         Gtid_log_event::FL_ROLLBACK_ALTER_E1))
    {
      int8store(start, sa_seq_no);
      start+= 8;
    }
  }


  /*
    NOTE: When adding new status vars, please don't forget to update
    the MAX_SIZE_LOG_EVENT_STATUS in log_event.h and update the function
    code_name() in this file.

    Here there could be code like
    if (command-line-option-which-says-"log_this_variable" && inited)
    {
    *start++= Q_THIS_VARIABLE_CODE;
    int4store(start, this_variable);
    start+= 4;
    }
  */
  
  /* Store length of status variables */
  status_vars_len= (uint) (start-start_of_status);
  DBUG_ASSERT(status_vars_len <= MAX_SIZE_LOG_EVENT_STATUS);
  int2store(buf + Q_STATUS_VARS_LEN_OFFSET, status_vars_len);

  /*
    Calculate length of whole event
    The "1" below is the \0 in the db's length
  */
  event_length= ((uint) (start-buf) + get_post_header_size_for_derived() +
                 db_len + 1 + q_len);

  return write_header(writer, event_length) ||
         write_data(writer, buf, QUERY_HEADER_LEN) ||
         write_post_header_for_derived(writer) ||
         write_data(writer, start_of_status, (uint) status_vars_len) ||
         write_data(writer, db, db_len + 1) ||
         write_data(writer, query, q_len) ||
         write_footer(writer);
}

bool Query_compressed_log_event::write(Log_event_writer *writer)
{
  uchar *buffer;
  uint32 alloc_size, compressed_size;
  bool ret= true;

  compressed_size= alloc_size= binlog_get_compress_len(q_len);
  buffer= (uchar*) my_safe_alloca(alloc_size);
  if (buffer &&
      !binlog_buf_compress((uchar*) query, buffer, q_len, &compressed_size))
  {
    /*
      Write the compressed event. We have to temporarily store the event
      in query and q_len as Query_log_event::write() uses these.
    */
    const char *query_tmp= query;
    uint32 q_len_tmp= q_len;
    query= (char*) buffer;
    q_len= compressed_size;
    ret= Query_log_event::write(writer);
    query= query_tmp;
    q_len= q_len_tmp;
  }
  my_safe_afree(buffer, alloc_size);
  return ret;
}


/**
  The simplest constructor that could possibly work.  This is used for
  creating static objects that have a special meaning and are invisible
  to the log.  
*/
Query_log_event::Query_log_event()
  :Log_event(), data_buf(0)
{
  memset(&user, 0, sizeof(user));
  memset(&host, 0, sizeof(host));
}


/*
  SYNOPSIS
    Query_log_event::Query_log_event()
      thd_arg           - thread handle
      query_arg         - array of char representing the query
      query_length      - size of the  `query_arg' array
      using_trans       - there is a modified transactional table
      direct            - Don't cache statement
      suppress_use      - suppress the generation of 'USE' statements
      errcode           - the error code of the query
      
  DESCRIPTION
  Creates an event for binlogging
  The value for `errcode' should be supplied by caller.
*/
Query_log_event::Query_log_event(THD* thd_arg, const char* query_arg,
                                 size_t query_length, bool using_trans,
				 bool direct, bool suppress_use, int errcode)

  :Log_event(thd_arg,
             ((thd_arg->used & THD::THREAD_SPECIFIC_USED)
              ? LOG_EVENT_THREAD_SPECIFIC_F : 0) |
             (suppress_use ? LOG_EVENT_SUPPRESS_USE_F : 0),
	     using_trans),
   data_buf(0), query(query_arg), catalog(thd_arg->catalog),
   q_len((uint32) query_length),
   thread_id(thd_arg->thread_id),
   /* save the original thread id; we already know the server id */
   slave_proxy_id((ulong)thd_arg->variables.pseudo_thread_id),
   flags2_inited(1), sql_mode_inited(1), charset_inited(1), flags2(0),
   sql_mode(thd_arg->variables.sql_mode),
   auto_increment_increment(thd_arg->variables.auto_increment_increment),
   auto_increment_offset(thd_arg->variables.auto_increment_offset),
   lc_time_names_number(thd_arg->variables.lc_time_names->number),
   charset_database_number(0),
   table_map_for_update((ulonglong)thd_arg->table_map_for_update),
   gtid_flags_extra(thd_arg->get_binlog_flags_for_alter()),
   sa_seq_no(0)
{
  /* status_vars_len is set just before writing the event */

  time_t end_time;

#ifdef WITH_WSREP
  /*
    If Query_log_event will contain non trans keyword (not BEGIN, COMMIT,
    SAVEPOINT or ROLLBACK) we disable PA for this transaction.
    Note that here WSREP(thd) might not be true e.g. when wsrep_shcema
    is created we create tables with thd->variables.wsrep_on=false
    to avoid replicating wsrep_schema tables to other nodes.
   */
  if (WSREP_ON && !is_trans_keyword())
  {
    thd->wsrep_PA_safe= false;
  }
#endif /* WITH_WSREP */

  memset(&user, 0, sizeof(user));
  memset(&host, 0, sizeof(host));
  error_code= errcode;

  end_time= my_time(0);
  exec_time = (ulong) (end_time  - thd_arg->start_time);
  /**
    @todo this means that if we have no catalog, then it is replicated
    as an existing catalog of length zero. is that safe? /sven
  */
  catalog_len = (catalog) ? (uint32) strlen(catalog) : 0;

  if (!(db= thd->db.str))
    db= "";
  db_len= (uint32) strlen(db);
  if (thd_arg->variables.collation_database != thd_arg->db_charset)
    charset_database_number= thd_arg->variables.collation_database->number;
  
  /*
    We only replicate over the bits of flags2 that we need: the rest
    are masked out by "& OPTIONS_WRITTEN_TO_BINLOG".

    We also force AUTOCOMMIT=1.  Rationale (cf. BUG#29288): After
    fixing BUG#26395, we always write BEGIN and COMMIT around all
    transactions (even single statements in autocommit mode).  This is
    so that replication from non-transactional to transactional table
    and error recovery from XA to non-XA table should work as
    expected.  The BEGIN/COMMIT are added in log.cc. However, there is
    one exception: MyISAM bypasses log.cc and writes directly to the
    binlog.  So if autocommit is off, master has MyISAM, and slave has
    a transactional engine, then the slave will just see one long
    never-ending transaction.  The only way to bypass explicit
    BEGIN/COMMIT in the binlog is by using a non-transactional table.
    So setting AUTOCOMMIT=1 will make this work as expected.

    Note: explicitly replicate AUTOCOMMIT=1 from master. We do not
    assume AUTOCOMMIT=1 on slave; the slave still reads the state of
    the autocommit flag as written by the master to the binlog. This
    behavior may change after WL#4162 has been implemented.
  */
  flags2= (uint32) (thd_arg->variables.option_bits &
                    (OPTIONS_WRITTEN_TO_BIN_LOG & ~OPTION_NOT_AUTOCOMMIT));
  DBUG_ASSERT(thd_arg->variables.character_set_client->number < 256*256);
  DBUG_ASSERT(thd_arg->variables.collation_connection->number < 256*256);
  DBUG_ASSERT(thd_arg->variables.collation_server->number < 256*256);
  DBUG_ASSERT(thd_arg->variables.character_set_client->mbminlen == 1);
  int2store(charset, thd_arg->variables.character_set_client->number);
  int2store(charset+2, thd_arg->variables.collation_connection->number);
  int2store(charset+4, thd_arg->variables.collation_server->number);
  if (thd_arg->used & THD::TIME_ZONE_USED)
  {
    /*
      Note that our event becomes dependent on the Time_zone object
      representing the time zone. Fortunately such objects are never deleted
      or changed during mysqld's lifetime.
    */
    time_zone_len= thd_arg->variables.time_zone->get_name()->length();
    time_zone_str= thd_arg->variables.time_zone->get_name()->ptr();
  }
  else
    time_zone_len= 0;

  LEX *lex= thd->lex;
  /*
    Defines that the statement will be written directly to the binary log
    without being wrapped by a BEGIN...COMMIT. Otherwise, the statement
    will be written to either the trx-cache or stmt-cache.

    Note that a cache will not be used if the parameter direct is TRUE.
  */
  bool use_cache= FALSE;
  /*
    TRUE defines that the trx-cache must be used and by consequence the
    use_cache is TRUE.

    Note that a cache will not be used if the parameter direct is TRUE.
  */
  bool trx_cache= FALSE;
  cache_type= Log_event::EVENT_INVALID_CACHE;

  if (!direct)
  {
    switch (lex->sql_command)
    {
      case SQLCOM_DROP_TABLE:
      case SQLCOM_DROP_SEQUENCE:
        use_cache= (lex->tmp_table() && thd->in_multi_stmt_transaction_mode());
        break;

      case SQLCOM_CREATE_TABLE:
      case SQLCOM_CREATE_SEQUENCE:
        /*
           If we are using CREATE ... SELECT or if we are a slave
           executing BEGIN...COMMIT (generated by CREATE...SELECT) we
           have to use the transactional cache to ensure we don't
           calculate any checksum for the CREATE part.
         */
        trx_cache= (lex->first_select_lex()->item_list.elements &&
            thd->is_current_stmt_binlog_format_row()) ||
          (thd->variables.option_bits & OPTION_GTID_BEGIN);
        use_cache= (lex->tmp_table() &&
            thd->in_multi_stmt_transaction_mode()) || trx_cache;
        break;
      case SQLCOM_SET_OPTION:
        if (lex->autocommit)
          use_cache= trx_cache= FALSE;
        else
          use_cache= TRUE;
        break;
      case SQLCOM_RELEASE_SAVEPOINT:
      case SQLCOM_ROLLBACK_TO_SAVEPOINT:
      case SQLCOM_SAVEPOINT:
      case SQLCOM_XA_END:
        use_cache= trx_cache= TRUE;
        break;
      default:
        use_cache= (gtid_flags_extra) ? false : sqlcom_can_generate_row_events(thd);
        break;
    }
  }

  if (gtid_flags_extra & (Gtid_log_event::FL_COMMIT_ALTER_E1 |
                          Gtid_log_event::FL_ROLLBACK_ALTER_E1))
      sa_seq_no= thd_arg->get_binlog_start_alter_seq_no();

  if (!use_cache || direct)
  {
    cache_type= Log_event::EVENT_NO_CACHE;
  }
  else if (using_trans || trx_cache || stmt_has_updated_trans_table(thd) ||
           thd->lex->is_mixed_stmt_unsafe(thd->in_multi_stmt_transaction_mode(),
                                          thd->variables.binlog_direct_non_trans_update,
                                          trans_has_updated_trans_table(thd),
                                          thd->tx_isolation))
    cache_type= Log_event::EVENT_TRANSACTIONAL_CACHE;
  else
    cache_type= Log_event::EVENT_STMT_CACHE;
  DBUG_ASSERT(cache_type != Log_event::EVENT_INVALID_CACHE);
  DBUG_PRINT("info",("Query_log_event has flags2: %lu  sql_mode: %llu  cache_tye: %d",
                     (ulong) flags2, sql_mode, cache_type));
}

Query_compressed_log_event::Query_compressed_log_event(THD* thd_arg, const char* query_arg,
    ulong query_length, bool using_trans,
    bool direct, bool suppress_use, int errcode)
    :Query_log_event(thd_arg, query_arg, query_length, using_trans, direct,
                     suppress_use, errcode),
     query_buf(0)
{

}


#if defined(HAVE_REPLICATION)

int Query_log_event::do_apply_event(rpl_group_info *rgi)
{
  return do_apply_event(rgi, query, q_len);
}

/**
   Compare if two errors should be regarded as equal.
   This is to handle the case when you can get slightly different errors
   on master and slave for the same thing.
   @param
   expected_error	Error we got on master
   actual_error		Error we got on slave

   @return
   1 Errors are equal
   0 Errors are different
*/

bool test_if_equal_repl_errors(int expected_error, int actual_error)
{
  if (expected_error == actual_error)
    return 1;
  switch (expected_error) {
  case ER_DUP_ENTRY:
  case ER_DUP_ENTRY_WITH_KEY_NAME:
  case ER_DUP_KEY:
  case ER_AUTOINC_READ_FAILED:
    return (actual_error == ER_DUP_ENTRY ||
            actual_error == ER_DUP_ENTRY_WITH_KEY_NAME ||
            actual_error == ER_DUP_KEY ||
            actual_error == ER_AUTOINC_READ_FAILED ||
            actual_error == HA_ERR_AUTOINC_ERANGE);
  case ER_UNKNOWN_TABLE:
    return actual_error == ER_IT_IS_A_VIEW;
  default:
    break;
  }
  return 0;
}


static start_alter_info *get_new_start_alter_info(THD *thd)
{
  /*
   Why on global memory ?- So that process_commit/rollback_alter should not get
   error when spawned threads exits too early.
   */
  start_alter_info *info;
  if (!(info= (start_alter_info *)my_malloc(PSI_INSTRUMENT_ME,
                                      sizeof(start_alter_info), MYF(MY_WME))))
  {
    sql_print_error("Failed to allocate memory for ddl log free list");
    return 0;
  }
  info->sa_seq_no= 0;
  info->domain_id= 0;
  info->direct_commit_alter= false;
  info->state= start_alter_state::INVALID;
  mysql_cond_init(0, &info->start_alter_cond, NULL);
  info->error= 0;

  return info;
}


/*
  Perform necessary actions for two-phase-logged ALTER parts, to
  return

  0  when the event's query proceeds normal parsing and execution
  1  when the event skips parsing and execution
  -1 as error.
*/
int Query_log_event::handle_split_alter_query_log_event(rpl_group_info *rgi,
                                                        bool &skip_error_check)
{
  int rc= 0;

  rgi->gtid_ev_flags_extra= gtid_flags_extra;
  if (gtid_flags_extra & Gtid_log_event::FL_START_ALTER_E1)
  {
    //No Slave, Normal Slave, Start Alter under Worker 1 will simple binlog and exit
    if(!rgi->rpt || rgi->reserved_start_alter_thread || WSREP(thd))
    {
      rc= 1;
      /*
       We will just write the binlog and move to next event , because COMMIT
       Alter will take care of actual work
      */
      rgi->reserved_start_alter_thread= false;
      thd->lex->sql_command= SQLCOM_ALTER_TABLE;
      Write_log_with_flags wlwf(thd, Gtid_log_event::FL_START_ALTER_E1,
                                true /* wsrep to isolation end */);
#ifdef WITH_WSREP
      if (WSREP(thd) && wsrep_thd_is_local(thd) &&
          // no need to supply other than db in this case
          wsrep_to_isolation_begin(thd, db, NULL,NULL,NULL,NULL,NULL))
        return -1;
#endif
      if (write_bin_log(thd, false, thd->query(), thd->query_length()))
        return -1;

      my_ok(thd);
      return rc;
    }
    if (!rgi->sa_info)
      rgi->sa_info= get_new_start_alter_info(thd);
    else
    {
      /* Not send Start-Alter into query execution when it's to rollback */
      mysql_mutex_lock(&rgi->rli->mi->start_alter_lock);
      if (rgi->sa_info->state == start_alter_state::ROLLBACK_ALTER)
        mysql_cond_broadcast(&rgi->sa_info->start_alter_cond);
      mysql_mutex_unlock(&rgi->rli->mi->start_alter_lock);
    }

    return rc;
  }

  bool is_CA= (gtid_flags_extra & Gtid_log_event::FL_COMMIT_ALTER_E1) ? true : false;
  if (is_CA)
  {
    DBUG_EXECUTE_IF("rpl_slave_stop_CA_before_binlog",
    {
      // the awake comes from STOP-SLAVE running driver (sql) thread
      debug_sync_set_action(thd,
                            STRING_WITH_LEN("now WAIT_FOR proceed_CA_1"));
    });
  }
  start_alter_info *info=NULL;
  Master_info *mi= NULL;

  rgi->gtid_ev_sa_seq_no= sa_seq_no;
  // is set for both the direct execution and the write to binlog
  thd->set_binlog_start_alter_seq_no(sa_seq_no);
  mi= rgi->rli->mi;
  mysql_mutex_lock(&mi->start_alter_list_lock);
  {
    List_iterator<start_alter_info> info_iterator(mi->start_alter_list);
    while ((info= info_iterator++))
    {
      if(info->sa_seq_no == rgi->gtid_ev_sa_seq_no &&
         info->domain_id == rgi->current_gtid.domain_id)
      {
        info_iterator.remove();
        break;
      }
    }
  }
  mysql_mutex_unlock(&mi->start_alter_list_lock);

  if (!info)
  {
    if (is_CA)
    {
      /*
        error handeling, direct_commit_alter is turned on, so that we dont
        wait for master reply in mysql_alter_table (in wait_for_master)
      */
      rgi->direct_commit_alter= true;
#ifdef WITH_WSREP
      if (WSREP(thd))
        thd->set_binlog_flags_for_alter(Gtid_log_event::FL_COMMIT_ALTER_E1);
#endif
      goto cleanup;
    }
    else
    {
      //Just write the binlog because there is nothing to be done
      goto write_binlog;
    }
  }

  mysql_mutex_lock(&mi->start_alter_lock);
  if (info->state != start_alter_state::COMPLETED)
  {
    if (is_CA)
      info->state= start_alter_state::COMMIT_ALTER;
    else
      info->state= start_alter_state::ROLLBACK_ALTER;
    mysql_cond_broadcast(&info->start_alter_cond);
    mysql_mutex_unlock(&mi->start_alter_lock);
    /*
      Wait till Start Alter worker has changed the state to ::COMPLETED
      when start alter worker reaches the old code write_bin_log(), it will
      change state to COMMITTED.
      COMMITTED and `direct_commit_alter == true` at the same time indicates
      the query needs re-execution by the CA running thread.
    */
    mysql_mutex_lock(&mi->start_alter_lock);

    DBUG_ASSERT(info->state == start_alter_state::COMPLETED ||
                !info->direct_commit_alter);

    while(info->state != start_alter_state::COMPLETED)
      mysql_cond_wait(&info->start_alter_cond, &mi->start_alter_lock);
  }
  else
  {
    // SA has completed and left being kicked out by deadlock or ftwrl
    DBUG_ASSERT(info->direct_commit_alter);
  }
  mysql_mutex_unlock(&mi->start_alter_lock);

  if (info->direct_commit_alter)
  {
    rgi->direct_commit_alter= true; // execute the query as if there was no SA
    if (is_CA)
      goto cleanup;
  }

write_binlog:
  rc= 1;

  if(!is_CA)
  {
    if(((info && info->error) || error_code) &&
       global_system_variables.log_warnings > 2)
    {
      sql_print_information("Query '%s' having %d error code on master "
                            "is rolled back%s", query, error_code,
                            !(info && info->error) ? "." : ";");
      if (info && info->error)
        sql_print_information("its execution on slave %sproduced %d error.",
                              info->error == error_code ? "re":"", info->error);
    }
  }
  {
    thd->lex->sql_command= SQLCOM_ALTER_TABLE;
    Write_log_with_flags wlwf(thd, is_CA ? Gtid_log_event::FL_COMMIT_ALTER_E1 :
                              Gtid_log_event::FL_ROLLBACK_ALTER_E1,
                              true);
#ifdef WITH_WSREP
    if (WSREP(thd) && wsrep_thd_is_local(thd) &&
        wsrep_to_isolation_begin(thd, db, NULL,NULL,NULL,NULL,NULL))
      rc= -1;
#endif
    if (rc != -1 &&
        write_bin_log(thd, false, thd->query(), thd->query_length()))
      rc= -1;
  }

  if (!thd->is_error())
  {
    skip_error_check= true;
    my_ok(thd);
  }

cleanup:
  if (info)
  {
    mysql_cond_destroy(&info->start_alter_cond);
    my_free(info);
  }
  return rc;
}


/**
  @todo
  Compare the values of "affected rows" around here. Something
  like:
  @code
     if ((uint32) affected_in_event != (uint32) affected_on_slave)
     {
     sql_print_error("Slave: did not get the expected number of affected \
     rows running query from master - expected %d, got %d (this numbers \
     should have matched modulo 4294967296).", 0, ...);
     thd->query_error = 1;
     }
  @endcode
  We may also want an option to tell the slave to ignore "affected"
  mismatch. This mismatch could be implemented with a new ER_ code, and
  to ignore it you would use --slave-skip-errors...
*/
int Query_log_event::do_apply_event(rpl_group_info *rgi,
                                    const char *query_arg, uint32 q_len_arg)
{
  int expected_error,actual_error= 0;
  Schema_specification_st db_options;
  uint64 sub_id= 0;
  void *hton= NULL;
  rpl_gtid gtid;
  Relay_log_info const *rli= rgi->rli;
  Rpl_filter *rpl_filter= rli->mi->rpl_filter;
  bool current_stmt_is_commit;
  bool skip_error_check= false;
  DBUG_ENTER("Query_log_event::do_apply_event");

  /*
    Colleagues: please never free(thd->catalog) in MySQL. This would
    lead to bugs as here thd->catalog is a part of an alloced block,
    not an entire alloced block (see
    Query_log_event::do_apply_event()). Same for thd->db.  Thank
    you.
  */
  thd->catalog= catalog_len ? (char *) catalog : (char *)"";
  rgi->start_alter_ev= this;

  size_t valid_len= Well_formed_prefix(system_charset_info,
                                       db, db_len, NAME_LEN).length();

  if (valid_len != db_len)
  {
    rli->report(ERROR_LEVEL, ER_SLAVE_FATAL_ERROR,
                ER_THD(thd, ER_SLAVE_FATAL_ERROR),
                "Invalid database name in Query event.");
    thd->is_slave_error= true;
    goto end;
  }

  set_thd_db(thd, rpl_filter, LEX_CSTRING{db, db_len});

  /*
    Setting the character set and collation of the current database thd->db.
   */
  load_db_opt_by_name(thd, thd->db.str, &db_options);
  if (db_options.default_table_charset)
    thd->db_charset= db_options.default_table_charset;
  thd->variables.auto_increment_increment= auto_increment_increment;
  thd->variables.auto_increment_offset=    auto_increment_offset;

  DBUG_PRINT("info", ("log_pos: %lu", (ulong) log_pos));

  thd->clear_error(1);
  current_stmt_is_commit= is_commit();

  DBUG_ASSERT(!current_stmt_is_commit || !rgi->tables_to_lock);
  rgi->slave_close_thread_tables(thd);

  /*
    Note:   We do not need to execute reset_one_shot_variables() if this
            db_ok() test fails.
    Reason: The db stored in binlog events is the same for SET and for
            its companion query.  If the SET is ignored because of
            db_ok(), the companion query will also be ignored, and if
            the companion query is ignored in the db_ok() test of
            ::do_apply_event(), then the companion SET also have so
            we don't need to reset_one_shot_variables().
  */
  if (is_trans_keyword() || rpl_filter->db_ok(thd->db.str))
  {
    bool is_rb_alter= gtid_flags_extra & Gtid_log_event::FL_ROLLBACK_ALTER_E1;

#ifdef WITH_WSREP
    if (!wsrep_thd_is_applying(thd))
#endif
      thd->set_time(when, when_sec_part);
    thd->set_query_and_id((char*)query_arg, q_len_arg,
                          thd->charset(), next_query_id());
    thd->variables.pseudo_thread_id= thread_id;		// for temp tables
    DBUG_PRINT("query",("%s", thd->query()));

    if (unlikely(!(expected_error= !is_rb_alter ? error_code : 0)) ||
        ignored_error_code(expected_error) ||
        !unexpected_error_code(expected_error))
    {
      thd->slave_expected_error= expected_error;
      if (flags2_inited)
      {
        ulonglong mask= flags2_inited;
        thd->variables.option_bits= (flags2 & mask) |
                                    (thd->variables.option_bits & ~mask);
      }
      /*
        else, we are in a 3.23/4.0 binlog; we previously received a
        Rotate_log_event which reset thd->variables.option_bits and
        sql_mode etc, so nothing to do.
      */
      /*
        We do not replicate MODE_NO_DIR_IN_CREATE. That is, if the master is a
        slave which runs with SQL_MODE=MODE_NO_DIR_IN_CREATE, this should not
        force us to ignore the dir too. Imagine you are a ring of machines, and
        one has a disk problem so that you temporarily need
        MODE_NO_DIR_IN_CREATE on this machine; you don't want it to propagate
        elsewhere (you don't want all slaves to start ignoring the dirs).
      */
      if (sql_mode_inited)
        thd->variables.sql_mode=
          (sql_mode_t) ((thd->variables.sql_mode & MODE_NO_DIR_IN_CREATE) |
                        (sql_mode & ~(sql_mode_t) MODE_NO_DIR_IN_CREATE));

      size_t cslen= thd->variables.character_set_collations.from_binary(
                                      character_set_collations.str,
                                      character_set_collations.length);
      if (cslen != character_set_collations.length)
      {
        // Fatal: either a broken even, or an unknown collation ID
        thd->variables.character_set_collations.init();
        goto compare_errors; // QQ: report an error here?
      }

      if (charset_inited)
      {
        rpl_sql_thread_info *sql_info= thd->system_thread_info.rpl_sql_info;
        if (thd->slave_thread && sql_info->cached_charset_compare(charset))
        {
          /* Verify that we support the charsets found in the event. */
          if (!(thd->variables.character_set_client=
                get_charset(uint2korr(charset), MYF(MY_WME))) ||
              !(thd->variables.collation_connection=
                get_charset(uint2korr(charset+2), MYF(MY_WME))) ||
              !(thd->variables.collation_server=
                get_charset(uint2korr(charset+4), MYF(MY_WME))))
          {
            /*
              We updated the thd->variables with nonsensical values (0). Let's
              set them to something safe (i.e. which avoids crash), and we'll
              stop with EE_UNKNOWN_CHARSET in compare_errors (unless set to
              ignore this error).
            */
            set_slave_thread_default_charset(thd, rgi);
            goto compare_errors;
          }
          thd->update_charset(); // for the charset change to take effect
          /*
            Reset thd->query_string.cs to the newly set value.
            Note, there is a small flaw here. For a very short time frame
            if the new charset is different from the old charset and
            if another thread executes "SHOW PROCESSLIST" after
            the above thd->set_query_and_id() and before this thd->set_query(),
            and if the current query has some non-ASCII characters,
            the another thread may see some '?' marks in the PROCESSLIST
            result. This should be acceptable now. This is a reminder
            to fix this if any refactoring happens here sometime.
          */
          thd->set_query((char*) query_arg, q_len_arg, thd->charset());
        }
      }
      if (time_zone_len)
      {
        String tmp(time_zone_str, time_zone_len, &my_charset_bin);
        if (!(thd->variables.time_zone= my_tz_find(thd, &tmp)))
        {
          my_error(ER_UNKNOWN_TIME_ZONE, MYF(0), tmp.c_ptr());
          thd->variables.time_zone= global_system_variables.time_zone;
          goto compare_errors;
        }
      }
      if (lc_time_names_number)
      {
        if (!(thd->variables.lc_time_names=
              my_locale_by_number(lc_time_names_number)))
        {
          my_printf_error(ER_UNKNOWN_ERROR,
                      "Unknown locale: '%d'", MYF(0), lc_time_names_number);
          thd->variables.lc_time_names= &my_locale_en_US;
          goto compare_errors;
        }
      }
      else
        thd->variables.lc_time_names= &my_locale_en_US;
      if (charset_database_number)
      {
        CHARSET_INFO *cs;
        if (!(cs= get_charset(charset_database_number, MYF(0))))
        {
          char buf[20];
          int10_to_str((int) charset_database_number, buf, -10);
          my_error(ER_UNKNOWN_COLLATION, MYF(0), buf);
          goto compare_errors;
        }
        thd->variables.collation_database= cs;
      }
      else
        thd->variables.collation_database= thd->db_charset;

      {
        const CHARSET_INFO *cs= thd->charset();
        /*
          We cannot ask for parsing a statement using a character set
          without state_maps (parser internal data).
        */
        if (!cs->state_map)
        {
          rli->report(ERROR_LEVEL, ER_SLAVE_FATAL_ERROR,
                      ER_THD(thd, ER_SLAVE_FATAL_ERROR),
                      "character_set cannot be parsed");
          thd->is_slave_error= true;
          goto end;
        }
      }

      /*
        Record any GTID in the same transaction, so slave state is
        transactionally consistent.
      */
      if (current_stmt_is_commit)
      {
        thd->variables.option_bits&= ~OPTION_GTID_BEGIN;
        if (rgi->gtid_pending)
        {
          sub_id= rgi->gtid_sub_id;
          rgi->gtid_pending= false;

          gtid= rgi->current_gtid;
          if (unlikely(rpl_global_gtid_slave_state->record_gtid(thd, &gtid,
                                                                sub_id,
                                                                true, false,
                                                                &hton)))
          {
            int errcode= thd->get_stmt_da()->sql_errno();
            if (!is_parallel_retry_error(rgi, errcode))
              rli->report(ERROR_LEVEL, ER_CANNOT_UPDATE_GTID_STATE,
                          rgi->gtid_info(),
                          "Error during COMMIT: failed to update GTID state in "
                        "%s.%s: %d: %s",
                          "mysql", rpl_gtid_slave_state_table_name.str,
                          errcode,
                          thd->get_stmt_da()->message());
            sub_id= 0;
            thd->is_slave_error= 1;
            goto end;
          }
        }
      }

      thd->table_map_for_update= (table_map)table_map_for_update;
      thd->set_invoker(&user, &host);
      /*
        Flag if we need to rollback the statement transaction on
        slave if it by chance succeeds.
        If we expected a non-zero error code and get nothing and,
        it is a concurrency issue or ignorable issue, effects
        of the statement should be rolled back.
      */
      if (unlikely(expected_error) &&
          (ignored_error_code(expected_error) ||
           concurrency_error_code(expected_error)))
      {
        thd->variables.option_bits|= OPTION_MASTER_SQL_ERROR;
        thd->variables.option_bits&= ~OPTION_GTID_BEGIN;
      }

      int sa_result= 0;
      bool is_2p_alter= gtid_flags_extra &
        (Gtid_log_event::FL_START_ALTER_E1 |
         Gtid_log_event::FL_COMMIT_ALTER_E1 |
         Gtid_log_event::FL_ROLLBACK_ALTER_E1);
      if (is_2p_alter)
        sa_result= handle_split_alter_query_log_event(rgi, skip_error_check);
      if (sa_result == 0)
      {
        /* Execute the query (note that we bypass dispatch_command()) */
        Parser_state parser_state;
        if (!parser_state.init(thd, thd->query(), thd->query_length()))
        {
          DBUG_ASSERT(thd->m_digest == NULL);
          thd->m_digest= & thd->m_digest_state;
          DBUG_ASSERT(thd->m_statement_psi == NULL);
          thd->m_statement_psi= MYSQL_START_STATEMENT(&thd->m_statement_state,
                                                      stmt_info_rpl.m_key,
                                                      thd->db.str, thd->db.length,
                                                      thd->charset(), NULL);
          THD_STAGE_INFO(thd, stage_starting);
          MYSQL_SET_STATEMENT_TEXT(thd->m_statement_psi, thd->query(), thd->query_length());
          if (thd->m_digest != NULL)
            thd->m_digest->reset(thd->m_token_array, max_digest_length);

          if (thd->slave_thread)
          {
            /*
              To be compatible with previous releases, the slave thread uses the global
              log_slow_disabled_statements value, wich can be changed dynamically, so we
              have to set the sql_log_slow respectively.
            */
            thd->variables.sql_log_slow= !MY_TEST(global_system_variables.log_slow_disabled_statements & LOG_SLOW_DISABLE_SLAVE);
          }
          mysql_parse(thd, thd->query(), thd->query_length(), &parser_state);
          /* Finalize server status flags after executing a statement. */
          thd->update_server_status();
          log_slow_statement(thd);
          thd->lex->restore_set_statement_var();

          /*
            When THD::slave_expected_error gets reset inside execution stack
            that is the case of to be ignored event. In this case the expected
            error must change to the reset value as well.
          */
          expected_error= thd->slave_expected_error;
        }
      }
      else if (sa_result == -1)
      {
        rli->report(ERROR_LEVEL, expected_error, rgi->gtid_info(),
                          "TODO start alter error");
        thd->is_slave_error= 1;
        goto end;
      }
      thd->variables.option_bits&= ~OPTION_MASTER_SQL_ERROR;
      if (is_2p_alter && !rgi->is_parallel_exec)
      {
        rgi->gtid_ev_flags_extra= 0;
        rgi->direct_commit_alter= 0;
        rgi->gtid_ev_sa_seq_no= 0;
      }
    }
    else
    {
      /*
        The query got a really bad error on the master (thread killed etc),
        which could be inconsistent. Parse it to test the table names: if the
        replicate-*-do|ignore-table rules say "this query must be ignored" then
        we exit gracefully; otherwise we warn about the bad error and tell DBA
        to check/fix it.
      */
      if (mysql_test_parse_for_slave(thd, thd->query(), thd->query_length()))
        thd->clear_error(1);
      else
      {
        rli->report(ERROR_LEVEL, expected_error, rgi->gtid_info(),
                          "\
Query partially completed on the master (error on master: %d) \
and was aborted. There is a chance that your master is inconsistent at this \
point. If you are sure that your master is ok, run this query manually on the \
slave and then restart the slave with SET GLOBAL SQL_SLAVE_SKIP_COUNTER=1; \
START SLAVE; . Query: '%s'", expected_error, thd->query());
        thd->is_slave_error= 1;
      }
      goto end;
    }

    /* If the query was not ignored, it is printed to the general log */
    if (likely(!thd->is_error()) ||
        thd->get_stmt_da()->sql_errno() != ER_SLAVE_IGNORED_TABLE)
      general_log_write(thd, COM_QUERY, thd->query(), thd->query_length());
    else
    {
      /*
        Bug#54201: If we skip an INSERT query that uses auto_increment, then we
        should reset any @@INSERT_ID set by an Intvar_log_event associated with
        the query; otherwise the @@INSERT_ID will linger until the next INSERT
        that uses auto_increment and may affect extra triggers on the slave etc.

        We reset INSERT_ID unconditionally; it is probably cheaper than
        checking if it is necessary.
      */
      thd->auto_inc_intervals_forced.empty();
    }

compare_errors:
    /*
      In the slave thread, we may sometimes execute some DROP / * 40005
      TEMPORARY * / TABLE that come from parts of binlogs (likely if we
      use RESET SLAVE or CHANGE MASTER TO), while the temporary table
      has already been dropped. To ignore such irrelevant "table does
      not exist errors", we silently clear the error if TEMPORARY was used.
    */
    if ((thd->lex->sql_command == SQLCOM_DROP_TABLE ||
         thd->lex->sql_command == SQLCOM_DROP_SEQUENCE) &&
        thd->lex->tmp_table() &&
        thd->is_error() && thd->get_stmt_da()->sql_errno() == ER_BAD_TABLE_ERROR &&
        !expected_error)
      thd->get_stmt_da()->reset_diagnostics_area();
    /*
      If we expected a non-zero error code, and we don't get the same error
      code, and it should be ignored or is related to a concurrency issue.
    */
    actual_error= thd->is_error() ? thd->get_stmt_da()->sql_errno() :
                     skip_error_check? expected_error : 0;
    DBUG_PRINT("info",("expected_error: %d  sql_errno: %d",
                       expected_error, actual_error));

    if ((unlikely(expected_error) &&
         !test_if_equal_repl_errors(expected_error, actual_error) &&
         !concurrency_error_code(expected_error)) &&
        !ignored_error_code(actual_error) &&
        !ignored_error_code(expected_error))
    {
      rli->report(ERROR_LEVEL, 0, rgi->gtid_info(),
                  "Query caused different errors on master and slave.     "
                  "Error on master: message (format)='%s' error code=%d ; "
                  "Error on slave: actual message='%s', error code=%d. "
                  "Default database: '%s'. Query: '%s'",
                  ER_THD(thd, expected_error),
                  expected_error,
                  actual_error ? thd->get_stmt_da()->message() : "no error",
                  actual_error,
                  safe_str(db), query_arg);
      thd->is_slave_error= 1;
    }
    /*
      If we get the same error code as expected and it is not a concurrency
      issue, or should be ignored.
    */
    else if ((test_if_equal_repl_errors(expected_error, actual_error) &&
              !concurrency_error_code(expected_error)) ||
             ignored_error_code(actual_error))
    {
      DBUG_PRINT("info",("error ignored"));
      thd->clear_error(1);
      if (actual_error == ER_QUERY_INTERRUPTED ||
          actual_error == ER_CONNECTION_KILLED)
        thd->reset_killed();
    }
    /*
      Other cases: mostly we expected no error and get one.
    */
    else if (unlikely(thd->is_slave_error || thd->is_fatal_error))
    {
      if (!is_parallel_retry_error(rgi, actual_error))
        rli->report(ERROR_LEVEL, actual_error, rgi->gtid_info(),
                    "Error '%s' on query. Default database: '%s'. Query: '%s'",
                    (actual_error ? thd->get_stmt_da()->message() :
                     "unexpected success or fatal error"),
                    thd->get_db(), query_arg);
      thd->is_slave_error= 1;
#ifdef WITH_WSREP
      if (wsrep_thd_is_toi(thd) && wsrep_must_ignore_error(thd))
      {
        thd->clear_error(1);
        thd->killed= NOT_KILLED;
        thd->wsrep_has_ignored_error= true;
      }
#endif /* WITH_WSREP */
    }

    /*
      TODO: compare the values of "affected rows" around here. Something
      like:
      if ((uint32) affected_in_event != (uint32) affected_on_slave)
      {
      sql_print_error("Slave: did not get the expected number of affected \
      rows running query from master - expected %d, got %d (this numbers \
      should have matched modulo 4294967296).", 0, ...);
      thd->is_slave_error = 1;
      }
      We may also want an option to tell the slave to ignore "affected"
      mismatch. This mismatch could be implemented with a new ER_ code, and
      to ignore it you would use --slave-skip-errors...

      To do the comparison we need to know the value of "affected" which the
      above mysql_parse() computed. And we need to know the value of
      "affected" in the master's binlog. Both will be implemented later. The
      important thing is that we now have the format ready to log the values
      of "affected" in the binlog. So we can release 5.0.0 before effectively
      logging "affected" and effectively comparing it.
    */
  } /* End of if (db_ok(... */

  {
    /**
      The following failure injecion works in cooperation with tests
      setting @@global.debug= 'd,stop_slave_middle_group'.
      The sql thread receives the killed status and will proceed
      to shutdown trying to finish incomplete events group.
    */
    DBUG_EXECUTE_IF("stop_slave_middle_group",
                    if (!current_stmt_is_commit && is_begin() == 0)
                    {
                      if (thd->transaction->all.modified_non_trans_table)
                        const_cast<Relay_log_info*>(rli)->abort_slave= 1;
                    };);
  }

end:
  if (unlikely(sub_id && !thd->is_slave_error))
    rpl_global_gtid_slave_state->update_state_hash(sub_id, &gtid, hton, rgi);

  /*
    Probably we have set thd->query, thd->db, thd->catalog to point to places
    in the data_buf of this event. Now the event is going to be deleted
    probably, so data_buf will be freed, so the thd->... listed above will be
    pointers to freed memory.
    So we must set them to 0, so that those bad pointers values are not later
    used. Note that "cleanup" queries like automatic DROP TEMPORARY TABLE
    don't suffer from these assignments to 0 as DROP TEMPORARY
    TABLE uses the db.table syntax.
  */
  thd->catalog= 0;
  thd->set_db(&null_clex_str);    /* will free the current database */
  thd->reset_query();
  DBUG_PRINT("info", ("end: query= 0"));

  /* Mark the statement completed. */
  MYSQL_END_STATEMENT(thd->m_statement_psi, thd->get_stmt_da());
  thd->m_statement_psi= NULL;
  thd->m_digest= NULL;

  /*
    As a disk space optimization, future masters will not log an event for
    LAST_INSERT_ID() if that function returned 0 (and thus they will be able
    to replace the THD::stmt_depends_on_first_successful_insert_id_in_prev_stmt
    variable by (THD->first_successful_insert_id_in_prev_stmt > 0) ; with the
    resetting below we are ready to support that.
  */
  thd->first_successful_insert_id_in_prev_stmt_for_binlog= 0;
  thd->first_successful_insert_id_in_prev_stmt= 0;
  thd->stmt_depends_on_first_successful_insert_id_in_prev_stmt= 0;
  free_root(thd->mem_root,MYF(MY_KEEP_PREALLOC));
  DBUG_RETURN(thd->is_slave_error);
}

Log_event::enum_skip_reason
Query_log_event::do_shall_skip(rpl_group_info *rgi)
{
  Relay_log_info *rli= rgi->rli;
  DBUG_ENTER("Query_log_event::do_shall_skip");
  DBUG_PRINT("debug", ("query: '%s'  q_len: %d", query, q_len));
  DBUG_ASSERT(query && q_len > 0);
  DBUG_ASSERT(thd == rgi->thd);

  /*
    An event skipped due to @@skip_replication must not be counted towards the
    number of events to be skipped due to @@sql_slave_skip_counter.
  */
  if (flags & LOG_EVENT_SKIP_REPLICATION_F &&
      opt_replicate_events_marked_for_skip != RPL_SKIP_REPLICATE)
    DBUG_RETURN(Log_event::EVENT_SKIP_IGNORE);

  if (rli->slave_skip_counter > 0)
  {
    if (is_begin())
    {
      thd->variables.option_bits|= OPTION_BEGIN | OPTION_GTID_BEGIN;
      DBUG_RETURN(Log_event::continue_group(rgi));
    }

    if (is_commit() || is_rollback())
    {
      thd->variables.option_bits&= ~(OPTION_BEGIN | OPTION_GTID_BEGIN);
      DBUG_RETURN(Log_event::EVENT_SKIP_COUNT);
    }
  }
#ifdef WITH_WSREP
  else if (WSREP(thd) && wsrep_mysql_replication_bundle &&
           opt_slave_domain_parallel_threads == 0 &&
           thd->wsrep_mysql_replicated > 0 &&
           (is_begin() || is_commit()))
  {
    if (++thd->wsrep_mysql_replicated < (int)wsrep_mysql_replication_bundle)
    {
      WSREP_DEBUG("skipping wsrep commit %d", thd->wsrep_mysql_replicated);
      DBUG_RETURN(Log_event::EVENT_SKIP_IGNORE);
    }
    else
    {
      thd->wsrep_mysql_replicated = 0;
    }
  }
#endif /* WITH_WSREP */
  DBUG_RETURN(Log_event::do_shall_skip(rgi));
}


bool
Query_log_event::peek_is_commit_rollback(const uchar *event_start,
                                         size_t event_len,
                                         enum_binlog_checksum_alg
                                         checksum_alg)
{
  if (checksum_alg == BINLOG_CHECKSUM_ALG_CRC32)
  {
    if (event_len > BINLOG_CHECKSUM_LEN)
      event_len-= BINLOG_CHECKSUM_LEN;
    else
      event_len= 0;
  }
  else
    DBUG_ASSERT(checksum_alg == BINLOG_CHECKSUM_ALG_UNDEF ||
                checksum_alg == BINLOG_CHECKSUM_ALG_OFF);

  if (event_len < LOG_EVENT_HEADER_LEN + QUERY_HEADER_LEN || event_len < 9)
    return false;
  return !memcmp(event_start + (event_len-7), "\0COMMIT", 7) ||
         !memcmp(event_start + (event_len-9), "\0ROLLBACK", 9);
}

/***************************************************************************
       Format_description_log_event methods
****************************************************************************/

void Format_description_log_event::pack_info(Protocol *protocol)
{
  char buf[12 + ST_SERVER_VER_LEN + 14 + 22], *pos;
  pos= strmov(buf, "Server ver: ");
  pos= strmov(pos, server_version);
  pos= strmov(pos, ", Binlog ver: ");
  pos= int10_to_str(binlog_version, pos, 10);
  protocol->store(buf, (uint) (pos-buf), &my_charset_bin);
}
#endif /* defined(HAVE_REPLICATION) */

bool Format_description_log_event::write(Log_event_writer *writer)
{
  bool ret;
  /*
    We don't call Start_log_event_v::write() because this would make 2
    my_b_safe_write().
  */
  uchar buff[START_V3_HEADER_LEN+1];
  size_t rec_size= sizeof(buff) + BINLOG_CHECKSUM_ALG_DESC_LEN +
                   number_of_event_types;
  int2store(buff + ST_BINLOG_VER_OFFSET,binlog_version);
  memcpy((char*) buff + ST_SERVER_VER_OFFSET,server_version,ST_SERVER_VER_LEN);
  if (!dont_set_created)
    created= get_time();
  int4store(buff + ST_CREATED_OFFSET,created);
  buff[ST_COMMON_HEADER_LEN_OFFSET]= common_header_len;
  /*
    if checksum is requested
    record the checksum-algorithm descriptor next to
    post_header_len vector which will be followed by the checksum value.
    Master is supposed to trigger checksum computing by binlog_checksum_options,
    slave does it via marking the event according to
    FD_queue checksum_alg value.
  */
  compile_time_assert(BINLOG_CHECKSUM_ALG_DESC_LEN == 1);
  uint8 checksum_byte= (uint8) (used_checksum_alg != BINLOG_CHECKSUM_ALG_UNDEF ?
                                used_checksum_alg : BINLOG_CHECKSUM_ALG_OFF);
  DBUG_ASSERT(used_checksum_alg != BINLOG_CHECKSUM_ALG_UNDEF);
  /* 
     FD of checksum-aware server is always checksum-equipped, (V) is in,
     regardless of @@global.binlog_checksum policy.
     Thereby a combination of (A) == 0, (V) != 0 means
     it's the checksum-aware server's FD event that heads checksum-free binlog
     file. 
     Here 0 stands for checksumming OFF to evaluate (V) as 0 is that case.
     A combination of (A) != 0, (V) != 0 denotes FD of the checksum-aware server
     heading the checksummed binlog.
     (A), (V) presence in FD of the checksum-aware server makes the event
     1 + 4 bytes bigger comparing to the former FD.
  */

  uint orig_checksum_len= writer->checksum_len;
  writer->checksum_len= BINLOG_CHECKSUM_LEN;
  ret= write_header(writer, rec_size) ||
       write_data(writer, buff, sizeof(buff)) ||
       write_data(writer, post_header_len, number_of_event_types) ||
       write_data(writer, &checksum_byte, sizeof(checksum_byte)) ||
       write_footer(writer);
  writer->checksum_len= orig_checksum_len;
  return ret;
}

#if defined(HAVE_REPLICATION)
/*
 Auxiliary function to conduct cleanup of unfinished two-phase logged ALTERs.
*/
static void check_and_remove_stale_alter(Relay_log_info *rli)
{
  Master_info *mi= rli->mi;
  start_alter_info *info=NULL;

  mysql_mutex_lock(&mi->start_alter_list_lock);
  List_iterator<start_alter_info> info_iterator(mi->start_alter_list);
  while ((info= info_iterator++))
  {
    DBUG_ASSERT(info->state == start_alter_state::REGISTERED);

    sql_print_warning("ALTER query started at %u-%u-%llu could not "
                      "be completed because of unexpected master server "
                      "or its binlog change", info->sa_seq_no, // todo:gtid
                      0, 0);
    info_iterator.remove();
    mysql_mutex_lock(&mi->start_alter_lock);
    info->state= start_alter_state::ROLLBACK_ALTER;
    mysql_mutex_unlock(&mi->start_alter_lock);
    mysql_cond_broadcast(&info->start_alter_cond);
    mysql_mutex_lock(&mi->start_alter_lock);
    while(info->state != start_alter_state::COMPLETED)
      mysql_cond_wait(&info->start_alter_cond, &mi->start_alter_lock);
    mysql_mutex_unlock(&mi->start_alter_lock);
    mysql_cond_destroy(&info->start_alter_cond);
    my_free(info);
  }
  mysql_mutex_unlock(&mi->start_alter_list_lock);
}

int Format_description_log_event::do_apply_event(rpl_group_info *rgi)
{
  int ret= 0;
  Relay_log_info *rli= rgi->rli;
  DBUG_ENTER("Format_description_log_event::do_apply_event");

  /*
    As a transaction NEVER spans on 2 or more binlogs:
    if we have an active transaction at this point, the master died
    while writing the transaction to the binary log, i.e. while
    flushing the binlog cache to the binlog. XA guarantees that master has
    rolled back. So we roll back.
    Note: this event could be sent by the master to inform us of the
    format of its binlog; in other words maybe it is not at its
    original place when it comes to us; we'll know this by checking
    log_pos ("artificial" events have log_pos == 0).
  */
  if (!is_artificial_event() && created && !thd->rli_fake && !thd->rgi_fake)
  {
    // check_and_remove stale Start Alter:s
    if (flags & LOG_EVENT_BINLOG_IN_USE_F)
      check_and_remove_stale_alter(rli);
    if (thd->transaction->all.ha_list)
    {
      /* This is not an error (XA is safe), just an information */
      rli->report(INFORMATION_LEVEL, 0, NULL,
                  "Rolling back unfinished transaction (no COMMIT "
                  "or ROLLBACK in relay log). A probable cause is that "
                  "the master died while writing the transaction to "
                  "its binary log, thus rolled back too.");
      rgi->cleanup_context(thd, 1);
    }
  }

  /*
    If this event comes from ourselves, there is no cleaning task to perform,
    we don't do cleanup (this was just to update the log's description event).
  */
  if (server_id != (uint32) global_system_variables.server_id)
  {
    /*
      If the event was not requested by the slave i.e. the master sent
      it while the slave asked for a position >4, the event will make
      rli->group_master_log_pos advance. Say that the slave asked for
      position 1000, and the Format_desc event's end is 96. Then in
      the beginning of replication rli->group_master_log_pos will be
      0, then 96, then jump to first really asked event (which is
      >96). So this is ok.
    */
    switch (binlog_version)
    {
    case 4:
      if (created)
      {
        rli->close_temporary_tables();

        /* The following is only false if we get here with a BINLOG statement */
        if (rli->mi)
          cleanup_load_tmpdir(&rli->mi->cmp_connection_name);
      }
      break;
    default:
      rli->report(ERROR_LEVEL, ER_SLAVE_FATAL_ERROR,
                  ER_THD(thd, ER_SLAVE_FATAL_ERROR),
                  "Binlog version not supported");
      ret= 1;
    }
  }

  if (!ret)
  {
    /* Save the information describing this binlog */
    copy_crypto_data(rli->relay_log.description_event_for_exec);
    delete rli->relay_log.description_event_for_exec;
    rli->relay_log.description_event_for_exec= this;
  }

  DBUG_RETURN(ret);
}

int Format_description_log_event::do_update_pos(rpl_group_info *rgi)
{
  if (server_id == (uint32) global_system_variables.server_id)
  {
    /*
      We only increase the relay log position if we are skipping
      events and do not touch any group_* variables, nor flush the
      relay log info.  If there is a crash, we will have to re-skip
      the events again, but that is a minor issue.

      If we do not skip stepping the group log position (and the
      server id was changed when restarting the server), it might well
      be that we start executing at a position that is invalid, e.g.,
      at a Rows_log_event or a Query_log_event preceeded by a
      Intvar_log_event instead of starting at a Table_map_log_event or
      the Intvar_log_event respectively.
     */
    rgi->inc_event_relay_log_pos();
    return 0;
  }
  else
  {
    return Log_event::do_update_pos(rgi);
  }
}

Log_event::enum_skip_reason
Format_description_log_event::do_shall_skip(rpl_group_info *rgi)
{
  return Log_event::EVENT_SKIP_NOT;
}

#endif


#if defined(HAVE_REPLICATION)
int Start_encryption_log_event::do_apply_event(rpl_group_info* rgi)
{
  return rgi->rli->relay_log.description_event_for_exec->start_decryption(this);
}

int Start_encryption_log_event::do_update_pos(rpl_group_info *rgi)
{
  /*
    master never sends Start_encryption_log_event, any SELE that a slave
    might see was created locally in MYSQL_BIN_LOG::open() on the slave
  */
  rgi->inc_event_relay_log_pos();
  return 0;
}

#endif


/**************************************************************************
  Rotate_log_event methods
**************************************************************************/

#if defined(HAVE_REPLICATION)
void Rotate_log_event::pack_info(Protocol *protocol)
{
  StringBuffer<256> tmp(log_cs);
  tmp.length(0);
  tmp.append(new_log_ident, ident_len);
  tmp.append(STRING_WITH_LEN(";pos="));
  tmp.append_ulonglong(pos);
  protocol->store(tmp.ptr(), tmp.length(), &my_charset_bin);
}
#endif


Rotate_log_event::Rotate_log_event(const char* new_log_ident_arg,
                                   uint ident_len_arg, ulonglong pos_arg,
                                   uint flags_arg)
  :Log_event(), new_log_ident(new_log_ident_arg),
   pos(pos_arg),ident_len(ident_len_arg ? ident_len_arg :
                          (uint) strlen(new_log_ident_arg)), flags(flags_arg)
{
  DBUG_ENTER("Rotate_log_event::Rotate_log_event(...,flags)");
  DBUG_PRINT("enter",("new_log_ident: %s  pos: %llu  flags: %lu", new_log_ident_arg,
                      pos_arg, (ulong) flags));
  cache_type= EVENT_NO_CACHE;
  if (flags & DUP_NAME)
    new_log_ident= my_strndup(PSI_INSTRUMENT_ME, new_log_ident_arg, ident_len, MYF(MY_WME));
  if (flags & RELAY_LOG)
    set_relay_log_event();
  DBUG_VOID_RETURN;
}


bool Rotate_log_event::write(Log_event_writer *writer)
{
  char buf[ROTATE_HEADER_LEN];
  int8store(buf + R_POS_OFFSET, pos);
  return (write_header(writer, ROTATE_HEADER_LEN + ident_len) ||
          write_data(writer, buf, ROTATE_HEADER_LEN) ||
          write_data(writer, new_log_ident, (uint) ident_len) ||
          write_footer(writer));
}


#if defined(HAVE_REPLICATION)

/*
  Got a rotate log event from the master.

  This is mainly used so that we can later figure out the logname and
  position for the master.

  We can't rotate the slave's BINlog as this will cause infinitive rotations
  in a A -> B -> A setup.
  The NOTES below is a wrong comment which will disappear when 4.1 is merged.

  This must only be called from the Slave SQL thread, since it calls
  Relay_log_info::flush().

  @retval
    0	ok
    1   error
*/
int Rotate_log_event::do_update_pos(rpl_group_info *rgi)
{
  int error= 0;
  Relay_log_info *rli= rgi->rli;
  DBUG_ENTER("Rotate_log_event::do_update_pos");

  DBUG_PRINT("info", ("server_id=%lu; ::server_id=%lu",
                      (ulong) this->server_id, (ulong) global_system_variables.server_id));
  DBUG_PRINT("info", ("new_log_ident: %s", this->new_log_ident));
  DBUG_PRINT("info", ("pos: %llu", this->pos));

  /*
    If we are in a transaction or in a group: the only normal case is
    when the I/O thread was copying a big transaction, then it was
    stopped and restarted: we have this in the relay log:

    BEGIN
    ...
    ROTATE (a fake one)
    ...
    COMMIT or ROLLBACK

    In that case, we don't want to touch the coordinates which
    correspond to the beginning of the transaction.  Starting from
    5.0.0, there also are some rotates from the slave itself, in the
    relay log, which shall not change the group positions.

    In parallel replication, rotate event is executed out-of-band with normal
    events, so we cannot update group_master_log_name or _pos here, it will
    be updated with the next normal event instead.
  */
  if ((server_id != global_system_variables.server_id ||
       rli->replicate_same_server_id) &&
      !is_relay_log_event() &&
      !rli->is_in_group() &&
      !rgi->is_parallel_exec)
  {
    mysql_mutex_lock(&rli->data_lock);
    DBUG_PRINT("info", ("old group_master_log_name: '%s'  "
                        "old group_master_log_pos: %lu",
                        rli->group_master_log_name,
                        (ulong) rli->group_master_log_pos));
    memcpy(rli->group_master_log_name, new_log_ident, ident_len+1);
    rli->notify_group_master_log_name_update();
    rli->inc_group_relay_log_pos(pos, rgi, TRUE /* skip_lock */);
    DBUG_PRINT("info", ("new group_master_log_name: '%s'  "
                        "new group_master_log_pos: %lu",
                        rli->group_master_log_name,
                        (ulong) rli->group_master_log_pos));
    mysql_mutex_unlock(&rli->data_lock);
    rpl_global_gtid_slave_state->record_and_update_gtid(thd, rgi);
    error= rli->flush();
    
    /*
      Reset thd->variables.option_bits and sql_mode etc, because this could
      be the signal of a master's downgrade from 5.0 to 4.0.
      However, no need to reset description_event_for_exec: indeed, if the next
      master is 5.0 (even 5.0.1) we will soon get a Format_desc; if the next
      master is 4.0 then the events are in the slave's format (conversion).
    */
    set_slave_thread_options(thd);
    set_slave_thread_default_charset(thd, rgi);
    thd->variables.sql_mode= global_system_variables.sql_mode;
    thd->variables.auto_increment_increment=
      thd->variables.auto_increment_offset= 1;
  }
  else
    rgi->inc_event_relay_log_pos();

  DBUG_RETURN(error);
}


Log_event::enum_skip_reason
Rotate_log_event::do_shall_skip(rpl_group_info *rgi)
{
  enum_skip_reason reason= Log_event::do_shall_skip(rgi);

  switch (reason) {
  case Log_event::EVENT_SKIP_NOT:
  case Log_event::EVENT_SKIP_COUNT:
    return Log_event::EVENT_SKIP_NOT;

  case Log_event::EVENT_SKIP_IGNORE:
    return Log_event::EVENT_SKIP_IGNORE;
  }
  DBUG_ASSERT(0);
  return Log_event::EVENT_SKIP_NOT;             // To keep compiler happy
}

#endif


/**************************************************************************
  Binlog_checkpoint_log_event methods
**************************************************************************/

#if defined(HAVE_REPLICATION)
void Binlog_checkpoint_log_event::pack_info(Protocol *protocol)
{
  protocol->store(binlog_file_name, binlog_file_len, &my_charset_bin);
}


Log_event::enum_skip_reason
Binlog_checkpoint_log_event::do_shall_skip(rpl_group_info *rgi)
{
  enum_skip_reason reason= Log_event::do_shall_skip(rgi);
  if (reason == EVENT_SKIP_COUNT)
    reason= EVENT_SKIP_NOT;
  return reason;
}
#endif


Binlog_checkpoint_log_event::Binlog_checkpoint_log_event(
        const char *binlog_file_name_arg,
        uint binlog_file_len_arg)
  :Log_event(),
   binlog_file_name(my_strndup(PSI_INSTRUMENT_ME, binlog_file_name_arg, binlog_file_len_arg,
                               MYF(MY_WME))),
   binlog_file_len(binlog_file_len_arg)
{
  cache_type= EVENT_NO_CACHE;
}


bool Binlog_checkpoint_log_event::write(Log_event_writer *writer)
{
  uchar buf[BINLOG_CHECKPOINT_HEADER_LEN];
  int4store(buf, binlog_file_len);
  return write_header(writer, BINLOG_CHECKPOINT_HEADER_LEN + binlog_file_len) ||
         write_data(writer, buf, BINLOG_CHECKPOINT_HEADER_LEN) ||
         write_data(writer, binlog_file_name, binlog_file_len) ||
         write_footer(writer);
}


/**************************************************************************
        Global transaction ID stuff
**************************************************************************/

Gtid_log_event::Gtid_log_event(THD *thd_arg, uint64 seq_no_arg,
                               uint32 domain_id_arg, bool standalone,
                               uint16 flags_arg, bool is_transactional,
                               uint64 commit_id_arg, bool has_xid,
                               bool ro_1pc)
  : Log_event(thd_arg, flags_arg, is_transactional),
    seq_no(seq_no_arg), commit_id(commit_id_arg), domain_id(domain_id_arg),
    flags2((standalone ? FL_STANDALONE : 0) |
           (commit_id_arg ? FL_GROUP_COMMIT_ID : 0)),
    flags_extra(0), extra_engines(0)
{
  cache_type= Log_event::EVENT_NO_CACHE;
  bool is_tmp_table= thd_arg->lex->stmt_accessed_temp_table();
  if (thd_arg->transaction->stmt.trans_did_wait() ||
      thd_arg->transaction->all.trans_did_wait())
    flags2|= FL_WAITED;
  if (thd_arg->transaction->stmt.trans_did_ddl() ||
      thd_arg->transaction->stmt.has_created_dropped_temp_table() ||
      thd_arg->transaction->stmt.trans_executed_admin_cmd() ||
      thd_arg->transaction->all.trans_did_ddl() ||
      thd_arg->transaction->all.has_created_dropped_temp_table() ||
      thd_arg->transaction->all.trans_executed_admin_cmd())
    flags2|= FL_DDL;
  else if (is_transactional && !is_tmp_table &&
           !(thd_arg->transaction->all.modified_non_trans_table &&
             thd->variables.binlog_direct_non_trans_update == 0 &&
             !thd->is_current_stmt_binlog_format_row()))
    flags2|= FL_TRANSACTIONAL;
  if (!(thd_arg->variables.option_bits & OPTION_RPL_SKIP_PARALLEL))
    flags2|= FL_ALLOW_PARALLEL;
  /* Preserve any DDL or WAITED flag in the slave's binlog. */
  if (thd_arg->rgi_slave)
    flags2|= (thd_arg->rgi_slave->gtid_ev_flags2 & (FL_DDL|FL_WAITED));

  XID_STATE &xid_state= thd->transaction->xid_state;
  if (is_transactional)
  {
    if (xid_state.is_explicit_XA() &&
        (thd->lex->sql_command == SQLCOM_XA_PREPARE ||
         xid_state.get_state_code() == XA_PREPARED))
    {
      DBUG_ASSERT(!(thd->lex->sql_command == SQLCOM_XA_COMMIT &&
                    thd->lex->xa_opt == XA_ONE_PHASE));

      flags2|= thd->lex->sql_command == SQLCOM_XA_PREPARE ?
        FL_PREPARED_XA : FL_COMPLETED_XA;
      xid.set(xid_state.get_xid());
    }
    /* count non-zero extra recoverable engines; total = extra + 1 */
    if (has_xid)
    {
      DBUG_ASSERT(ha_count_rw_2pc(thd_arg,
                                  thd_arg->in_multi_stmt_transaction_mode()));

      extra_engines=
        ha_count_rw_2pc(thd_arg, thd_arg->in_multi_stmt_transaction_mode()) - 1;
    }
    else if (ro_1pc)
    {
      extra_engines= UCHAR_MAX;
    }
    else if (thd->lex->sql_command == SQLCOM_XA_PREPARE)
    {
      DBUG_ASSERT(thd_arg->in_multi_stmt_transaction_mode());

      uint8 count= ha_count_rw_2pc(thd_arg, true);
      extra_engines= count > 1 ? 0 : UCHAR_MAX;
    }
    if (extra_engines > 0)
      flags_extra|= FL_EXTRA_MULTI_ENGINE_E1;
  }
  if (thd->get_binlog_flags_for_alter())
  {
    flags_extra |= thd->get_binlog_flags_for_alter();
    if (flags_extra & (FL_COMMIT_ALTER_E1 | FL_ROLLBACK_ALTER_E1))
      sa_seq_no= thd->get_binlog_start_alter_seq_no();
    flags2|= FL_DDL;
  }

  DBUG_ASSERT(thd_arg->lex->sql_command != SQLCOM_CREATE_SEQUENCE ||
              (flags2 & FL_DDL) || thd_arg->in_multi_stmt_transaction_mode());
}


/*
  Used to record GTID while sending binlog to slave, without having to
  fully contruct every Gtid_log_event() needlessly.
*/
bool
Gtid_log_event::peek(const uchar *event_start, size_t event_len,
                     enum_binlog_checksum_alg checksum_alg,
                     uint32 *domain_id, uint32 *server_id, uint64 *seq_no,
                     uchar *flags2, const Format_description_log_event *fdev)
{
  const uchar *p;

  if (checksum_alg == BINLOG_CHECKSUM_ALG_CRC32)
  {
    if (event_len > BINLOG_CHECKSUM_LEN)
      event_len-= BINLOG_CHECKSUM_LEN;
    else
      event_len= 0;
  }
  else
    DBUG_ASSERT(checksum_alg == BINLOG_CHECKSUM_ALG_UNDEF ||
                checksum_alg == BINLOG_CHECKSUM_ALG_OFF);

  if (event_len < (uint32)fdev->common_header_len + GTID_HEADER_LEN)
    return true;
  *server_id= uint4korr(event_start + SERVER_ID_OFFSET);
  p= event_start + fdev->common_header_len;
  *seq_no= uint8korr(p);
  p+= 8;
  *domain_id= uint4korr(p);
  p+= 4;
  *flags2= *p;
  return false;
}


bool
Gtid_log_event::write(Log_event_writer *writer)
{
  uchar buf[GTID_HEADER_LEN+2+sizeof(XID) + /* flags_extra: */ 1+4];
  size_t write_len= 13;

  int8store(buf, seq_no);
  int4store(buf+8, domain_id);
  buf[12]= flags2;
  if (flags2 & FL_GROUP_COMMIT_ID)
  {
    DBUG_ASSERT(write_len + 8 == GTID_HEADER_LEN + 2);

    int8store(buf+write_len, commit_id);
    write_len= GTID_HEADER_LEN + 2;
  }

  if (flags2 & (FL_PREPARED_XA | FL_COMPLETED_XA)
      && !DBUG_IF("negate_xid_from_gtid"))
  {
    int4store(&buf[write_len],   xid.formatID);
    buf[write_len +4]=   (uchar) xid.gtrid_length;
    buf[write_len +4+1]= (uchar) xid.bqual_length;
    write_len+= 6;
    long data_length= xid.bqual_length + xid.gtrid_length;

    if (!DBUG_IF("negate_xid_data_from_gtid"))
    {
      memcpy(buf+write_len, xid.data, data_length);
      write_len+= data_length;
    }
  }

  DBUG_EXECUTE_IF("inject_fl_extra_multi_engine_into_gtid", {
    flags_extra|= FL_EXTRA_MULTI_ENGINE_E1;
  });
  if (flags_extra > 0)
  {
    buf[write_len]= flags_extra;
    write_len++;
  }
  DBUG_EXECUTE_IF("inject_fl_extra_multi_engine_into_gtid", {
    flags_extra&= ~FL_EXTRA_MULTI_ENGINE_E1;
  });

  if (flags_extra & FL_EXTRA_MULTI_ENGINE_E1)
  {
    buf[write_len]= extra_engines;
    write_len++;
  }

  if (flags_extra & (FL_COMMIT_ALTER_E1 | FL_ROLLBACK_ALTER_E1)
      && !DBUG_IF("negate_alter_fl_from_gtid")
  )
  {
    int8store(buf + write_len, sa_seq_no);
    write_len+= 8;
  }

  if (write_len < GTID_HEADER_LEN)
  {
    bzero(buf+write_len, GTID_HEADER_LEN-write_len);
    write_len= GTID_HEADER_LEN;
  }
  return write_header(writer, write_len) ||
         write_data(writer, buf, write_len) ||
         write_footer(writer);
}


/*
  Replace a GTID event with either a BEGIN event, dummy event, or nothing, as
  appropriate to work with old slave that does not know global transaction id.

  The need_dummy_event argument is an IN/OUT argument. It is passed as TRUE
  if slave has capability lower than MARIA_SLAVE_CAPABILITY_TOLERATE_HOLES.
  It is returned TRUE if we return a BEGIN (or dummy) event to be sent to the
  slave, FALSE if event should be skipped completely.
*/
int
Gtid_log_event::make_compatible_event(String *packet, bool *need_dummy_event,
                                      ulong ev_offset,
                                      enum_binlog_checksum_alg checksum_alg)
{
  uchar flags2;
  if (packet->length() - ev_offset < LOG_EVENT_HEADER_LEN + GTID_HEADER_LEN)
    return 1;
  flags2= (*packet)[ev_offset + LOG_EVENT_HEADER_LEN + 12];
  if (flags2 & FL_STANDALONE)
  {
    if (*need_dummy_event)
      return Query_log_event::dummy_event(packet, ev_offset, checksum_alg);
    return 0;
  }

  *need_dummy_event= true;
  return Query_log_event::begin_event(packet, ev_offset, checksum_alg);
}


#ifdef HAVE_REPLICATION
void
Gtid_log_event::pack_info(Protocol *protocol)
{
  char buf[6+5+10+1+10+1+20+1+4+20+1+ ser_buf_size+5 /* sprintf */];
  char *p;
  p = strmov(buf, (flags2 & FL_STANDALONE  ? "GTID " :
                   flags2 & FL_PREPARED_XA ? "XA START " : "BEGIN GTID "));
  if (flags2 & FL_PREPARED_XA)
  {
    p+= sprintf(p, "%s GTID ", xid.serialize());
  }
  p= longlong10_to_str(domain_id, p, 10);
  *p++= '-';
  p= longlong10_to_str(server_id, p, 10);
  *p++= '-';
  p= longlong10_to_str(seq_no, p, 10);
  if (flags2 & FL_GROUP_COMMIT_ID)
  {
    p= strmov(p, " cid=");
    p= longlong10_to_str(commit_id, p, 10);
  }
  if (flags_extra & FL_START_ALTER_E1)
  {
    p= strmov(p, " START ALTER");
  }
  if (flags_extra & FL_COMMIT_ALTER_E1)
  {
    p= strmov(p, " COMMIT ALTER id=");
    p= longlong10_to_str(sa_seq_no, p, 10);
  }
  if (flags_extra & FL_ROLLBACK_ALTER_E1)
  {
    p= strmov(p, " ROLLBACK ALTER id=");
    p= longlong10_to_str(sa_seq_no, p, 10);
  }

  protocol->store(buf, p-buf, &my_charset_bin);
}

static char gtid_begin_string[] = "BEGIN";

int
Gtid_log_event::do_apply_event(rpl_group_info *rgi)
{
  ulonglong bits= thd->variables.option_bits;
  thd->variables.server_id= this->server_id;
  thd->variables.gtid_domain_id= this->domain_id;
  thd->variables.gtid_seq_no= this->seq_no;
  rgi->gtid_ev_flags2= flags2;

  rgi->gtid_ev_flags_extra= flags_extra;
  rgi->gtid_ev_sa_seq_no= sa_seq_no;
  thd->reset_for_next_command();

  if (opt_gtid_strict_mode && opt_bin_log && opt_log_slave_updates)
  {
    if (mysql_bin_log.check_strict_gtid_sequence(this->domain_id,
                                                 this->server_id, this->seq_no))
      return 1;
  }

  DBUG_ASSERT((bits & OPTION_GTID_BEGIN) == 0);

  Master_info *mi=rgi->rli->mi;
  switch (flags2 & (FL_DDL | FL_TRANSACTIONAL))
  {
    case FL_TRANSACTIONAL:
      mi->total_trans_groups++;
      break;
    case FL_DDL:
      mi->total_ddl_groups++;
    break;
    default:
      mi->total_non_trans_groups++;
  }

  if (flags2 & FL_STANDALONE)
    return 0;

  /* Execute this like a BEGIN query event. */
  bits|= OPTION_GTID_BEGIN;
  if (flags2 & FL_ALLOW_PARALLEL)
    bits&= ~(ulonglong)OPTION_RPL_SKIP_PARALLEL;
  else
    bits|= (ulonglong)OPTION_RPL_SKIP_PARALLEL;
  thd->variables.option_bits= bits;
  DBUG_PRINT("info", ("Set OPTION_GTID_BEGIN"));
  thd->is_slave_error= 0;

  char buf_xa[sizeof("XA START") + 1 + ser_buf_size];
  if (flags2 & FL_PREPARED_XA)
  {
    const char fmt[]= "XA START %s";

    thd->lex->xid= &xid;
    thd->lex->xa_opt= XA_NONE;
    sprintf(buf_xa, fmt, xid.serialize());
    thd->set_query_and_id(buf_xa, static_cast<uint32>(strlen(buf_xa)),
                          &my_charset_bin, next_query_id());
    thd->lex->sql_command= SQLCOM_XA_START;
    if (trans_xa_start(thd))
    {
      DBUG_PRINT("error", ("trans_xa_start() failed"));
      thd->is_slave_error= 1;
    }
  }
  else
  {
    thd->set_query_and_id(gtid_begin_string, sizeof(gtid_begin_string)-1,
                          &my_charset_bin, next_query_id());
    thd->lex->sql_command= SQLCOM_BEGIN;
    if (trans_begin(thd, 0))
    {
      DBUG_PRINT("error", ("trans_begin() failed"));
      thd->is_slave_error= 1;
    }
  }
  status_var_increment(thd->status_var.com_stat[thd->lex->sql_command]);
  thd->update_stats();

  if (likely(!thd->is_slave_error))
    general_log_write(thd, COM_QUERY, thd->query(), thd->query_length());

  thd->reset_query();
  free_root(thd->mem_root,MYF(MY_KEEP_PREALLOC));
  return thd->is_slave_error;
}


int
Gtid_log_event::do_update_pos(rpl_group_info *rgi)
{
  rgi->inc_event_relay_log_pos();
  return 0;
}


Log_event::enum_skip_reason
Gtid_log_event::do_shall_skip(rpl_group_info *rgi)
{
  Relay_log_info *rli= rgi->rli;
  /*
    An event skipped due to @@skip_replication must not be counted towards the
    number of events to be skipped due to @@sql_slave_skip_counter.
  */
  if (flags & LOG_EVENT_SKIP_REPLICATION_F &&
      opt_replicate_events_marked_for_skip != RPL_SKIP_REPLICATE)
    return Log_event::EVENT_SKIP_IGNORE;

  if (rli->slave_skip_counter > 0)
  {
    if (!(flags2 & FL_STANDALONE))
    {
      thd->variables.option_bits|= OPTION_BEGIN;
      DBUG_ASSERT(rgi->rli->get_flag(Relay_log_info::IN_TRANSACTION));
    }
    return Log_event::continue_group(rgi);
  }
  return Log_event::do_shall_skip(rgi);
}


#endif  /* HAVE_REPLICATION */



Gtid_list_log_event::Gtid_list_log_event(rpl_binlog_state *gtid_set,
                                         uint32 gl_flags_)
  : count(gtid_set->count()), gl_flags(gl_flags_), list(0), sub_id_list(0)
{
  cache_type= EVENT_NO_CACHE;
  /* Failure to allocate memory will be caught by is_valid() returning false. */
  if (count < (1<<28) &&
      (list = (rpl_gtid *)my_malloc(PSI_INSTRUMENT_ME,
                           count * sizeof(*list) + (count == 0), MYF(MY_WME))))
    gtid_set->get_gtid_list(list, count);
}


Gtid_list_log_event::Gtid_list_log_event(slave_connection_state *gtid_set,
                                         uint32 gl_flags_)
  : count(gtid_set->count()), gl_flags(gl_flags_), list(0), sub_id_list(0)
{
  cache_type= EVENT_NO_CACHE;
  /* Failure to allocate memory will be caught by is_valid() returning false. */
  if (count < (1<<28) &&
      (list = (rpl_gtid *)my_malloc(PSI_INSTRUMENT_ME,
                          count * sizeof(*list) + (count == 0), MYF(MY_WME))))
  {
    gtid_set->get_gtid_list(list, count);
#if defined(HAVE_REPLICATION)
    if (gl_flags & FLAG_IGN_GTIDS)
    {
      uint32 i;

      if (!(sub_id_list= (uint64 *)my_malloc(PSI_INSTRUMENT_ME,
                                         count * sizeof(uint64), MYF(MY_WME))))
      {
        my_free(list);
        list= NULL;
        return;
      }
      for (i= 0; i < count; ++i)
      {
        if (!(sub_id_list[i]=
              rpl_global_gtid_slave_state->next_sub_id(list[i].domain_id)))
        {
          my_free(list);
          my_free(sub_id_list);
          list= NULL;
          sub_id_list= NULL;
          return;
        }
      }
    }
#endif
  }
}


#if defined(HAVE_REPLICATION)
bool
Gtid_list_log_event::to_packet(String *packet)
{
  uint32 i;
  uchar *p;
  uint32 needed_length;

  DBUG_ASSERT(count < 1<<28);

  needed_length= packet->length() + get_data_size();
  if (packet->reserve(needed_length))
    return true;
  p= (uchar *)packet->ptr() + packet->length();;
  packet->length(needed_length);
  int4store(p, (count & ((1<<28)-1)) | gl_flags);
  p += 4;
  /* Initialise the padding for empty Gtid_list. */
  if (count == 0)
    int2store(p, 0);
  for (i= 0; i < count; ++i)
  {
    int4store(p, list[i].domain_id);
    int4store(p+4, list[i].server_id);
    int8store(p+8, list[i].seq_no);
    p += 16;
  }

  return false;
}


bool
Gtid_list_log_event::write(Log_event_writer *writer)
{
  char buf[128];
  String packet(buf, sizeof(buf), system_charset_info);

  packet.length(0);
  if (to_packet(&packet))
    return true;
  return write_header(writer, get_data_size()) ||
         write_data(writer, packet.ptr(), packet.length()) ||
         write_footer(writer);
}


int
Gtid_list_log_event::do_apply_event(rpl_group_info *rgi)
{
  Relay_log_info *rli= const_cast<Relay_log_info*>(rgi->rli);
  int ret;
  if (gl_flags & FLAG_IGN_GTIDS)
  {
    void *hton= NULL;
    uint32 i;

    for (i= 0; i < count; ++i)
    {
      if ((ret= rpl_global_gtid_slave_state->record_gtid(thd, &list[i],
                                                         sub_id_list[i],
                                                         false, false, &hton)))
        return ret;
      rpl_global_gtid_slave_state->update_state_hash(sub_id_list[i], &list[i],
                                                     hton, NULL);
    }
  }
  ret= Log_event::do_apply_event(rgi);
  if (rli->until_condition == Relay_log_info::UNTIL_GTID &&
      (gl_flags & FLAG_UNTIL_REACHED))
  {
    char str_buf[128];
    String str(str_buf, sizeof(str_buf), system_charset_info);
    rli->until_gtid_pos.to_string(&str);
    sql_print_information("Slave SQL thread stops because it reached its"
                          " UNTIL master_gtid_pos %s", str.c_ptr_safe());
    rli->abort_slave= true;
    rli->stop_for_until= true;
  }
  free_root(thd->mem_root, MYF(MY_KEEP_PREALLOC));
  return ret;
}


Log_event::enum_skip_reason
Gtid_list_log_event::do_shall_skip(rpl_group_info *rgi)
{
  enum_skip_reason reason= Log_event::do_shall_skip(rgi);
  if (reason == EVENT_SKIP_COUNT)
    reason= EVENT_SKIP_NOT;
  return reason;
}


void
Gtid_list_log_event::pack_info(Protocol *protocol)
{
  char buf_mem[1024];
  String buf(buf_mem, sizeof(buf_mem), system_charset_info);
  uint32 i;
  bool first;

  /*
    For output consistency and ease of reading, we sort the GTID list in
    ascending order
  */
  qsort(list, count, sizeof(rpl_gtid), compare_glle_gtids);

  buf.length(0);
  buf.append(STRING_WITH_LEN("["));
  first= true;
  for (i= 0; i < count; ++i)
    rpl_slave_state_tostring_helper(&buf, &list[i], &first);
  buf.append(STRING_WITH_LEN("]"));

  protocol->store(&buf);
}
#endif  /* HAVE_REPLICATION */



/**************************************************************************
	Intvar_log_event methods
**************************************************************************/

#if defined(HAVE_REPLICATION)
void Intvar_log_event::pack_info(Protocol *protocol)
{
  char buf[256], *pos;
  pos= strmake(buf, get_var_type_name(), sizeof(buf)-23);
  *pos++= '=';
  pos= longlong10_to_str(val, pos, -10);
  protocol->store(buf, (uint) (pos-buf), &my_charset_bin);
}
#endif


bool Intvar_log_event::write(Log_event_writer *writer)
{
  uchar buf[9];
  buf[I_TYPE_OFFSET]= (uchar) type;
  int8store(buf + I_VAL_OFFSET, val);
  return write_header(writer, sizeof(buf)) ||
         write_data(writer, buf, sizeof(buf)) ||
         write_footer(writer);
}


#if defined(HAVE_REPLICATION)

/*
  Intvar_log_event::do_apply_event()
*/

int Intvar_log_event::do_apply_event(rpl_group_info *rgi)
{
  DBUG_ENTER("Intvar_log_event::do_apply_event");
  if (rgi->deferred_events_collecting)
  {
    DBUG_PRINT("info",("deferring event"));
    DBUG_RETURN(rgi->deferred_events->add(this));
  }

  switch (type) {
  case LAST_INSERT_ID_EVENT:
    thd->first_successful_insert_id_in_prev_stmt= val;
    DBUG_PRINT("info",("last_insert_id_event: %ld", (long) val));
    break;
  case INSERT_ID_EVENT:
    thd->force_one_auto_inc_interval(val);
    break;
  }
  DBUG_RETURN(0);
}

int Intvar_log_event::do_update_pos(rpl_group_info *rgi)
{
  rgi->inc_event_relay_log_pos();
  return 0;
}


Log_event::enum_skip_reason
Intvar_log_event::do_shall_skip(rpl_group_info *rgi)
{
  /*
    It is a common error to set the slave skip counter to 1 instead of
    2 when recovering from an insert which used a auto increment,
    rand, or user var.  Therefore, if the slave skip counter is 1, we
    just say that this event should be skipped by ignoring it, meaning
    that we do not change the value of the slave skip counter since it
    will be decreased by the following insert event.
  */
  return continue_group(rgi);
}

#endif


/**************************************************************************
  Rand_log_event methods
**************************************************************************/

#if defined(HAVE_REPLICATION)
void Rand_log_event::pack_info(Protocol *protocol)
{
  char buf1[256], *pos;
  pos= strmov(buf1,"rand_seed1=");
  pos= int10_to_str((long) seed1, pos, 10);
  pos= strmov(pos, ",rand_seed2=");
  pos= int10_to_str((long) seed2, pos, 10);
  protocol->store(buf1, (uint) (pos-buf1), &my_charset_bin);
}
#endif


bool Rand_log_event::write(Log_event_writer *writer)
{
  uchar buf[16];
  int8store(buf + RAND_SEED1_OFFSET, seed1);
  int8store(buf + RAND_SEED2_OFFSET, seed2);
  return write_header(writer, sizeof(buf)) ||
         write_data(writer, buf, sizeof(buf)) ||
         write_footer(writer);
}


#if defined(HAVE_REPLICATION)
int Rand_log_event::do_apply_event(rpl_group_info *rgi)
{
  if (rgi->deferred_events_collecting)
    return rgi->deferred_events->add(this);

  thd->rand.seed1= (ulong) seed1;
  thd->rand.seed2= (ulong) seed2;
  return 0;
}

int Rand_log_event::do_update_pos(rpl_group_info *rgi)
{
  rgi->inc_event_relay_log_pos();
  return 0;
}


Log_event::enum_skip_reason
Rand_log_event::do_shall_skip(rpl_group_info *rgi)
{
  /*
    It is a common error to set the slave skip counter to 1 instead of
    2 when recovering from an insert which used a auto increment,
    rand, or user var.  Therefore, if the slave skip counter is 1, we
    just say that this event should be skipped by ignoring it, meaning
    that we do not change the value of the slave skip counter since it
    will be decreased by the following insert event.
  */
  return continue_group(rgi);
}

/**
   Exec deferred Int-, Rand- and User- var events prefixing
   a Query-log-event event.

   @param thd THD handle

   @return false on success, true if a failure in an event applying occurred.
*/
bool slave_execute_deferred_events(THD *thd)
{
  bool res= false;
  rpl_group_info *rgi= thd->rgi_slave;

  DBUG_ASSERT(rgi && (!rgi->deferred_events_collecting || rgi->deferred_events));

  if (!rgi->deferred_events_collecting || rgi->deferred_events->is_empty())
    return res;

  res= rgi->deferred_events->execute(rgi);
  rgi->deferred_events->rewind();

  return res;
}

#endif /* HAVE_REPLICATION */


/**************************************************************************
  Xid_apply_log_event methods
**************************************************************************/

#if defined(HAVE_REPLICATION)

int Xid_apply_log_event::do_record_gtid(THD *thd, rpl_group_info *rgi,
                                        bool in_trans, void **out_hton,
                                        bool force_err)
{
  int err= 0;
  Relay_log_info const *rli= rgi->rli;

  rgi->gtid_pending= false;
  err= rpl_global_gtid_slave_state->record_gtid(thd, &rgi->current_gtid,
                                                rgi->gtid_sub_id,
                                                in_trans, false, out_hton);

  if (unlikely(err))
  {
    int ec= thd->get_stmt_da()->sql_errno();
    /*
      Do not report an error if this is really a kill due to a deadlock.
      In this case, the transaction will be re-tried instead. Unless force_err
      is set, as in the case of XA PREPARE, as the GTID state is updated as a
      separate transaction, and if that fails, we should not retry but exit in
      error immediately.
    */
    if (!is_parallel_retry_error(rgi, ec) || force_err)
    {
      char buff[MAX_SLAVE_ERRMSG];
      buff[0]= 0;
      aggregate_da_errors(buff, sizeof(buff), thd->get_stmt_da());

      if (force_err)
        thd->clear_error();

      rli->report(ERROR_LEVEL, ER_CANNOT_UPDATE_GTID_STATE, rgi->gtid_info(),
                  "Error during XID COMMIT: failed to update GTID state in "
                  "%s.%s: %d: %s the event's master log %s, end_log_pos %llu",
                  "mysql", rpl_gtid_slave_state_table_name.str, ec,
                  buff, RPL_LOG_NAME, log_pos);
    }
    thd->is_slave_error= 1;
  }

  return err;
}

static bool wsrep_must_replay(THD *thd)
{
#ifdef WITH_WSREP
  mysql_mutex_lock(&thd->LOCK_thd_data);
  bool res= WSREP(thd) && thd->wsrep_trx().state() == wsrep::transaction::s_must_replay;
  mysql_mutex_unlock(&thd->LOCK_thd_data);
  return res;
#else
  return false;
#endif
}


int Xid_apply_log_event::do_apply_event(rpl_group_info *rgi)
{
  bool res;
  int err;
  uint64 sub_id= 0;
  void *hton= NULL;
  rpl_gtid gtid;

  /*
    An instance of this class such as XID_EVENT works like a COMMIT
    statement. It updates mysql.gtid_slave_pos with the GTID of the
    current transaction.
    Therefore, it acts much like a normal SQL statement, so we need to do
    THD::reset_for_next_command() as if starting a new statement.

    XA_PREPARE_LOG_EVENT also updates the gtid table *but* the update gets
    committed as separate "autocommit" transaction.
  */
  thd->reset_for_next_command();
  /*
    Record any GTID in the same transaction, so slave state is transactionally
    consistent.
  */
#ifdef WITH_WSREP
  thd->wsrep_affected_rows= 0;
#endif

#ifndef DBUG_OFF
  bool record_gtid_delayed_for_xa= false;
#endif
  if (rgi->gtid_pending)
  {
    sub_id= rgi->gtid_sub_id;
    gtid= rgi->current_gtid;

    if (!thd->transaction->xid_state.is_explicit_XA())
    {
      if ((err= do_record_gtid(thd, rgi, true /* in_trans */, &hton)))
        return err;

      DBUG_EXECUTE_IF("gtid_fail_after_record_gtid",
                      {
                        my_error(ER_ERROR_DURING_COMMIT, MYF(0),
                                 HA_ERR_WRONG_COMMAND);
                        thd->is_slave_error= 1;
                        return 1;
                      });
    }
#ifndef DBUG_OFF
    else
      record_gtid_delayed_for_xa= true;
#endif
  }

  general_log_print(thd, COM_QUERY, get_query());
  thd->variables.option_bits&= ~OPTION_GTID_BEGIN;
  res= do_commit();
  if (!res && rgi->gtid_pending)
  {
    DBUG_ASSERT(!thd->transaction->xid_state.is_explicit_XA());

    DBUG_ASSERT(record_gtid_delayed_for_xa);
    if (thd->rgi_slave->is_parallel_exec)
    {
      /*
        With XA, since the transaction is prepared/committed without updating
        the GTID pos (MDEV-32020...), we need here to clear any pending
        deadlock kill.

        Otherwise if the kill happened after the prepare/commit completed, it
        might end up killing the subsequent GTID position update, causing the
        slave to fail with error.
      */
      wait_for_pending_deadlock_kill(thd, thd->rgi_slave);
      thd->reset_killed();
    }

    if ((err= do_record_gtid(thd, rgi, false, &hton, true)))
      return err;
  }

  if (sub_id && (!res || wsrep_must_replay(thd)))
    rpl_global_gtid_slave_state->update_state_hash(sub_id, &gtid, hton, rgi);
  /*
    Increment the global status commit count variable
  */
  enum enum_sql_command cmd= !thd->transaction->xid_state.is_explicit_XA()
    ? SQLCOM_COMMIT : SQLCOM_XA_PREPARE;
  status_var_increment(thd->status_var.com_stat[cmd]);

  return res;
}

Log_event::enum_skip_reason
Xid_apply_log_event::do_shall_skip(rpl_group_info *rgi)
{
  DBUG_ENTER("Xid_apply_log_event::do_shall_skip");
  if (rgi->rli->slave_skip_counter > 0)
  {
    DBUG_ASSERT(!rgi->rli->get_flag(Relay_log_info::IN_TRANSACTION));
    thd->variables.option_bits&= ~(OPTION_BEGIN | OPTION_GTID_BEGIN);
    DBUG_RETURN(Log_event::EVENT_SKIP_COUNT);
  }
#ifdef WITH_WSREP
  else if (wsrep_mysql_replication_bundle && WSREP(thd) &&
           opt_slave_domain_parallel_threads == 0)
  {
    if (++thd->wsrep_mysql_replicated < (int)wsrep_mysql_replication_bundle)
    {
      WSREP_DEBUG("skipping wsrep commit %d", thd->wsrep_mysql_replicated);
      DBUG_RETURN(Log_event::EVENT_SKIP_IGNORE);
    }
    else
    {
      thd->wsrep_mysql_replicated = 0;
    }
  }
#endif
  DBUG_RETURN(Log_event::do_shall_skip(rgi));
}
#endif /* HAVE_REPLICATION */

/**************************************************************************
  Xid_log_event methods
**************************************************************************/

#if defined(HAVE_REPLICATION)
void Xid_log_event::pack_info(Protocol *protocol)
{
  char buf[128], *pos;
  pos= strmov(buf, "COMMIT /* xid=");
  pos= longlong10_to_str(xid, pos, 10);
  pos= strmov(pos, " */");
  protocol->store(buf, (uint) (pos-buf), &my_charset_bin);
}


int Xid_log_event::do_commit()
{
  bool res;
  res= trans_commit(thd); /* Automatically rolls back on error. */
  thd->release_transactional_locks();
  return res;
}
#endif


bool Xid_log_event::write(Log_event_writer *writer)
{
  DBUG_EXECUTE_IF("do_not_write_xid", return 0;);
  return write_header(writer, sizeof(xid)) ||
         write_data(writer, (uchar*)&xid, sizeof(xid)) ||
         write_footer(writer);
}

/**************************************************************************
  XA_prepare_log_event methods
**************************************************************************/

#if defined(HAVE_REPLICATION)
void XA_prepare_log_event::pack_info(Protocol *protocol)
{
  char query[sizeof("XA COMMIT ONE PHASE") + 1 + ser_buf_size];

  sprintf(query,
          (one_phase ? "XA COMMIT %s ONE PHASE" :  "XA PREPARE %s"),
          m_xid.serialize());

  protocol->store(query, strlen(query), &my_charset_bin);
}


int XA_prepare_log_event::do_commit()
{
  int res;
  xid_t xid;
  xid.set(m_xid.formatID,
          m_xid.data, m_xid.gtrid_length,
          m_xid.data + m_xid.gtrid_length, m_xid.bqual_length);

  thd->lex->xid= &xid;
  if (!one_phase)
  {
    if (thd->is_current_stmt_binlog_disabled() &&
        (res= thd->wait_for_prior_commit()))
      return res;

    thd->lex->sql_command= SQLCOM_XA_PREPARE;
    res= trans_xa_prepare(thd);
  }
  else
    res= trans_xa_commit(thd);

  return res;
}
#endif // HAVE_REPLICATION


bool XA_prepare_log_event::write(Log_event_writer *writer)
{
  uchar data[1 + 4 + 4 + 4]= {one_phase,};
  uint8 one_phase_byte= one_phase;

  int4store(data+1, static_cast<XID*>(xid)->formatID);
  int4store(data+(1+4), static_cast<XID*>(xid)->gtrid_length);
  int4store(data+(1+4+4), static_cast<XID*>(xid)->bqual_length);

  DBUG_ASSERT(xid_subheader_no_data == sizeof(data) - 1);

  return write_header(writer, sizeof(one_phase_byte) + xid_subheader_no_data +
                      static_cast<XID*>(xid)->gtrid_length +
                      static_cast<XID*>(xid)->bqual_length) ||
         write_data(writer, data, sizeof(data)) ||
         write_data(writer, (uchar*) static_cast<XID*>(xid)->data,
                     static_cast<XID*>(xid)->gtrid_length +
                     static_cast<XID*>(xid)->bqual_length) ||
         write_footer(writer);
}


/**************************************************************************
  User_var_log_event methods
**************************************************************************/

#if defined(HAVE_REPLICATION)
static bool
user_var_append_name_part(THD *thd, String *buf,
                          const char *name, size_t name_len,
                          const LEX_CSTRING &data_type_name)
{
  return buf->append('@') ||
    append_identifier(thd, buf, name, name_len) ||
    buf->append('=') ||
    (data_type_name.length &&
     (buf->append(STRING_WITH_LEN("/*")) ||
      buf->append(data_type_name.str, data_type_name.length) ||
      buf->append(STRING_WITH_LEN("*/"))));
}

void User_var_log_event::pack_info(Protocol* protocol)
{
  if (is_null)
  {
    char buf_mem[FN_REFLEN+7];
    String buf(buf_mem, sizeof(buf_mem), system_charset_info);
    buf.length(0);
    if (user_var_append_name_part(protocol->thd, &buf, name, name_len,
                                  m_data_type_name) ||
        buf.append(NULL_clex_str))
      return;
    protocol->store(buf.ptr(), buf.length(), &my_charset_bin);
  }
  else
  {
    switch (m_type) {
    case REAL_RESULT:
    {
      double real_val;
      char buf2[MY_GCVT_MAX_FIELD_WIDTH+1];
      char buf_mem[FN_REFLEN + MY_GCVT_MAX_FIELD_WIDTH + 1];
      String buf(buf_mem, sizeof(buf_mem), system_charset_info);
      float8get(real_val, val);
      buf.length(0);
      if (user_var_append_name_part(protocol->thd, &buf, name, name_len,
                                    m_data_type_name) ||
          buf.append(buf2, my_gcvt(real_val, MY_GCVT_ARG_DOUBLE,
                                   MY_GCVT_MAX_FIELD_WIDTH, buf2, NULL)))
        return;
      protocol->store(buf.ptr(), buf.length(), &my_charset_bin);
      break;
    }
    case INT_RESULT:
    {
      char buf2[22];
      char buf_mem[FN_REFLEN + 22];
      String buf(buf_mem, sizeof(buf_mem), system_charset_info);
      buf.length(0);
      if (user_var_append_name_part(protocol->thd, &buf, name, name_len,
                                    m_data_type_name) ||
          buf.append(buf2,
                 longlong10_to_str(uint8korr(val), buf2,
                   (is_unsigned() ? 10 : -10))-buf2))
        return;
      protocol->store(buf.ptr(), buf.length(), &my_charset_bin);
      break;
    }
    case DECIMAL_RESULT:
    {
      char buf_mem[FN_REFLEN + DECIMAL_MAX_STR_LENGTH];
      String buf(buf_mem, sizeof(buf_mem), system_charset_info);
      char buf2[DECIMAL_MAX_STR_LENGTH+1];
      String str(buf2, sizeof(buf2), &my_charset_bin);
      buf.length(0);
      my_decimal((const uchar *) (val + 2), val[0], val[1]).to_string(&str);
      if (user_var_append_name_part(protocol->thd, &buf, name, name_len,
                                    m_data_type_name) ||
          buf.append(str))
        return;
      protocol->store(buf.ptr(), buf.length(), &my_charset_bin);

      break;
    }
    case STRING_RESULT:
    {
      /* 15 is for 'COLLATE' and other chars */
      char buf_mem[FN_REFLEN + 512 + 1 + 15 +
                   MY_CS_CHARACTER_SET_NAME_SIZE +
                   MY_CS_COLLATION_NAME_SIZE];
      String buf(buf_mem, sizeof(buf_mem), system_charset_info);
      CHARSET_INFO *cs;
      buf.length(0);
      if (!(cs= get_charset(m_charset_number, MYF(0))))
      {
        if (buf.append(STRING_WITH_LEN("???")))
          return;
      }
      else
      {
        size_t old_len;
        char *beg, *end;
        if (user_var_append_name_part(protocol->thd, &buf, name, name_len,
                                      m_data_type_name) ||
            buf.append('_') ||
            buf.append(cs->cs_name) ||
            buf.append(' '))
          return;
        old_len= buf.length();
        if (buf.reserve(old_len + val_len * 2 + 3 + sizeof(" COLLATE ") +
                        MY_CS_COLLATION_NAME_SIZE))
          return;
        beg= const_cast<char *>(buf.ptr()) + old_len;
        end= str_to_hex(beg, (uchar*)val, val_len);
        buf.length(old_len + (end - beg));
        if (buf.append(STRING_WITH_LEN(" COLLATE ")) ||
            buf.append(cs->coll_name))
          return;
      }
      protocol->store(buf.ptr(), buf.length(), &my_charset_bin);
      break;
    }
    case ROW_RESULT:
    default:
      DBUG_ASSERT(0);
      return;
    }
  }
}
#endif // HAVE_REPLICATION


bool User_var_log_event::write(Log_event_writer *writer)
{
  char buf[UV_NAME_LEN_SIZE];
  char buf1[UV_VAL_IS_NULL + UV_VAL_TYPE_SIZE + 
	    UV_CHARSET_NUMBER_SIZE + UV_VAL_LEN_SIZE];
  uchar buf2[MY_MAX(8, DECIMAL_MAX_FIELD_SIZE + 2)], *pos= buf2;
  uint unsigned_len= 0;
  uint buf1_length;
  size_t event_length;

  int4store(buf, name_len);
  
  if ((buf1[0]= is_null))
  {
    buf1_length= 1;
    val_len= 0;                                 // Length of 'pos'
  }    
  else
  {
    buf1[1]= m_type;
    int4store(buf1 + 2, m_charset_number);

    switch (m_type) {
    case REAL_RESULT:
      float8store(buf2, *(double*) val);
      break;
    case INT_RESULT:
      int8store(buf2, *(longlong*) val);
      unsigned_len= 1;
      break;
    case DECIMAL_RESULT:
    {
      my_decimal *dec= (my_decimal *)val;
      dec->fix_buffer_pointer();
      buf2[0]= (char)(dec->intg + dec->frac);
      buf2[1]= (char)dec->frac;
      decimal2bin((decimal_t*)val, buf2+2, buf2[0], buf2[1]);
      val_len= decimal_bin_size(buf2[0], buf2[1]) + 2;
      break;
    }
    case STRING_RESULT:
      pos= (uchar*) val;
      break;
    case ROW_RESULT:
    default:
      DBUG_ASSERT(0);
      return 0;
    }
    int4store(buf1 + 2 + UV_CHARSET_NUMBER_SIZE, val_len);
    buf1_length= 10;
  }

  uchar data_type_name_chunk_signature= (uchar) CHUNK_DATA_TYPE_NAME;
  uint data_type_name_chunk_signature_length= m_data_type_name.length ? 1 : 0;
  uchar data_type_name_length_length= m_data_type_name.length ? 1 : 0;

  /* Length of the whole event */
  event_length= sizeof(buf)+ name_len + buf1_length + val_len + unsigned_len +
                data_type_name_chunk_signature_length +
                data_type_name_length_length +
                (uint) m_data_type_name.length;

  uchar unsig= m_is_unsigned ? CHUNK_UNSIGNED : CHUNK_SIGNED;
  uchar data_type_name_length= (uchar) m_data_type_name.length;
  return write_header(writer, event_length) ||
         write_data(writer, buf, sizeof(buf))   ||
         write_data(writer, name, name_len)     ||
         write_data(writer, buf1, buf1_length) ||
         write_data(writer, pos, val_len) ||
         write_data(writer, &unsig, unsigned_len) ||
         write_data(writer, &data_type_name_chunk_signature,
                    data_type_name_chunk_signature_length) ||
         write_data(writer, &data_type_name_length,
                    data_type_name_length_length) ||
         write_data(writer, m_data_type_name.str,
                    (uint) m_data_type_name.length) ||
         write_footer(writer);
}


#if defined(HAVE_REPLICATION)
int User_var_log_event::do_apply_event(rpl_group_info *rgi)
{
  Item *it= 0;
  CHARSET_INFO *charset;
  DBUG_ENTER("User_var_log_event::do_apply_event");
  query_id_t sav_query_id= 0; /* memorize orig id when deferred applying */

  if (rgi->deferred_events_collecting)
  {
    set_deferred(current_thd->query_id);
    DBUG_RETURN(rgi->deferred_events->add(this));
  }
  else if (is_deferred())
  {
    sav_query_id= current_thd->query_id;
    current_thd->query_id= query_id; /* recreating original time context */
  }

  if (!(charset= get_charset(m_charset_number, MYF(MY_WME))))
  {
    rgi->rli->report(ERROR_LEVEL, ER_SLAVE_FATAL_ERROR,
                ER_THD(thd, ER_SLAVE_FATAL_ERROR),
                "Invalid character set for User var event");
    DBUG_RETURN(1);
  }
  LEX_CSTRING user_var_name;
  user_var_name.str= name;
  user_var_name.length= name_len;
  double real_val;
  longlong int_val;

  if (is_null)
  {
    it= new (thd->mem_root) Item_null(thd);
  }
  else
  {
    switch (m_type) {
    case REAL_RESULT:
      if (val_len != 8)
      {
        rgi->rli->report(ERROR_LEVEL, ER_SLAVE_FATAL_ERROR,
                    ER_THD(thd, ER_SLAVE_FATAL_ERROR),
                    "Invalid variable length at User var event");
        return 1;
      }
      float8get(real_val, val);
      it= new (thd->mem_root) Item_float(thd, real_val, 0);
      val= (char*) &real_val;		// Pointer to value in native format
      val_len= 8;
      break;
    case INT_RESULT:
      if (val_len != 8)
      {
        rgi->rli->report(ERROR_LEVEL, ER_SLAVE_FATAL_ERROR,
                    ER_THD(thd, ER_SLAVE_FATAL_ERROR),
                    "Invalid variable length at User var event");
        return 1;
      }
      int_val= (longlong) uint8korr(val);
      it= new (thd->mem_root) Item_int(thd, int_val);
      val= (char*) &int_val;		// Pointer to value in native format
      val_len= 8;
      break;
    case DECIMAL_RESULT:
    {
      if (val_len < 3)
      {
        rgi->rli->report(ERROR_LEVEL, ER_SLAVE_FATAL_ERROR,
                    ER_THD(thd, ER_SLAVE_FATAL_ERROR),
                    "Invalid variable length at User var event");
        return 1;
      }
      Item_decimal *dec= new (thd->mem_root) Item_decimal(thd, (uchar*) val+2, val[0], val[1]);
      it= dec;
      val= (char *)dec->val_decimal(NULL);
      val_len= sizeof(my_decimal);
      break;
    }
    case STRING_RESULT:
      it= new (thd->mem_root) Item_string(thd, val, (uint)val_len, charset);
      break;
    case ROW_RESULT:
    default:
      DBUG_ASSERT(0);
      DBUG_RETURN(0);
    }
  }

  Item_func_set_user_var *e= new (thd->mem_root) Item_func_set_user_var(thd, &user_var_name, it);
  /*
    Item_func_set_user_var can't substitute something else on its place =>
    0 can be passed as last argument (reference on item)

    Fix_fields() can fail, in which case a call of update_hash() might
    crash the server, so if fix fields fails, we just return with an
    error.
  */
  if (e->fix_fields(thd, 0))
    DBUG_RETURN(1);

  const Type_handler *th= Type_handler::handler_by_log_event_data_type(thd,
                                                                       *this);
  e->update_hash((void*) val, val_len, th, charset);

  if (!is_deferred())
    free_root(thd->mem_root, 0);
  else
    current_thd->query_id= sav_query_id; /* restore current query's context */

  DBUG_RETURN(0);
}

int User_var_log_event::do_update_pos(rpl_group_info *rgi)
{
  rgi->inc_event_relay_log_pos();
  return 0;
}

Log_event::enum_skip_reason
User_var_log_event::do_shall_skip(rpl_group_info *rgi)
{
  /*
    It is a common error to set the slave skip counter to 1 instead
    of 2 when recovering from an insert which used a auto increment,
    rand, or user var.  Therefore, if the slave skip counter is 1, we
    just say that this event should be skipped by ignoring it, meaning
    that we do not change the value of the slave skip counter since it
    will be decreased by the following insert event.
  */
  return continue_group(rgi);
}
#endif // HAVE_REPLICATION


#ifdef HAVE_REPLICATION

/**************************************************************************
	Stop_log_event methods
**************************************************************************/

/*
  The master stopped.  We used to clean up all temporary tables but
  this is useless as, as the master has shut down properly, it has
  written all DROP TEMPORARY TABLE (prepared statements' deletion is
  TODO only when we binlog prep stmts).  We used to clean up
  slave_load_tmpdir, but this is useless as it has been cleared at the
  end of LOAD DATA INFILE.  So we have nothing to do here.  The place were we
  must do this cleaning is in Format_description_log_event::do_apply_event(),
  not here. Because if we come here, the master was sane.

  This must only be called from the Slave SQL thread, since it calls
  Relay_log_info::flush().
*/

int Stop_log_event::do_update_pos(rpl_group_info *rgi)
{
  int error= 0;
  Relay_log_info *rli= rgi->rli;
  DBUG_ENTER("Stop_log_event::do_update_pos");
  /*
    We do not want to update master_log pos because we get a rotate event
    before stop, so by now group_master_log_name is set to the next log.
    If we updated it, we will have incorrect master coordinates and this
    could give false triggers in MASTER_POS_WAIT() that we have reached
    the target position when in fact we have not.
  */
  if (rli->get_flag(Relay_log_info::IN_TRANSACTION))
    rgi->inc_event_relay_log_pos();
  else if (!rgi->is_parallel_exec)
  {
    rpl_global_gtid_slave_state->record_and_update_gtid(thd, rgi);
    rli->inc_group_relay_log_pos(0, rgi);
    if (rli->flush())
      error= 1;
  }
  DBUG_RETURN(error);
}

#endif /* HAVE_REPLICATION */


/**************************************************************************
	Append_block_log_event methods
**************************************************************************/

Append_block_log_event::Append_block_log_event(THD *thd_arg,
                                               const char *db_arg,
					       uchar *block_arg,
					       uint block_len_arg,
					       bool using_trans)
  :Log_event(thd_arg,0, using_trans), block(block_arg),
   block_len(block_len_arg), file_id(thd_arg->file_id), db(db_arg)
{
}


bool Append_block_log_event::write(Log_event_writer *writer)
{
  uchar buf[APPEND_BLOCK_HEADER_LEN];
  int4store(buf + AB_FILE_ID_OFFSET, file_id);
  return write_header(writer, APPEND_BLOCK_HEADER_LEN + block_len) ||
         write_data(writer, buf, APPEND_BLOCK_HEADER_LEN) ||
         write_data(writer, block, block_len) ||
         write_footer(writer);
}


#if defined(HAVE_REPLICATION)
void Append_block_log_event::pack_info(Protocol *protocol)
{
  char buf[256];
  uint length;
  length= (uint) sprintf(buf, ";file_id=%u;block_len=%u", file_id, block_len);
  protocol->store(buf, length, &my_charset_bin);
}


/*
  Append_block_log_event::get_create_or_append()
*/

int Append_block_log_event::get_create_or_append() const
{
  return 0; /* append to the file, fail if not exists */
}

/*
  Append_block_log_event::do_apply_event()
*/

int Append_block_log_event::do_apply_event(rpl_group_info *rgi)
{
  char fname[FN_REFLEN];
  int fd;
  int error = 1;
  Relay_log_info const *rli= rgi->rli;
  DBUG_ENTER("Append_block_log_event::do_apply_event");

  THD_STAGE_INFO(thd, stage_making_temp_file_append_before_load_data);
  slave_load_file_stem(fname, file_id, server_id, ".data",
                       &rli->mi->cmp_connection_name);
  if (get_create_or_append())
  {
    /*
      Usually lex_start() is called by mysql_parse(), but we need it here
      as the present method does not call mysql_parse().
    */
    lex_start(thd);
    thd->reset_for_next_command();
    /* old copy may exist already */
    mysql_file_delete(key_file_log_event_data, fname, MYF(0));
    if ((fd= mysql_file_create(key_file_log_event_data,
                               fname, CREATE_MODE,
                               O_WRONLY | O_BINARY | O_EXCL | O_NOFOLLOW,
                               MYF(MY_WME))) < 0)
    {
      rli->report(ERROR_LEVEL, my_errno, rgi->gtid_info(),
                  "Error in %s event: could not create file '%s'",
                  get_type_str(), fname);
      goto err;
    }
  }
  else if ((fd= mysql_file_open(key_file_log_event_data,
                                fname,
                                O_WRONLY | O_APPEND | O_BINARY | O_NOFOLLOW,
                                MYF(MY_WME))) < 0)
  {
    rli->report(ERROR_LEVEL, my_errno, rgi->gtid_info(),
                "Error in %s event: could not open file '%s'",
                get_type_str(), fname);
    goto err;
  }

  DBUG_EXECUTE_IF("remove_slave_load_file_before_write",
                  {
                    my_delete(fname, MYF(0));
                  });

  if (mysql_file_write(fd, (uchar*) block, block_len, MYF(MY_WME+MY_NABP)))
  {
    rli->report(ERROR_LEVEL, my_errno, rgi->gtid_info(),
                "Error in %s event: write to '%s' failed",
                get_type_str(), fname);
    goto err;
  }
  error=0;

err:
  if (fd >= 0)
    mysql_file_close(fd, MYF(0));
  DBUG_RETURN(error);
}
#endif // HAVE_REPLICATION


/**************************************************************************
	Delete_file_log_event methods
**************************************************************************/

Delete_file_log_event::Delete_file_log_event(THD *thd_arg, const char* db_arg,
					     bool using_trans)
  :Log_event(thd_arg, 0, using_trans), file_id(thd_arg->file_id), db(db_arg)
{
}


bool Delete_file_log_event::write(Log_event_writer *writer)
{
 uchar buf[DELETE_FILE_HEADER_LEN];
 int4store(buf + DF_FILE_ID_OFFSET, file_id);
 return write_header(writer, sizeof(buf)) ||
        write_data(writer, buf, sizeof(buf)) ||
        write_footer(writer);
}


#if defined(HAVE_REPLICATION)
void Delete_file_log_event::pack_info(Protocol *protocol)
{
  char buf[64];
  uint length;
  length= (uint) sprintf(buf, ";file_id=%u", (uint) file_id);
  protocol->store(buf, (int32) length, &my_charset_bin);
}
#endif


#if defined(HAVE_REPLICATION)
int Delete_file_log_event::do_apply_event(rpl_group_info *rgi)
{
  char fname[FN_REFLEN+10];
  Relay_log_info const *rli= rgi->rli;
  char *ext= slave_load_file_stem(fname, file_id, server_id, ".data",
                                  &rli->mi->cmp_connection_name);
  mysql_file_delete(key_file_log_event_data, fname, MYF(MY_WME));
  strmov(ext, ".info");
  mysql_file_delete(key_file_log_event_info, fname, MYF(MY_WME));
  return 0;
}
#endif /* defined(HAVE_REPLICATION) */


/**************************************************************************
	Begin_load_query_log_event methods
**************************************************************************/

Begin_load_query_log_event::
Begin_load_query_log_event(THD* thd_arg, const char* db_arg, uchar* block_arg,
                           uint block_len_arg, bool using_trans)
  :Append_block_log_event(thd_arg, db_arg, block_arg, block_len_arg,
                          using_trans)
{
   file_id= thd_arg->file_id= mysql_bin_log.next_file_id();
}


#if defined( HAVE_REPLICATION)
int Begin_load_query_log_event::get_create_or_append() const
{
  return 1; /* create the file */
}


Log_event::enum_skip_reason
Begin_load_query_log_event::do_shall_skip(rpl_group_info *rgi)
{
  /*
    If the slave skip counter is 1, then we should not start executing
    on the next event.
  */
  return continue_group(rgi);
}
#endif /* defined( HAVE_REPLICATION) */


/**************************************************************************
	Execute_load_query_log_event methods
**************************************************************************/

Execute_load_query_log_event::
Execute_load_query_log_event(THD *thd_arg, const char* query_arg,
                             ulong query_length_arg, uint fn_pos_start_arg,
                             uint fn_pos_end_arg,
                             enum_load_dup_handling dup_handling_arg,
                             bool using_trans, bool direct, bool suppress_use,
                             int errcode):
  Query_log_event(thd_arg, query_arg, query_length_arg, using_trans, direct,
                  suppress_use, errcode),
  file_id(thd_arg->file_id), fn_pos_start(fn_pos_start_arg),
  fn_pos_end(fn_pos_end_arg), dup_handling(dup_handling_arg)
{
}


bool
Execute_load_query_log_event::write_post_header_for_derived(Log_event_writer *writer)
{
  uchar buf[EXECUTE_LOAD_QUERY_EXTRA_HEADER_LEN];
  int4store(buf, file_id);
  int4store(buf + 4, fn_pos_start);
  int4store(buf + 4 + 4, fn_pos_end);
  *(buf + 4 + 4 + 4)= (uchar) dup_handling;
  return write_data(writer, buf, EXECUTE_LOAD_QUERY_EXTRA_HEADER_LEN);
}


#if defined(HAVE_REPLICATION)
void Execute_load_query_log_event::pack_info(Protocol *protocol)
{
  char buf_mem[1024];
  String buf(buf_mem, sizeof(buf_mem), system_charset_info);
  buf.real_alloc(9 + db_len + q_len + 10 + 21);
  if (db && db_len)
  {
    if (buf.append(STRING_WITH_LEN("use ")) ||
        append_identifier(protocol->thd, &buf, db, db_len) ||
        buf.append(STRING_WITH_LEN("; ")))
      return;
  }
  if (query && q_len && buf.append(query, q_len))
    return;
  if (buf.append(STRING_WITH_LEN(" ;file_id=")) ||
      buf.append_ulonglong(file_id))
    return;
  protocol->store(buf.ptr(), buf.length(), &my_charset_bin);
}


int
Execute_load_query_log_event::do_apply_event(rpl_group_info *rgi)
{
  char *p;
  char *buf;
  char *fname;
  char *fname_end;
  int error;
  Relay_log_info const *rli= rgi->rli;

  buf= (char*) my_malloc(PSI_INSTRUMENT_ME, q_len + 1 -
     (fn_pos_end - fn_pos_start) + (FN_REFLEN + 10) + 10 + 8 + 5, MYF(MY_WME));

  DBUG_EXECUTE_IF("LOAD_DATA_INFILE_has_fatal_error", my_free(buf); buf= NULL;);

  /* Replace filename and LOCAL keyword in query before executing it */
  if (buf == NULL)
  {
    rli->report(ERROR_LEVEL, ER_SLAVE_FATAL_ERROR, rgi->gtid_info(),
                ER_THD(rgi->thd, ER_SLAVE_FATAL_ERROR), "Not enough memory");
    return 1;
  }

  p= buf;
  memcpy(p, query, fn_pos_start);
  p+= fn_pos_start;
  fname= (p= strmake(p, STRING_WITH_LEN(" INFILE \'")));
  p= slave_load_file_stem(p, file_id, server_id, ".data",
                          &rli->mi->cmp_connection_name);
  fname_end= p= strend(p);                      // Safer than p=p+5
  *(p++)='\'';
  switch (dup_handling) {
  case LOAD_DUP_IGNORE:
    p= strmake(p, STRING_WITH_LEN(" IGNORE"));
    break;
  case LOAD_DUP_REPLACE:
    p= strmake(p, STRING_WITH_LEN(" REPLACE"));
    break;
  default:
    /* Ordinary load data */
    break;
  }
  p= strmake(p, STRING_WITH_LEN(" INTO "));
  p= strmake(p, query+fn_pos_end, q_len-fn_pos_end);

  error= Query_log_event::do_apply_event(rgi, buf, (uint32)(p-buf));

  /* Forging file name for deletion in same buffer */
  *fname_end= 0;

  /*
    If there was an error the slave is going to stop, leave the
    file so that we can re-execute this event at START SLAVE.
  */
  if (unlikely(!error))
    mysql_file_delete(key_file_log_event_data, fname, MYF(MY_WME));

  my_free(buf);
  return error;
}
#endif // HAVE_REPLICATION


/**************************************************************************
	sql_ex_info methods
**************************************************************************/

static bool write_str(Log_event_writer *writer, const char *str, uint length)
{
  uchar tmp[1];
  tmp[0]= (uchar) length;
  return (writer->write_data(tmp, sizeof(tmp)) ||
	  writer->write_data((uchar*) str, length));
}

bool sql_ex_info::write_data(Log_event_writer *writer)
{
  if (new_format())
  {
    return write_str(writer, field_term, field_term_len) ||
	   write_str(writer, enclosed,   enclosed_len) ||
	   write_str(writer, line_term,  line_term_len) ||
	   write_str(writer, line_start, line_start_len) ||
	   write_str(writer, escaped,    escaped_len) ||
	   writer->write_data((uchar*) &opt_flags, 1);
  }
  else
  {
    uchar old_ex[7];
    old_ex[0]= *field_term;
    old_ex[1]= *enclosed;
    old_ex[2]= *line_term;
    old_ex[3]= *line_start;
    old_ex[4]= *escaped;
    old_ex[5]=  opt_flags;
    old_ex[6]=  empty_flags;
    return writer->write_data(old_ex, sizeof(old_ex));
  }
}



/**************************************************************************
	Rows_log_event member functions
**************************************************************************/

Rows_log_event::Rows_log_event(THD *thd_arg, TABLE *tbl_arg,
                               ulonglong table_id,
                               MY_BITMAP const *cols, bool is_transactional,
                               Log_event_type event_type)
  : Log_event(thd_arg, 0, is_transactional),
    m_row_count(0),
    m_table(tbl_arg),
    m_table_id(table_id),
    m_width(tbl_arg ? tbl_arg->s->fields : 1),
    m_rows_buf(0), m_rows_cur(0), m_rows_end(0), m_flags(0),
    m_type(event_type), m_extra_row_data(0)
#ifdef HAVE_REPLICATION
    , m_curr_row(NULL), m_curr_row_end(NULL),
    m_key(NULL), m_key_info(NULL), m_key_nr(0),
    master_had_triggers(0)
#endif
{
  /*
    We allow a special form of dummy event when the table, and cols
    are null and the table id is UINT32_MAX.  This is a temporary
    solution, to be able to terminate a started statement in the
    binary log: the extraneous events will be removed in the future.
   */
  DBUG_ASSERT((tbl_arg && tbl_arg->s &&
               (table_id & MAX_TABLE_MAP_ID) != UINT32_MAX) ||
              (!tbl_arg && !cols && (table_id & MAX_TABLE_MAP_ID) == UINT32_MAX));

  if (thd_arg->variables.option_bits & OPTION_NO_FOREIGN_KEY_CHECKS)
    set_flags(NO_FOREIGN_KEY_CHECKS_F);
  if (thd_arg->variables.option_bits & OPTION_RELAXED_UNIQUE_CHECKS)
    set_flags(RELAXED_UNIQUE_CHECKS_F);
  if (thd_arg->variables.option_bits & OPTION_NO_CHECK_CONSTRAINT_CHECKS)
    set_flags(NO_CHECK_CONSTRAINT_CHECKS_F);
  /* if my_bitmap_init fails, caught in is_valid() */
  if (likely(!my_bitmap_init(&m_cols,
                             m_width <= sizeof(m_bitbuf)*8 ? m_bitbuf : NULL,
                             m_width)))
  {
    /* Cols can be zero if this is a dummy binrows event */
    if (likely(cols != NULL))
      bitmap_copy(&m_cols, cols);
  }
}


int Rows_log_event::do_add_row_data(uchar *row_data, size_t length)
{
  /*
    When the table has a primary key, we would probably want, by default, to
    log only the primary key value instead of the entire "before image". This
    would save binlog space. TODO
  */
  DBUG_ENTER("Rows_log_event::do_add_row_data");
  DBUG_PRINT("enter", ("row_data:%p  length: %lu", row_data,
                       (ulong) length));

  /*
    If length is zero, there is nothing to write, so we just
    return. Note that this is not an optimization, since calling
    realloc() with size 0 means free().
   */
  if (length == 0)
  {
    m_row_count++;
    DBUG_RETURN(0);
  }

  /*
    Don't print debug messages when running valgrind since they can
    trigger false warnings.
   */
#ifndef HAVE_valgrind
  DBUG_DUMP("row_data", row_data, MY_MIN(length, 32));
#endif

  DBUG_ASSERT(m_rows_buf <= m_rows_cur);
  DBUG_ASSERT(!m_rows_buf || (m_rows_end && m_rows_buf < m_rows_end));
  DBUG_ASSERT(m_rows_cur <= m_rows_end);

  /* The cast will always work since m_rows_cur <= m_rows_end */
  if (static_cast<size_t>(m_rows_end - m_rows_cur) <= length)
  {
    size_t const block_size= 1024;
    size_t cur_size= m_rows_cur - m_rows_buf;
    DBUG_EXECUTE_IF("simulate_too_big_row_case1",
                     cur_size= UINT_MAX32 - (block_size * 10);
                     length= UINT_MAX32 - (block_size * 10););
    DBUG_EXECUTE_IF("simulate_too_big_row_case2",
                     cur_size= UINT_MAX32 - (block_size * 10);
                     length= block_size * 10;);
    DBUG_EXECUTE_IF("simulate_too_big_row_case3",
                     cur_size= block_size * 10;
                     length= UINT_MAX32 - (block_size * 10););
    DBUG_EXECUTE_IF("simulate_too_big_row_case4",
                     cur_size= UINT_MAX32 - (block_size * 10);
                     length= (block_size * 10) - block_size + 1;);
    size_t remaining_space= UINT_MAX32 - cur_size;
    /* Check that the new data fits within remaining space and we can add
       block_size without wrapping.
     */
    if (cur_size > UINT_MAX32 || length > remaining_space ||
        ((length + block_size) > remaining_space))
    {
      sql_print_error("The row data is greater than 4GB, which is too big to "
                      "write to the binary log.");
      DBUG_RETURN(ER_BINLOG_ROW_LOGGING_FAILED);
    }
    size_t const new_alloc= 
        block_size * ((cur_size + length + block_size - 1) / block_size);

    uchar* const new_buf= (uchar*)my_realloc(PSI_INSTRUMENT_ME, m_rows_buf,
                                    new_alloc, MYF(MY_ALLOW_ZERO_PTR|MY_WME));
    if (unlikely(!new_buf))
      DBUG_RETURN(HA_ERR_OUT_OF_MEM);

    /* If the memory moved, we need to move the pointers */
    if (new_buf != m_rows_buf)
    {
      m_rows_buf= new_buf;
      m_rows_cur= m_rows_buf + cur_size;
    }

    /*
       The end pointer should always be changed to point to the end of
       the allocated memory.
    */
    m_rows_end= m_rows_buf + new_alloc;
  }

  DBUG_ASSERT(m_rows_cur + length <= m_rows_end);
  memcpy(m_rows_cur, row_data, length);
  m_rows_cur+= length;
  m_row_count++;
  DBUG_RETURN(0);
}


#if defined(HAVE_REPLICATION)

/**
  Restores empty table list as it was before trigger processing.

  @note We have a lot of ASSERTS that check the lists when we close tables.
  There was the same problem with MERGE MYISAM tables and so here we try to
  go the same way.
*/
inline void restore_empty_query_table_list(LEX *lex)
{
  if (lex->first_not_own_table())
      (*lex->first_not_own_table()->prev_global)= NULL;
  lex->query_tables= NULL;
  lex->query_tables_last= &lex->query_tables;
}


int Rows_log_event::do_apply_event(rpl_group_info *rgi)
{
  DBUG_ASSERT(rgi);
  Relay_log_info const *rli= rgi->rli;
  TABLE* table;
  DBUG_ENTER("Rows_log_event::do_apply_event(Relay_log_info*)");
  int error= 0;
  LEX *lex= thd->lex;
  uint8 new_trg_event_map= get_trg_event_map();
  /*
    If m_table_id == UINT32_MAX, then we have a dummy event that does not
    contain any data.  In that case, we just remove all tables in the
    tables_to_lock list, close the thread tables, and return with
    success.
   */
  if (m_table_id == UINT32_MAX)
  {
    /*
       This one is supposed to be set: just an extra check so that
       nothing strange has happened.
     */
    DBUG_ASSERT(get_flags(STMT_END_F));

    rgi->slave_close_thread_tables(thd);
    thd->clear_error();
    DBUG_RETURN(0);
  }

  /*
    'thd' has been set by exec_relay_log_event(), just before calling
    do_apply_event(). We still check here to prevent future coding
    errors.
  */
  DBUG_ASSERT(rgi->thd == thd);

  /*
    Where a Query_log_event can rely on the normal command execution logic to
    set/reset the slave thread's timer; a Rows_log_event update needs to set
    the timer itself
  */
  thd->set_query_timer();

  /*
    If there are no tables open, this must be the first row event seen
    after the table map events. We should then open and lock all tables
    used in the transaction and proceed with execution of the actual event.
  */
  if (!thd->open_tables)
  {
    /*
      Lock_tables() reads the contents of thd->lex, so they must be
      initialized.

      We also call the THD::reset_for_next_command(), since this
      is the logical start of the next "statement". Note that this
      call might reset the value of current_stmt_binlog_format, so
      we need to do any changes to that value after this function.
    */
    delete_explain_query(thd->lex);
    lex_start(thd);
    thd->reset_for_next_command();
    /*
      The current statement is just about to begin and 
      has not yet modified anything. Note, all.modified is reset
      by THD::reset_for_next_command().
    */
    thd->transaction->stmt.modified_non_trans_table= FALSE;
    thd->transaction->stmt.m_unsafe_rollback_flags&= ~THD_TRANS::DID_WAIT;
    /*
      This is a row injection, so we flag the "statement" as
      such. Note that this code is called both when the slave does row
      injections and when the BINLOG statement is used to do row
      injections.
    */
    thd->lex->set_stmt_row_injection();

    /*
      There are a few flags that are replicated with each row event.
      Make sure to set/clear them before executing the main body of
      the event.
    */
    if (get_flags(NO_FOREIGN_KEY_CHECKS_F))
        thd->variables.option_bits|= OPTION_NO_FOREIGN_KEY_CHECKS;
    else
        thd->variables.option_bits&= ~OPTION_NO_FOREIGN_KEY_CHECKS;

    if (get_flags(RELAXED_UNIQUE_CHECKS_F))
        thd->variables.option_bits|= OPTION_RELAXED_UNIQUE_CHECKS;
    else
        thd->variables.option_bits&= ~OPTION_RELAXED_UNIQUE_CHECKS;

    if (get_flags(NO_CHECK_CONSTRAINT_CHECKS_F))
      thd->variables.option_bits|= OPTION_NO_CHECK_CONSTRAINT_CHECKS;
    else
      thd->variables.option_bits&= ~OPTION_NO_CHECK_CONSTRAINT_CHECKS;

    /* A small test to verify that objects have consistent types */
    DBUG_ASSERT(sizeof(thd->variables.option_bits) == sizeof(OPTION_RELAXED_UNIQUE_CHECKS));

    DBUG_EXECUTE_IF("rows_log_event_before_open_table",
                    {
                      const char action[] = "now SIGNAL before_open_table WAIT_FOR go_ahead_sql";
                      DBUG_ASSERT(!debug_sync_set_action(thd, STRING_WITH_LEN(action)));
                    };);


    /*
      Trigger's procedures work with global table list. So we have to add
      rgi->tables_to_lock content there to get trigger's in the list.

      Then restore_empty_query_table_list() restore the list as it was
    */
    DBUG_ASSERT(lex->query_tables == NULL);
    if ((lex->query_tables= rgi->tables_to_lock))
      rgi->tables_to_lock->prev_global= &lex->query_tables;

    for (TABLE_LIST *tables= rgi->tables_to_lock; tables;
         tables= tables->next_global)
    {
      if (slave_run_triggers_for_rbr)
      {
        tables->trg_event_map= new_trg_event_map;
        lex->query_tables_last= &tables->next_global;
      }
      else
      {
        tables->slave_fk_event_map= new_trg_event_map;
        lex->query_tables_last= &tables->next_global;
      }
    }

    /*
      It is needed to set_time():
      1) it continues the property that "Time" in SHOW PROCESSLIST shows how
      much slave is behind
      2) it will be needed when we allow replication from a table with no
      TIMESTAMP column to a table with one.
      So we call set_time(), like in SBR. Presently it changes nothing.
      3) vers_set_hist_part() requires proper query time.
    */
    thd->set_time(when, when_sec_part);

    if (unlikely(open_and_lock_tables(thd, rgi->tables_to_lock, FALSE, 0)))
    {
#ifdef WITH_WSREP
      if (WSREP(thd))
      {
        WSREP_WARN("BF applier failed to open_and_lock_tables: %u, fatal: %d "
                   "wsrep = (exec_mode: %d conflict_state: %d seqno: %lld)",
                    thd->get_stmt_da()->sql_errno(),
                    thd->is_fatal_error,
                    thd->wsrep_cs().mode(),
                    thd->wsrep_trx().state(),
                    (long long) wsrep_thd_trx_seqno(thd));
      }
#endif /* WITH_WSREP */
      if (thd->is_error() &&
          !is_parallel_retry_error(rgi, error= thd->get_stmt_da()->sql_errno()))
      {
        /*
          Error reporting borrowed from Query_log_event with many excessive
          simplifications.
          We should not honour --slave-skip-errors at this point as we are
          having severe errors which should not be skipped.
        */
        rli->report(ERROR_LEVEL, error, rgi->gtid_info(),
                    "Error executing row event: '%s'",
                    (error ? thd->get_stmt_da()->message() :
                     "unexpected success or fatal error"));
        thd->is_slave_error= 1;
      }
      /* remove trigger's tables */
      goto err;
    }

    /*
      When the open and locking succeeded, we check all tables to
      ensure that they still have the correct type.
    */

    {
      DBUG_PRINT("debug", ("Checking compatibility of tables to lock - tables_to_lock: %p",
                           rgi->tables_to_lock));

      /**
        When using RBR and MyISAM MERGE tables the base tables that make
        up the MERGE table can be appended to the list of tables to lock.
  
        Thus, we just check compatibility for those that tables that have
        a correspondent table map event (ie, those that are actually going
        to be accessed while applying the event). That's why the loop stops
        at rli->tables_to_lock_count .

        NOTE: The base tables are added here are removed when 
              close_thread_tables is called.
       */
      TABLE_LIST *table_list_ptr= rgi->tables_to_lock;
      for (uint i=0 ; table_list_ptr && (i < rgi->tables_to_lock_count);
           table_list_ptr= table_list_ptr->next_global, i++)
      {
        /*
          Below if condition takes care of skipping base tables that
          make up the MERGE table (which are added by open_tables()
          call). They are added next to the merge table in the list.
          For eg: If RPL_TABLE_LIST is t3->t1->t2 (where t1 and t2
          are base tables for merge table 't3'), open_tables will modify
          the list by adding t1 and t2 again immediately after t3 in the
          list (*not at the end of the list*). New table_to_lock list will
          look like t3->t1'->t2'->t1->t2 (where t1' and t2' are TABLE_LIST
          objects added by open_tables() call). There is no flag(or logic) in
          open_tables() that can skip adding these base tables to the list.
          So the logic here should take care of skipping them.

          tables_to_lock_count logic will take care of skipping base tables
          that are added at the end of the list.
          For eg: If RPL_TABLE_LIST is t1->t2->t3, open_tables will modify
          the list into t1->t2->t3->t1'->t2'. t1' and t2' will be skipped
          because tables_to_lock_count logic in this for loop.
        */
        if (table_list_ptr->parent_l)
          continue;
        /*
          We can use a down cast here since we know that every table added
          to the tables_to_lock is a RPL_TABLE_LIST (or child table which is
          skipped above).
        */
        RPL_TABLE_LIST *ptr= static_cast<RPL_TABLE_LIST*>(table_list_ptr);
        DBUG_ASSERT(ptr->m_tabledef_valid);
        TABLE *conv_table;
        if (!ptr->m_tabledef.compatible_with(thd, rgi, ptr->table, &conv_table))
        {
          DBUG_PRINT("debug", ("Table: %s.%s is not compatible with master",
                               ptr->table->s->db.str,
                               ptr->table->s->table_name.str));
          /*
            We should not honour --slave-skip-errors at this point as we are
            having severe errors which should not be skiped.
          */
          thd->is_slave_error= 1;
          /* remove trigger's tables */
          error= ERR_BAD_TABLE_DEF;
          goto err;
        }
        DBUG_PRINT("debug", ("Table: %s.%s is compatible with master"
                             " - conv_table: %p",
                             ptr->table->s->db.str,
                             ptr->table->s->table_name.str, conv_table));
        ptr->m_conv_table= conv_table;
      }
    }

    /*
      ... and then we add all the tables to the table map and but keep
      them in the tables to lock list.

      We also invalidate the query cache for all the tables, since
      they will now be changed.

      TODO [/Matz]: Maybe the query cache should not be invalidated
      here? It might be that a table is not changed, even though it
      was locked for the statement.  We do know that each
      Rows_log_event contain at least one row, so after processing one
      Rows_log_event, we can invalidate the query cache for the
      associated table.
     */
    TABLE_LIST *ptr= rgi->tables_to_lock;
    for (uint i=0 ;  ptr && (i < rgi->tables_to_lock_count); ptr= ptr->next_global, i++)
    {
      /*
        Please see comment in above 'for' loop to know the reason
        for this if condition
      */
      if (ptr->parent_l)
        continue;
      rgi->m_table_map.set_table(ptr->table_id, ptr->table);
      /*
        Following is passing flag about triggers on the server. The problem was
        to pass it between table map event and row event. I do it via extended
        TABLE_LIST (RPL_TABLE_LIST) but row event uses only TABLE so I need to
        find somehow the corresponding TABLE_LIST.
      */
      if (m_table_id == ptr->table_id)
      {
        ptr->table->master_had_triggers=
          ((RPL_TABLE_LIST*)ptr)->master_had_triggers;
      }
    }

    /*
      Moved invalidation right before the call to rows_event_stmt_cleanup(),
      to avoid query cache being polluted with stale entries,
      Query cache is not invalidated on wsrep applier here
    */
    if (!(WSREP(thd) && wsrep_thd_is_applying(thd)))
      query_cache.invalidate_locked_for_write(thd, rgi->tables_to_lock);
  }

  table= m_table= rgi->m_table_map.get_table(m_table_id);

  DBUG_PRINT("debug", ("m_table:%p, m_table_id: %llu%s",
                       m_table, m_table_id,
                       table && master_had_triggers ?
                       " (master had triggers)" : ""));
  if (table)
  {
    Rows_log_event::Db_restore_ctx restore_ctx(this);
    master_had_triggers= table->master_had_triggers;
    bool transactional_table= table->file->has_transactions_and_rollback();
    table->file->prepare_for_insert(get_general_type_code() != WRITE_ROWS_EVENT);

    /*
      table == NULL means that this table should not be replicated
      (this was set up by Table_map_log_event::do_apply_event()
      which tested replicate-* rules).
    */

    if (m_width == table->s->fields && bitmap_is_set_all(&m_cols))
      set_flags(COMPLETE_ROWS_F);

    Rpl_table_data rpl_data= *(RPL_TABLE_LIST*)table->pos_in_table_list;

    /* 
      Set tables write and read sets.

      Read_set contains all slave columns (in case we are going to fetch
      a complete record from slave).

      Write_set equals the m_cols bitmap sent from master but it can be
      longer if slave has extra columns.
    */

    DBUG_PRINT_BITSET("debug", "Setting table's read_set from: %s", &m_cols);

    bitmap_set_all(table->read_set);
    bitmap_set_all(table->write_set);
    table->rpl_write_set= table->write_set;

    if (rpl_data.copy_fields)
      /* always full rows, all bits set */;
    else
    if (get_general_type_code() == WRITE_ROWS_EVENT)
      bitmap_copy(table->write_set, &m_cols); // for sequences
    else // If online alter, leave all columns set (i.e. skip intersects)
    if (!thd->slave_thread || !table->s->online_alter_binlog)
    {
      bitmap_intersect(table->read_set,&m_cols);
      if (get_general_type_code() == UPDATE_ROWS_EVENT)
        bitmap_intersect(table->write_set, &m_cols_ai);
      table->mark_columns_per_binlog_row_image();
      if (table->vfield)
        table->mark_virtual_columns_for_write(0);
    }

    if (table->versioned())
    {
      bitmap_set_bit(table->read_set, table->s->vers.start_fieldno);
      bitmap_set_bit(table->write_set, table->s->vers.start_fieldno);
      bitmap_set_bit(table->read_set, table->s->vers.end_fieldno);
      bitmap_set_bit(table->write_set, table->s->vers.end_fieldno);
    }
    m_table->mark_columns_per_binlog_row_image();

    if (!rpl_data.is_online_alter())
      this->slave_exec_mode= (enum_slave_exec_mode)slave_exec_mode_options;

    // Do event specific preparations 
    error= do_before_row_operations(rgi);

    /*
      Bug#56662 Assertion failed: next_insert_id == 0, file handler.cc
      Don't allow generation of auto_increment value when processing
      rows event by setting 'MODE_NO_AUTO_VALUE_ON_ZERO'. The exception
      to this rule happens when the auto_inc column exists on some
      extra columns on the slave. In that case, do not force
      MODE_NO_AUTO_VALUE_ON_ZERO.
    */
    sql_mode_t saved_sql_mode= thd->variables.sql_mode;
    if (!is_auto_inc_in_extra_columns())
      thd->variables.sql_mode= (rpl_data.copy_fields ? saved_sql_mode : 0)
                               | MODE_NO_AUTO_VALUE_ON_ZERO;

    // row processing loop

    /* 
      set the initial time of this ROWS statement if it was not done
      before in some other ROWS event. 
     */
    rgi->set_row_stmt_start_timestamp();

    THD_STAGE_INFO(thd, stage_executing);
    do
    {
      DBUG_ASSERT(table->in_use);

      error= do_exec_row(rgi);

      if (unlikely(error))
        DBUG_PRINT("info", ("error: %s", HA_ERR(error)));
      DBUG_ASSERT(error != HA_ERR_RECORD_DELETED);

      if (unlikely(error))
      {
        int actual_error= convert_handler_error(error, thd, table);
        bool idempotent_error= (idempotent_error_code(error) &&
                               (slave_exec_mode == SLAVE_EXEC_MODE_IDEMPOTENT));
        bool ignored_error= (idempotent_error == 0 ?
                             ignored_error_code(actual_error) : 0);

#ifdef WITH_WSREP
        if (WSREP(thd) && wsrep_thd_is_applying(thd) &&
            wsrep_ignored_error_code(this, actual_error))
        {
          idempotent_error= true;
          thd->wsrep_has_ignored_error= true;
        }
#endif /* WITH_WSREP */
        if (idempotent_error || ignored_error)
        {
          if (global_system_variables.log_warnings)
            slave_rows_error_report(WARNING_LEVEL, error, rgi, thd, table,
                                    get_type_str(),
                                    RPL_LOG_NAME, log_pos);
          thd->clear_error(1);
          error= 0;
          if (idempotent_error == 0)
            break;
        }
      }

      /*
       If m_curr_row_end  was not set during event execution (e.g., because
       of errors) we can't proceed to the next row. If the error is transient
       (i.e., error==0 at this point) we must call unpack_current_row() to set 
       m_curr_row_end.
      */ 
   
      DBUG_PRINT("info", ("curr_row: %p; curr_row_end: %p; rows_end:%p",
                          m_curr_row, m_curr_row_end, m_rows_end));

      if (!m_curr_row_end && likely(!error))
        error= unpack_current_row(rgi);

      m_curr_row= m_curr_row_end;
 
      if (likely(error == 0) && !transactional_table)
        thd->transaction->all.modified_non_trans_table=
          thd->transaction->stmt.modified_non_trans_table= TRUE;
      if (likely(error == 0))
      {
        m_row_count++;
        error= thd->killed_errno();
        if (error && !thd->is_error())
          my_error(error, MYF(0));
      }
    } // row processing loop
    while (error == 0 && (m_curr_row != m_rows_end));

    thd->inc_examined_row_count(m_row_count);

    /*
      Restore the sql_mode after the rows event is processed.
    */
    thd->variables.sql_mode= saved_sql_mode;

    {/**
         The following failure injecion works in cooperation with tests 
         setting @@global.debug= 'd,stop_slave_middle_group'.
         The sql thread receives the killed status and will proceed 
         to shutdown trying to finish incomplete events group.
     */
      DBUG_EXECUTE_IF("stop_slave_middle_group",
                      if (thd->transaction->all.modified_non_trans_table)
                        const_cast<Relay_log_info*>(rli)->abort_slave= 1;);
    }

    if (unlikely(error= do_after_row_operations(error)) &&
        ignored_error_code(convert_handler_error(error, thd, table)))
    {

      if (global_system_variables.log_warnings)
        slave_rows_error_report(WARNING_LEVEL, error, rgi, thd, table,
                                get_type_str(),
                                RPL_LOG_NAME, log_pos);
      thd->clear_error(1);
      error= 0;
    }

    if (unlikely(error))
    {
      if (rpl_data.is_online_alter())
        goto err;
      slave_rows_error_report(ERROR_LEVEL, error, rgi, thd, table,
                              get_type_str(),
                              RPL_LOG_NAME, log_pos);
      /*
        @todo We should probably not call
        reset_current_stmt_binlog_format_row() from here.
  
        Note: this applies to log_event_old.cc too.
        /Sven
      */
      thd->reset_current_stmt_binlog_format_row();
      thd->is_slave_error= 1;
      /* remove trigger's tables */
      goto err;
    }
  } // if (table)

  DBUG_ASSERT(error == 0);

  /*
    Remove trigger's tables. In case of ONLINE ALTER TABLE, event doesn't own
    the table (hence, no tables are locked), and therefore no cleanup should be
    done after each event.
  */
  if (rgi->tables_to_lock_count)
    restore_empty_query_table_list(thd->lex);

  if (WSREP(thd) && wsrep_thd_is_applying(thd))
    query_cache_invalidate_locked_for_write(thd, rgi->tables_to_lock);

  if (get_flags(STMT_END_F))
  {
    if (unlikely((error= rows_event_stmt_cleanup(rgi, thd))))
      slave_rows_error_report(ERROR_LEVEL, thd->is_error() ? 0 : error,
                              rgi, thd, table, get_type_str(),
                              RPL_LOG_NAME, log_pos);
    if (thd->slave_thread)
      free_root(thd->mem_root, MYF(MY_KEEP_PREALLOC));
  }

  thd->reset_query_timer();
  DBUG_RETURN(error);

err:
  if (rgi->tables_to_lock_count)
  {
    restore_empty_query_table_list(thd->lex);
    rgi->slave_close_thread_tables(thd);
  }
  thd->reset_query_timer();
  DBUG_RETURN(error);
}

Log_event::enum_skip_reason
Rows_log_event::do_shall_skip(rpl_group_info *rgi)
{
  /*
    If the slave skip counter is 1 and this event does not end a
    statement, then we should not start executing on the next event.
    Otherwise, we defer the decision to the normal skipping logic.
  */
  if (rgi->rli->slave_skip_counter == 1 && !get_flags(STMT_END_F))
    return Log_event::EVENT_SKIP_IGNORE;
  else
    return Log_event::do_shall_skip(rgi);
}

/**
   The function is called at Rows_log_event statement commit time,
   normally from Rows_log_event::do_update_pos() and possibly from
   Query_log_event::do_apply_event() of the COMMIT.
   The function commits the last statement for engines, binlog and
   releases resources have been allocated for the statement.
  
   @retval  0         Ok.
   @retval  non-zero  Error at the commit.
 */

static int rows_event_stmt_cleanup(rpl_group_info *rgi, THD * thd)
{
  int error;
  DBUG_ENTER("rows_event_stmt_cleanup");

  {
    /*
      This is the end of a statement or transaction, so close (and
      unlock) the tables we opened when processing the
      Table_map_log_event starting the statement.

      OBSERVER.  This will clear *all* mappings, not only those that
      are open for the table. There is not good handle for on-close
      actions for tables.

      NOTE. Even if we have no table ('table' == 0) we still need to be
      here, so that we increase the group relay log position. If we didn't, we
      could have a group relay log position which lags behind "forever"
      (assume the last master's transaction is ignored by the slave because of
      replicate-ignore rules).
    */
    error= thd->binlog_flush_pending_rows_event(TRUE);

    /*
      If this event is not in a transaction, the call below will, if some
      transactional storage engines are involved, commit the statement into
      them and flush the pending event to binlog.
      If this event is in a transaction, the call will do nothing, but a
      Xid_log_event will come next which will, if some transactional engines
      are involved, commit the transaction and flush the pending event to the
      binlog.
      We check for thd->transaction_rollback_request because it is possible
      there was a deadlock that was ignored by slave-skip-errors. Normally, the
      deadlock would have been rolled back already.
    */
    error|= (int) ((error || thd->transaction_rollback_request)
                       ? trans_rollback_stmt(thd)
                       : trans_commit_stmt(thd));

    /*
      Now what if this is not a transactional engine? we still need to
      flush the pending event to the binlog; we did it with
      thd->binlog_flush_pending_rows_event(). Note that we imitate
      what is done for real queries: a call to
      ha_autocommit_or_rollback() (sometimes only if involves a
      transactional engine), and a call to be sure to have the pending
      event flushed.
    */

    /*
      @todo We should probably not call
      reset_current_stmt_binlog_format_row() from here.

      Note: this applies to log_event_old.cc too

      Btw, the previous comment about transactional engines does not
      seem related to anything that happens here.
      /Sven
    */
    thd->reset_current_stmt_binlog_format_row();

    /*
      Reset modified_non_trans_table that we have set in
      rows_log_event::do_apply_event()
    */
    if (!thd->in_multi_stmt_transaction_mode())
    {
      thd->transaction->all.modified_non_trans_table= 0;
      thd->transaction->all.m_unsafe_rollback_flags&= ~THD_TRANS::DID_WAIT;
    }

    rgi->cleanup_context(thd, 0);
  }
  DBUG_RETURN(error);
}

/**
   The method either increments the relay log position or
   commits the current statement and increments the master group 
   possition if the event is STMT_END_F flagged and
   the statement corresponds to the autocommit query (i.e replicated
   without wrapping in BEGIN/COMMIT)

   @retval 0         Success
   @retval non-zero  Error in the statement commit
 */
int
Rows_log_event::do_update_pos(rpl_group_info *rgi)
{
  Relay_log_info *rli= rgi->rli;
  int error= 0;
  DBUG_ENTER("Rows_log_event::do_update_pos");

  DBUG_PRINT("info", ("flags: %s",
                      get_flags(STMT_END_F) ? "STMT_END_F " : ""));

  if (get_flags(STMT_END_F))
  {
    /*
      Indicate that a statement is finished.
      Step the group log position if we are not in a transaction,
      otherwise increase the event log position.
    */
    error= rli->stmt_done(log_pos, thd, rgi);
    /*
      Clear any errors in thd->net.last_err*. It is not known if this is
      needed or not. It is believed that any errors that may exist in
      thd->net.last_err* are allowed. Examples of errors are "key not
      found", which is produced in the test case rpl_row_conflicts.test
    */
    thd->clear_error();
  }
  else
  {
    rgi->inc_event_relay_log_pos();
  }

  DBUG_RETURN(error);
}

#endif /* defined(HAVE_REPLICATION) */


bool Rows_log_event::write_data_header(Log_event_writer *writer)
{
  uchar buf[ROWS_HEADER_LEN_V2];        // No need to init the buffer
  DBUG_ASSERT(m_table_id != UINT32_MAX);
  DBUG_EXECUTE_IF("old_row_based_repl_4_byte_map_id_master",
                  {
                    int4store(buf + 0, (ulong) m_table_id);
                    int2store(buf + 4, m_flags);
                    return (write_data(writer, buf, 6));
                  });
  int6store(buf + RW_MAPID_OFFSET, m_table_id);
  int2store(buf + RW_FLAGS_OFFSET, m_flags);
  return write_data(writer, buf, ROWS_HEADER_LEN_V1);
}

bool Rows_log_event::write_data_body(Log_event_writer *writer)
{
  /*
     Note that this should be the number of *bits*, not the number of
     bytes.
  */
  uchar sbuf[MAX_INT_WIDTH];
  my_ptrdiff_t const data_size= m_rows_cur - m_rows_buf;
  bool res= false;
  uchar *const sbuf_end= net_store_length(sbuf, (size_t) m_width);
  uint bitmap_size= no_bytes_in_export_map(&m_cols);
  uchar *bitmap;
  DBUG_ASSERT(static_cast<size_t>(sbuf_end - sbuf) <= sizeof(sbuf));

  DBUG_DUMP("m_width", sbuf, (size_t) (sbuf_end - sbuf));
  res= res || write_data(writer, sbuf, (size_t) (sbuf_end - sbuf));

<<<<<<< HEAD
  DBUG_DUMP("m_cols", (uchar*) m_cols.bitmap, no_bytes_in_map(&m_cols));
  res= res || write_data(writer, (uchar*)m_cols.bitmap, no_bytes_in_map(&m_cols));
=======
  bitmap= (uchar*) my_alloca(bitmap_size);
  bitmap_export(bitmap, &m_cols);

  DBUG_DUMP("m_cols", bitmap, bitmap_size);
  res= res || write_data(bitmap, bitmap_size);
>>>>>>> dfe030fd
  /*
    TODO[refactor write]: Remove the "down cast" here (and elsewhere).
   */
  if (get_general_type_code() == UPDATE_ROWS_EVENT)
  {
<<<<<<< HEAD
    DBUG_DUMP("m_cols_ai", (uchar*) m_cols_ai.bitmap,
              no_bytes_in_map(&m_cols_ai));
    res= res || write_data(writer, (uchar*)m_cols_ai.bitmap,
                           no_bytes_in_map(&m_cols_ai));
  }
  DBUG_DUMP("rows", m_rows_buf, data_size);
  res= res || write_data(writer, m_rows_buf, (size_t) data_size);
=======
    DBUG_ASSERT(m_cols.n_bits == m_cols_ai.n_bits);
    bitmap_export(bitmap, &m_cols_ai);

    DBUG_DUMP("m_cols_ai", bitmap, bitmap_size);
    res= res || write_data(bitmap, bitmap_size);
  }
  DBUG_DUMP("rows", m_rows_buf, data_size);
  res= res || write_data(m_rows_buf, (size_t) data_size);
  my_afree(bitmap);
>>>>>>> dfe030fd

  return res;
}

<<<<<<< HEAD
bool Rows_log_event::write_compressed(Log_event_writer *writer)
=======

bool Rows_log_event::write_compressed()
>>>>>>> dfe030fd
{
  uchar *m_rows_buf_tmp= m_rows_buf;
  uchar *m_rows_cur_tmp= m_rows_cur;
  bool ret= true;
  uint32 comlen, alloc_size;
  comlen= alloc_size= binlog_get_compress_len((uint32)(m_rows_cur_tmp -
                                                       m_rows_buf_tmp));
  m_rows_buf= (uchar*) my_safe_alloca(alloc_size);
  if(m_rows_buf &&
     !binlog_buf_compress(m_rows_buf_tmp, m_rows_buf,
                          (uint32)(m_rows_cur_tmp - m_rows_buf_tmp), &comlen))
  {
    m_rows_cur= comlen + m_rows_buf;
    ret= Log_event::write(writer);
  }
  my_safe_afree(m_rows_buf, alloc_size);
  m_rows_buf= m_rows_buf_tmp;
  m_rows_cur= m_rows_cur_tmp;
  return ret;
}


#if defined(HAVE_REPLICATION)
void Rows_log_event::pack_info(Protocol *protocol)
{
  char buf[256];
  char const *const flagstr=
    get_flags(STMT_END_F) ? " flags: STMT_END_F" : "";
  size_t bytes= my_snprintf(buf, sizeof(buf),
                               "table_id: %llu%s", m_table_id, flagstr);
  protocol->store(buf, bytes, &my_charset_bin);
}
#endif


/**************************************************************************
	Annotate_rows_log_event member functions
**************************************************************************/

Annotate_rows_log_event::Annotate_rows_log_event(THD *thd,
                                                 bool using_trans,
                                                 bool direct)
  : Log_event(thd, 0, using_trans),
    m_save_thd_query_txt(0),
    m_save_thd_query_len(0),
    m_saved_thd_query(false),
    m_used_query_txt(0)
{
  m_query_txt= thd->query();
  m_query_len= thd->query_length();
  if (direct)
    cache_type= Log_event::EVENT_NO_CACHE;
}


bool Annotate_rows_log_event::write_data_header(Log_event_writer *writer)
{ 
  return 0;
}


bool Annotate_rows_log_event::write_data_body(Log_event_writer *writer)
{
  return write_data(writer, m_query_txt, m_query_len);
}


#if defined(HAVE_REPLICATION)
void Annotate_rows_log_event::pack_info(Protocol* protocol)
{
  if (m_query_txt && m_query_len)
    protocol->store(m_query_txt, m_query_len, &my_charset_bin);
}
#endif


#if defined(HAVE_REPLICATION)
int Annotate_rows_log_event::do_apply_event(rpl_group_info *rgi)
{
  rgi->free_annotate_event();
  m_save_thd_query_txt= thd->query();
  m_save_thd_query_len= thd->query_length();
  m_saved_thd_query= true;
  m_used_query_txt= 1;
  thd->set_query(m_query_txt, m_query_len);
  return 0;
}
#endif


#if defined(HAVE_REPLICATION)
int Annotate_rows_log_event::do_update_pos(rpl_group_info *rgi)
{
  rgi->inc_event_relay_log_pos();
  return 0;
}
#endif


#if defined(HAVE_REPLICATION)
Log_event::enum_skip_reason
Annotate_rows_log_event::do_shall_skip(rpl_group_info *rgi)
{
  return continue_group(rgi);
}
#endif

/**************************************************************************
	Table_map_log_event member functions and support functions
**************************************************************************/

/**
  Save the field metadata based on the real_type of the field.
  The metadata saved depends on the type of the field. Some fields
  store a single byte for pack_length() while others store two bytes
  for field_length (max length).
  
  @retval  0  Ok.

  @todo
  We may want to consider changing the encoding of the information.
  Currently, the code attempts to minimize the number of bytes written to 
  the tablemap. There are at least two other alternatives; 1) using 
  net_store_length() to store the data allowing it to choose the number of
  bytes that are appropriate thereby making the code much easier to 
  maintain (only 1 place to change the encoding), or 2) use a fixed number
  of bytes for each field. The problem with option 1 is that net_store_length()
  will use one byte if the value < 251, but 3 bytes if it is > 250. Thus,
  for fields like CHAR which can be no larger than 255 characters, the method
  will use 3 bytes when the value is > 250. Further, every value that is
  encoded using 2 parts (e.g., pack_length, field_length) will be numerically
  > 250 therefore will use 3 bytes for eah value. The problem with option 2
  is less wasteful for space but does waste 1 byte for every field that does
  not encode 2 parts. 
*/
int Table_map_log_event::save_field_metadata()
{
  DBUG_ENTER("Table_map_log_event::save_field_metadata");
  int index= 0;
  Binlog_type_info *info;
  for (unsigned int i= 0 ; i < m_table->s->fields ; i++)
  {
    DBUG_PRINT("debug", ("field_type: %d", m_coltype[i]));
    info= binlog_type_info_array + i;
    int2store(&m_field_metadata[index], info->m_metadata);
    index+= info->m_metadata_size;
    DBUG_EXECUTE_IF("inject_invalid_blob_size",
                    {
                      if (m_coltype[i] == MYSQL_TYPE_BLOB)
                        m_field_metadata[index-1] = 5;
                    });
  }
  DBUG_RETURN(index);
}


/*
  Constructor used to build an event for writing to the binary log.
  Mats says tbl->s lives longer than this event so it's ok to copy pointers
  (tbl->s->db etc) and not pointer content.
 */
Table_map_log_event::Table_map_log_event(THD *thd, TABLE *tbl, ulonglong tid,
                                         bool is_transactional)
  : Log_event(thd, 0, is_transactional),
    m_table(tbl),
    m_dbnam(tbl->s->db.str),
    m_dblen(m_dbnam ? tbl->s->db.length : 0),
    m_tblnam(tbl->s->table_name.str),
    m_tbllen(tbl->s->table_name.length),
    m_colcnt(tbl->s->fields),
    m_memory(NULL),
    m_table_id(tid),
    m_flags(TM_BIT_LEN_EXACT_F),
    m_data_size(0),
    m_field_metadata(0),
    m_field_metadata_size(0),
    m_null_bits(0),
    m_meta_memory(NULL),
    m_optional_metadata_len(0),
    m_optional_metadata(NULL)
{
  uchar cbuf[MAX_INT_WIDTH];
  uchar *cbuf_end;
  DBUG_ENTER("Table_map_log_event::Table_map_log_event(TABLE)");
  DBUG_ASSERT(m_table_id != UINT32_MAX);
  /*
    In TABLE_SHARE, "db" and "table_name" are 0-terminated (see this comment in
    table.cc / alloc_table_share():
      Use the fact the key is db/0/table_name/0
    As we rely on this let's assert it.
  */
  DBUG_ASSERT((tbl->s->db.str == 0) ||
              (tbl->s->db.str[tbl->s->db.length] == 0));
  DBUG_ASSERT(tbl->s->table_name.str[tbl->s->table_name.length] == 0);

  binlog_type_info_array= (Binlog_type_info *)thd->alloc(m_table->s->fields *
                                                   sizeof(Binlog_type_info));
  for (uint i= 0; i <  m_table->s->fields; i++)
    binlog_type_info_array[i]= m_table->field[i]->binlog_type_info();

  m_data_size=  TABLE_MAP_HEADER_LEN;
  DBUG_EXECUTE_IF("old_row_based_repl_4_byte_map_id_master", m_data_size= 6;);
  m_data_size+= m_dblen + 2;	// Include length and terminating \0
  m_data_size+= m_tbllen + 2;	// Include length and terminating \0
  cbuf_end= net_store_length(cbuf, (size_t) m_colcnt);
  DBUG_ASSERT(static_cast<size_t>(cbuf_end - cbuf) <= sizeof(cbuf));
  m_data_size+= (cbuf_end - cbuf) + m_colcnt;	// COLCNT and column types

  if (tbl->triggers)
    m_flags|= TM_BIT_HAS_TRIGGERS_F;

  /* If malloc fails, caught in is_valid() */
  if ((m_memory= (uchar*) my_malloc(PSI_INSTRUMENT_ME, m_colcnt, MYF(MY_WME))))
  {
    m_coltype= reinterpret_cast<uchar*>(m_memory);
    for (unsigned int i= 0 ; i < m_table->s->fields ; ++i)
      m_coltype[i]= binlog_type_info_array[i].m_type_code;
    DBUG_EXECUTE_IF("inject_invalid_column_type", m_coltype[1]= 230;);
  }

  /*
    Calculate a bitmap for the results of maybe_null() for all columns.
    The bitmap is used to determine when there is a column from the master
    that is not on the slave and is null and thus not in the row data during
    replication.
  */
  uint num_null_bytes= (m_table->s->fields + 7) / 8;
  m_data_size+= num_null_bytes;
  m_meta_memory= (uchar *)my_multi_malloc(PSI_INSTRUMENT_ME, MYF(MY_WME),
                                 &m_null_bits, num_null_bytes,
                                 &m_field_metadata, (m_colcnt * 2),
                                 NULL);

  bzero(m_field_metadata, (m_colcnt * 2));

  /*
    Create an array for the field metadata and store it.
  */
  m_field_metadata_size= save_field_metadata();
  DBUG_ASSERT(m_field_metadata_size <= (m_colcnt * 2));

  /*
    Now set the size of the data to the size of the field metadata array
    plus one or three bytes (see pack.c:net_store_length) for number of 
    elements in the field metadata array.
  */
  if (m_field_metadata_size < 251)
    m_data_size+= m_field_metadata_size + 1; 
  else
    m_data_size+= m_field_metadata_size + 3; 

  bzero(m_null_bits, num_null_bytes);
  for (unsigned int i= 0 ; i < m_table->s->fields ; ++i)
    if (m_table->field[i]->maybe_null())
      m_null_bits[(i / 8)]+= 1 << (i % 8);

  init_metadata_fields();
  m_data_size+= m_metadata_buf.length();

  DBUG_VOID_RETURN;
}


/*
  Return value is an error code, one of:

      -1     Failure to open table   [from open_tables()]
       0     Success
       1     No room for more tables [from set_table()]
       2     Out of memory           [from set_table()]
       3     Wrong table definition
       4     Daisy-chaining RBR with SBR not possible
 */

#if defined(HAVE_REPLICATION)

enum enum_tbl_map_status
{
  /* no duplicate identifier found */
  OK_TO_PROCESS= 0,

  /* this table map must be filtered out */
  FILTERED_OUT= 1,

  /* identifier mapping table with different properties */
  SAME_ID_MAPPING_DIFFERENT_TABLE= 2,
  
  /* a duplicate identifier was found mapping the same table */
  SAME_ID_MAPPING_SAME_TABLE= 3
};

/*
  Checks if this table map event should be processed or not. First
  it checks the filtering rules, and then looks for duplicate identifiers
  in the existing list of rli->tables_to_lock.

  It checks that there hasn't been any corruption by verifying that there
  are no duplicate entries with different properties.

  In some cases, some binary logs could get corrupted, showing several
  tables mapped to the same table_id, 0 (see: BUG#56226). Thus we do this
  early sanity check for such cases and avoid that the server crashes 
  later.

  In some corner cases, the master logs duplicate table map events, i.e.,
  same id, same database name, same table name (see: BUG#37137). This is
  different from the above as it's the same table that is mapped again 
  to the same identifier. Thus we cannot just check for same ids and 
  assume that the event is corrupted we need to check every property. 

  NOTE: in the event that BUG#37137 ever gets fixed, this extra check 
        will still be valid because we would need to support old binary 
        logs anyway.

  @param rli The relay log info reference.
  @param table_list A list element containing the table to check against.
  @return OK_TO_PROCESS 
            if there was no identifier already in rli->tables_to_lock 
            
          FILTERED_OUT
            if the event is filtered according to the filtering rules

          SAME_ID_MAPPING_DIFFERENT_TABLE 
            if the same identifier already maps a different table in 
            rli->tables_to_lock

          SAME_ID_MAPPING_SAME_TABLE 
            if the same identifier already maps the same table in 
            rli->tables_to_lock.
*/
static enum_tbl_map_status
check_table_map(rpl_group_info *rgi, RPL_TABLE_LIST *table_list)
{
  DBUG_ENTER("check_table_map");
  enum_tbl_map_status res= OK_TO_PROCESS;
  Relay_log_info *rli= rgi->rli;
  if ((rgi->thd->slave_thread /* filtering is for slave only */ ||
        IF_WSREP((WSREP(rgi->thd) && rgi->thd->wsrep_applier), 0)) &&
      (!rli->mi->rpl_filter->db_ok(table_list->db.str) ||
       (rli->mi->rpl_filter->is_on() && !rli->mi->rpl_filter->tables_ok("", table_list))))
    res= FILTERED_OUT;
  else
  {
    RPL_TABLE_LIST *ptr= static_cast<RPL_TABLE_LIST*>(rgi->tables_to_lock);
    for(uint i=0 ; ptr && (i< rgi->tables_to_lock_count); 
        ptr= static_cast<RPL_TABLE_LIST*>(ptr->next_local), i++)
    {
      if (ptr->table_id == table_list->table_id)
      {

        if (cmp(&ptr->db, &table_list->db) ||
            cmp(&ptr->alias, &table_list->table_name) ||
            ptr->lock_type != TL_WRITE) // the ::do_apply_event always sets TL_WRITE
          res= SAME_ID_MAPPING_DIFFERENT_TABLE;
        else
          res= SAME_ID_MAPPING_SAME_TABLE;

        break;
      }
    }
  }

  DBUG_PRINT("debug", ("check of table map ended up with: %u", res));

  DBUG_RETURN(res);
}

table_def Table_map_log_event::get_table_def()
{
  return table_def(m_coltype, m_colcnt,
                   m_field_metadata, m_field_metadata_size,
                   m_null_bits, m_flags);
}

int Table_map_log_event::do_apply_event(rpl_group_info *rgi)
{
  RPL_TABLE_LIST *table_list;
  char *db_mem, *tname_mem, *ptr;
  size_t dummy_len, db_mem_length, tname_mem_length;
  void *memory;
  Rpl_filter *filter;
  Relay_log_info const *rli= rgi->rli;
  DBUG_ENTER("Table_map_log_event::do_apply_event(Relay_log_info*)");

  /* Step the query id to mark what columns that are actually used. */
  thd->set_query_id(next_query_id());

  if (!(memory= my_multi_malloc(PSI_INSTRUMENT_ME, MYF(MY_WME),
                                &table_list, (uint) sizeof(RPL_TABLE_LIST),
                                &db_mem, (uint) NAME_LEN + 1,
                                &tname_mem, (uint) NAME_LEN + 1,
                                NullS)))
    DBUG_RETURN(HA_ERR_OUT_OF_MEM);

  db_mem_length= strmov(db_mem, m_dbnam) - db_mem;
  tname_mem_length= strmov(tname_mem, m_tblnam) - tname_mem;
  if (lower_case_table_names)
  {
    my_casedn_str(files_charset_info, (char*)tname_mem);
    my_casedn_str(files_charset_info, (char*)db_mem);
  }

  /* call from mysql_client_binlog_statement() will not set rli->mi */
  filter= rgi->thd->slave_thread ? rli->mi->rpl_filter : global_rpl_filter;

  /* rewrite rules changed the database */
  if (((ptr= (char*) filter->get_rewrite_db(db_mem, &dummy_len)) != db_mem))
    db_mem_length= strmov(db_mem, ptr) - db_mem;

  LEX_CSTRING tmp_db_name=  {db_mem, db_mem_length };
  LEX_CSTRING tmp_tbl_name= {tname_mem, tname_mem_length };

  /*
    The memory allocated by the table_def structure (i.e., not the
    memory allocated *for* the table_def structure) is released
    inside rpl_group_info::clear_tables_to_lock() by calling the
    table_def destructor explicitly.
  */
  new(table_list) RPL_TABLE_LIST(&tmp_db_name, &tmp_tbl_name, TL_WRITE,
                                 get_table_def(),
                                 m_flags & TM_BIT_HAS_TRIGGERS_F);

  table_list->table_id= DBUG_IF("inject_tblmap_same_id_maps_diff_table") ?
                                         0: m_table_id;
  table_list->required_type= TABLE_TYPE_NORMAL;
  table_list->open_type= OT_BASE_ONLY;
  DBUG_ASSERT(table_list->updating);

  DBUG_PRINT("debug", ("table: %s is mapped to %llu",
                       table_list->table_name.str,
                       table_list->table_id));
  DBUG_PRINT("debug", ("table->master_had_triggers=%d",
                       (int)table_list->master_had_triggers));

  enum_tbl_map_status tblmap_status= check_table_map(rgi, table_list);
  if (tblmap_status == OK_TO_PROCESS)
  {
    DBUG_ASSERT(thd->lex->query_tables != table_list);

    /*
      We record in the slave's information that the table should be
      locked by linking the table into the list of tables to lock.
    */
    table_list->next_global= table_list->next_local= rgi->tables_to_lock;
    rgi->tables_to_lock= table_list;
    rgi->tables_to_lock_count++;
    /* 'memory' is freed in clear_tables_to_lock */
  }
  else  // FILTERED_OUT, SAME_ID_MAPPING_*
  {
    /*
      If mapped already but with different properties, we raise an
      error.
      If mapped already but with same properties we skip the event.
      If filtered out we skip the event.

      In all three cases, we need to free the memory previously 
      allocated.
     */
    if (tblmap_status == SAME_ID_MAPPING_DIFFERENT_TABLE)
    {
      /*
        Something bad has happened. We need to stop the slave as strange things
        could happen if we proceed: slave crash, wrong table being updated, ...
        As a consequence we push an error in this case.
       */

      char buf[256];

      my_snprintf(buf, sizeof(buf), 
                  "Found table map event mapping table id %llu which "
                  "was already mapped but with different settings.",
                  table_list->table_id);

      if (thd->slave_thread)
        rli->report(ERROR_LEVEL, ER_SLAVE_FATAL_ERROR, rgi->gtid_info(),
                    ER_THD(thd, ER_SLAVE_FATAL_ERROR), buf);
      else
        /* 
          For the cases in which a 'BINLOG' statement is set to 
          execute in a user session 
         */
        my_error(ER_SLAVE_FATAL_ERROR, MYF(0), buf);
    }

    table_list->~RPL_TABLE_LIST();
    my_free(memory);
  }

  DBUG_RETURN(tblmap_status == SAME_ID_MAPPING_DIFFERENT_TABLE);
}

Log_event::enum_skip_reason
Table_map_log_event::do_shall_skip(rpl_group_info *rgi)
{
  /*
    If the slave skip counter is 1, then we should not start executing
    on the next event.
  */
  return continue_group(rgi);
}

int Table_map_log_event::do_update_pos(rpl_group_info *rgi)
{
  rgi->inc_event_relay_log_pos();
  return 0;
}

#endif /* defined(HAVE_REPLICATION) */

bool Table_map_log_event::write_data_header(Log_event_writer *writer)
{
  DBUG_ASSERT(m_table_id != UINT32_MAX);
  uchar buf[TABLE_MAP_HEADER_LEN];
  DBUG_EXECUTE_IF("old_row_based_repl_4_byte_map_id_master",
                  {
                    int4store(buf + 0, (ulong) m_table_id);
                    int2store(buf + 4, m_flags);
                    return (write_data(writer, buf, 6));
                  });
  int6store(buf + TM_MAPID_OFFSET, m_table_id);
  int2store(buf + TM_FLAGS_OFFSET, m_flags);
  return write_data(writer, buf, TABLE_MAP_HEADER_LEN);
}

bool Table_map_log_event::write_data_body(Log_event_writer *writer)
{
  DBUG_ASSERT(m_dbnam != NULL);
  DBUG_ASSERT(m_tblnam != NULL);
  /* We use only one byte per length for storage in event: */
  DBUG_ASSERT(m_dblen <= MY_MIN(NAME_LEN, 255));
  DBUG_ASSERT(m_tbllen <= MY_MIN(NAME_LEN, 255));

  uchar const dbuf[]= { (uchar) m_dblen };
  uchar const tbuf[]= { (uchar) m_tbllen };

  uchar cbuf[MAX_INT_WIDTH];
  uchar *const cbuf_end= net_store_length(cbuf, (size_t) m_colcnt);
  DBUG_ASSERT(static_cast<size_t>(cbuf_end - cbuf) <= sizeof(cbuf));

  /*
    Store the size of the field metadata.
  */
  uchar mbuf[MAX_INT_WIDTH];
  uchar *const mbuf_end= net_store_length(mbuf, m_field_metadata_size);

  return write_data(writer, dbuf,      sizeof(dbuf)) ||
         write_data(writer, m_dbnam,   m_dblen+1) ||
         write_data(writer, tbuf,      sizeof(tbuf)) ||
         write_data(writer, m_tblnam,  m_tbllen+1) ||
         write_data(writer, cbuf, (size_t) (cbuf_end - cbuf)) ||
         write_data(writer, m_coltype, m_colcnt) ||
         write_data(writer, mbuf, (size_t) (mbuf_end - mbuf)) ||
         write_data(writer, m_field_metadata, m_field_metadata_size),
         write_data(writer, m_null_bits, (m_colcnt + 7) / 8) ||
         write_data(writer, (const uchar*) m_metadata_buf.ptr(),
                                           m_metadata_buf.length());
 }

/**
   stores an integer into packed format.

   @param[out] str_buf  a buffer where the packed integer will be stored.
   @param[in] length  the integer will be packed.
 */
static inline
void store_compressed_length(String &str_buf, ulonglong length)
{
  // Store Type and packed length
  uchar buf[4];
  uchar *buf_ptr = net_store_length(buf, length);

  str_buf.append(reinterpret_cast<char *>(buf), buf_ptr-buf);
}

/**
  Write data into str_buf with Type|Length|Value(TLV) format.

  @param[out] str_buf a buffer where the field is stored.
  @param[in] type  type of the field
  @param[in] length  length of the field value
  @param[in] value  value of the field
*/
static inline
bool write_tlv_field(String &str_buf,
                     enum Table_map_log_event::Optional_metadata_field_type
                     type, uint length, const uchar *value)
{
  /* type is stored in one byte, so it should never bigger than 255. */
  DBUG_ASSERT(static_cast<int>(type) <= 255);
  str_buf.append((char) type);
  store_compressed_length(str_buf, length);
  return str_buf.append(reinterpret_cast<const char *>(value), length);
}

/**
  Write data into str_buf with Type|Length|Value(TLV) format.

  @param[out] str_buf a buffer where the field is stored.
  @param[in] type  type of the field
  @param[in] value  value of the field
*/
static inline
bool write_tlv_field(String &str_buf,
                     enum Table_map_log_event::Optional_metadata_field_type
                     type, const String &value)
{
  return write_tlv_field(str_buf, type, value.length(),
                         reinterpret_cast<const uchar *>(value.ptr()));
}

static inline bool is_character_field(Binlog_type_info *info_array, Field *field)
{
  Binlog_type_info *info= info_array + field->field_index;
  if (!info->m_cs)
    return 0;
  if (info->m_set_typelib || info->m_enum_typelib)
    return 0;
  return 1;
}

static inline bool is_enum_or_set_field(Binlog_type_info *info_array, Field *field) {
  Binlog_type_info *info= info_array + field->field_index;
  if (info->m_set_typelib || info->m_enum_typelib)
    return 1;
  return 0;
}


void Table_map_log_event::init_metadata_fields()
{
  DBUG_ENTER("init_metadata_fields");
  DBUG_EXECUTE_IF("simulate_no_optional_metadata", DBUG_VOID_RETURN;);

  if (binlog_row_metadata == BINLOG_ROW_METADATA_NO_LOG)
    DBUG_VOID_RETURN;
  if (init_signedness_field() ||
      init_charset_field(&is_character_field, DEFAULT_CHARSET,
                         COLUMN_CHARSET) ||
      init_geometry_type_field())
  {
    m_metadata_buf.length(0);
    DBUG_VOID_RETURN;
  }

  if (binlog_row_metadata == BINLOG_ROW_METADATA_FULL)
  {
    if ((!DBUG_IF("dont_log_column_name") && init_column_name_field()) ||
        init_charset_field(&is_enum_or_set_field, ENUM_AND_SET_DEFAULT_CHARSET,
                           ENUM_AND_SET_COLUMN_CHARSET) ||
        init_set_str_value_field() ||
        init_enum_str_value_field() ||
        init_primary_key_field())
      m_metadata_buf.length(0);
  }
  DBUG_VOID_RETURN;
}

bool Table_map_log_event::init_signedness_field()
{
  /* use it to store signed flags, each numeric column take a bit. */
  StringBuffer<128> buf;
  unsigned char flag= 0;
  unsigned char mask= 0x80;
  Binlog_type_info *info;

  for (unsigned int i= 0 ; i < m_table->s->fields ; ++i)
  {
    info= binlog_type_info_array + i;
    if (info->m_signedness != Binlog_type_info::SIGN_NOT_APPLICABLE)
    {
      if (info->m_signedness == Binlog_type_info::SIGN_UNSIGNED)
        flag|= mask;
      mask >>= 1;

      // 8 fields are tested, store the result and clear the flag.
      if (mask == 0)
      {
        buf.append(flag);
        flag= 0;
        mask= 0x80;
      }
    }
  }

  // Stores the signedness flags of last few columns
  if (mask != 0x80)
    buf.append(flag);

  // The table has no numeric column, so don't log SIGNEDNESS field
  if (buf.is_empty())
    return false;

  return write_tlv_field(m_metadata_buf, SIGNEDNESS, buf);
}

bool Table_map_log_event::init_charset_field(
    bool (* include_type)(Binlog_type_info *, Field *),
    Optional_metadata_field_type default_charset_type,
    Optional_metadata_field_type column_charset_type)
{
  DBUG_EXECUTE_IF("simulate_init_charset_field_error", return true;);

  std::map<uint, uint> collation_map;
  // For counting characters columns
  uint char_col_cnt= 0;

  /* Find the collation number used by most fields */
  for (unsigned int i= 0 ; i < m_table->s->fields ; ++i)
  {
    if ((*include_type)(binlog_type_info_array, m_table->field[i]))
    {
      collation_map[binlog_type_info_array[i].m_cs->number]++;
      char_col_cnt++;
    }
  }

  if (char_col_cnt == 0)
    return false;

  /* Find the most used collation */
  uint most_used_collation= 0;
  uint most_used_count= 0;
  for (std::map<uint, uint>::iterator it= collation_map.begin();
       it != collation_map.end(); it++)
  {
    if (it->second > most_used_count)
    {
      most_used_count= it->second;
      most_used_collation= it->first;
    }
  }

  /*
    Comparing length of COLUMN_CHARSET field and COLUMN_CHARSET_WITH_DEFAULT
    field to decide which field should be logged.

    Length of COLUMN_CHARSET = character column count * collation id size.
    Length of COLUMN_CHARSET_WITH_DEFAULT =
     default collation_id size + count of columns not use default charset *
     (column index size + collation id size)

    Assume column index just uses 1 byte and collation number also uses 1 byte.
  */
  if (char_col_cnt * 1 < (1 + (char_col_cnt - most_used_count) * 2))
  {
    StringBuffer<512> buf;

    /*
      Stores character set information into COLUMN_CHARSET format,
      character sets of all columns are stored one by one.
      -----------------------------------------
      | Charset number | .... |Charset number |
      -----------------------------------------
    */
    for (unsigned int i= 0 ; i < m_table->s->fields ; ++i)
    {
      if (include_type(binlog_type_info_array, m_table->field[i]))
        store_compressed_length(buf, binlog_type_info_array[i].m_cs->number);
    }
    return write_tlv_field(m_metadata_buf, column_charset_type, buf);
  }
  else
  {
    StringBuffer<512> buf;
    uint char_column_index= 0;
    uint default_collation= most_used_collation;

    /*
      Stores character set information into DEFAULT_CHARSET format,
      First stores the default character set, and then stores the character
      sets different to default character with their column index one by one.
      --------------------------------------------------------
      | Default Charset | Col Index | Charset number | ...   |
      --------------------------------------------------------
    */

    // Store the default collation number
    store_compressed_length(buf, default_collation);

    for (unsigned int i= 0 ; i < m_table->s->fields ; ++i)
    {
      if (include_type(binlog_type_info_array, m_table->field[i]))
      {
        CHARSET_INFO *cs= binlog_type_info_array[i].m_cs;
        DBUG_ASSERT(cs);
        if (cs->number != default_collation)
        {
          store_compressed_length(buf, char_column_index);
          store_compressed_length(buf, cs->number);
        }
        char_column_index++;
      }
    }
    return write_tlv_field(m_metadata_buf, default_charset_type, buf);
  }
}

bool Table_map_log_event::init_column_name_field()
{
  StringBuffer<2048> buf;

  for (unsigned int i= 0 ; i < m_table->s->fields ; ++i)
  {
    size_t len= m_table->field[i]->field_name.length;

    store_compressed_length(buf, len);
    buf.append(m_table->field[i]->field_name.str, len);
  }
  return write_tlv_field(m_metadata_buf, COLUMN_NAME, buf);
}

bool Table_map_log_event::init_set_str_value_field()
{
  StringBuffer<1024> buf;
  TYPELIB *typelib;

  /*
    SET string values are stored in the same format:
    ----------------------------------------------
    | Value number | value1 len | value 1|  .... |  // first SET column
    ----------------------------------------------
    | Value number | value1 len | value 1|  .... |  // second SET column
    ----------------------------------------------
   */
  for (unsigned int i= 0 ; i < m_table->s->fields ; ++i)
  {
    if ((typelib= binlog_type_info_array[i].m_set_typelib))
    {
      store_compressed_length(buf, typelib->count);
      for (unsigned int i= 0; i < typelib->count; i++)
      {
        store_compressed_length(buf, typelib->type_lengths[i]);
        buf.append(typelib->type_names[i], typelib->type_lengths[i]);
      }
    }
  }
  if (buf.length() > 0)
    return write_tlv_field(m_metadata_buf, SET_STR_VALUE, buf);
  return false;
}

bool Table_map_log_event::init_enum_str_value_field()
{
  StringBuffer<1024> buf;
  TYPELIB *typelib;

  /* ENUM is same to SET columns, see comment in init_set_str_value_field */
  for (unsigned int i= 0 ; i < m_table->s->fields ; ++i)
  {
    if ((typelib= binlog_type_info_array[i].m_enum_typelib))
    {
      store_compressed_length(buf, typelib->count);
      for (unsigned int i= 0; i < typelib->count; i++)
      {
        store_compressed_length(buf, typelib->type_lengths[i]);
        buf.append(typelib->type_names[i], typelib->type_lengths[i]);
      }
    }
  }

  if (buf.length() > 0)
    return write_tlv_field(m_metadata_buf, ENUM_STR_VALUE, buf);
  return false;
}

bool Table_map_log_event::init_geometry_type_field()
{
  StringBuffer<256> buf;
  uint geom_type;

  /* Geometry type of geometry columns is stored one by one as packed length */
  for (unsigned int i= 0 ; i < m_table->s->fields ; ++i)
  {
    if (binlog_type_info_array[i].m_type_code == MYSQL_TYPE_GEOMETRY)
    {
      geom_type= binlog_type_info_array[i].m_geom_type;
      DBUG_EXECUTE_IF("inject_invalid_geometry_type", geom_type= 100;);
      store_compressed_length(buf, geom_type);
    }
  }

  if (buf.length() > 0)
    return write_tlv_field(m_metadata_buf, GEOMETRY_TYPE, buf);
  return false;
}

bool Table_map_log_event::init_primary_key_field()
{
  DBUG_EXECUTE_IF("simulate_init_primary_key_field_error", return true;);

  if (unlikely(m_table->s->primary_key == MAX_KEY))
    return false;

  // If any key column uses prefix like KEY(c1(10)) */
  bool has_prefix= false;
  KEY *pk= m_table->key_info + m_table->s->primary_key;

  DBUG_ASSERT(pk->user_defined_key_parts > 0);

  /* Check if any key column uses prefix */
  for (uint i= 0; i < pk->user_defined_key_parts; i++)
  {
    KEY_PART_INFO *key_part= pk->key_part+i;
    if (key_part->length != m_table->field[key_part->fieldnr-1]->key_length())
    {
      has_prefix= true;
      break;
    }
  }

  StringBuffer<128> buf;

  if (!has_prefix)
  {
    /* Index of PK columns are stored one by one. */
    for (uint i= 0; i < pk->user_defined_key_parts; i++)
    {
      KEY_PART_INFO *key_part= pk->key_part+i;
      store_compressed_length(buf, key_part->fieldnr-1);
    }
    return write_tlv_field(m_metadata_buf, SIMPLE_PRIMARY_KEY, buf);
  }
  else
  {
    /* Index of PK columns are stored with a prefix length one by one. */
    for (uint i= 0; i < pk->user_defined_key_parts; i++)
    {
      KEY_PART_INFO *key_part= pk->key_part+i;
      size_t prefix= 0;

      store_compressed_length(buf, key_part->fieldnr-1);

      // Store character length but not octet length
      if (key_part->length != m_table->field[key_part->fieldnr-1]->key_length())
        prefix= key_part->length / key_part->field->charset()->mbmaxlen;
      store_compressed_length(buf, prefix);
    }
    return write_tlv_field(m_metadata_buf, PRIMARY_KEY_WITH_PREFIX, buf);
  }
}

#if defined(HAVE_REPLICATION)
/*
  Print some useful information for the SHOW BINARY LOG information
  field.
 */

void Table_map_log_event::pack_info(Protocol *protocol)
{
    char buf[256];
    size_t bytes= my_snprintf(buf, sizeof(buf),
                              "table_id: %llu (%s.%s)",
                              m_table_id, m_dbnam, m_tblnam);
    protocol->store(buf, bytes, &my_charset_bin);
}
#endif


/**************************************************************************
	Write_rows_log_event member functions
**************************************************************************/

/*
  Constructor used to build an event for writing to the binary log.
 */
Write_rows_log_event::Write_rows_log_event(THD *thd_arg, TABLE *tbl_arg,
                                           ulonglong tid_arg,
                                           bool is_transactional)
  :Rows_log_event(thd_arg, tbl_arg, tid_arg, tbl_arg->rpl_write_set,
                  is_transactional, WRITE_ROWS_EVENT_V1)
{
}

Write_rows_compressed_log_event::Write_rows_compressed_log_event(
                                           THD *thd_arg,
                                           TABLE *tbl_arg,
                                           ulonglong tid_arg,
                                           bool is_transactional)
  : Write_rows_log_event(thd_arg, tbl_arg, tid_arg, is_transactional)
{
  m_type = WRITE_ROWS_COMPRESSED_EVENT_V1;
}

bool Write_rows_compressed_log_event::write(Log_event_writer *writer)
{
  return Rows_log_event::write_compressed(writer);
}


#if defined(HAVE_REPLICATION)
int 
Write_rows_log_event::do_before_row_operations(const rpl_group_info *)
{
  int error= 0;

  /*
    Increment the global status insert count variable
  */
  if (get_flags(STMT_END_F))
    status_var_increment(thd->status_var.com_stat[SQLCOM_INSERT]);

  /**
     todo: to introduce a property for the event (handler?) which forces
     applying the event in the replace (idempotent) fashion.
  */
  if (slave_exec_mode == SLAVE_EXEC_MODE_IDEMPOTENT)
  {
    /*
      We are using REPLACE semantics and not INSERT IGNORE semantics
      when writing rows, that is: new rows replace old rows.  We need to
      inform the storage engine that it should use this behaviour.
    */
    
    /* Tell the storage engine that we are using REPLACE semantics. */
    thd->lex->duplicates= DUP_REPLACE;
    
    /*
      Pretend we're executing a REPLACE command: this is needed for
      InnoDB since it is not (properly) checking the lex->duplicates flag.
    */
    thd->lex->sql_command= SQLCOM_REPLACE;
    /* 
       Do not raise the error flag in case of hitting to an unique attribute
    */
    m_table->file->extra(HA_EXTRA_IGNORE_DUP_KEY);
    /* 
       The following is needed in case if we have AFTER DELETE triggers.
    */
    m_table->file->extra(HA_EXTRA_WRITE_CAN_REPLACE);
    m_table->file->extra(HA_EXTRA_IGNORE_NO_KEY);
  }
  if (m_table->triggers && do_invoke_trigger())
    m_table->prepare_triggers_for_insert_stmt_or_event();

  /* Honor next number column if present */
  m_table->next_number_field= m_table->found_next_number_field;
  /*
   * Fixed Bug#45999, In RBR, Store engine of Slave auto-generates new
   * sequence numbers for auto_increment fields if the values of them are 0.
   * If generateing a sequence number is decided by the values of
   * table->auto_increment_field_not_null and SQL_MODE(if includes
   * MODE_NO_AUTO_VALUE_ON_ZERO) in update_auto_increment function.
   * SQL_MODE of slave sql thread is always consistency with master's.
   * In RBR, auto_increment fields never are NULL, except if the auto_inc
   * column exists only on the slave side (i.e., in an extra column
   * on the slave's table).
   */
  if (!is_auto_inc_in_extra_columns())
    m_table->auto_increment_field_not_null= TRUE;
  else
  {
    /*
      Here we have checked that there is an extra field
      on this server's table that has an auto_inc column.

      Mark that the auto_increment field is null and mark
      the read and write set bits.

      (There can only be one AUTO_INC column, it is always
       indexed and it cannot have a DEFAULT value).
    */
    m_table->auto_increment_field_not_null= FALSE;
    m_table->mark_auto_increment_column(true);
  }

  return error;
}

int 
Write_rows_log_event::do_after_row_operations(int error)
{
  int local_error= 0;

  /**
    Clear the write_set bit for auto_inc field that only
    existed on the destination table as an extra column.
   */
  if (is_auto_inc_in_extra_columns())
  {
    bitmap_clear_bit(m_table->rpl_write_set,
                     m_table->next_number_field->field_index);
    bitmap_clear_bit(m_table->read_set,
                     m_table->next_number_field->field_index);

    if (get_flags(STMT_END_F))
      m_table->file->ha_release_auto_increment();
  }
  m_table->next_number_field=0;
  m_table->auto_increment_field_not_null= FALSE;
  if (slave_exec_mode == SLAVE_EXEC_MODE_IDEMPOTENT)
  {
    m_table->file->extra(HA_EXTRA_NO_IGNORE_DUP_KEY);
    m_table->file->extra(HA_EXTRA_WRITE_CANNOT_REPLACE);
    /*
      resetting the extra with 
      table->file->extra(HA_EXTRA_NO_IGNORE_NO_KEY); 
      fires bug#27077
      explanation: file->reset() performs this duty
      ultimately. Still todo: fix
    */
  }
  if (unlikely((local_error= m_table->file->ha_end_bulk_insert())))
  {
    m_table->file->print_error(local_error, MYF(0));
  }
  return error? error : local_error;
}

bool Rows_log_event::process_triggers(trg_event_type event,
                                      trg_action_time_type time_type,
                                      bool old_row_is_record1)
{
  bool result;
  DBUG_ENTER("Rows_log_event::process_triggers");
  m_table->triggers->mark_fields_used(event);
  if (slave_run_triggers_for_rbr == SLAVE_RUN_TRIGGERS_FOR_RBR_YES)
  {
    result= m_table->triggers->process_triggers(thd, event,
                                                time_type,
                                                old_row_is_record1);
  }
  else
    result= m_table->triggers->process_triggers(thd, event,
                                                time_type,
                                                old_row_is_record1);

  DBUG_RETURN(result);
}
/*
  Check if there are more UNIQUE keys after the given key.
*/
static int
last_uniq_key(TABLE *table, uint keyno)
{
  while (++keyno < table->s->keys)
    if (table->key_info[keyno].flags & HA_NOSAME)
      return 0;
  return 1;
}

/**
   Check if an error is a duplicate key error.

   This function is used to check if an error code is one of the
   duplicate key error, i.e., and error code for which it is sensible
   to do a <code>get_dup_key()</code> to retrieve the duplicate key.

   @param errcode The error code to check.

   @return <code>true</code> if the error code is such that
   <code>get_dup_key()</code> will return true, <code>false</code>
   otherwise.
 */
bool
is_duplicate_key_error(int errcode)
{
  switch (errcode)
  {
  case HA_ERR_FOUND_DUPP_KEY:
  case HA_ERR_FOUND_DUPP_UNIQUE:
    return true;
  }
  return false;
}

/**
  Write the current row into event's table.

  The row is located in the row buffer, pointed by @c m_curr_row member.
  Number of columns of the row is stored in @c m_width member (it can be 
  different from the number of columns in the table to which we insert). 
  Bitmap @c m_cols indicates which columns are present in the row. It is assumed 
  that event's table is already open and pointed by @c m_table.

  If the same record already exists in the table it can be either overwritten 
  or an error is reported depending on the value of @c overwrite flag 
  (error reporting not yet implemented). Note that the matching record can be
  different from the row we insert if we use primary keys to identify records in
  the table.

  The row to be inserted can contain values only for selected columns. The 
  missing columns are filled with default values using @c prepare_record() 
  function. If a matching record is found in the table and @c overwritte is
  true, the missing columns are taken from it.

  @param  rli   Relay log info (needed for row unpacking).
  @param  overwrite  
                Shall we overwrite if the row already exists or signal 
                error (currently ignored).

  @returns Error code on failure, 0 on success.

  This method, if successful, sets @c m_curr_row_end pointer to point at the
  next row in the rows buffer. This is done when unpacking the row to be 
  inserted.

  @note If a matching record is found, it is either updated using 
  @c ha_update_row() or first deleted and then new record written.
*/ 

int Rows_log_event::write_row(rpl_group_info *rgi, const bool overwrite)
{
  DBUG_ENTER("write_row");
  DBUG_ASSERT(m_table != NULL);
  DBUG_ASSERT(thd != NULL);

  TABLE *table= m_table;  // pointer to event's table
  int error;
  int UNINIT_VAR(keynum);
  const bool invoke_triggers= (m_table->triggers && do_invoke_trigger());
  auto_afree_ptr<char> key(NULL);

  prepare_record(table, m_width, true);

  /* unpack row into table->record[0] */
  if (unlikely((error= unpack_current_row(rgi))))
  {
    table->file->print_error(error, MYF(0));
    DBUG_RETURN(error);
  }

  if (m_curr_row == m_rows_buf && !invoke_triggers && !table->s->long_unique_table)
  {
    /*
       This table has no triggers so we can do bulk insert.

       This is the first row to be inserted, we estimate the rows with
       the size of the first row and use that value to initialize
       storage engine for bulk insertion.
    */
    /* this is the first row to be inserted, we estimate the rows with
       the size of the first row and use that value to initialize
       storage engine for bulk insertion */
    DBUG_ASSERT(!(m_curr_row > m_curr_row_end));
    ha_rows estimated_rows= 0;
    if (m_curr_row < m_curr_row_end)
      estimated_rows= (m_rows_end - m_curr_row) / (m_curr_row_end - m_curr_row);
    else if (m_curr_row == m_curr_row_end)
      estimated_rows= 1;

    table->file->ha_start_bulk_insert(estimated_rows);
  }

  /*
    Explicitly set the auto_inc to null to make sure that
    it gets an auto_generated value.
  */
  if (is_auto_inc_in_extra_columns())
    m_table->next_number_field->set_null();
  
  DBUG_DUMP("record[0]", table->record[0], table->s->reclength);
  DBUG_PRINT_BITSET("debug", "rpl_write_set: %s", table->rpl_write_set);
  DBUG_PRINT_BITSET("debug", "read_set:      %s", table->read_set);

  if (table->s->long_unique_table)
    table->update_virtual_fields(table->file, VCOL_UPDATE_FOR_WRITE);

  if (invoke_triggers &&
      unlikely(process_triggers(TRG_EVENT_INSERT, TRG_ACTION_BEFORE, TRUE)))
  {
    DBUG_RETURN(HA_ERR_GENERIC); // in case if error is not set yet
  }

  // Handle INSERT.
  if (table->versioned(VERS_TIMESTAMP))
  {
    ulong sec_part;
    // Check whether a row came from unversioned table and fix vers fields.
    if (table->vers_start_field()->get_timestamp(&sec_part) == 0 && sec_part == 0)
      table->vers_update_fields();
  }

  /* 
    Try to write record. If a corresponding record already exists in the table,
    we try to change it using ha_update_row() if possible. Otherwise we delete
    it and repeat the whole process again. 

    TODO: Add safety measures against infinite looping. 
   */

  DBUG_EXECUTE_IF("write_row_inject_sleep_before_ha_write_row",
                  my_sleep(20000););
  if (table->s->sequence)
    error= update_sequence();
  else while (unlikely(error= table->file->ha_write_row(table->record[0])))
  {
    if (error == HA_ERR_LOCK_DEADLOCK || error == HA_ERR_LOCK_WAIT_TIMEOUT ||
        (keynum= table->file->get_dup_key(error)) < 0 || !overwrite)
    {
      DBUG_PRINT("info",("get_dup_key returns %d)", keynum));
      /*
        Deadlock, waiting for lock or just an error from the handler
        such as HA_ERR_FOUND_DUPP_KEY when overwrite is false.
        Retrieval of the duplicate key number may fail
        - either because the error was not "duplicate key" error
        - or because the information which key is not available
      */
      table->file->print_error(error, MYF(0));
      DBUG_RETURN(error);
    }
    /*
       We need to retrieve the old row into record[1] to be able to
       either update or delete the offending record.  We either:

       - use rnd_pos() with a row-id (available as dupp_row) to the
         offending row, if that is possible (MyISAM and Blackhole), or else

       - use index_read_idx() with the key that is duplicated, to
         retrieve the offending row.
     */
    if (table->file->ha_table_flags() & HA_DUPLICATE_POS)
    {
      DBUG_PRINT("info",("Locating offending record using rnd_pos()"));

      if ((error= table->file->ha_rnd_init_with_error(0)))
      {
        DBUG_RETURN(error);
      }

      error= table->file->ha_rnd_pos(table->record[1], table->file->dup_ref);
      if (unlikely(error))
      {
        DBUG_PRINT("info",("rnd_pos() returns error %d",error));
        table->file->print_error(error, MYF(0));
        DBUG_RETURN(error);
      }
      table->file->ha_rnd_end();
    }
    else
    {
      DBUG_PRINT("info",("Locating offending record using index_read_idx()"));

      if (table->file->extra(HA_EXTRA_FLUSH_CACHE))
      {
        DBUG_PRINT("info",("Error when setting HA_EXTRA_FLUSH_CACHE"));
        DBUG_RETURN(my_errno);
      }

      if (key.get() == NULL)
      {
        key.assign(static_cast<char*>(my_alloca(table->s->max_unique_length)));
        if (key.get() == NULL)
        {
          DBUG_PRINT("info",("Can't allocate key buffer"));
          DBUG_RETURN(ENOMEM);
        }
      }

      key_copy((uchar*)key.get(), table->record[0], table->key_info + keynum,
               0);
      error= table->file->ha_index_read_idx_map(table->record[1], keynum,
                                                (const uchar*)key.get(),
                                                HA_WHOLE_KEY,
                                                HA_READ_KEY_EXACT);
      if (unlikely(error))
      {
        DBUG_PRINT("info",("index_read_idx() returns %s", HA_ERR(error)));
        table->file->print_error(error, MYF(0));
        DBUG_RETURN(error);
      }
    }

    /*
       Now, record[1] should contain the offending row.  That
       will enable us to update it or, alternatively, delete it (so
       that we can insert the new row afterwards).
    */
    if (table->s->long_unique_table)
    {
      /* same as for REPLACE/ODKU */
      table->move_fields(table->field, table->record[1], table->record[0]);
      table->update_virtual_fields(table->file, VCOL_UPDATE_FOR_REPLACE);
      table->move_fields(table->field, table->record[0], table->record[1]);
    }

    /*
      If row is incomplete we will use the record found to fill 
      missing columns.  
    */
    if (!get_flags(COMPLETE_ROWS_F))
    {
      restore_record(table,record[1]);
      error= unpack_current_row(rgi);
      if (table->s->long_unique_table)
        table->update_virtual_fields(table->file, VCOL_UPDATE_FOR_WRITE);
    }

    DBUG_PRINT("debug",("preparing for update: before and after image"));
    DBUG_DUMP("record[1] (before)", table->record[1], table->s->reclength);
    DBUG_DUMP("record[0] (after)", table->record[0], table->s->reclength);

    /*
       REPLACE is defined as either INSERT or DELETE + INSERT.  If
       possible, we can replace it with an UPDATE, but that will not
       work on InnoDB if FOREIGN KEY checks are necessary.

       I (Matz) am not sure of the reason for the last_uniq_key()
       check as, but I'm guessing that it's something along the
       following lines.

       Suppose that we got the duplicate key to be a key that is not
       the last unique key for the table and we perform an update:
       then there might be another key for which the unique check will
       fail, so we're better off just deleting the row and inserting
       the correct row.

       Additionally we don't use UPDATE if rbr triggers should be invoked -
       when triggers are used we want a simple and predictable execution path.
     */
    if (last_uniq_key(table, keynum) && !invoke_triggers &&
        !table->file->referenced_by_foreign_key())
    {
      DBUG_PRINT("info",("Updating row using ha_update_row()"));
      error= table->file->ha_update_row(table->record[1],
                                       table->record[0]);
      switch (error) {

      case HA_ERR_RECORD_IS_THE_SAME:
        DBUG_PRINT("info",("ignoring HA_ERR_RECORD_IS_THE_SAME error from"
                           " ha_update_row()"));
        error= 0;

      case 0:
        break;

      default:
        DBUG_PRINT("info",("ha_update_row() returns error %d",error));
        table->file->print_error(error, MYF(0));
      }

      DBUG_RETURN(error);
    }
    else
    {
      DBUG_PRINT("info",("Deleting offending row and trying to write new one again"));
      if (invoke_triggers &&
          unlikely(process_triggers(TRG_EVENT_DELETE, TRG_ACTION_BEFORE,
                                    TRUE)))
        error= HA_ERR_GENERIC; // in case if error is not set yet
      else
      {
        if (unlikely((error= table->file->ha_delete_row(table->record[1]))))
        {
          DBUG_PRINT("info",("ha_delete_row() returns error %d",error));
          table->file->print_error(error, MYF(0));
          DBUG_RETURN(error);
        }
        if (invoke_triggers &&
            unlikely(process_triggers(TRG_EVENT_DELETE, TRG_ACTION_AFTER,
                                      TRUE)))
          DBUG_RETURN(HA_ERR_GENERIC); // in case if error is not set yet
      }
      /* Will retry ha_write_row() with the offending row removed. */
    }
  }

  if (invoke_triggers &&
      unlikely(process_triggers(TRG_EVENT_INSERT, TRG_ACTION_AFTER, TRUE)))
    error= HA_ERR_GENERIC; // in case if error is not set yet

  DBUG_RETURN(error);
}


int Rows_log_event::update_sequence()
{
  TABLE *table= m_table;  // pointer to event's table
  bool old_master= false;
  int err= 0;

  if (!bitmap_is_set(table->rpl_write_set, MIN_VALUE_FIELD_NO) ||
      (
#if defined(WITH_WSREP)
       ! WSREP(thd) &&
#endif
       table->in_use->rgi_slave &&
       !(table->in_use->rgi_slave->gtid_ev_flags2 & Gtid_log_event::FL_DDL) &&
       !(old_master=
         rpl_master_has_bug(thd->rgi_slave->rli,
                            29621, FALSE, FALSE, FALSE, TRUE))))
  {
    /* This event come from a setval function executed on the master.
       Update the sequence next_number and round, like we do with setval()
    */
    MY_BITMAP *old_map= dbug_tmp_use_all_columns(table,
                                                 &table->read_set);
    longlong nextval= table->field[NEXT_FIELD_NO]->val_int();
    longlong round= table->field[ROUND_FIELD_NO]->val_int();
    dbug_tmp_restore_column_map(&table->read_set, old_map);

    return table->s->sequence->set_value(table, nextval, round, 0) > 0;
  }
  if (old_master && !WSREP(thd) && thd->rgi_slave->is_parallel_exec)
  {
    DBUG_ASSERT(thd->rgi_slave->parallel_entry);
    /*
      With parallel replication enabled, we can't execute alongside any other
      transaction in which we may depend, so we force retry to release
      the server layer table lock for possible prior in binlog order
      same table transactions.
    */
    if (thd->rgi_slave->parallel_entry->last_committed_sub_id <
        thd->rgi_slave->wait_commit_sub_id)
    {
      err= ER_LOCK_DEADLOCK;
      my_error(err, MYF(0));
    }
  }
  /*
    Update all fields in table and update the active sequence, like with
    ALTER SEQUENCE
  */
  return err == 0 ? table->file->ha_write_row(table->record[0]) : err;
}


#endif


#if defined(HAVE_REPLICATION)

int
Write_rows_log_event::do_exec_row(rpl_group_info *rgi)
{
  DBUG_ASSERT(m_table != NULL);
  const char *tmp= thd->get_proc_info();
  char *message, msg[128];
  const LEX_CSTRING &table_name= m_table->s->table_name;
  const char quote_char=
    get_quote_char_for_identifier(thd, table_name.str, table_name.length);
  my_snprintf(msg, sizeof msg,
              "Write_rows_log_event::write_row() on table %c%.*s%c",
              quote_char, int(table_name.length), table_name.str, quote_char);
  message= msg;
  int error;

#ifdef WSREP_PROC_INFO
  my_snprintf(thd->wsrep_info, sizeof(thd->wsrep_info) - 1,
              "Write_rows_log_event::write_row(%lld) on table %c%.*s%c",
              (long long) wsrep_thd_trx_seqno(thd), quote_char,
              int(table_name.length), table_name.str, quote_char);
  message= thd->wsrep_info;
#endif /* WSREP_PROC_INFO */

  thd_proc_info(thd, message);
  error= write_row(rgi, slave_exec_mode == SLAVE_EXEC_MODE_IDEMPOTENT);
  thd_proc_info(thd, tmp);

  if (unlikely(error) && unlikely(!thd->is_error()))
  {
    DBUG_ASSERT(0);
    my_error(ER_UNKNOWN_ERROR, MYF(0));
  }

  return error;
}

#endif /* defined(HAVE_REPLICATION) */


#if defined(HAVE_REPLICATION)
uint8 Write_rows_log_event::get_trg_event_map() const
{
  return trg2bit(TRG_EVENT_INSERT) | trg2bit(TRG_EVENT_UPDATE) |
         trg2bit(TRG_EVENT_DELETE);
}
#endif

/**************************************************************************
	Delete_rows_log_event member functions
**************************************************************************/

#if defined(HAVE_REPLICATION)
/**
  @brief Compares table->record[0] and table->record[1]

  @returns true if different.
*/
static bool record_compare(TABLE *table, bool vers_from_plain= false)
{
  bool result= false;
  bool all_values_set= bitmap_is_set_all(&table->has_value_set);

  /**
    Compare full record only if:
    - all fields were given values
    - there are no blob fields (otherwise we would also need 
      to compare blobs contents as well);
    - there are no varchar fields (otherwise we would also need
      to compare varchar contents as well);
    - there are no null fields, otherwise NULLed fields 
      contents (i.e., the don't care bytes) may show arbitrary 
      values, depending on how each engine handles internally.
    */
  if ((table->s->blob_fields + 
       table->s->varchar_fields + 
       table->s->null_fields) == 0
      && all_values_set)
  {
    result= cmp_record(table, record[1]);
    goto record_compare_exit;
  }

  /* Compare null bits */
  if (all_values_set && memcmp(table->null_flags,
                               table->null_flags + table->s->rec_buff_length,
                               table->s->null_bytes))
    goto record_compare_differ;                         // Diff in NULL value

  /* Compare fields */
  for (Field **ptr=table->field ; *ptr ; ptr++)
  {
    Field *f= *ptr;
    /*
      If the table is versioned, don't compare using the version if there is a
      primary key. If there isn't a primary key, we need the version to
      identify the correct record if there are duplicate rows in the data set.
      However, if the primary server is unversioned (vers_from_plain is true),
      then we implicitly use row_end as the primary key on our side. This is
      because the implicit row_end value will be set to the maximum value for
      the latest row update (which is what we care about).
    */
    if (table->versioned() && f->vers_sys_field() &&
        (table->s->primary_key < MAX_KEY ||
         (vers_from_plain && table->vers_start_field() == f)))
      continue;

    /*
      We only compare fields that exist on the master (or in ONLINE
      ALTER case, that were in the original table).
    */
    if (!all_values_set)
    {
      if (!f->has_explicit_value() &&
          /* Don't skip row_end if replicating unversioned -> versioned */
          !(vers_from_plain && table->vers_end_field() == f))
        continue;
      if (f->is_null() != f->is_null(table->s->rec_buff_length))
        goto record_compare_differ;
    }

    if (!f->is_null() && !f->vcol_info &&
        f->cmp_binary_offset(table->s->rec_buff_length))
      goto record_compare_differ;
  }

record_compare_exit:
  return result;
record_compare_differ:
  return true;
}
/**
  Traverses default item expr of a field, and underlying field's default values.
  If it is an extra field and has no value replicated, then its default expr
  should be also checked.
 */
class Rpl_key_part_checker: public Field_enumerator
{
  bool online_alter;
  Field *next_number_field;
  bool field_usable;
public:


  void visit_field(Item_field *item) override
  {
    if (!field_usable)
      return;
    field_usable= check_field(item->field);
  }

  bool check_field(Field *f)
  {
    if (f->has_explicit_value())
      return true;

    if ((!f->vcol_info && !online_alter) || f == next_number_field)
      return false;

    Virtual_column_info *computed= f->vcol_info ? f->vcol_info
                                   : f->default_value;

    if (computed == NULL)
      return true; // No DEFAULT, or constant DEFAULT

    // Deterministic DEFAULT or vcol expression
    return !(computed->flags & VCOL_NOT_STRICTLY_DETERMINISTIC)
           && !computed->expr->walk(&Item::enumerate_field_refs_processor,
                                    false, this)
           && field_usable;
  }

  Rpl_key_part_checker(bool online_alter, Field *next_number_field):
    online_alter(online_alter), next_number_field(next_number_field),
    field_usable(true) {}
};


/**
  Newly added fields with non-deterministic defaults (i.e. DEFAULT(RANDOM()),
  CURRENT_TIMESTAMP, AUTO_INCREMENT) should be excluded from key search.
  Basically we exclude all the default-filled fields based on
  has_explicit_value bitmap.
*/
uint Rows_log_event::find_key_parts(const KEY *key) const
{
  RPL_TABLE_LIST *tl= (RPL_TABLE_LIST*)m_table->pos_in_table_list;
  const bool online_alter= tl->m_online_alter_copy_fields;
  uint p;

  if (!m_table->s->keys_in_use.is_set(uint(key - m_table->key_info)))
    return 0;

  if (!online_alter)
  {
    if (m_cols.n_bits >= m_table->s->fields) // replicated more than slave has
      return key->user_defined_key_parts;
    if (m_table->s->virtual_fields == 0)
    {
      for (p= 0; p < key->user_defined_key_parts; p++)
        if (key->key_part[p].fieldnr > m_cols.n_bits) // extra
          break;
      return p;
    }
  }

  Rpl_key_part_checker key_part_checker(online_alter,
                                        m_table->found_next_number_field);
  for (p= 0; p < key->user_defined_key_parts; p++)
  {
    if (!key_part_checker.check_field(key->key_part[p].field))
      break;
  }
  return p;
}


/**
  Find the best key to use when locating the row in @c find_row().

  A primary key is preferred if it exists; otherwise a unique index is
  preferred. Else we pick the index with the smalles rec_per_key value.

  If a suitable key is found, set @c m_key, @c m_key_nr, @c m_key_info,
  and @c m_usable_key_parts member fields appropriately.

  @returns Error code on failure, 0 on success.
*/
int Rows_log_event::find_key(const rpl_group_info *rgi)
{
  DBUG_ASSERT(m_table);
  RPL_TABLE_LIST *tl= (RPL_TABLE_LIST*)m_table->pos_in_table_list;
  uint i, best_key_nr= 0, best_usable_key_parts= 0;
  KEY *key;
  ulong UNINIT_VAR(best_rec_per_key), tmp;
  DBUG_ENTER("Rows_log_event::find_key");

  if ((best_key_nr= tl->cached_key_nr) != ~0U)
  {
    DBUG_ASSERT(best_key_nr <= MAX_KEY); // use the cached value
    best_usable_key_parts= tl->cached_usable_key_parts;
  }
  else
  {
    best_key_nr= MAX_KEY;

    /*
      if the source (in the row event) and destination (in m_table) records
      don't have the same structure, some keys below might be unusable
      for find_row().

      If it's a replication and slave table (m_table) has less columns
      than the master's - easy, all keys are usable.

      If slave's table has more columns, but none of them are generated -
      then any column beyond m_cols.n_bits makes an index unusable.

      If slave's table has generated columns or it's the online alter table
      where arbitrary structure conversion is possible (in the replication case
      one table must be a prefix of the other, see table_def::compatible_with)
      we cannot deduce what destination columns will be affected by m_cols,
      we have to actually unpack one row and examine has_explicit_value()
    */

    if (tl->m_online_alter_copy_fields ||
        (m_cols.n_bits < m_table->s->fields &&
         m_table->s->virtual_fields))
    {
      const uchar *curr_row_end= m_curr_row_end;
      Check_level_instant_set clis(m_table->in_use, CHECK_FIELD_IGNORE);
      if (int err= unpack_row(rgi, m_table, m_width, m_curr_row, &m_cols,
                              &curr_row_end, &m_master_reclength, m_rows_end))
        DBUG_RETURN(err);
    }

    /*
      Keys are sorted so that any primary key is first, followed by unique keys,
      followed by any other. So we will automatically pick the primary key if
      it exists.
    */
    for (i= 0, key= m_table->key_info; i < m_table->s->keys; i++, key++)
    {
      uint usable_key_parts= find_key_parts(key);
      if (usable_key_parts == 0)
        continue;
      /*
        We cannot use a unique key with NULL-able columns to uniquely identify
        a row (but we can still select it for range scan below if nothing better
        is available).
      */
      if ((key->flags & (HA_NOSAME | HA_NULL_PART_KEY)) == HA_NOSAME &&
           usable_key_parts == key->user_defined_key_parts)
      {
        best_key_nr= i;
        best_usable_key_parts= usable_key_parts;
        break;
      }
      /*
        We can only use a non-unique key if it allows range scans (ie. skip
        FULLTEXT indexes and such).
      */
      uint last_part= usable_key_parts - 1;
      DBUG_PRINT("info", ("Index %s rec_per_key[%u]= %lu",
                          key->name.str, last_part, key->rec_per_key[last_part]));
      if (!(m_table->file->index_flags(i, last_part, 1) & HA_READ_NEXT))
        continue;

      tmp= key->rec_per_key[last_part];
      if (best_key_nr == MAX_KEY || (tmp > 0 && tmp < best_rec_per_key))
      {
        best_key_nr= i;
        best_usable_key_parts= usable_key_parts;
        best_rec_per_key= tmp;
      }
    }
    tl->cached_key_nr= best_key_nr;
    tl->cached_usable_key_parts= best_usable_key_parts;
  }

  m_key_nr= best_key_nr;
  m_usable_key_parts= best_usable_key_parts;
  if (best_key_nr == MAX_KEY)
    m_key_info= NULL;
  else
  {
    m_key_info= m_table->key_info + best_key_nr;

    if (!use_pk_position())
    {
      // Allocate buffer for key searches
      m_key= (uchar *) my_malloc(PSI_INSTRUMENT_ME, m_key_info->key_length, MYF(MY_WME));
      if (m_key == NULL)
        DBUG_RETURN(HA_ERR_OUT_OF_MEM);
    }
  }

  DBUG_EXECUTE_IF("rpl_report_chosen_key",
                  push_warning_printf(m_table->in_use,
                                      Sql_condition::WARN_LEVEL_NOTE,
                                      ER_UNKNOWN_ERROR, "Key chosen: %d",
                                      m_key_nr == MAX_KEY ?
                                      -1 : m_key_nr););

  DBUG_RETURN(0);
}


/* 
  Check if we are already spending too much time on this statement.
  if we are, warn user that it might be because table does not have
  a PK, but only if the warning was not printed before for this STMT.

  @param type          The event type code.
  @param table_name    The name of the table that the slave is 
                       operating.
  @param is_index_scan States whether the slave is doing an index scan 
                       or not.
  @param rli           The relay metadata info.
*/
static inline 
void issue_long_find_row_warning(Log_event_type type, 
                                 const char *table_name,
                                 bool is_index_scan,
                                 rpl_group_info *rgi)
{
  if ((global_system_variables.log_warnings > 1 && 
       !rgi->is_long_find_row_note_printed()))
  {
    ulonglong now= microsecond_interval_timer();
    ulonglong stmt_ts= rgi->get_row_stmt_start_timestamp();
    
    DBUG_EXECUTE_IF("inject_long_find_row_note", 
                    stmt_ts-=(LONG_FIND_ROW_THRESHOLD*2*HRTIME_RESOLUTION););

    longlong delta= (now - stmt_ts)/HRTIME_RESOLUTION;

    if (delta > LONG_FIND_ROW_THRESHOLD)
    {
      rgi->set_long_find_row_note_printed();
      const char* evt_type= LOG_EVENT_IS_DELETE_ROW(type) ? " DELETE" : "n UPDATE";
      const char* scan_type= is_index_scan ? "scanning an index" : "scanning the table";

      sql_print_information("The slave is applying a ROW event on behalf of a%s statement "
                            "on table %s and is currently taking a considerable amount "
                            "of time (%lld seconds). This is due to the fact that it is %s "
                            "while looking up records to be processed. Consider adding a "
                            "primary key (or unique key) to the table to improve "
                            "performance.",
                            evt_type, table_name, (long) delta, scan_type);
    }
  }
}


/*
  HA_ERR_KEY_NOT_FOUND is a fatal error normally, but it's an expected
  error in speculate optimistic mode, so use something non-fatal instead
*/
static int row_not_found_error(rpl_group_info *rgi)
{
  return rgi->speculation != rpl_group_info::SPECULATE_OPTIMISTIC
         ? HA_ERR_KEY_NOT_FOUND : HA_ERR_RECORD_CHANGED;
}

bool Rows_log_event::use_pk_position() const
{
  return m_table->file->ha_table_flags() & HA_PRIMARY_KEY_REQUIRED_FOR_POSITION
      && m_table->s->primary_key < MAX_KEY
      && m_key_nr == m_table->s->primary_key
      && m_usable_key_parts == m_table->key_info->user_defined_key_parts;
}

static int end_of_file_error(rpl_group_info *rgi)
{
  return rgi->speculation != rpl_group_info::SPECULATE_OPTIMISTIC
         ? HA_ERR_END_OF_FILE : HA_ERR_RECORD_CHANGED;
}

/**
  Locate the current row in event's table.

  The current row is pointed by @c m_curr_row. Member @c m_width tells
  how many columns are there in the row (this can be differnet from
  the number of columns in the table). It is assumed that event's
  table is already open and pointed by @c m_table.

  If a corresponding record is found in the table it is stored in 
  @c m_table->record[0]. Note that when record is located based on a primary 
  key, it is possible that the record found differs from the row being located.

  If no key is specified or table does not have keys, a table scan is used to 
  find the row. In that case the row should be complete and contain values for
  all columns. However, it can still be shorter than the table, i.e. the table 
  can contain extra columns not present in the row. It is also possible that 
  the table has fewer columns than the row being located. 

  @returns Error code on failure, 0 on success. 
  
  @post In case of success @c m_table->record[0] contains the record found. 
  Also, the internal "cursor" of the table is positioned at the record found.

  @note If the engine allows random access of the records, a combination of
  @c position() and @c rnd_pos() will be used. 

  Note that one MUST call ha_index_or_rnd_end() after this function if
  it returns 0 as we must leave the row position in the handler intact
  for any following update/delete command.
*/

int Rows_log_event::find_row(rpl_group_info *rgi)
{
  DBUG_ENTER("Rows_log_event::find_row");

  DBUG_ASSERT(m_table);
  DBUG_ASSERT(m_table->in_use != NULL);

  TABLE *table= m_table;
  int error= 0;
  bool is_table_scan= false, is_index_scan= false;
  Check_level_instant_set clis(table->in_use, CHECK_FIELD_IGNORE);

  /*
    rpl_row_tabledefs.test specifies that
    if the extra field on the slave does not have a default value
    and this is okay with Delete or Update events.
    Todo: fix wl3228 hld that requires defauls for all types of events
  */
  
  prepare_record(table, m_width, FALSE);
  error= unpack_current_row(rgi);

  m_vers_from_plain= false;
  if (table->versioned())
  {
    Field *row_end= table->vers_end_field();
    DBUG_ASSERT(table->read_set);
    // check whether master table is unversioned
    if (row_end->val_int() == 0)
    {
      // Plain source table may have a PRIMARY KEY. And row_end is always
      // a part of PRIMARY KEY. Set it to max value for engine to find it in
      // index. Needed for an UPDATE/DELETE cases.
      table->vers_end_field()->set_max();
      m_vers_from_plain= true;
    }
  }

  DBUG_PRINT("info",("looking for the following record"));
  DBUG_DUMP("record[0]", table->record[0], table->s->reclength);

  if (use_pk_position())
  {
    /*
      Use a more efficient method to fetch the record given by
      table->record[0] if the engine allows it.  We first compute a
      row reference using the position() member function (it will be
      stored in table->file->ref) and the use rnd_pos() to position
      the "cursor" (i.e., record[0] in this case) at the correct row.

      TODO: Add a check that the correct record has been fetched by
      comparing with the original record. Take into account that the
      record on the master and slave can be of different
      length. Something along these lines should work:

      ADD>>>  store_record(table,record[1]);
              int error= table->file->ha_rnd_pos(table->record[0],
              table->file->ref);
      ADD>>>  DBUG_ASSERT(memcmp(table->record[1], table->record[0],
                                 table->s->reclength) == 0);

    */
    DBUG_PRINT("info",("locating record using primary key (position)"));

    error= table->file->ha_rnd_pos_by_record(table->record[0]);
    if (unlikely(error))
    {
      DBUG_PRINT("info",("rnd_pos returns error %d",error));
      if (error == HA_ERR_KEY_NOT_FOUND)
        error= row_not_found_error(rgi);
      table->file->print_error(error, MYF(0));
    }
    DBUG_RETURN(error);
  }

  // We can't use position() - try other methods.
  
  /*
    Save copy of the record in table->record[1]. It might be needed 
    later if linear search is used to find exact match.
   */ 
  store_record(table,record[1]);    

  if (m_key_info)
  {
    DBUG_PRINT("info",("locating record using key #%u [%s] (index_read)",
                       m_key_nr, m_key_info->name.str));
    /* We use this to test that the correct key is used in test cases. */
    DBUG_EXECUTE_IF("slave_crash_if_wrong_index",
                    if(0 != strcmp(m_key_info->name.str,"expected_key")) abort(););

    /* The key is active: search the table using the index */
    if (!table->file->inited &&
        (error= table->file->ha_index_init(m_key_nr, FALSE)))
    {
      DBUG_PRINT("info",("ha_index_init returns error %d",error));
      table->file->print_error(error, MYF(0));
      goto end;
    }

    /* Fill key data for the row */

    DBUG_ASSERT(m_key);
    key_copy(m_key, table->record[0], m_key_info, 0);

    /*
      Don't print debug messages when running valgrind since they can
      trigger false warnings.
     */
#ifndef HAVE_valgrind
    DBUG_DUMP("key data", m_key, m_key_info->key_length);
#endif

    /*
      We need to set the null bytes to ensure that the filler bit are
      all set when returning.  There are storage engines that just set
      the necessary bits on the bytes and don't set the filler bits
      correctly.
    */
    if (table->s->null_bytes > 0)
      table->record[0][table->s->null_bytes - 1]|=
        256U - (1U << table->s->last_null_bit_pos);

    const enum ha_rkey_function find_flag=
      m_usable_key_parts == m_key_info->user_defined_key_parts
      ? HA_READ_KEY_EXACT : HA_READ_KEY_OR_NEXT;
    error= table->file->ha_index_read_map(table->record[0], m_key,
                                          make_keypart_map(m_usable_key_parts),
                                          find_flag);
    if (unlikely(error))
    {
      DBUG_PRINT("info",("no record matching the key found in the table"));
      if (error == HA_ERR_KEY_NOT_FOUND)
        error= row_not_found_error(rgi);
      table->file->print_error(error, MYF(0));
      table->file->ha_index_end();
      goto end;
    }

  /*
    Don't print debug messages when running valgrind since they can
    trigger false warnings.
   */
#ifndef HAVE_valgrind
    DBUG_PRINT("info",("found first matching record")); 
    DBUG_DUMP("record[0]", table->record[0], table->s->reclength);
#endif
    /*
      Below is a minor "optimization".  If the key (i.e., key number
      0) has the HA_NOSAME flag set, we know that we have found the
      correct record (since there can be no duplicates); otherwise, we
      have to compare the record with the one found to see if it is
      the correct one.

      CAVEAT! This behaviour is essential for the replication of,
      e.g., the mysql.proc table since the correct record *shall* be
      found using the primary key *only*.  There shall be no
      comparison of non-PK columns to decide if the correct record is
      found.  I can see no scenario where it would be incorrect to
      chose the row to change only using a PK or an UNNI.
    */
    if (find_flag == HA_READ_KEY_EXACT && table->key_info->flags & HA_NOSAME)
    {
      /* Unique does not have non nullable part */
      if (!(table->key_info->flags & HA_NULL_PART_KEY))
      {
        error= 0;
        goto end;
      }
      else
      {
        KEY *keyinfo= table->key_info;
        /*
          Unique has nullable part. We need to check if there is any
          field in the BI image that is null and part of UNNI.
        */
        bool null_found= FALSE;
        for (uint i=0; i < keyinfo->user_defined_key_parts && !null_found; i++)
        {
          uint fieldnr= keyinfo->key_part[i].fieldnr - 1;
          Field **f= table->field+fieldnr;
          null_found= (*f)->is_null();
        }

        if (!null_found)
        {
          error= 0;
          goto end;
        }

        /* else fall through to index scan */
      }
    }

    is_index_scan=true;

    /*
      In case key is not unique, we still have to iterate over records found
      and find the one which is identical to the row given. A copy of the 
      record we are looking for is stored in record[1].
     */ 
    DBUG_PRINT("info",("non-unique index, scanning it to find matching record")); 
    /* We use this to test that the correct key is used in test cases. */
    DBUG_EXECUTE_IF("slave_crash_if_index_scan", abort(););

    while (record_compare(table, m_vers_from_plain))
    {
      while ((error= table->file->ha_index_next(table->record[0])))
      {
        DBUG_PRINT("info",("no record matching the given row found"));
        if (error == HA_ERR_END_OF_FILE)
          error= end_of_file_error(rgi);
        table->file->print_error(error, MYF(0));
        table->file->ha_index_end();
        goto end;
      }
    }
  }
  else
  {
    DBUG_PRINT("info",("locating record using table scan (rnd_next)"));
    /* We use this to test that the correct key is used in test cases. */
    DBUG_EXECUTE_IF("slave_crash_if_table_scan", abort(););

    /* We don't have a key: search the table using rnd_next() */
    if (unlikely((error= table->file->ha_rnd_init_with_error(1))))
    {
      DBUG_PRINT("info",("error initializing table scan"
                         " (ha_rnd_init returns %d)",error));
      goto end;
    }

    is_table_scan= true;

    /* Continue until we find the right record or have made a full loop */
    do
    {
      if (unlikely((error= table->file->ha_rnd_next(table->record[0]))))
        DBUG_PRINT("info", ("error: %s", HA_ERR(error)));
      switch (error) {

      case 0:
        DBUG_DUMP("record found", table->record[0], table->s->reclength);
        break;

      case HA_ERR_END_OF_FILE:
        error= end_of_file_error(rgi);
        DBUG_PRINT("info", ("Record not found"));
        table->file->ha_rnd_end();
        goto end;

      default:
        DBUG_PRINT("info", ("Failed to get next record"
                            " (rnd_next returns %d)",error));
        table->file->print_error(error, MYF(0));
        table->file->ha_rnd_end();
        goto end;
      }
    }
    while (record_compare(table, m_vers_from_plain));
    
    /* 
      Note: above record_compare will take into accout all record fields 
      which might be incorrect in case a partial row was given in the event
     */

    DBUG_ASSERT(error == HA_ERR_END_OF_FILE || error == 0);
  }

end:
  if (is_table_scan || is_index_scan)
    issue_long_find_row_warning(get_general_type_code(), m_table->alias.c_ptr(), 
                                is_index_scan, rgi);
  DBUG_RETURN(error);
}

#endif

/*
  Constructor used to build an event for writing to the binary log.
 */

Delete_rows_log_event::Delete_rows_log_event(THD *thd_arg, TABLE *tbl_arg,
                                             ulonglong tid,
                                             bool is_transactional)
  : Rows_log_event(thd_arg, tbl_arg, tid, tbl_arg->read_set, is_transactional,
                   DELETE_ROWS_EVENT_V1)
{
}

Delete_rows_compressed_log_event::Delete_rows_compressed_log_event(
                                           THD *thd_arg, TABLE *tbl_arg,
                                           ulonglong tid_arg,
                                           bool is_transactional)
  : Delete_rows_log_event(thd_arg, tbl_arg, tid_arg, is_transactional)
{
  m_type= DELETE_ROWS_COMPRESSED_EVENT_V1;
}

bool Delete_rows_compressed_log_event::write(Log_event_writer *writer)
{
  return Rows_log_event::write_compressed(writer);
}


#if defined(HAVE_REPLICATION)

int 
Delete_rows_log_event::do_before_row_operations(const rpl_group_info *rgi)
{
  /*
    Increment the global status delete count variable
   */
  if (get_flags(STMT_END_F))
    status_var_increment(thd->status_var.com_stat[SQLCOM_DELETE]);

  if (do_invoke_trigger())
    m_table->prepare_triggers_for_delete_stmt_or_event();

  return find_key(rgi);
}

int 
Delete_rows_log_event::do_after_row_operations(int error)
{
  m_table->file->ha_index_or_rnd_end();
  my_free(m_key);
  m_key= NULL;
  m_key_info= NULL;

  return error;
}

int Delete_rows_log_event::do_exec_row(rpl_group_info *rgi)
{
  int error;
  const char *tmp= thd->get_proc_info();
  char *message, msg[128];
  const LEX_CSTRING &table_name= m_table->s->table_name;
  const char quote_char=
    get_quote_char_for_identifier(thd, table_name.str, table_name.length);
  my_snprintf(msg, sizeof msg,
              "Delete_rows_log_event::find_row() on table %c%.*s%c",
              quote_char, int(table_name.length), table_name.str, quote_char);
  message= msg;
  const bool invoke_triggers= (m_table->triggers && do_invoke_trigger());
  DBUG_ASSERT(m_table != NULL);

#ifdef WSREP_PROC_INFO
  my_snprintf(thd->wsrep_info, sizeof(thd->wsrep_info) - 1,
              "Delete_rows_log_event::find_row(%lld) on table %c%.*s%c",
              (long long) wsrep_thd_trx_seqno(thd), quote_char,
              int(table_name.length), table_name.str,
              quote_char);
  message= thd->wsrep_info;
#endif /* WSREP_PROC_INFO */

  thd_proc_info(thd, message);
  if (likely(!(error= find_row(rgi))))
  {
    /*
      Delete the record found, located in record[0]
    */
    my_snprintf(msg, sizeof msg,
                "Delete_rows_log_event::ha_delete_row() on table %c%.*s%c",
                quote_char, int(table_name.length), table_name.str,
                quote_char);
    message= msg;
#ifdef WSREP_PROC_INFO
    snprintf(thd->wsrep_info, sizeof(thd->wsrep_info) - 1,
             "Delete_rows_log_event::ha_delete_row(%lld) on table %c%.*s%c",
             (long long) wsrep_thd_trx_seqno(thd), quote_char,
             int(table_name.length), table_name.str, quote_char);
    message= thd->wsrep_info;
#endif
    thd_proc_info(thd, message);

    if (invoke_triggers &&
        unlikely(process_triggers(TRG_EVENT_DELETE, TRG_ACTION_BEFORE, FALSE)))
      error= HA_ERR_GENERIC; // in case if error is not set yet
    if (likely(!error))
    {
      if (m_vers_from_plain && m_table->versioned(VERS_TIMESTAMP))
      {
        Field *end= m_table->vers_end_field();
        store_record(m_table, record[1]);
        end->set_time();
        error= m_table->file->ha_update_row(m_table->record[1],
                                            m_table->record[0]);
      }
      else
      {
        error= m_table->file->ha_delete_row(m_table->record[0]);
      }
    }
    if (invoke_triggers && likely(!error) &&
        unlikely(process_triggers(TRG_EVENT_DELETE, TRG_ACTION_AFTER, FALSE)))
      error= HA_ERR_GENERIC; // in case if error is not set yet
    m_table->file->ha_index_or_rnd_end();
  }
  thd_proc_info(thd, tmp);
  return error;
}

#endif /* defined(HAVE_REPLICATION) */

#if defined(HAVE_REPLICATION)
uint8 Delete_rows_log_event::get_trg_event_map() const
{
  return trg2bit(TRG_EVENT_DELETE);
}
#endif

/**************************************************************************
	Update_rows_log_event member functions
**************************************************************************/

/*
  Constructor used to build an event for writing to the binary log.
 */
Update_rows_log_event::Update_rows_log_event(THD *thd_arg, TABLE *tbl_arg,
                                             ulonglong tid,
                                             bool is_transactional)
: Rows_log_event(thd_arg, tbl_arg, tid, tbl_arg->read_set, is_transactional,
                 UPDATE_ROWS_EVENT_V1)
{
  init(tbl_arg->rpl_write_set);
}

Update_rows_compressed_log_event::
Update_rows_compressed_log_event(THD *thd_arg, TABLE *tbl_arg,
                                 ulonglong tid, bool is_transactional)
: Update_rows_log_event(thd_arg, tbl_arg, tid, is_transactional)
{
  m_type = UPDATE_ROWS_COMPRESSED_EVENT_V1;
}

bool Update_rows_compressed_log_event::write(Log_event_writer *writer)
{
  return Rows_log_event::write_compressed(writer);
}

void Update_rows_log_event::init(MY_BITMAP const *cols)
{
  /* if my_bitmap_init fails, caught in is_valid() */
  if (likely(!my_bitmap_init(&m_cols_ai,
                          m_width <= sizeof(m_bitbuf_ai)*8 ? m_bitbuf_ai : NULL,
                          m_width)))
  {
    /* Cols can be zero if this is a dummy binrows event */
    if (likely(cols != NULL))
      bitmap_copy(&m_cols_ai, cols);
  }
}


#if defined(HAVE_REPLICATION)

int 
Update_rows_log_event::do_before_row_operations(const rpl_group_info *rgi)
{
  /*
    Increment the global status update count variable
  */
  if (get_flags(STMT_END_F))
    status_var_increment(thd->status_var.com_stat[SQLCOM_UPDATE]);

  int err;
  if ((err= find_key(rgi)))
    return err;

  if (do_invoke_trigger())
    m_table->prepare_triggers_for_update_stmt_or_event();

  return 0;
}

int 
Update_rows_log_event::do_after_row_operations(int error)
{
  /*error= ToDo:find out what this should really be, this triggers close_scan in nbd, returning error?*/
  m_table->file->ha_index_or_rnd_end();
  my_free(m_key); // Free for multi_malloc
  m_key= NULL;
  m_key_info= NULL;

  return error;
}

int
Update_rows_log_event::do_exec_row(rpl_group_info *rgi)
{
  const bool invoke_triggers= (m_table->triggers && do_invoke_trigger());
  const char *tmp= thd->get_proc_info();
  DBUG_ASSERT(m_table != NULL);
  char *message, msg[128];
  const LEX_CSTRING &table_name= m_table->s->table_name;
  const char quote_char=
    get_quote_char_for_identifier(thd, table_name.str, table_name.length);
  my_snprintf(msg, sizeof msg,
              "Update_rows_log_event::find_row() on table %c%.*s%c",
              quote_char, int(table_name.length), table_name.str, quote_char);
  message= msg;

#ifdef WSREP_PROC_INFO
  my_snprintf(thd->wsrep_info, sizeof(thd->wsrep_info) - 1,
              "Update_rows_log_event::find_row(%lld) on table %c%.*s%c",
              (long long) wsrep_thd_trx_seqno(thd), quote_char,
              int(table_name.length), table_name.str,
              quote_char);
  message= thd->wsrep_info;
#endif /* WSREP_PROC_INFO */

  thd_proc_info(thd, message);

  int error= find_row(rgi);
  if (unlikely(error))
  {
    /*
      We need to read the second image in the event of error to be
      able to skip to the next pair of updates
    */
    if ((m_curr_row= m_curr_row_end))
      unpack_current_row(rgi, &m_cols_ai);
    thd_proc_info(thd, tmp);
    return error;
  }

  const bool history_change= m_table->versioned() ?
    !m_table->vers_end_field()->is_max() : false;
  TABLE_LIST *tl= m_table->pos_in_table_list;
  uint8 trg_event_map_save= tl->trg_event_map;

  /*
    This is the situation after locating BI:

    ===|=== before image ====|=== after image ===|===
       ^                     ^
       m_curr_row            m_curr_row_end

    BI found in the table is stored in record[0]. We copy it to record[1]
    and unpack AI to record[0].
   */

  store_record(m_table,record[1]);

  m_curr_row= m_curr_row_end;
  my_snprintf(msg, sizeof msg,
              "Update_rows_log_event::unpack_current_row() on table %c%.*s%c",
              quote_char, int(table_name.length), table_name.str, quote_char);
  message= msg;
#ifdef WSREP_PROC_INFO
  my_snprintf(thd->wsrep_info, sizeof(thd->wsrep_info) - 1,
              "Update_rows_log_event::unpack_current_row(%lld) on table %c%.*s%c",
              (long long) wsrep_thd_trx_seqno(thd), quote_char,
              int(table_name.length), table_name.str, quote_char);
  message= thd->wsrep_info;
#endif /* WSREP_PROC_INFO */

  /* this also updates m_curr_row_end */
  thd_proc_info(thd, message);
  if (unlikely((error= unpack_current_row(rgi, &m_cols_ai))))
    goto err;
  if (m_table->s->long_unique_table)
    m_table->update_virtual_fields(m_table->file, VCOL_UPDATE_FOR_WRITE);

  /*
    Now we have the right row to update.  The old row (the one we're
    looking for) is in record[1] and the new row is in record[0].
  */
#ifndef HAVE_valgrind
  /*
    Don't print debug messages when running valgrind since they can
    trigger false warnings.
   */
  DBUG_PRINT("info",("Updating row in table"));
  DBUG_DUMP("old record", m_table->record[1], m_table->s->reclength);
  DBUG_DUMP("new values", m_table->record[0], m_table->s->reclength);
#endif

  my_snprintf(msg, sizeof msg,
              "Update_rows_log_event::ha_update_row() on table %c%.*s%c",
              quote_char, int(table_name.length), table_name.str, quote_char);
  message= msg;
#ifdef WSREP_PROC_INFO
  my_snprintf(thd->wsrep_info, sizeof(thd->wsrep_info) - 1,
              "Update_rows_log_event::ha_update_row(%lld) on table %c%.*s%c",
              (long long) wsrep_thd_trx_seqno(thd), quote_char,
              int(table_name.length), table_name.str, quote_char);
  message= thd->wsrep_info;
#endif /* WSREP_PROC_INFO */

  thd_proc_info(thd, message);
  if (invoke_triggers &&
      unlikely(process_triggers(TRG_EVENT_UPDATE, TRG_ACTION_BEFORE, TRUE)))
  {
    error= HA_ERR_GENERIC; // in case if error is not set yet
    goto err;
  }

  if (m_table->versioned())
  {
    if (m_vers_from_plain && m_table->versioned(VERS_TIMESTAMP))
      m_table->vers_update_fields();
    if (!history_change && !m_table->vers_end_field()->is_max())
    {
      tl->trg_event_map|= trg2bit(TRG_EVENT_DELETE);
    }
  }
  error= m_table->file->ha_update_row(m_table->record[1], m_table->record[0]);
  tl->trg_event_map= trg_event_map_save;
  if (unlikely(error == HA_ERR_RECORD_IS_THE_SAME))
    error= 0;
  if (m_vers_from_plain && m_table->versioned(VERS_TIMESTAMP))
  {
    store_record(m_table, record[2]);
    error= vers_insert_history_row(m_table);
    restore_record(m_table, record[2]);
  }

  if (invoke_triggers && likely(!error) &&
      unlikely(process_triggers(TRG_EVENT_UPDATE, TRG_ACTION_AFTER, TRUE)))
    error= HA_ERR_GENERIC; // in case if error is not set yet


err:
  thd_proc_info(thd, tmp);
  m_table->file->ha_index_or_rnd_end();
  return error;
}

#endif /* defined(HAVE_REPLICATION) */


#if defined(HAVE_REPLICATION)
uint8 Update_rows_log_event::get_trg_event_map() const
{
  return trg2bit(TRG_EVENT_UPDATE);
}
#endif


void Incident_log_event::pack_info(Protocol *protocol)
{
  char buf[256];
  size_t bytes;
  if (m_message.length > 0)
    bytes= my_snprintf(buf, sizeof(buf), "#%d (%s)",
                       m_incident, description());
  else
    bytes= my_snprintf(buf, sizeof(buf), "#%d (%s): %s",
                       m_incident, description(), m_message.str);
  protocol->store(buf, bytes, &my_charset_bin);
}


#if defined(WITH_WSREP)
/*
  read the first event from (*buf). The size of the (*buf) is (*buf_len).
  At the end (*buf) is shitfed to point to the following event or NULL and
  (*buf_len) will be changed to account just being read bytes of the 1st event.
*/
#define WSREP_MAX_ALLOWED_PACKET 1024*1024*1024 // current protocol max

Log_event* wsrep_read_log_event(
  char **arg_buf, size_t *arg_buf_len,
  const Format_description_log_event *description_event)
{
  uchar *head= (uchar*) (*arg_buf);
  uint data_len = uint4korr(head + EVENT_LEN_OFFSET);
  const char *error= 0;
  Log_event *res=  0;
  DBUG_ENTER("wsrep_read_log_event");

  if (data_len > WSREP_MAX_ALLOWED_PACKET)
  {
    error = "Event too big";
    goto err;
  }

  res= Log_event::read_log_event(head, data_len, &error, description_event,
                                 false);

err:
  if (!res)
  {
    DBUG_ASSERT(error != 0);
    sql_print_error("Error in Log_event::read_log_event(): "
                    "'%s', data_len: %u, event_type: %d",
		    error, data_len, (int) head[EVENT_TYPE_OFFSET]);
  }
  (*arg_buf)+= data_len;
  (*arg_buf_len)-= data_len;
  DBUG_RETURN(res);
}
#endif


#if defined(HAVE_REPLICATION)
int Incident_log_event::do_apply_event(rpl_group_info *rgi)
{
  Relay_log_info const *rli= rgi->rli;
  DBUG_ENTER("Incident_log_event::do_apply_event");

  if (ignored_error_code(ER_SLAVE_INCIDENT))
  {
    DBUG_PRINT("info", ("Ignoring Incident"));
    DBUG_RETURN(0);
  }

  rli->report(ERROR_LEVEL, ER_SLAVE_INCIDENT, NULL,
              ER_THD(rgi->thd, ER_SLAVE_INCIDENT),
              description(),
              m_message.length > 0 ? m_message.str : "<none>");
  DBUG_RETURN(1);
}
#endif


bool
Incident_log_event::write_data_header(Log_event_writer *writer)
{
  DBUG_ENTER("Incident_log_event::write_data_header");
  DBUG_PRINT("enter", ("m_incident: %d", m_incident));
  uchar buf[sizeof(int16)];
  int2store(buf, (int16) m_incident);
  DBUG_RETURN(write_data(writer, buf, sizeof(buf)));
}

bool
Incident_log_event::write_data_body(Log_event_writer *writer)
{
  uchar tmp[1];
  DBUG_ENTER("Incident_log_event::write_data_body");
  tmp[0]= (uchar) m_message.length;
  DBUG_RETURN(write_data(writer, tmp, sizeof(tmp)) ||
              write_data(writer, m_message.str, m_message.length));
}


/* Pack info for its unrecognized ignorable event */
void Ignorable_log_event::pack_info(Protocol *protocol)
{
  char buf[256];
  size_t bytes;
  bytes= my_snprintf(buf, sizeof(buf), "# Ignorable event type %d (%s)",
                     number, description);
  protocol->store(buf, bytes, &my_charset_bin);
}


#if defined(HAVE_REPLICATION)
Heartbeat_log_event::Heartbeat_log_event(const uchar *buf, uint event_len,
                    const Format_description_log_event* description_event)
  :Log_event(buf, description_event)
{
  uint8 header_size= description_event->common_header_len;
  if (log_pos == 0)
  {
    log_pos= uint8korr(buf + header_size);
    log_ident= buf + header_size + HB_SUB_HEADER_LEN;
    ident_len= event_len - (header_size + HB_SUB_HEADER_LEN);
  }
  else
  {
    log_ident= buf + header_size;
    ident_len = event_len - header_size;
  }
}
#endif


/**
   Check if we should write event to the relay log

   This is used to skip events that is only supported by MySQL

   Return:
   0 ok
   1 Don't write event
*/

bool event_that_should_be_ignored(const uchar *buf)
{
  uint event_type= buf[EVENT_TYPE_OFFSET];
  if (event_type == GTID_LOG_EVENT ||
      event_type == ANONYMOUS_GTID_LOG_EVENT ||
      event_type == PREVIOUS_GTIDS_LOG_EVENT ||
      event_type == TRANSACTION_CONTEXT_EVENT ||
      event_type == VIEW_CHANGE_EVENT ||
      (uint2korr(buf + FLAGS_OFFSET) & LOG_EVENT_IGNORABLE_F))
    return 1;
  return 0;
}<|MERGE_RESOLUTION|>--- conflicted
+++ resolved
@@ -5444,50 +5444,31 @@
   DBUG_DUMP("m_width", sbuf, (size_t) (sbuf_end - sbuf));
   res= res || write_data(writer, sbuf, (size_t) (sbuf_end - sbuf));
 
-<<<<<<< HEAD
-  DBUG_DUMP("m_cols", (uchar*) m_cols.bitmap, no_bytes_in_map(&m_cols));
-  res= res || write_data(writer, (uchar*)m_cols.bitmap, no_bytes_in_map(&m_cols));
-=======
   bitmap= (uchar*) my_alloca(bitmap_size);
   bitmap_export(bitmap, &m_cols);
 
   DBUG_DUMP("m_cols", bitmap, bitmap_size);
-  res= res || write_data(bitmap, bitmap_size);
->>>>>>> dfe030fd
+  res= res || write_data(writer, bitmap, bitmap_size);
   /*
     TODO[refactor write]: Remove the "down cast" here (and elsewhere).
    */
   if (get_general_type_code() == UPDATE_ROWS_EVENT)
   {
-<<<<<<< HEAD
-    DBUG_DUMP("m_cols_ai", (uchar*) m_cols_ai.bitmap,
-              no_bytes_in_map(&m_cols_ai));
-    res= res || write_data(writer, (uchar*)m_cols_ai.bitmap,
-                           no_bytes_in_map(&m_cols_ai));
+    DBUG_ASSERT(m_cols.n_bits == m_cols_ai.n_bits);
+    bitmap_export(bitmap, &m_cols_ai);
+
+    DBUG_DUMP("m_cols_ai", bitmap, bitmap_size);
+    res= res || write_data(writer, bitmap, bitmap_size);
   }
   DBUG_DUMP("rows", m_rows_buf, data_size);
   res= res || write_data(writer, m_rows_buf, (size_t) data_size);
-=======
-    DBUG_ASSERT(m_cols.n_bits == m_cols_ai.n_bits);
-    bitmap_export(bitmap, &m_cols_ai);
-
-    DBUG_DUMP("m_cols_ai", bitmap, bitmap_size);
-    res= res || write_data(bitmap, bitmap_size);
-  }
-  DBUG_DUMP("rows", m_rows_buf, data_size);
-  res= res || write_data(m_rows_buf, (size_t) data_size);
   my_afree(bitmap);
->>>>>>> dfe030fd
 
   return res;
 }
 
-<<<<<<< HEAD
+
 bool Rows_log_event::write_compressed(Log_event_writer *writer)
-=======
-
-bool Rows_log_event::write_compressed()
->>>>>>> dfe030fd
 {
   uchar *m_rows_buf_tmp= m_rows_buf;
   uchar *m_rows_cur_tmp= m_rows_cur;
