--- conflicted
+++ resolved
@@ -2039,11 +2039,7 @@
 
 
   enum Type type() const override { return ITEM_STORE_KEY; }
-<<<<<<< HEAD
-  const char *name() const  override { return "func"; }
-=======
   const char *name() const override { return "func"; }
->>>>>>> d9dd673f
 
  protected:  
   enum store_key_result copy_inner() override
@@ -2096,11 +2092,7 @@
   {}
 
   enum Type type() const override { return CONST_ITEM_STORE_KEY; }
-<<<<<<< HEAD
-  const char *name() const  override { return "const"; }
-=======
   const char *name() const override { return "const"; }
->>>>>>> d9dd673f
   bool store_key_is_const() override { return true; }
 
 protected:  
