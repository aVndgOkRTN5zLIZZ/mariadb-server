--- conflicted
+++ resolved
@@ -1087,12 +1087,7 @@
     Disable drop of enabled log tables, must be done before name locking.
     This check is only needed if we are dropping the "mysql" database.
   */
-<<<<<<< HEAD
-  if ((rm_mysql_schema=
-        (my_strcasecmp(system_charset_info, MYSQL_SCHEMA_NAME.str, db.str) == 0)))
-=======
-  if ((rm_mysql_schema= MYSQL_SCHEMA_NAME.streq(*db)))
->>>>>>> a21e49cb
+  if ((rm_mysql_schema= MYSQL_SCHEMA_NAME.streq(db)))
   {
     for (table= tables; table; table= table->next_local)
       if (check_if_log_table(table, TRUE, "DROP"))
