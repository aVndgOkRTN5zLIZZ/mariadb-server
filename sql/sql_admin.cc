--- conflicted
+++ resolved
@@ -553,10 +553,6 @@
   DBUG_ENTER("mysql_admin_table");
   DBUG_PRINT("enter", ("extra_open_options: %u", extra_open_options));
 
-<<<<<<< HEAD
-  fill_check_table_metadata_fields(thd, &field_list);
-
-=======
 #ifdef WITH_WSREP
   /*
     CACHE INDEX and LOAD INDEX INTO CACHE statements are
@@ -569,22 +565,8 @@
   Disable_wsrep_on_guard wsrep_on_guard(thd, disable_wsrep_on);
 #endif /* WITH_WSREP */
 
-  field_list.push_back(item= new (thd->mem_root)
-                       Item_empty_string(thd, "Table",
-                                         NAME_CHAR_LEN * 2), thd->mem_root);
-  item->maybe_null = 1;
-  field_list.push_back(item= new (thd->mem_root)
-                       Item_empty_string(thd, "Op", 10), thd->mem_root);
-  item->maybe_null = 1;
-  field_list.push_back(item= new (thd->mem_root)
-                       Item_empty_string(thd, "Msg_type", 10), thd->mem_root);
-  item->maybe_null = 1;
-  field_list.push_back(item= new (thd->mem_root)
-                       Item_empty_string(thd, "Msg_text",
-                                         SQL_ADMIN_MSG_TEXT_SIZE),
-                       thd->mem_root);
-  item->maybe_null = 1;
->>>>>>> 6cfd2ba3
+  fill_check_table_metadata_fields(thd, &field_list);
+
   if (protocol->send_result_set_metadata(&field_list,
                             Protocol::SEND_NUM_ROWS | Protocol::SEND_EOF))
     DBUG_RETURN(TRUE);
