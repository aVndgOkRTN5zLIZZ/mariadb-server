--- conflicted
+++ resolved
@@ -1269,6 +1269,11 @@
   {
     return strmake_lex_cstring(from.str, from.length);
   }
+  LEX_CSTRING strmake_lex_cstring_trim_whitespace(const LEX_CSTRING &from,
+                                                  CHARSET_INFO *cs)
+  {
+    return strmake_lex_cstring(Lex_cstring(from).trim_whitespace(cs));
+  }
 
   /*
     Methods to copy a string to memory root,
@@ -4313,98 +4318,10 @@
   {
     return alloc_root(&transaction->mem_root,size);
   }
-
-<<<<<<< HEAD
-=======
-  LEX_CSTRING strmake_lex_cstring(const char *str, size_t length) const
-  {
-    const char *tmp= strmake_root(mem_root, str, length);
-    if (!tmp)
-      return {0,0};
-    return {tmp, length};
-  }
-  LEX_CSTRING strmake_lex_cstring(const LEX_CSTRING &from) const
-  {
-    return strmake_lex_cstring(from.str, from.length);
-  }
   LEX_CSTRING strmake_lex_cstring_trim_whitespace(const LEX_CSTRING &from)
   {
-    return strmake_lex_cstring(Lex_cstring(from).trim_whitespace(charset()));
-  }
-
-  LEX_STRING *make_lex_string(LEX_STRING *lex_str, const char* str,
-                              size_t length) const
-  {
-    if (!(lex_str->str= strmake_root(mem_root, str, length)))
-    {
-      lex_str->length= 0;
-      return 0;
-    }
-    lex_str->length= length;
-    return lex_str;
-  }
-  LEX_CSTRING *make_lex_string(LEX_CSTRING *lex_str, const char* str,
-                               size_t length) const
-  {
-    if (!(lex_str->str= strmake_root(mem_root, str, length)))
-    {
-      lex_str->length= 0;
-      return 0;
-    }
-    lex_str->length= length;
-    return lex_str;
-  }
-  // Remove double quotes:  aaa""bbb -> aaa"bbb
-  bool quote_unescape(LEX_CSTRING *dst, const LEX_CSTRING *src,
-                      char quote) const
-  {
-    const char *tmp= src->str;
-    const char *tmpend= src->str + src->length;
-    char *to;
-    if (!(dst->str= to= (char *) alloc(src->length + 1)))
-    {
-      dst->length= 0; // Safety
-      return true;
-    }
-    for ( ; tmp < tmpend; )
-    {
-      if ((*to++= *tmp++) == quote)
-        tmp++;                                  // Skip double quotes
-    }
-    *to= 0;                                     // End null for safety
-    dst->length= to - dst->str;
-    return false;
-  }
-
-  LEX_CSTRING *make_clex_string(const char* str, size_t length) const
-  {
-    LEX_CSTRING *lex_str;
-    char *tmp;
-    if (unlikely(!(lex_str= (LEX_CSTRING *)alloc_root(mem_root,
-                                                      sizeof(LEX_CSTRING) +
-                                                      length+1))))
-      return 0;
-    tmp= (char*) (lex_str+1);
-    lex_str->str= tmp;
-    memcpy(tmp, str, length);
-    tmp[length]= 0;
-    lex_str->length= length;
-    return lex_str;
-  }
-  LEX_CSTRING *make_clex_string(const LEX_CSTRING from) const
-  {
-    return make_clex_string(from.str, from.length);
-  }
-
-  // Allocate LEX_STRING for character set conversion
-  bool alloc_lex_string(LEX_STRING *dst, size_t length) const
-  {
-    if (likely((dst->str= (char*) alloc(length))))
-      return false;
-    dst->length= 0;  // Safety
-    return true;     // EOM
-  }
->>>>>>> eece7f13
+    return Query_arena::strmake_lex_cstring_trim_whitespace(from, charset());
+  }
   bool convert_string(LEX_STRING *to, CHARSET_INFO *to_cs,
 		      const char *from, size_t from_length,
 		      CHARSET_INFO *from_cs) const;
