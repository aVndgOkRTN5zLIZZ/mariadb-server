--- conflicted
+++ resolved
@@ -2107,12 +2107,12 @@
 {
 public:
   Turn_errors_to_warnings_handler() = default;
-  bool handle_condition(THD *thd,
-                        uint sql_errno,
-                        const char* sqlstate,
+  bool handle_condition(THD *,
+                        uint,
+                        const char*,
                         Sql_condition::enum_warning_level *level,
-                        const char* msg,
-                        Sql_condition ** cond_hdl)
+                        const char*,
+                        Sql_condition ** cond_hdl) override
   {
     *cond_hdl= NULL;
     if (*level == Sql_condition::WARN_LEVEL_ERROR)
@@ -2124,12 +2124,12 @@
 
 struct Suppress_warnings_error_handler : public Internal_error_handler
 {
-  bool handle_condition(THD *thd,
-                        uint sql_errno,
-                        const char *sqlstate,
+  bool handle_condition(THD *,
+                        uint,
+                        const char *,
                         Sql_condition::enum_warning_level *level,
-                        const char *msg,
-                        Sql_condition **cond_hdl) override
+                        const char *,
+                        Sql_condition **) override
   {
     return *level == Sql_condition::WARN_LEVEL_WARN;
   }
@@ -6362,16 +6362,11 @@
     alter_info(alter_info_arg),
     m_plock(NULL), exit_done(0),
     saved_tmp_table_share(0)
-<<<<<<< HEAD
     {
       bzero(&ddl_log_state_create, sizeof(ddl_log_state_create));
       bzero(&ddl_log_state_rm, sizeof(ddl_log_state_rm));
     }
-  int prepare(List<Item> &list, SELECT_LEX_UNIT *u);
-=======
-    {}
   int prepare(List<Item> &list, SELECT_LEX_UNIT *u) override;
->>>>>>> d9dd673f
 
   int binlog_show_create_table(TABLE **tables, uint count);
   bool store_values(List<Item> &values) override;
@@ -7333,16 +7328,10 @@
       m_rcontext_handler(rcontext_handler),
       m_type_handler(type_handler), offset(o), sp(s) { }
   ~my_var_sp() = default;
-<<<<<<< HEAD
-  bool set(THD *thd, Item *val);
-  my_var_sp *get_my_var_sp() { return this; }
+  bool set(THD *thd, Item *val) override;
+  my_var_sp *get_my_var_sp() override { return this; }
   const Type_handler *type_handler() const
   { return m_type_handler; }
-=======
-  bool set(THD *thd, Item *val) override;
-  my_var_sp *get_my_var_sp() override { return this; }
-  const Type_handler *type_handler() const { return m_type_handler; }
->>>>>>> d9dd673f
   sp_rcontext *get_rcontext(sp_rcontext *local_ctx) const;
 };
 
@@ -8031,11 +8020,7 @@
   ErrConvDQName(const Database_qualified_name *name)
    :m_name(name)
   { }
-<<<<<<< HEAD
   LEX_CSTRING lex_cstring() const override
-=======
-  const char *ptr() const override
->>>>>>> d9dd673f
   {
     size_t length= m_name->make_qname(err_buffer, sizeof(err_buffer), false);
     return {err_buffer, length};
@@ -8055,17 +8040,11 @@
     m_maybe_null(false)
   { }
 
-<<<<<<< HEAD
-  void set_type_maybe_null(bool maybe_null_arg) { m_maybe_null= maybe_null_arg; }
+  void set_type_maybe_null(bool maybe_null_arg) override
+  { m_maybe_null= maybe_null_arg; }
   bool get_maybe_null() const { return m_maybe_null; }
 
-  decimal_digits_t decimal_precision() const
-=======
-  void set_maybe_null(bool maybe_null_arg) override { m_maybe_null= maybe_null_arg; }
-  bool get_maybe_null() const { return m_maybe_null; }
-
-  uint decimal_precision() const override
->>>>>>> d9dd673f
+  decimal_digits_t decimal_precision() const override
   {
     /*
       Type_holder is not used directly to create fields, so
