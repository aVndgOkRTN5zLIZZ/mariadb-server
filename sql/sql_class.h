/*
   Copyright (c) 2000, 2012, Oracle and/or its affiliates.
   Copyright (c) 2009, 2012, Monty Program Ab

   This program is free software; you can redistribute it and/or modify
   it under the terms of the GNU General Public License as published by
   the Free Software Foundation; version 2 of the License.

   This program is distributed in the hope that it will be useful,
   but WITHOUT ANY WARRANTY; without even the implied warranty of
   MERCHANTABILITY or FITNESS FOR A PARTICULAR PURPOSE.  See the
   GNU General Public License for more details.

   You should have received a copy of the GNU General Public License
   along with this program; if not, write to the Free Software
   Foundation, Inc., 59 Temple Place, Suite 330, Boston, MA  02111-1307  USA */


#ifndef SQL_CLASS_INCLUDED
#define SQL_CLASS_INCLUDED

/* Classes in mysql */

#ifdef USE_PRAGMA_INTERFACE
#pragma interface			/* gcc class implementation */
#endif

#include "my_global.h"                          /* NO_EMBEDDED_ACCESS_CHECKS */
#ifdef MYSQL_SERVER
#include "unireg.h"                    // REQUIRED: for other includes
#endif
#include <waiting_threads.h>
#include "sql_const.h"
#include <mysql/plugin_audit.h>
#include "log.h"
#include "rpl_tblmap.h"
#include "mdl.h"
#include "probes_mysql.h"
#include "sql_locale.h"                         /* my_locale_st */
#include "sql_profile.h"                   /* PROFILING */
#include "scheduler.h"                     /* thd_scheduler */
#include "protocol.h"             /* Protocol_text, Protocol_binary */
#include "violite.h"              /* vio_is_connected */
#include "thr_lock.h"             /* thr_lock_type, THR_LOCK_DATA,
                                     THR_LOCK_INFO */


class Reprepare_observer;
class Relay_log_info;

class Query_log_event;
class Load_log_event;
class Slave_log_event;
class sp_rcontext;
class sp_cache;
class Lex_input_stream;
class Parser_state;
class Rows_log_event;
class Sroutine_hash_entry;
class User_level_lock;
class user_var_entry;

enum enum_enable_or_disable { LEAVE_AS_IS, ENABLE, DISABLE };
enum enum_ha_read_modes { RFIRST, RNEXT, RPREV, RLAST, RKEY, RNEXT_SAME };
enum enum_duplicates { DUP_ERROR, DUP_REPLACE, DUP_UPDATE };
enum enum_delay_key_write { DELAY_KEY_WRITE_NONE, DELAY_KEY_WRITE_ON,
			    DELAY_KEY_WRITE_ALL };
enum enum_slave_exec_mode { SLAVE_EXEC_MODE_STRICT,
                            SLAVE_EXEC_MODE_IDEMPOTENT,
                            SLAVE_EXEC_MODE_LAST_BIT};
enum enum_slave_type_conversions { SLAVE_TYPE_CONVERSIONS_ALL_LOSSY,
                                   SLAVE_TYPE_CONVERSIONS_ALL_NON_LOSSY};
enum enum_mark_columns
{ MARK_COLUMNS_NONE, MARK_COLUMNS_READ, MARK_COLUMNS_WRITE};
enum enum_filetype { FILETYPE_CSV, FILETYPE_XML };

/* Bits for different SQL modes modes (including ANSI mode) */
#define MODE_REAL_AS_FLOAT              1
#define MODE_PIPES_AS_CONCAT            2
#define MODE_ANSI_QUOTES                4
#define MODE_IGNORE_SPACE               8
#define MODE_IGNORE_BAD_TABLE_OPTIONS   16
#define MODE_ONLY_FULL_GROUP_BY         32
#define MODE_NO_UNSIGNED_SUBTRACTION    64
#define MODE_NO_DIR_IN_CREATE           128
#define MODE_POSTGRESQL                 256
#define MODE_ORACLE                     512
#define MODE_MSSQL                      1024
#define MODE_DB2                        2048
#define MODE_MAXDB                      4096
#define MODE_NO_KEY_OPTIONS             8192
#define MODE_NO_TABLE_OPTIONS           16384
#define MODE_NO_FIELD_OPTIONS           32768
#define MODE_MYSQL323                   65536L
#define MODE_MYSQL40                    (MODE_MYSQL323*2)
#define MODE_ANSI                       (MODE_MYSQL40*2)
#define MODE_NO_AUTO_VALUE_ON_ZERO      (MODE_ANSI*2)
#define MODE_NO_BACKSLASH_ESCAPES       (MODE_NO_AUTO_VALUE_ON_ZERO*2)
#define MODE_STRICT_TRANS_TABLES        (MODE_NO_BACKSLASH_ESCAPES*2)
#define MODE_STRICT_ALL_TABLES          (MODE_STRICT_TRANS_TABLES*2)
#define MODE_NO_ZERO_IN_DATE            (MODE_STRICT_ALL_TABLES*2)
#define MODE_NO_ZERO_DATE               (MODE_NO_ZERO_IN_DATE*2)
#define MODE_INVALID_DATES              (MODE_NO_ZERO_DATE*2)
#define MODE_ERROR_FOR_DIVISION_BY_ZERO (MODE_INVALID_DATES*2)
#define MODE_TRADITIONAL                (MODE_ERROR_FOR_DIVISION_BY_ZERO*2)
#define MODE_NO_AUTO_CREATE_USER        (MODE_TRADITIONAL*2)
#define MODE_HIGH_NOT_PRECEDENCE        (MODE_NO_AUTO_CREATE_USER*2)
#define MODE_NO_ENGINE_SUBSTITUTION     (MODE_HIGH_NOT_PRECEDENCE*2)
#define MODE_PAD_CHAR_TO_FULL_LENGTH    (ULL(1) << 31)

extern char internal_table_name[2];
extern char empty_c_string[1];
extern MYSQL_PLUGIN_IMPORT const char **errmesg;

extern bool volatile shutdown_in_progress;

extern "C" LEX_STRING * thd_query_string (MYSQL_THD thd);
extern "C" char **thd_query(MYSQL_THD thd);

/**
  @class CSET_STRING
  @brief Character set armed LEX_STRING
*/
class CSET_STRING
{
private:
  LEX_STRING string;
  CHARSET_INFO *cs;
public:
  CSET_STRING() : cs(&my_charset_bin)
  {
    string.str= NULL;
    string.length= 0;
  }
  CSET_STRING(char *str_arg, size_t length_arg, CHARSET_INFO *cs_arg) :
  cs(cs_arg)
  {
    DBUG_ASSERT(cs_arg != NULL);
    string.str= str_arg;
    string.length= length_arg;
  }

  inline char *str() const { return string.str; }
  inline uint32 length() const { return string.length; }
  CHARSET_INFO *charset() const { return cs; }

  friend LEX_STRING * thd_query_string (MYSQL_THD thd);
  friend char **thd_query(MYSQL_THD thd);
};


#define TC_LOG_PAGE_SIZE   8192
#define TC_LOG_MIN_SIZE    (3*TC_LOG_PAGE_SIZE)

#define TC_HEURISTIC_RECOVER_COMMIT   1
#define TC_HEURISTIC_RECOVER_ROLLBACK 2
extern ulong tc_heuristic_recover;

typedef struct st_user_var_events
{
  user_var_entry *user_var_event;
  char *value;
  ulong length;
  Item_result type;
  uint charset_number;
  bool unsigned_flag;
} BINLOG_USER_VAR_EVENT;

/*
  The COPY_INFO structure is used by INSERT/REPLACE code.
  The schema of the row counting by the INSERT/INSERT ... ON DUPLICATE KEY
  UPDATE code:
    If a row is inserted then the copied variable is incremented.
    If a row is updated by the INSERT ... ON DUPLICATE KEY UPDATE and the
      new data differs from the old one then the copied and the updated
      variables are incremented.
    The touched variable is incremented if a row was touched by the update part
      of the INSERT ... ON DUPLICATE KEY UPDATE no matter whether the row
      was actually changed or not.
*/
typedef struct st_copy_info {
  ha_rows records; /**< Number of processed records */
  ha_rows deleted; /**< Number of deleted records */
  ha_rows updated; /**< Number of updated records */
  ha_rows copied;  /**< Number of copied records */
  ha_rows error_count;
  ha_rows touched; /* Number of touched records */
  enum enum_duplicates handle_duplicates;
  int escape_char, last_errno;
  bool ignore;
  /* for INSERT ... UPDATE */
  List<Item> *update_fields;
  List<Item> *update_values;
  /* for VIEW ... WITH CHECK OPTION */
  TABLE_LIST *view;
} COPY_INFO;


class Key_part_spec :public Sql_alloc {
public:
  LEX_STRING field_name;
  uint length;
  Key_part_spec(const LEX_STRING &name, uint len)
    : field_name(name), length(len)
  {}
  Key_part_spec(const char *name, const size_t name_len, uint len)
    : length(len)
  { field_name.str= (char *)name; field_name.length= name_len; }
  bool operator==(const Key_part_spec& other) const;
  /**
    Construct a copy of this Key_part_spec. field_name is copied
    by-pointer as it is known to never change. At the same time
    'length' may be reset in mysql_prepare_create_table, and this
    is why we supply it with a copy.

    @return If out of memory, 0 is returned and an error is set in
    THD.
  */
  Key_part_spec *clone(MEM_ROOT *mem_root) const
  { return new (mem_root) Key_part_spec(*this); }
};


class Alter_drop :public Sql_alloc {
public:
  enum drop_type {KEY, COLUMN };
  const char *name;
  enum drop_type type;
  Alter_drop(enum drop_type par_type,const char *par_name)
    :name(par_name), type(par_type) {}
  /**
    Used to make a clone of this object for ALTER/CREATE TABLE
    @sa comment for Key_part_spec::clone
  */
  Alter_drop *clone(MEM_ROOT *mem_root) const
    { return new (mem_root) Alter_drop(*this); }
};


class Alter_column :public Sql_alloc {
public:
  const char *name;
  Item *def;
  Alter_column(const char *par_name,Item *literal)
    :name(par_name), def(literal) {}
  /**
    Used to make a clone of this object for ALTER/CREATE TABLE
    @sa comment for Key_part_spec::clone
  */
  Alter_column *clone(MEM_ROOT *mem_root) const
    { return new (mem_root) Alter_column(*this); }
};


class Key :public Sql_alloc {
public:
  enum Keytype { PRIMARY, UNIQUE, MULTIPLE, FULLTEXT, SPATIAL, FOREIGN_KEY};
  enum Keytype type;
  KEY_CREATE_INFO key_create_info;
  List<Key_part_spec> columns;
  LEX_STRING name;
  engine_option_value *option_list;
  bool generated;

  Key(enum Keytype type_par, const LEX_STRING &name_arg,
      KEY_CREATE_INFO *key_info_arg,
      bool generated_arg, List<Key_part_spec> &cols,
      engine_option_value *create_opt)
    :type(type_par), key_create_info(*key_info_arg), columns(cols),
    name(name_arg), option_list(create_opt), generated(generated_arg)
  {}
  Key(enum Keytype type_par, const char *name_arg, size_t name_len_arg,
      KEY_CREATE_INFO *key_info_arg, bool generated_arg,
      List<Key_part_spec> &cols,
      engine_option_value *create_opt)
    :type(type_par), key_create_info(*key_info_arg), columns(cols),
    option_list(create_opt), generated(generated_arg)
  {
    name.str= (char *)name_arg;
    name.length= name_len_arg;
  }
  Key(const Key &rhs, MEM_ROOT *mem_root);
  virtual ~Key() {}
  /* Equality comparison of keys (ignoring name) */
  friend bool foreign_key_prefix(Key *a, Key *b);
  /**
    Used to make a clone of this object for ALTER/CREATE TABLE
    @sa comment for Key_part_spec::clone
  */
  virtual Key *clone(MEM_ROOT *mem_root) const
    { return new (mem_root) Key(*this, mem_root); }
};

class Table_ident;

class Foreign_key: public Key {
public:
  enum fk_match_opt { FK_MATCH_UNDEF, FK_MATCH_FULL,
		      FK_MATCH_PARTIAL, FK_MATCH_SIMPLE};
  enum fk_option { FK_OPTION_UNDEF, FK_OPTION_RESTRICT, FK_OPTION_CASCADE,
		   FK_OPTION_SET_NULL, FK_OPTION_NO_ACTION, FK_OPTION_DEFAULT};

  Table_ident *ref_table;
  List<Key_part_spec> ref_columns;
  uint delete_opt, update_opt, match_opt;
  Foreign_key(const LEX_STRING &name_arg, List<Key_part_spec> &cols,
	      Table_ident *table,   List<Key_part_spec> &ref_cols,
	      uint delete_opt_arg, uint update_opt_arg, uint match_opt_arg)
    :Key(FOREIGN_KEY, name_arg, &default_key_create_info, 0, cols, NULL),
    ref_table(table), ref_columns(ref_cols),
    delete_opt(delete_opt_arg), update_opt(update_opt_arg),
    match_opt(match_opt_arg)
  {}
  Foreign_key(const Foreign_key &rhs, MEM_ROOT *mem_root);
  /**
    Used to make a clone of this object for ALTER/CREATE TABLE
    @sa comment for Key_part_spec::clone
  */
  virtual Key *clone(MEM_ROOT *mem_root) const
  { return new (mem_root) Foreign_key(*this, mem_root); }
  /* Used to validate foreign key options */
  bool validate(List<Create_field> &table_fields);
};

typedef struct st_mysql_lock
{
  TABLE **table;
  uint table_count,lock_count;
  THR_LOCK_DATA **locks;
} MYSQL_LOCK;


class LEX_COLUMN : public Sql_alloc
{
public:
  String column;
  uint rights;
  LEX_COLUMN (const String& x,const  uint& y ): column (x),rights (y) {}
};

class MY_LOCALE;

/**
  Query_cache_tls -- query cache thread local data.
*/

struct Query_cache_block;

struct Query_cache_tls
{
  /*
    'first_query_block' should be accessed only via query cache
    functions and methods to maintain proper locking.
  */
  Query_cache_block *first_query_block;
  void set_first_query_block(Query_cache_block *first_query_block_arg)
  {
    first_query_block= first_query_block_arg;
  }

  Query_cache_tls() :first_query_block(NULL) {}
};

/* SIGNAL / RESIGNAL / GET DIAGNOSTICS */

/**
  This enumeration list all the condition item names of a condition in the
  SQL condition area.
*/
typedef enum enum_diag_condition_item_name
{
  /*
    Conditions that can be set by the user (SIGNAL/RESIGNAL),
    and by the server implementation.
  */

  DIAG_CLASS_ORIGIN= 0,
  FIRST_DIAG_SET_PROPERTY= DIAG_CLASS_ORIGIN,
  DIAG_SUBCLASS_ORIGIN= 1,
  DIAG_CONSTRAINT_CATALOG= 2,
  DIAG_CONSTRAINT_SCHEMA= 3,
  DIAG_CONSTRAINT_NAME= 4,
  DIAG_CATALOG_NAME= 5,
  DIAG_SCHEMA_NAME= 6,
  DIAG_TABLE_NAME= 7,
  DIAG_COLUMN_NAME= 8,
  DIAG_CURSOR_NAME= 9,
  DIAG_MESSAGE_TEXT= 10,
  DIAG_MYSQL_ERRNO= 11,
  LAST_DIAG_SET_PROPERTY= DIAG_MYSQL_ERRNO
} Diag_condition_item_name;

/**
  Name of each diagnostic condition item.
  This array is indexed by Diag_condition_item_name.
*/
extern const LEX_STRING Diag_condition_item_names[];

/**
  These states are bit coded with HARD. For each state there must be a pair
  <state_even_num>, and <state_odd_num>_HARD.
*/
enum killed_state
{
  NOT_KILLED= 0,
  KILL_HARD_BIT= 1,                             /* Bit for HARD KILL */
  KILL_BAD_DATA= 2,
  KILL_BAD_DATA_HARD= 3,
  KILL_QUERY= 4,
  KILL_QUERY_HARD= 5,
  /*
    ABORT_QUERY signals to the query processor to stop execution ASAP without
    issuing an error. Instead a warning is issued, and when possible a partial
    query result is returned to the client.
  */
  ABORT_QUERY= 6,
  ABORT_QUERY_HARD= 7,
  /*
    All of the following killed states will kill the connection
    KILL_CONNECTION must be the first of these and it must start with
    an even number (becasue of HARD bit)!
  */
  KILL_CONNECTION= 8,
  KILL_CONNECTION_HARD= 9,
  KILL_SYSTEM_THREAD= 10,
  KILL_SYSTEM_THREAD_HARD= 11,
  KILL_SERVER= 12,
  KILL_SERVER_HARD= 13
};

extern int killed_errno(killed_state killed);
#define killed_mask_hard(killed) ((killed_state) ((killed) & ~KILL_HARD_BIT))

enum killed_type
{
  KILL_TYPE_ID,
  KILL_TYPE_USER
};

#include "sql_lex.h"				/* Must be here */

class Delayed_insert;
class select_result;
class Time_zone;

#define THD_SENTRY_MAGIC 0xfeedd1ff
#define THD_SENTRY_GONE  0xdeadbeef

#define THD_CHECK_SENTRY(thd) DBUG_ASSERT(thd->dbug_sentry == THD_SENTRY_MAGIC)

typedef struct system_variables
{
  /*
    How dynamically allocated system variables are handled:

    The global_system_variables and max_system_variables are "authoritative"
    They both should have the same 'version' and 'size'.
    When attempting to access a dynamic variable, if the session version
    is out of date, then the session version is updated and realloced if
    neccessary and bytes copied from global to make up for missing data.

    Note that one should use my_bool instead of bool here, as the variables
    are used with my_getopt.c
  */
  ulong dynamic_variables_version;
  char* dynamic_variables_ptr;
  uint dynamic_variables_head;    /* largest valid variable offset */
  uint dynamic_variables_size;    /* how many bytes are in use */
  
  ulonglong max_heap_table_size;
  ulonglong tmp_table_size;
  ulonglong long_query_time;
  ulonglong optimizer_switch;
  ulonglong sql_mode; ///< which non-standard SQL behaviour should be enabled
  ulonglong option_bits; ///< OPTION_xxx constants, e.g. OPTION_PROFILING
  ulonglong join_buff_space_limit;
  ulonglong log_slow_filter; 
  ulonglong log_slow_verbosity; 
  ulonglong bulk_insert_buff_size;
  ulonglong join_buff_size;
  ulonglong sortbuff_size;
  ulonglong group_concat_max_len;
  ha_rows select_limit;
  ha_rows max_join_size;
  ha_rows expensive_subquery_limit;
  ulong auto_increment_increment, auto_increment_offset;
  ulong lock_wait_timeout;
  ulong join_cache_level;
  ulong max_allowed_packet;
  ulong max_error_count;
  ulong max_length_for_sort_data;
  ulong max_sort_length;
  ulong max_tmp_tables;
  ulong max_insert_delayed_threads;
  ulong min_examined_row_limit;
  ulong multi_range_count;
  ulong net_buffer_length;
  ulong net_interactive_timeout;
  ulong net_read_timeout;
  ulong net_retry_count;
  ulong net_wait_timeout;
  ulong net_write_timeout;
  ulong optimizer_prune_level;
  ulong optimizer_search_depth;
  ulong preload_buff_size;
  ulong profiling_history_size;
  ulong read_buff_size;
  ulong read_rnd_buff_size;
  ulong mrr_buff_size;
  ulong div_precincrement;
  /* Total size of all buffers used by the subselect_rowid_merge_engine. */
  ulong rowid_merge_buff_size;
  ulong max_sp_recursion_depth;
  ulong default_week_format;
  ulong max_seeks_for_key;
  ulong range_alloc_block_size;
  ulong query_alloc_block_size;
  ulong query_prealloc_size;
  ulong trans_alloc_block_size;
  ulong trans_prealloc_size;
  ulong log_warnings;
  /* Flags for slow log filtering */
  ulong log_slow_rate_limit; 
  ulong binlog_format; ///< binlog format for this thd (see enum_binlog_format)
  ulong progress_report_time;
  my_bool binlog_annotate_row_events;
  my_bool binlog_direct_non_trans_update;
  my_bool sql_log_bin;
  ulong completion_type;
  ulong query_cache_type;
  ulong tx_isolation;
  ulong updatable_views_with_limit;
  int max_user_connections;
  /**
    In slave thread we need to know in behalf of which
    thread the query is being run to replicate temp tables properly
  */
  my_thread_id pseudo_thread_id;

  my_bool low_priority_updates;
  my_bool query_cache_wlock_invalidate;
  my_bool engine_condition_pushdown;
  my_bool keep_files_on_create;

  my_bool old_mode;
  my_bool old_alter_table;
  my_bool old_passwords;
  my_bool big_tables;
  my_bool query_cache_strip_comments;

  plugin_ref table_plugin;

  /* Only charset part of these variables is sensible */
  CHARSET_INFO  *character_set_filesystem;
  CHARSET_INFO  *character_set_client;
  CHARSET_INFO  *character_set_results;

  /* Both charset and collation parts of these variables are important */
  CHARSET_INFO	*collation_server;
  CHARSET_INFO	*collation_database;
  CHARSET_INFO  *collation_connection;

  /* Error messages */
  MY_LOCALE *lc_messages;
  /* Locale Support */
  MY_LOCALE *lc_time_names;

  Time_zone *time_zone;

  my_bool sysdate_is_now;

  /* deadlock detection */
  ulong wt_timeout_short, wt_deadlock_search_depth_short;
  ulong wt_timeout_long, wt_deadlock_search_depth_long;

<<<<<<< HEAD
  double long_query_time_double;
=======
  my_bool pseudo_slave_mode;

>>>>>>> bfa4dbb2
} SV;

/**
  Per thread status variables.
  Must be long/ulong up to last_system_status_var so that
  add_to_status/add_diff_to_status can work.
*/

typedef struct system_status_var
{
  ulong com_other;
  ulong com_stat[(uint) SQLCOM_END];
  ulong created_tmp_disk_tables;
  ulong created_tmp_tables;
  ulong ha_commit_count;
  ulong ha_delete_count;
  ulong ha_read_first_count;
  ulong ha_read_last_count;
  ulong ha_read_key_count;
  ulong ha_read_next_count;
  ulong ha_read_prev_count;
  ulong ha_read_rnd_count;
  ulong ha_read_rnd_next_count;
  ulong ha_read_rnd_deleted_count;
  /*
    This number doesn't include calls to the default implementation and
    calls made by range access. The intent is to count only calls made by
    BatchedKeyAccess.
  */
  ulong ha_mrr_init_count;
  ulong ha_mrr_key_refills_count;
  ulong ha_mrr_rowid_refills_count;

  ulong ha_rollback_count;
  ulong ha_update_count;
  ulong ha_write_count;
  /* The following are for internal temporary tables */
  ulong ha_tmp_update_count;
  ulong ha_tmp_write_count;
  ulong ha_prepare_count;
  ulong ha_icp_attempts;
  ulong ha_icp_match;
  ulong ha_discover_count;
  ulong ha_savepoint_count;
  ulong ha_savepoint_rollback_count;

  ulong net_big_packet_count;
  ulong opened_tables;
  ulong opened_shares;
  ulong opened_views;               /* +1 opening a view */

  ulong select_full_join_count;
  ulong select_full_range_join_count;
  ulong select_range_count;
  ulong select_range_check_count;
  ulong select_scan_count;
  ulong executed_triggers;
  ulong long_query_count;
  ulong filesort_merge_passes;
  ulong filesort_range_count;
  ulong filesort_rows;
  ulong filesort_scan_count;
  /* Prepared statements and binary protocol */
  ulong com_stmt_prepare;
  ulong com_stmt_reprepare;
  ulong com_stmt_execute;
  ulong com_stmt_send_long_data;
  ulong com_stmt_fetch;
  ulong com_stmt_reset;
  ulong com_stmt_close;

  /* Features used */
  ulong feature_dynamic_columns;    /* +1 when creating a dynamic column */
  ulong feature_fulltext;	    /* +1 when MATCH is used */
  ulong feature_gis;                /* +1 opening a table with GIS features */
  ulong feature_locale;		    /* +1 when LOCALE is set */
  ulong feature_subquery;	    /* +1 when subqueries are used */
  ulong feature_timezone;	    /* +1 when XPATH is used */
  ulong feature_trigger;	    /* +1 opening a table with triggers */
  ulong feature_xml;		    /* +1 when XPATH is used */

  ulong empty_queries;
  ulong access_denied_errors;
  ulong lost_connections;
  /*
    Number of statements sent from the client
  */
  ulong questions;
  /*
    IMPORTANT!
    SEE last_system_status_var DEFINITION BELOW.
    Below 'last_system_status_var' are all variables that cannot be handled
    automatically by add_to_status()/add_diff_to_status().
  */
  ulonglong bytes_received;
  ulonglong bytes_sent;
  ulonglong rows_read;
  ulonglong rows_sent;
  ulonglong rows_tmp_read;
  ulonglong binlog_bytes_written;
  double last_query_cost;
  double cpu_time, busy_time;
} STATUS_VAR;

/*
  This is used for 'SHOW STATUS'. It must be updated to the last ulong
  variable in system_status_var which is makes sense to add to the global
  counter
*/

#define last_system_status_var questions

void mark_transaction_to_rollback(THD *thd, bool all);

#ifdef MYSQL_SERVER

void free_tmp_table(THD *thd, TABLE *entry);


/* The following macro is to make init of Query_arena simpler */
#ifndef DBUG_OFF
#define INIT_ARENA_DBUG_INFO is_backup_arena= 0; is_reprepared= FALSE;
#else
#define INIT_ARENA_DBUG_INFO
#endif

class Query_arena
{
public:
  /*
    List of items created in the parser for this query. Every item puts
    itself to the list on creation (see Item::Item() for details))
  */
  Item *free_list;
  MEM_ROOT *mem_root;                   // Pointer to current memroot
#ifndef DBUG_OFF
  bool is_backup_arena; /* True if this arena is used for backup. */
  bool is_reprepared;
#endif
  /*
    The states relfects three diffrent life cycles for three
    different types of statements:
    Prepared statement: STMT_INITIALIZED -> STMT_PREPARED -> STMT_EXECUTED.
    Stored procedure:   STMT_INITIALIZED_FOR_SP -> STMT_EXECUTED.
    Other statements:   STMT_CONVENTIONAL_EXECUTION never changes.
  */
  enum enum_state
  {
    STMT_INITIALIZED= 0, STMT_INITIALIZED_FOR_SP= 1, STMT_PREPARED= 2,
    STMT_CONVENTIONAL_EXECUTION= 3, STMT_EXECUTED= 4, STMT_ERROR= -1
  };

  enum_state state;

  /* We build without RTTI, so dynamic_cast can't be used. */
  enum Type
  {
    STATEMENT, PREPARED_STATEMENT, STORED_PROCEDURE
  };

  Query_arena(MEM_ROOT *mem_root_arg, enum enum_state state_arg) :
    free_list(0), mem_root(mem_root_arg), state(state_arg)
  { INIT_ARENA_DBUG_INFO; }
  /*
    This constructor is used only when Query_arena is created as
    backup storage for another instance of Query_arena.
  */
  Query_arena() { INIT_ARENA_DBUG_INFO; }

  virtual Type type() const;
  virtual ~Query_arena() {};

  inline bool is_stmt_prepare() const { return state == STMT_INITIALIZED; }
  inline bool is_stmt_prepare_or_first_sp_execute() const
  { return (int)state < (int)STMT_PREPARED; }
  inline bool is_stmt_prepare_or_first_stmt_execute() const
  { return (int)state <= (int)STMT_PREPARED; }
  inline bool is_stmt_execute() const
  { return state == STMT_PREPARED || state == STMT_EXECUTED; }
  inline bool is_conventional() const
  { return state == STMT_CONVENTIONAL_EXECUTION; }

  inline void* alloc(size_t size) { return alloc_root(mem_root,size); }
  inline void* calloc(size_t size)
  {
    void *ptr;
    if ((ptr=alloc_root(mem_root,size)))
      bzero(ptr, size);
    return ptr;
  }
  inline char *strdup(const char *str)
  { return strdup_root(mem_root,str); }
  inline char *strmake(const char *str, size_t size)
  { return strmake_root(mem_root,str,size); }
  inline void *memdup(const void *str, size_t size)
  { return memdup_root(mem_root,str,size); }
  inline void *memdup_w_gap(const void *str, size_t size, uint gap)
  {
    void *ptr;
    if ((ptr= alloc_root(mem_root,size+gap)))
      memcpy(ptr,str,size);
    return ptr;
  }

  void set_query_arena(Query_arena *set);

  void free_items();
  /* Close the active state associated with execution of this statement */
  virtual void cleanup_stmt();
};


class Server_side_cursor;

/**
  @class Statement
  @brief State of a single command executed against this connection.

  One connection can contain a lot of simultaneously running statements,
  some of which could be:
   - prepared, that is, contain placeholders,
   - opened as cursors. We maintain 1 to 1 relationship between
     statement and cursor - if user wants to create another cursor for his
     query, we create another statement for it.
  To perform some action with statement we reset THD part to the state  of
  that statement, do the action, and then save back modified state from THD
  to the statement. It will be changed in near future, and Statement will
  be used explicitly.
*/

class Statement: public ilink, public Query_arena
{
  Statement(const Statement &rhs);              /* not implemented: */
  Statement &operator=(const Statement &rhs);   /* non-copyable */
public:
  /*
    Uniquely identifies each statement object in thread scope; change during
    statement lifetime. FIXME: must be const
  */
   ulong id;

  /*
    MARK_COLUMNS_NONE:  Means mark_used_colums is not set and no indicator to
                        handler of fields used is set
    MARK_COLUMNS_READ:  Means a bit in read set is set to inform handler
	                that the field is to be read. If field list contains
                        duplicates, then thd->dup_field is set to point
                        to the last found duplicate.
    MARK_COLUMNS_WRITE: Means a bit is set in write set to inform handler
			that it needs to update this field in write_row
                        and update_row.
  */
  enum enum_mark_columns mark_used_columns;

  LEX_STRING name; /* name for named prepared statements */
  LEX *lex;                                     // parse tree descriptor
  /*
    Points to the query associated with this statement. It's const, but
    we need to declare it char * because all table handlers are written
    in C and need to point to it.

    Note that if we set query = NULL, we must at the same time set
    query_length = 0, and protect the whole operation with
    LOCK_thd_data mutex. To avoid crashes in races, if we do not
    know that thd->query cannot change at the moment, we should print
    thd->query like this:
      (1) reserve the LOCK_thd_data mutex;
      (2) print or copy the value of query and query_length
      (3) release LOCK_thd_data mutex.
    This printing is needed at least in SHOW PROCESSLIST and SHOW
    ENGINE INNODB STATUS.
  */
  CSET_STRING query_string;
  /*
    If opt_query_cache_strip_comments is set, this contains query without
    comments. If not set, it contains pointer to query_string.
  */
  String base_query;


  inline char *query() const { return query_string.str(); }
  inline uint32 query_length() const { return query_string.length(); }
  CHARSET_INFO *query_charset() const { return query_string.charset(); }
  void set_query_inner(const CSET_STRING &string_arg)
  {
    query_string= string_arg;
  }
  void set_query_inner(char *query_arg, uint32 query_length_arg,
                       CHARSET_INFO *cs_arg)
  {
    set_query_inner(CSET_STRING(query_arg, query_length_arg, cs_arg));
  }
  void reset_query_inner()
  {
    set_query_inner(CSET_STRING());
  }
  /**
    Name of the current (default) database.

    If there is the current (default) database, "db" contains its name. If
    there is no current (default) database, "db" is NULL and "db_length" is
    0. In other words, "db", "db_length" must either be NULL, or contain a
    valid database name.

    @note this attribute is set and alloced by the slave SQL thread (for
    the THD of that thread); that thread is (and must remain, for now) the
    only responsible for freeing this member.
  */

  char *db;
  size_t db_length;

  /* This is set to 1 of last call to send_result_to_client() was ok */
  my_bool query_cache_is_applicable;

  /* This constructor is called for backup statements */
  Statement() {}

  Statement(LEX *lex_arg, MEM_ROOT *mem_root_arg,
            enum enum_state state_arg, ulong id_arg);
  virtual ~Statement();

  /* Assign execution context (note: not all members) of given stmt to self */
  virtual void set_statement(Statement *stmt);
  void set_n_backup_statement(Statement *stmt, Statement *backup);
  void restore_backup_statement(Statement *stmt, Statement *backup);
  /* return class type */
  virtual Type type() const;
};


/**
  Container for all statements created/used in a connection.
  Statements in Statement_map have unique Statement::id (guaranteed by id
  assignment in Statement::Statement)
  Non-empty statement names are unique too: attempt to insert a new statement
  with duplicate name causes older statement to be deleted

  Statements are auto-deleted when they are removed from the map and when the
  map is deleted.
*/

class Statement_map
{
public:
  Statement_map();

  int insert(THD *thd, Statement *statement);

  Statement *find_by_name(LEX_STRING *name)
  {
    Statement *stmt;
    stmt= (Statement*)my_hash_search(&names_hash, (uchar*)name->str,
                                     name->length);
    return stmt;
  }

  Statement *find(ulong id)
  {
    if (last_found_statement == 0 || id != last_found_statement->id)
    {
      Statement *stmt;
      stmt= (Statement *) my_hash_search(&st_hash, (uchar *) &id, sizeof(id));
      if (stmt && stmt->name.str)
        return NULL;
      last_found_statement= stmt;
    }
    return last_found_statement;
  }
  /*
    Close all cursors of this connection that use tables of a storage
    engine that has transaction-specific state and therefore can not
    survive COMMIT or ROLLBACK. Currently all but MyISAM cursors are closed.
  */
  void close_transient_cursors();
  void erase(Statement *statement);
  /* Erase all statements (calls Statement destructor) */
  void reset();
  ~Statement_map();
private:
  HASH st_hash;
  HASH names_hash;
  I_List<Statement> transient_cursor_list;
  Statement *last_found_statement;
};

struct st_savepoint {
  struct st_savepoint *prev;
  char                *name;
  uint                 length;
  Ha_trx_info         *ha_list;
  /** State of metadata locks before this savepoint was set. */
  MDL_savepoint        mdl_savepoint;
};

enum xa_states {XA_NOTR=0, XA_ACTIVE, XA_IDLE, XA_PREPARED, XA_ROLLBACK_ONLY};
extern const char *xa_state_names[];

typedef struct st_xid_state {
  /* For now, this is only used to catch duplicated external xids */
  XID  xid;                           // transaction identifier
  enum xa_states xa_state;            // used by external XA only
  bool in_thd;
  /* Error reported by the Resource Manager (RM) to the Transaction Manager. */
  uint rm_error;
} XID_STATE;

extern mysql_mutex_t LOCK_xid_cache;
extern HASH xid_cache;
bool xid_cache_init(void);
void xid_cache_free(void);
XID_STATE *xid_cache_search(XID *xid);
bool xid_cache_insert(XID *xid, enum xa_states xa_state);
bool xid_cache_insert(XID_STATE *xid_state);
void xid_cache_delete(XID_STATE *xid_state);

/**
  @class Security_context
  @brief A set of THD members describing the current authenticated user.
*/

class Security_context {
public:
  Security_context() {}                       /* Remove gcc warning */
  /*
    host - host of the client
    user - user of the client, set to NULL until the user has been read from
    the connection
    priv_user - The user privilege we are using. May be "" for anonymous user.
    ip - client IP
  */
  char   *host, *user, *ip;
  char   priv_user[USERNAME_LENGTH];
  char   proxy_user[USERNAME_LENGTH + MAX_HOSTNAME + 5];
  /* The host privilege we are using */
  char   priv_host[MAX_HOSTNAME];
  /* The external user (if available) */
  char   *external_user;
  /* points to host if host is available, otherwise points to ip */
  const char *host_or_ip;
  ulong master_access;                 /* Global privileges from mysql.user */
  ulong db_access;                     /* Privileges for current db */

  void init();
  void destroy();
  void skip_grants();
  inline char *priv_host_name()
  {
    return (*priv_host ? priv_host : (char *)"%");
  }

  bool set_user(char *user_arg);

#ifndef NO_EMBEDDED_ACCESS_CHECKS
  bool
  change_security_context(THD *thd,
                          LEX_STRING *definer_user,
                          LEX_STRING *definer_host,
                          LEX_STRING *db,
                          Security_context **backup);

  void
  restore_security_context(THD *thd, Security_context *backup);
#endif
  bool user_matches(Security_context *);
};


/**
  A registry for item tree transformations performed during
  query optimization. We register only those changes which require
  a rollback to re-execute a prepared statement or stored procedure
  yet another time.
*/

struct Item_change_record;
typedef I_List<Item_change_record> Item_change_list;


/**
  Type of locked tables mode.
  See comment for THD::locked_tables_mode for complete description.
*/

enum enum_locked_tables_mode
{
  LTM_NONE= 0,
  LTM_LOCK_TABLES,
  LTM_PRELOCKED,
  LTM_PRELOCKED_UNDER_LOCK_TABLES
};


/**
  Class that holds information about tables which were opened and locked
  by the thread. It is also used to save/restore this information in
  push_open_tables_state()/pop_open_tables_state().
*/

class Open_tables_state
{
public:
  /**
    As part of class THD, this member is set during execution
    of a prepared statement. When it is set, it is used
    by the locking subsystem to report a change in table metadata.

    When Open_tables_state part of THD is reset to open
    a system or INFORMATION_SCHEMA table, the member is cleared
    to avoid spurious ER_NEED_REPREPARE errors -- system and
    INFORMATION_SCHEMA tables are not subject to metadata version
    tracking.
    @sa check_and_update_table_version()
  */
  Reprepare_observer *m_reprepare_observer;

  /**
    List of regular tables in use by this thread. Contains temporary and
    base tables that were opened with @see open_tables().
  */
  TABLE *open_tables;
  /**
    List of temporary tables used by this thread. Contains user-level
    temporary tables, created with CREATE TEMPORARY TABLE, and
    internal temporary tables, created, e.g., to resolve a SELECT,
    or for an intermediate table used in ALTER.
    XXX Why are internal temporary tables added to this list?
  */
  TABLE *temporary_tables;
  TABLE *derived_tables;
  /*
    During a MySQL session, one can lock tables in two modes: automatic
    or manual. In automatic mode all necessary tables are locked just before
    statement execution, and all acquired locks are stored in 'lock'
    member. Unlocking takes place automatically as well, when the
    statement ends.
    Manual mode comes into play when a user issues a 'LOCK TABLES'
    statement. In this mode the user can only use the locked tables.
    Trying to use any other tables will give an error.
    The locked tables are also stored in this member, however,
    thd->locked_tables_mode is turned on.  Manual locking is described in
    the 'LOCK_TABLES' chapter of the MySQL manual.
    See also lock_tables() for details.
  */
  MYSQL_LOCK *lock;

  /*
    CREATE-SELECT keeps an extra lock for the table being
    created. This field is used to keep the extra lock available for
    lower level routines, which would otherwise miss that lock.
   */
  MYSQL_LOCK *extra_lock;

  /*
    Enum enum_locked_tables_mode and locked_tables_mode member are
    used to indicate whether the so-called "locked tables mode" is on,
    and what kind of mode is active.

    Locked tables mode is used when it's necessary to open and
    lock many tables at once, for usage across multiple
    (sub-)statements.
    This may be necessary either for queries that use stored functions
    and triggers, in which case the statements inside functions and
    triggers may be executed many times, or for implementation of
    LOCK TABLES, in which case the opened tables are reused by all
    subsequent statements until a call to UNLOCK TABLES.

    The kind of locked tables mode employed for stored functions and
    triggers is also called "prelocked mode".
    In this mode, first open_tables() call to open the tables used
    in a statement analyses all functions used by the statement
    and adds all indirectly used tables to the list of tables to
    open and lock.
    It also marks the parse tree of the statement as requiring
    prelocking. After that, lock_tables() locks the entire list
    of tables and changes THD::locked_tables_modeto LTM_PRELOCKED.
    All statements executed inside functions or triggers
    use the prelocked tables, instead of opening their own ones.
    Prelocked mode is turned off automatically once close_thread_tables()
    of the main statement is called.
  */
  enum enum_locked_tables_mode locked_tables_mode;
  uint current_tablenr;

  enum enum_flags {
    BACKUPS_AVAIL = (1U << 0)     /* There are backups available */
  };

  /*
    Flags with information about the open tables state.
  */
  uint state_flags;
  /**
     This constructor initializes Open_tables_state instance which can only
     be used as backup storage. To prepare Open_tables_state instance for
     operations which open/lock/close tables (e.g. open_table()) one has to
     call init_open_tables_state().
  */
  Open_tables_state() : state_flags(0U) { }

  void set_open_tables_state(Open_tables_state *state)
  {
    *this= *state;
  }

  void reset_open_tables_state(THD *thd)
  {
    open_tables= temporary_tables= derived_tables= 0;
    extra_lock= lock= 0;
    locked_tables_mode= LTM_NONE;
    state_flags= 0U;
    m_reprepare_observer= NULL;
  }
};


/**
  Storage for backup of Open_tables_state. Must
  be used only to open system tables (TABLE_CATEGORY_SYSTEM
  and TABLE_CATEGORY_LOG).
*/

class Open_tables_backup: public Open_tables_state
{
public:
  /**
    When we backup the open tables state to open a system
    table or tables, we want to save state of metadata
    locks which were acquired before the backup. It is used
    to release metadata locks on system tables after they are
    no longer used.
  */
  MDL_savepoint mdl_system_tables_svp;
};

/**
  @class Sub_statement_state
  @brief Used to save context when executing a function or trigger
*/

/* Defines used for Sub_statement_state::in_sub_stmt */

#define SUB_STMT_TRIGGER 1
#define SUB_STMT_FUNCTION 2


class Sub_statement_state
{
public:
  ulonglong option_bits;
  ulonglong first_successful_insert_id_in_prev_stmt;
  ulonglong first_successful_insert_id_in_cur_stmt, insert_id_for_cur_row;
  Discrete_interval auto_inc_interval_for_cur_row;
  Discrete_intervals_list auto_inc_intervals_forced;
  ulonglong limit_found_rows;
  ha_rows    cuted_fields, sent_row_count, examined_row_count;
  ulong client_capabilities;
  ulong query_plan_flags; 
  uint in_sub_stmt;
  bool enable_slow_log;
  bool last_insert_id_used;
  SAVEPOINT *savepoints;
  enum enum_check_fields count_cuted_fields;
};


/* Flags for the THD::system_thread variable */
enum enum_thread_type
{
  NON_SYSTEM_THREAD= 0,
  SYSTEM_THREAD_DELAYED_INSERT= 1,
  SYSTEM_THREAD_SLAVE_IO= 2,
  SYSTEM_THREAD_SLAVE_SQL= 4,
  SYSTEM_THREAD_NDBCLUSTER_BINLOG= 8,
  SYSTEM_THREAD_EVENT_SCHEDULER= 16,
  SYSTEM_THREAD_EVENT_WORKER= 32
};

inline char const *
show_system_thread(enum_thread_type thread)
{
#define RETURN_NAME_AS_STRING(NAME) case (NAME): return #NAME
  switch (thread) {
    static char buf[64];
    RETURN_NAME_AS_STRING(NON_SYSTEM_THREAD);
    RETURN_NAME_AS_STRING(SYSTEM_THREAD_DELAYED_INSERT);
    RETURN_NAME_AS_STRING(SYSTEM_THREAD_SLAVE_IO);
    RETURN_NAME_AS_STRING(SYSTEM_THREAD_SLAVE_SQL);
    RETURN_NAME_AS_STRING(SYSTEM_THREAD_NDBCLUSTER_BINLOG);
    RETURN_NAME_AS_STRING(SYSTEM_THREAD_EVENT_SCHEDULER);
    RETURN_NAME_AS_STRING(SYSTEM_THREAD_EVENT_WORKER);
  default:
    sprintf(buf, "<UNKNOWN SYSTEM THREAD: %d>", thread);
    return buf;
  }
#undef RETURN_NAME_AS_STRING
}

/**
  This class represents the interface for internal error handlers.
  Internal error handlers are exception handlers used by the server
  implementation.
*/
class Internal_error_handler
{
protected:
  Internal_error_handler() :
    m_prev_internal_handler(NULL)
  {}

  virtual ~Internal_error_handler() {}

public:
  /**
    Handle a sql condition.
    This method can be implemented by a subclass to achieve any of the
    following:
    - mask a warning/error internally, prevent exposing it to the user,
    - mask a warning/error and throw another one instead.
    When this method returns true, the sql condition is considered
    'handled', and will not be propagated to upper layers.
    It is the responsability of the code installing an internal handler
    to then check for trapped conditions, and implement logic to recover
    from the anticipated conditions trapped during runtime.

    This mechanism is similar to C++ try/throw/catch:
    - 'try' correspond to <code>THD::push_internal_handler()</code>,
    - 'throw' correspond to <code>my_error()</code>,
    which invokes <code>my_message_sql()</code>,
    - 'catch' correspond to checking how/if an internal handler was invoked,
    before removing it from the exception stack with
    <code>THD::pop_internal_handler()</code>.

    @param thd the calling thread
    @param cond the condition raised.
    @return true if the condition is handled
  */
  virtual bool handle_condition(THD *thd,
                                uint sql_errno,
                                const char* sqlstate,
                                MYSQL_ERROR::enum_warning_level level,
                                const char* msg,
                                MYSQL_ERROR ** cond_hdl) = 0;

private:
  Internal_error_handler *m_prev_internal_handler;
  friend class THD;
};


/**
  Implements the trivial error handler which cancels all error states
  and prevents an SQLSTATE to be set.
*/

class Dummy_error_handler : public Internal_error_handler
{
public:
  bool handle_condition(THD *thd,
                        uint sql_errno,
                        const char* sqlstate,
                        MYSQL_ERROR::enum_warning_level level,
                        const char* msg,
                        MYSQL_ERROR ** cond_hdl)
  {
    /* Ignore error */
    return TRUE;
  }
  Dummy_error_handler() {}                    /* Remove gcc warning */
};


/**
  This class is an internal error handler implementation for
  DROP TABLE statements. The thing is that there may be warnings during
  execution of these statements, which should not be exposed to the user.
  This class is intended to silence such warnings.
*/

class Drop_table_error_handler : public Internal_error_handler
{
public:
  Drop_table_error_handler() {}

public:
  bool handle_condition(THD *thd,
                        uint sql_errno,
                        const char* sqlstate,
                        MYSQL_ERROR::enum_warning_level level,
                        const char* msg,
                        MYSQL_ERROR ** cond_hdl);

private:
};


/**
  Tables that were locked with LOCK TABLES statement.

  Encapsulates a list of TABLE_LIST instances for tables
  locked by LOCK TABLES statement, memory root for metadata locks,
  and, generally, the context of LOCK TABLES statement.

  In LOCK TABLES mode, the locked tables are kept open between
  statements.
  Therefore, we can't allocate metadata locks on execution memory
  root -- as well as tables, the locks need to stay around till
  UNLOCK TABLES is called.
  The locks are allocated in the memory root encapsulated in this
  class.

  Some SQL commands, like FLUSH TABLE or ALTER TABLE, demand that
  the tables they operate on are closed, at least temporarily.
  This class encapsulates a list of TABLE_LIST instances, one
  for each base table from LOCK TABLES list,
  which helps conveniently close the TABLEs when it's necessary
  and later reopen them.

  Implemented in sql_base.cc
*/

class Locked_tables_list
{
private:
  MEM_ROOT m_locked_tables_root;
  TABLE_LIST *m_locked_tables;
  TABLE_LIST **m_locked_tables_last;
  /** An auxiliary array used only in reopen_tables(). */
  TABLE **m_reopen_array;
  /**
    Count the number of tables in m_locked_tables list. We can't
    rely on thd->lock->table_count because it excludes
    non-transactional temporary tables. We need to know
    an exact number of TABLE objects.
  */
  size_t m_locked_tables_count;
public:
  Locked_tables_list()
    :m_locked_tables(NULL),
    m_locked_tables_last(&m_locked_tables),
    m_reopen_array(NULL),
    m_locked_tables_count(0)
  {
    init_sql_alloc(&m_locked_tables_root, MEM_ROOT_BLOCK_SIZE, 0);
  }
  void unlock_locked_tables(THD *thd);
  ~Locked_tables_list()
  {
    unlock_locked_tables(0);
  }
  bool init_locked_tables(THD *thd);
  TABLE_LIST *locked_tables() { return m_locked_tables; }
  void unlink_from_list(THD *thd, TABLE_LIST *table_list,
                        bool remove_from_locked_tables);
  void unlink_all_closed_tables(THD *thd,
                                MYSQL_LOCK *lock,
                                size_t reopen_count);
  bool reopen_tables(THD *thd);
};


/**
  Storage engine specific thread local data.
*/

struct Ha_data
{
  /**
    Storage engine specific thread local data.
    Lifetime: one user connection.
  */
  void *ha_ptr;
  /**
    0: Life time: one statement within a transaction. If @@autocommit is
    on, also represents the entire transaction.
    @sa trans_register_ha()

    1: Life time: one transaction within a connection.
    If the storage engine does not participate in a transaction,
    this should not be used.
    @sa trans_register_ha()
  */
  Ha_trx_info ha_info[2];
  /**
    NULL: engine is not bound to this thread
    non-NULL: engine is bound to this thread, engine shutdown forbidden
  */
  plugin_ref lock;
  Ha_data() :ha_ptr(NULL) {}
};

/**
  An instance of the global read lock in a connection.
  Implemented in lock.cc.
*/

class Global_read_lock
{
public:
  enum enum_grl_state
  {
    GRL_NONE,
    GRL_ACQUIRED,
    GRL_ACQUIRED_AND_BLOCKS_COMMIT
  };

  Global_read_lock()
    : m_state(GRL_NONE),
      m_mdl_global_shared_lock(NULL),
      m_mdl_blocks_commits_lock(NULL)
  {}

  bool lock_global_read_lock(THD *thd);
  void unlock_global_read_lock(THD *thd);
  /**
    Check if this connection can acquire protection against GRL and
    emit error if otherwise.
  */
  bool can_acquire_protection() const
  {
    if (m_state)
    {
      my_error(ER_CANT_UPDATE_WITH_READLOCK, MYF(0));
      return TRUE;
    }
    return FALSE;
  }
  bool make_global_read_lock_block_commit(THD *thd);
  bool is_acquired() const { return m_state != GRL_NONE; }
  void set_explicit_lock_duration(THD *thd);
private:
  enum_grl_state m_state;
  /**
    In order to acquire the global read lock, the connection must
    acquire shared metadata lock in GLOBAL namespace, to prohibit
    all DDL.
  */
  MDL_ticket *m_mdl_global_shared_lock;
  /**
    Also in order to acquire the global read lock, the connection
    must acquire a shared metadata lock in COMMIT namespace, to
    prohibit commits.
  */
  MDL_ticket *m_mdl_blocks_commits_lock;
};


extern "C" void my_message_sql(uint error, const char *str, myf MyFlags);

/**
  @class THD
  For each client connection we create a separate thread with THD serving as
  a thread/connection descriptor
*/

class THD :public Statement,
           public Open_tables_state
{
private:
  inline bool is_stmt_prepare() const
  { DBUG_ASSERT(0); return Statement::is_stmt_prepare(); }

  inline bool is_stmt_prepare_or_first_sp_execute() const
  { DBUG_ASSERT(0); return Statement::is_stmt_prepare_or_first_sp_execute(); }

  inline bool is_stmt_prepare_or_first_stmt_execute() const
  { DBUG_ASSERT(0); return Statement::is_stmt_prepare_or_first_stmt_execute(); }

  inline bool is_conventional() const
  { DBUG_ASSERT(0); return Statement::is_conventional(); }

public:
  MDL_context mdl_context;

  /* Used to execute base64 coded binlog events in MySQL server */
  Relay_log_info* rli_fake;
  /* Slave applier execution context */
  Relay_log_info* rli_slave;

  void reset_for_next_command(bool calculate_userstat);
  /*
    Constant for THD::where initialization in the beginning of every query.

    It's needed because we do not save/restore THD::where normally during
    primary (non subselect) query execution.
  */
  static const char * const DEFAULT_WHERE;

#ifdef EMBEDDED_LIBRARY
  struct st_mysql  *mysql;
  unsigned long	 client_stmt_id;
  unsigned long  client_param_count;
  struct st_mysql_bind *client_params;
  char *extra_data;
  ulong extra_length;
  struct st_mysql_data *cur_data;
  struct st_mysql_data *first_data;
  struct st_mysql_data **data_tail;
  void clear_data_list();
  struct st_mysql_data *alloc_new_dataset();
  /*
    In embedded server it points to the statement that is processed
    in the current query. We store some results directly in statement
    fields then.
  */
  struct st_mysql_stmt *current_stmt;
#endif
#ifdef HAVE_QUERY_CACHE
  Query_cache_tls query_cache_tls;
#endif
  NET	  net;				// client connection descriptor
  scheduler_functions *scheduler;       // Scheduler for this connection
  Protocol *protocol;			// Current protocol
  Protocol_text   protocol_text;	// Normal protocol
  Protocol_binary protocol_binary;	// Binary protocol
  HASH    user_vars;			// hash for user variables
  String  packet;			// dynamic buffer for network I/O
  String  convert_buffer;               // buffer for charset conversions
  struct  my_rnd_struct rand;		// used for authentication
  struct  system_variables variables;	// Changeable local variables
  struct  system_status_var status_var; // Per thread statistic vars
  struct  system_status_var org_status_var; // For user statistics
  struct  system_status_var *initial_status_var; /* used by show status */
  THR_LOCK_INFO lock_info;              // Locking info of this thread
  /**
    Protects THD data accessed from other threads:
    - thd->query and thd->query_length (used by SHOW ENGINE
      INNODB STATUS and SHOW PROCESSLIST
    - thd->mysys_var (used by KILL statement and shutdown).
    Is locked when THD is deleted.
  */
  mysql_mutex_t LOCK_thd_data;

  /* all prepared statements and cursors of this connection */
  Statement_map stmt_map;
  /*
    A pointer to the stack frame of handle_one_connection(),
    which is called first in the thread for handling a client
  */
  char	  *thread_stack;

  /**
    Currently selected catalog.
  */
  char *catalog;

  /**
    @note
    Some members of THD (currently 'Statement::db',
    'catalog' and 'query')  are set and alloced by the slave SQL thread
    (for the THD of that thread); that thread is (and must remain, for now)
    the only responsible for freeing these 3 members. If you add members
    here, and you add code to set them in replication, don't forget to
    free_them_and_set_them_to_0 in replication properly. For details see
    the 'err:' label of the handle_slave_sql() in sql/slave.cc.

    @see handle_slave_sql
  */

  Security_context main_security_ctx;
  Security_context *security_ctx;

  /*
    Points to info-string that we show in SHOW PROCESSLIST
    You are supposed to update thd->proc_info only if you have coded
    a time-consuming piece that MySQL can get stuck in for a long time.

    Set it using the  thd_proc_info(THD *thread, const char *message)
    macro/function.

    This member is accessed and assigned without any synchronization.
    Therefore, it may point only to constant (statically
    allocated) strings, which memory won't go away over time.
  */
  const char *proc_info;

  /*
    Used in error messages to tell user in what part of MySQL we found an
    error. E. g. when where= "having clause", if fix_fields() fails, user
    will know that the error was in having clause.
  */
  const char *where;

  ulong client_capabilities;		/* What the client supports */
  ulong max_client_packet_length;

  HASH		handler_tables_hash;
  /*
    One thread can hold up to one named user-level lock. This variable
    points to a lock object if the lock is present. See item_func.cc and
    chapter 'Miscellaneous functions', for functions GET_LOCK, RELEASE_LOCK.
  */
  User_level_lock *ull;
#ifndef DBUG_OFF
  uint dbug_sentry; // watch out for memory corruption
#endif
  struct st_my_thread_var *mysys_var;
  /*
    Type of current query: COM_STMT_PREPARE, COM_QUERY, etc. Set from
    first byte of the packet in do_command()
  */
  enum enum_server_command command;
  uint32     server_id;
  uint32     file_id;			// for LOAD DATA INFILE
  /* remote (peer) port */
  uint16     peer_port;
  my_time_t  start_time;             // start_time and its sec_part 
  ulong      start_time_sec_part;    // are almost always used separately
  my_hrtime_t user_time;
  // track down slow pthread_create
  ulonglong  prior_thr_create_utime, thr_create_utime;
  ulonglong  start_utime, utime_after_lock, utime_after_query;

  // Process indicator
  struct {
    /*
      true, if the currently running command can send progress report
      packets to a client. Set by mysql_execute_command() for safe commands
      See CF_REPORT_PROGRESS
    */
    bool       report_to_client;
    /*
      true, if we will send progress report packets to a client
      (client has requested them, see CLIENT_PROGRESS; report_to_client
      is true; not in sub-statement)
    */
    bool       report;
    uint       stage, max_stage;
    ulonglong  counter, max_counter;
    ulonglong  next_report_time;
    Query_arena *arena;
  } progress;

  thr_lock_type update_lock_default;
  Delayed_insert *di;

  /* <> 0 if we are inside of trigger or stored function. */
  uint in_sub_stmt;
  /* True when opt_userstat_running is set at start of query */
  bool userstat_running;
  /* True if we want to log all errors */
  bool log_all_errors;

  /* Do not set socket timeouts for wait_timeout (used with threadpool) */
  bool skip_wait_timeout;

  /* container for handler's private per-connection data */
  Ha_data ha_data[MAX_HA];

  bool prepare_derived_at_open;

  /* 
    To signal that the tmp table to be created is created for materialized
    derived table or a view.
  */ 
  bool create_tmp_table_for_derived;

  bool save_prep_leaf_list;

#ifndef MYSQL_CLIENT
  binlog_cache_mngr *  binlog_setup_trx_data();

  /*
    Public interface to write RBR events to the binlog
  */
  void binlog_start_trans_and_stmt();
  void binlog_set_stmt_begin();
  int binlog_write_table_map(TABLE *table, bool is_transactional,
                             my_bool *with_annotate= 0);
  int binlog_write_row(TABLE* table, bool is_transactional,
                       MY_BITMAP const* cols, size_t colcnt,
                       const uchar *buf);
  int binlog_delete_row(TABLE* table, bool is_transactional,
                        MY_BITMAP const* cols, size_t colcnt,
                        const uchar *buf);
  int binlog_update_row(TABLE* table, bool is_transactional,
                        MY_BITMAP const* cols, size_t colcnt,
                        const uchar *old_data, const uchar *new_data);

  void set_server_id(uint32 sid) { server_id = sid; }

  /*
    Member functions to handle pending event for row-level logging.
  */
  template <class RowsEventT> Rows_log_event*
    binlog_prepare_pending_rows_event(TABLE* table, uint32 serv_id,
                                      MY_BITMAP const* cols,
                                      size_t colcnt,
                                      size_t needed,
                                      bool is_transactional,
				      RowsEventT* hint);
  Rows_log_event* binlog_get_pending_rows_event(bool is_transactional) const;
  void binlog_set_pending_rows_event(Rows_log_event* ev, bool is_transactional);
  inline int binlog_flush_pending_rows_event(bool stmt_end)
  {
    return (binlog_flush_pending_rows_event(stmt_end, FALSE) || 
            binlog_flush_pending_rows_event(stmt_end, TRUE));
  }
  int binlog_flush_pending_rows_event(bool stmt_end, bool is_transactional);
  int binlog_remove_pending_rows_event(bool clear_maps, bool is_transactional);

  /**
    Determine the binlog format of the current statement.

    @retval 0 if the current statement will be logged in statement
    format.
    @retval nonzero if the current statement will be logged in row
    format.
   */
  int is_current_stmt_binlog_format_row() const {
    DBUG_ASSERT(current_stmt_binlog_format == BINLOG_FORMAT_STMT ||
                current_stmt_binlog_format == BINLOG_FORMAT_ROW);
    return current_stmt_binlog_format == BINLOG_FORMAT_ROW;
  }

private:
  /**
    Indicates the format in which the current statement will be
    logged.  This can only be set from @c decide_logging_format().
  */
  enum_binlog_format current_stmt_binlog_format;

  /**
    Bit field for the state of binlog warnings.

    The first Lex::BINLOG_STMT_UNSAFE_COUNT bits list all types of
    unsafeness that the current statement has.

    This must be a member of THD and not of LEX, because warnings are
    detected and issued in different places (@c
    decide_logging_format() and @c binlog_query(), respectively).
    Between these calls, the THD->lex object may change; e.g., if a
    stored routine is invoked.  Only THD persists between the calls.
  */
  uint32 binlog_unsafe_warning_flags;

  /*
    Number of outstanding table maps, i.e., table maps in the
    transaction cache.
  */
  uint binlog_table_maps;
public:
  void issue_unsafe_warnings();

  uint get_binlog_table_maps() const {
    return binlog_table_maps;
  }
  void clear_binlog_table_maps() {
    binlog_table_maps= 0;
  }
#endif /* MYSQL_CLIENT */

public:

  struct st_transactions {
    SAVEPOINT *savepoints;
    THD_TRANS all;			// Trans since BEGIN WORK
    THD_TRANS stmt;			// Trans for current statement
    bool on;                            // see ha_enable_transaction()
    XID_STATE xid_state;
    WT_THD wt;                          ///< for deadlock detection
    Rows_log_event *m_pending_rows_event;

    /*
       Tables changed in transaction (that must be invalidated in query cache).
       List contain only transactional tables, that not invalidated in query
       cache (instead of full list of changed in transaction tables).
    */
    CHANGED_TABLE_LIST* changed_tables;
    MEM_ROOT mem_root; // Transaction-life memory allocation pool
    void cleanup()
    {
      DBUG_ENTER("thd::cleanup");
      changed_tables= 0;
      savepoints= 0;
      /*
        If rm_error is raised, it means that this piece of a distributed
        transaction has failed and must be rolled back. But the user must
        rollback it explicitly, so don't start a new distributed XA until
        then.
      */
      if (!xid_state.rm_error)
        xid_state.xid.null();
      free_root(&mem_root,MYF(MY_KEEP_PREALLOC));
      DBUG_VOID_RETURN;
    }
    my_bool is_active()
    {
      return (all.ha_list != NULL);
    }
    st_transactions()
    {
      bzero((char*)this, sizeof(*this));
      xid_state.xid.null();
      init_sql_alloc(&mem_root, ALLOC_ROOT_MIN_BLOCK_SIZE, 0);
    }
  } transaction;
  Global_read_lock global_read_lock;
  Field      *dup_field;
#ifndef __WIN__
  sigset_t signals;
#endif
#ifdef SIGNAL_WITH_VIO_CLOSE
  Vio* active_vio;
#endif
  /*
    This is to track items changed during execution of a prepared
    statement/stored procedure. It's created by
    nocheck_register_item_tree_change() in memory root of THD, and freed in
    rollback_item_tree_changes(). For conventional execution it's always
    empty.
  */
  Item_change_list change_list;

  /*
    A permanent memory area of the statement. For conventional
    execution, the parsed tree and execution runtime reside in the same
    memory root. In this case stmt_arena points to THD. In case of
    a prepared statement or a stored procedure statement, thd->mem_root
    conventionally points to runtime memory, and thd->stmt_arena
    points to the memory of the PS/SP, where the parsed tree of the
    statement resides. Whenever you need to perform a permanent
    transformation of a parsed tree, you should allocate new memory in
    stmt_arena, to allow correct re-execution of PS/SP.
    Note: in the parser, stmt_arena == thd, even for PS/SP.
  */
  Query_arena *stmt_arena;

  /*
    map for tables that will be updated for a multi-table update query
    statement, for other query statements, this will be zero.
  */
  table_map table_map_for_update;

  /* Tells if LAST_INSERT_ID(#) was called for the current statement */
  bool arg_of_last_insert_id_function;
  /*
    ALL OVER THIS FILE, "insert_id" means "*automatically generated* value for
    insertion into an auto_increment column".
  */
  /*
    This is the first autogenerated insert id which was *successfully*
    inserted by the previous statement (exactly, if the previous statement
    didn't successfully insert an autogenerated insert id, then it's the one
    of the statement before, etc).
    It can also be set by SET LAST_INSERT_ID=# or SELECT LAST_INSERT_ID(#).
    It is returned by LAST_INSERT_ID().
  */
  ulonglong  first_successful_insert_id_in_prev_stmt;
  /*
    Variant of the above, used for storing in statement-based binlog. The
    difference is that the one above can change as the execution of a stored
    function progresses, while the one below is set once and then does not
    change (which is the value which statement-based binlog needs).
  */
  ulonglong  first_successful_insert_id_in_prev_stmt_for_binlog;
  /*
    This is the first autogenerated insert id which was *successfully*
    inserted by the current statement. It is maintained only to set
    first_successful_insert_id_in_prev_stmt when statement ends.
  */
  ulonglong  first_successful_insert_id_in_cur_stmt;
  /*
    We follow this logic:
    - when stmt starts, first_successful_insert_id_in_prev_stmt contains the
    first insert id successfully inserted by the previous stmt.
    - as stmt makes progress, handler::insert_id_for_cur_row changes;
    every time get_auto_increment() is called,
    auto_inc_intervals_in_cur_stmt_for_binlog is augmented with the
    reserved interval (if statement-based binlogging).
    - at first successful insertion of an autogenerated value,
    first_successful_insert_id_in_cur_stmt is set to
    handler::insert_id_for_cur_row.
    - when stmt goes to binlog,
    auto_inc_intervals_in_cur_stmt_for_binlog is binlogged if
    non-empty.
    - when stmt ends, first_successful_insert_id_in_prev_stmt is set to
    first_successful_insert_id_in_cur_stmt.
  */
  /*
    stmt_depends_on_first_successful_insert_id_in_prev_stmt is set when
    LAST_INSERT_ID() is used by a statement.
    If it is set, first_successful_insert_id_in_prev_stmt_for_binlog will be
    stored in the statement-based binlog.
    This variable is CUMULATIVE along the execution of a stored function or
    trigger: if one substatement sets it to 1 it will stay 1 until the
    function/trigger ends, thus making sure that
    first_successful_insert_id_in_prev_stmt_for_binlog does not change anymore
    and is propagated to the caller for binlogging.
  */
  bool       stmt_depends_on_first_successful_insert_id_in_prev_stmt;
  /*
    List of auto_increment intervals reserved by the thread so far, for
    storage in the statement-based binlog.
    Note that its minimum is not first_successful_insert_id_in_cur_stmt:
    assuming a table with an autoinc column, and this happens:
    INSERT INTO ... VALUES(3);
    SET INSERT_ID=3; INSERT IGNORE ... VALUES (NULL);
    then the latter INSERT will insert no rows
    (first_successful_insert_id_in_cur_stmt == 0), but storing "INSERT_ID=3"
    in the binlog is still needed; the list's minimum will contain 3.
    This variable is cumulative: if several statements are written to binlog
    as one (stored functions or triggers are used) this list is the
    concatenation of all intervals reserved by all statements.
  */
  Discrete_intervals_list auto_inc_intervals_in_cur_stmt_for_binlog;
  /* Used by replication and SET INSERT_ID */
  Discrete_intervals_list auto_inc_intervals_forced;
  /*
    There is BUG#19630 where statement-based replication of stored
    functions/triggers with two auto_increment columns breaks.
    We however ensure that it works when there is 0 or 1 auto_increment
    column; our rules are
    a) on master, while executing a top statement involving substatements,
    first top- or sub- statement to generate auto_increment values wins the
    exclusive right to see its values be written to binlog (the write
    will be done by the statement or its caller), and the losers won't see
    their values be written to binlog.
    b) on slave, while replicating a top statement involving substatements,
    first top- or sub- statement to need to read auto_increment values from
    the master's binlog wins the exclusive right to read them (so the losers
    won't read their values from binlog but instead generate on their own).
    a) implies that we mustn't backup/restore
    auto_inc_intervals_in_cur_stmt_for_binlog.
    b) implies that we mustn't backup/restore auto_inc_intervals_forced.

    If there are more than 1 auto_increment columns, then intervals for
    different columns may mix into the
    auto_inc_intervals_in_cur_stmt_for_binlog list, which is logically wrong,
    but there is no point in preventing this mixing by preventing intervals
    from the secondly inserted column to come into the list, as such
    prevention would be wrong too.
    What will happen in the case of
    INSERT INTO t1 (auto_inc) VALUES(NULL);
    where t1 has a trigger which inserts into an auto_inc column of t2, is
    that in binlog we'll store the interval of t1 and the interval of t2 (when
    we store intervals, soon), then in slave, t1 will use both intervals, t2
    will use none; if t1 inserts the same number of rows as on master,
    normally the 2nd interval will not be used by t1, which is fine. t2's
    values will be wrong if t2's internal auto_increment counter is different
    from what it was on master (which is likely). In 5.1, in mixed binlogging
    mode, row-based binlogging is used for such cases where two
    auto_increment columns are inserted.
  */
  inline void record_first_successful_insert_id_in_cur_stmt(ulonglong id_arg)
  {
    if (first_successful_insert_id_in_cur_stmt == 0)
      first_successful_insert_id_in_cur_stmt= id_arg;
  }
  inline ulonglong read_first_successful_insert_id_in_prev_stmt(void)
  {
    if (!stmt_depends_on_first_successful_insert_id_in_prev_stmt)
    {
      /* It's the first time we read it */
      first_successful_insert_id_in_prev_stmt_for_binlog=
        first_successful_insert_id_in_prev_stmt;
      stmt_depends_on_first_successful_insert_id_in_prev_stmt= 1;
    }
    return first_successful_insert_id_in_prev_stmt;
  }
  /*
    Used by Intvar_log_event::do_apply_event() and by "SET INSERT_ID=#"
    (mysqlbinlog). We'll soon add a variant which can take many intervals in
    argument.
  */
  inline void force_one_auto_inc_interval(ulonglong next_id)
  {
    auto_inc_intervals_forced.empty(); // in case of multiple SET INSERT_ID
    auto_inc_intervals_forced.append(next_id, ULONGLONG_MAX, 0);
  }

  ulonglong  limit_found_rows;

private:
  /**
    Stores the result of ROW_COUNT() function.

    ROW_COUNT() function is a MySQL extention, but we try to keep it
    similar to ROW_COUNT member of the GET DIAGNOSTICS stack of the SQL
    standard (see SQL99, part 2, search for ROW_COUNT). It's value is
    implementation defined for anything except INSERT, DELETE, UPDATE.

    ROW_COUNT is assigned according to the following rules:

      - In my_ok():
        - for DML statements: to the number of affected rows;
        - for DDL statements: to 0.

      - In my_eof(): to -1 to indicate that there was a result set.

        We derive this semantics from the JDBC specification, where int
        java.sql.Statement.getUpdateCount() is defined to (sic) "return the
        current result as an update count; if the result is a ResultSet
        object or there are no more results, -1 is returned".

      - In my_error(): to -1 to be compatible with the MySQL C API and
        MySQL ODBC driver.

      - For SIGNAL statements: to 0 per WL#2110 specification (see also
        sql_signal.cc comment). Zero is used since that's the "default"
        value of ROW_COUNT in the diagnostics area.
  */

  longlong m_row_count_func;    /* For the ROW_COUNT() function */

public:
  inline longlong get_row_count_func() const
  {
    return m_row_count_func;
  }

  inline void set_row_count_func(longlong row_count_func)
  {
    m_row_count_func= row_count_func;
  }

  ha_rows    cuted_fields;

  /*
    number of rows we actually sent to the client, including "synthetic"
    rows in ROLLUP etc.
  */
  ha_rows    sent_row_count;

  /**
    Number of rows read and/or evaluated for a statement. Used for
    slow log reporting.

    An examined row is defined as a row that is read and/or evaluated
    according to a statement condition, including in
    create_sort_index(). Rows may be counted more than once, e.g., a
    statement including ORDER BY could possibly evaluate the row in
    filesort() before reading it for e.g. update.
  */
  ha_rows    examined_row_count;
  /**
    The number of rows and/or keys examined by the query, both read,
    changed or written.
  */
  ulonglong accessed_rows_and_keys;
  /**
    Check if the number of rows accessed by a statement exceeded
    LIMIT ROWS EXAMINED. If so, signal the query engine to stop execution.
  */
  void check_limit_rows_examined()
  {
    if (++accessed_rows_and_keys > lex->limit_rows_examined_cnt)
      killed= ABORT_QUERY;
  }

  USER_CONN *user_connect;
  CHARSET_INFO *db_charset;
  Warning_info *warning_info;
  Diagnostics_area *stmt_da;
#if defined(ENABLED_PROFILING)
  PROFILING  profiling;
#endif

  /*
    Id of current query. Statement can be reused to execute several queries
    query_id is global in context of the whole MySQL server.
    ID is automatically generated from mutex-protected counter.
    It's used in handler code for various purposes: to check which columns
    from table are necessary for this select, to check if it's necessary to
    update auto-updatable fields (like auto_increment and timestamp).
  */
  query_id_t query_id;
  ulong      col_access;

  /* Statement id is thread-wide. This counter is used to generate ids */
  ulong      statement_id_counter;
  ulong	     rand_saved_seed1, rand_saved_seed2;
  ulong      query_plan_flags; 
  ulong      query_plan_fsort_passes; 
  pthread_t  real_id;                           /* For debugging */
  my_thread_id  thread_id;
  uint	     tmp_table, global_disable_checkpoint;
  uint	     server_status,open_options;
  enum enum_thread_type system_thread;
  uint       select_number;             //number of select (used for EXPLAIN)
  /*
    Current or next transaction isolation level.
    When a connection is established, the value is taken from
    @@session.tx_isolation (default transaction isolation for
    the session), which is in turn taken from @@global.tx_isolation
    (the global value).
    If there is no transaction started, this variable
    holds the value of the next transaction's isolation level.
    When a transaction starts, the value stored in this variable
    becomes "actual".
    At transaction commit or rollback, we assign this variable
    again from @@session.tx_isolation.
    The only statement that can otherwise change the value
    of this variable is SET TRANSACTION ISOLATION LEVEL.
    Its purpose is to effect the isolation level of the next
    transaction in this session. When this statement is executed,
    the value in this variable is changed. However, since
    this statement is only allowed when there is no active
    transaction, this assignment (naturally) only affects the
    upcoming transaction.
    At the end of the current active transaction the value is
    be reset again from @@session.tx_isolation, as described
    above.
  */
  enum_tx_isolation tx_isolation;
  enum_check_fields count_cuted_fields;

  DYNAMIC_ARRAY user_var_events;        /* For user variables replication */
  MEM_ROOT      *user_var_events_alloc; /* Allocate above array elements here */

  /*
    If checking this in conjunction with a wait condition, please
    include a check after enter_cond() if you want to avoid a race
    condition. For details see the implementation of awake(),
    especially the "broadcast" part.
  */
  killed_state volatile killed;

  /* scramble - random string sent to client on handshake */
  char	     scramble[SCRAMBLE_LENGTH+1];

  bool       slave_thread, one_shot_set;
  bool       extra_port;                        /* If extra connection */

  bool	     no_errors;
  uint8      password;
  uint8      failed_com_change_user;

  /**
    Set to TRUE if execution of the current compound statement
    can not continue. In particular, disables activation of
    CONTINUE or EXIT handlers of stored routines.
    Reset in the end of processing of the current user request, in
    @see mysql_reset_thd_for_next_command().
  */
  bool is_fatal_error;
  /**
    Set by a storage engine to request the entire
    transaction (that possibly spans multiple engines) to
    rollback. Reset in ha_rollback.
  */
  bool       transaction_rollback_request;
  /**
    TRUE if we are in a sub-statement and the current error can
    not be safely recovered until we left the sub-statement mode.
    In particular, disables activation of CONTINUE and EXIT
    handlers inside sub-statements. E.g. if it is a deadlock
    error and requires a transaction-wide rollback, this flag is
    raised (traditionally, MySQL first has to close all the reads
    via @see handler::ha_index_or_rnd_end() and only then perform
    the rollback).
    Reset to FALSE when we leave the sub-statement mode.
  */
  bool       is_fatal_sub_stmt_error;
  bool	     query_start_used, rand_used, time_zone_used;
  bool       query_start_sec_part_used;
  /* for IS NULL => = last_insert_id() fix in remove_eq_conds() */
  bool       substitute_null_with_insert_id;
  bool	     in_lock_tables;
  /**
    True if a slave error. Causes the slave to stop. Not the same
    as the statement execution error (is_error()), since
    a statement may be expected to return an error, e.g. because
    it returned an error on master, and this is OK on the slave.
  */
  bool       is_slave_error;
  bool       bootstrap, cleanup_done;

  /**  is set if some thread specific value(s) used in a statement. */
  bool       thread_specific_used;
  /**  
    is set if a statement accesses a temporary table created through
    CREATE TEMPORARY TABLE. 
  */
  bool	     charset_is_system_charset, charset_is_collation_connection;
  bool       charset_is_character_set_filesystem;
  bool       enable_slow_log;   /* enable slow log for current statement */
  bool	     abort_on_warning;
  bool 	     got_warning;       /* Set on call to push_warning() */
  /* set during loop of derived table processing */
  bool       derived_tables_processing;
  bool       tablespace_op;	/* This is TRUE in DISCARD/IMPORT TABLESPACE */

  sp_rcontext *spcont;		// SP runtime context
  sp_cache   *sp_proc_cache;
  sp_cache   *sp_func_cache;

  /** number of name_const() substitutions, see sp_head.cc:subst_spvars() */
  uint       query_name_consts;

  /*
    If we do a purge of binary logs, log index info of the threads
    that are currently reading it needs to be adjusted. To do that
    each thread that is using LOG_INFO needs to adjust the pointer to it
  */
  LOG_INFO*  current_linfo;
  NET*       slave_net;			// network connection from slave -> m.

  /*
    Used to update global user stats.  The global user stats are updated
    occasionally with the 'diff' variables.  After the update, the 'diff'
    variables are reset to 0.
  */
  /* Time when the current thread connected to MySQL. */
  time_t current_connect_time;
  /* Last time when THD stats were updated in global_user_stats. */
  time_t last_global_update_time;
  /* Number of commands not reflected in global_user_stats yet. */
  uint select_commands, update_commands, other_commands;
  ulonglong start_cpu_time;
  ulonglong start_bytes_received;

  /* Used by the sys_var class to store temporary values */
  union
  {
    my_bool   my_bool_value;
    long      long_value;
    ulong     ulong_value;
    ulonglong ulonglong_value;
    double    double_value;
  } sys_var_tmp;

  struct {
    /*
      If true, mysql_bin_log::write(Log_event) call will not write events to
      binlog, and maintain 2 below variables instead (use
      mysql_bin_log.start_union_events to turn this on)
    */
    bool do_union;
    /*
      If TRUE, at least one mysql_bin_log::write(Log_event) call has been
      made after last mysql_bin_log.start_union_events() call.
    */
    bool unioned_events;
    /*
      If TRUE, at least one mysql_bin_log::write(Log_event e), where
      e.cache_stmt == TRUE call has been made after last
      mysql_bin_log.start_union_events() call.
    */
    bool unioned_events_trans;

    /*
      'queries' (actually SP statements) that run under inside this binlog
      union have thd->query_id >= first_query_id.
    */
    query_id_t first_query_id;
  } binlog_evt_union;

  /**
    Internal parser state.
    Note that since the parser is not re-entrant, we keep only one parser
    state here. This member is valid only when executing code during parsing.
  */
  Parser_state *m_parser_state;

  Locked_tables_list locked_tables_list;

#ifdef WITH_PARTITION_STORAGE_ENGINE
  partition_info *work_part_info;
#endif

#ifndef EMBEDDED_LIBRARY
  /**
    Array of active audit plugins which have been used by this THD.
    This list is later iterated to invoke release_thd() on those
    plugins.
  */
  DYNAMIC_ARRAY audit_class_plugins;
  /**
    Array of bits indicating which audit classes have already been
    added to the list of audit plugins which are currently in use.
  */
  unsigned long audit_class_mask[MYSQL_AUDIT_CLASS_MASK_SIZE];
#endif

#if defined(ENABLED_DEBUG_SYNC)
  /* Debug Sync facility. See debug_sync.cc. */
  struct st_debug_sync_control *debug_sync_control;
#endif /* defined(ENABLED_DEBUG_SYNC) */
  THD();
  ~THD();

  void init(void);
  /*
    Initialize memory roots necessary for query processing and (!)
    pre-allocate memory for it. We can't do that in THD constructor because
    there are use cases (acl_init, delayed inserts, watcher threads,
    killing mysqld) where it's vital to not allocate excessive and not used
    memory. Note, that we still don't return error from init_for_queries():
    if preallocation fails, we should notice that at the first call to
    alloc_root.
  */
  void init_for_queries();
  void update_all_stats();
  void update_stats(void);
  void change_user(void);
  void cleanup(void);
  void cleanup_after_query();
  bool store_globals();
  void reset_globals();
#ifdef SIGNAL_WITH_VIO_CLOSE
  inline void set_active_vio(Vio* vio)
  {
    mysql_mutex_lock(&LOCK_thd_data);
    active_vio = vio;
    vio_set_thread_id(vio, pthread_self());
    mysql_mutex_unlock(&LOCK_thd_data);
  }
  inline void clear_active_vio()
  {
    mysql_mutex_lock(&LOCK_thd_data);
    active_vio = 0;
    mysql_mutex_unlock(&LOCK_thd_data);
  }
  void close_active_vio();
#endif
  void awake(killed_state state_to_set);

  /** Disconnect the associated communication endpoint. */
  void disconnect();

#ifndef MYSQL_CLIENT
  enum enum_binlog_query_type {
    /* The query can be logged in row format or in statement format. */
    ROW_QUERY_TYPE,
    
    /* The query has to be logged in statement format. */
    STMT_QUERY_TYPE,
    
    QUERY_TYPE_COUNT
  };

  int binlog_query(enum_binlog_query_type qtype,
                   char const *query, ulong query_len, bool is_trans,
                   bool direct, bool suppress_use,
                   int errcode);
#endif

  /*
    For enter_cond() / exit_cond() to work the mutex must be got before
    enter_cond(); this mutex is then released by exit_cond().
    Usage must be: lock mutex; enter_cond(); your code; exit_cond().
  */
  inline const char* enter_cond(mysql_cond_t *cond, mysql_mutex_t* mutex,
                                const char* msg)
  {
    const char* old_msg = proc_info;
    mysql_mutex_assert_owner(mutex);
    mysys_var->current_mutex = mutex;
    mysys_var->current_cond = cond;
    proc_info = msg;
    return old_msg;
  }
  inline void exit_cond(const char* old_msg)
  {
    /*
      Putting the mutex unlock in thd->exit_cond() ensures that
      mysys_var->current_mutex is always unlocked _before_ mysys_var->mutex is
      locked (if that would not be the case, you'll get a deadlock if someone
      does a THD::awake() on you).
    */
    mysql_mutex_unlock(mysys_var->current_mutex);
    mysql_mutex_lock(&mysys_var->mutex);
    mysys_var->current_mutex = 0;
    mysys_var->current_cond = 0;
    proc_info = old_msg;
    mysql_mutex_unlock(&mysys_var->mutex);
    return;
  }
  inline my_time_t query_start() { query_start_used=1; return start_time; }
  inline ulong query_start_sec_part()
  { query_start_sec_part_used=1; return start_time_sec_part; }
  inline void set_current_time()
  {
    my_hrtime_t hrtime= my_hrtime();
    start_time= hrtime_to_my_time(hrtime);
    start_time_sec_part= hrtime_sec_part(hrtime);
  }
  inline void set_start_time()
  {
    if (user_time.val)
    {
      start_time= hrtime_to_my_time(user_time);
      start_time_sec_part= hrtime_sec_part(user_time);
    }
    else
      set_current_time();
  }
  inline void set_time()
  {
    set_start_time();
    start_utime= utime_after_lock= microsecond_interval_timer();
  }
  inline void	set_time(my_hrtime_t t)
  {
    user_time= t;
    set_time();
  }
  inline void	set_time(my_time_t t, ulong sec_part)
  {
    my_hrtime_t hrtime= { hrtime_from_time(t) + sec_part };
    set_time(hrtime);
  }
  void set_time_after_lock()  { utime_after_lock= microsecond_interval_timer(); }
  ulonglong current_utime()  { return microsecond_interval_timer(); }

  /**
   Update server status after execution of a top level statement.
   Currently only checks if a query was slow, and assigns
   the status accordingly.
   Evaluate the current time, and if it exceeds the long-query-time
   setting, mark the query as slow.
  */
  void update_server_status()
  {
    utime_after_query= current_utime();
    if (utime_after_query > utime_after_lock + variables.long_query_time)
      server_status|= SERVER_QUERY_WAS_SLOW;
  }
  inline ulonglong found_rows(void)
  {
    return limit_found_rows;
  }
  /**
    Returns TRUE if session is in a multi-statement transaction mode.

    OPTION_NOT_AUTOCOMMIT: When autocommit is off, a multi-statement
    transaction is implicitly started on the first statement after a
    previous transaction has been ended.

    OPTION_BEGIN: Regardless of the autocommit status, a multi-statement
    transaction can be explicitly started with the statements "START
    TRANSACTION", "BEGIN [WORK]", "[COMMIT | ROLLBACK] AND CHAIN", etc.

    Note: this doesn't tell you whether a transaction is active.
    A session can be in multi-statement transaction mode, and yet
    have no active transaction, e.g., in case of:
    set @@autocommit=0;
    set @a= 3;                                     <-- these statements don't
    set transaction isolation level serializable;  <-- start an active
    flush tables;                                  <-- transaction

    I.e. for the above scenario this function returns TRUE, even
    though no active transaction has begun.
    @sa in_active_multi_stmt_transaction()
  */
  inline bool in_multi_stmt_transaction_mode()
  {
    return variables.option_bits & (OPTION_NOT_AUTOCOMMIT | OPTION_BEGIN);
  }
  /**
    TRUE if the session is in a multi-statement transaction mode
    (@sa in_multi_stmt_transaction_mode()) *and* there is an
    active transaction, i.e. there is an explicit start of a
    transaction with BEGIN statement, or implicit with a
    statement that uses a transactional engine.

    For example, these scenarios don't start an active transaction
    (even though the server is in multi-statement transaction mode):

    set @@autocommit=0;
    select * from nontrans_table;
    set @var=TRUE;
    flush tables;

    Note, that even for a statement that starts a multi-statement
    transaction (i.e. select * from trans_table), this
    flag won't be set until we open the statement's tables
    and the engines register themselves for the transaction
    (see trans_register_ha()),
    hence this method is reliable to use only after
    open_tables() has completed.

    Why do we need a flag?
    ----------------------
    We need to maintain a (at first glance redundant)
    session flag, rather than looking at thd->transaction.all.ha_list
    because of explicit start of a transaction with BEGIN. 

    I.e. in case of
    BEGIN;
    select * from nontrans_t1; <-- in_active_multi_stmt_transaction() is true
  */
  inline bool in_active_multi_stmt_transaction()
  {
    return server_status & SERVER_STATUS_IN_TRANS;
  }
  inline bool fill_derived_tables()
  {
    return !stmt_arena->is_stmt_prepare() && !lex->only_view_structure();
  }
  inline bool fill_information_schema_tables()
  {
    return !stmt_arena->is_stmt_prepare();
  }
  inline void* trans_alloc(unsigned int size)
  {
    return alloc_root(&transaction.mem_root,size);
  }

  LEX_STRING *make_lex_string(LEX_STRING *lex_str,
                              const char* str, uint length,
                              bool allocate_lex_string);

  bool convert_string(LEX_STRING *to, CHARSET_INFO *to_cs,
		      const char *from, uint from_length,
		      CHARSET_INFO *from_cs);

  bool convert_string(String *s, CHARSET_INFO *from_cs, CHARSET_INFO *to_cs);

  void add_changed_table(TABLE *table);
  void add_changed_table(const char *key, long key_length);
  CHANGED_TABLE_LIST * changed_table_dup(const char *key, long key_length);
  int send_explain_fields(select_result *result);

  /**
    Clear the current error, if any.
    We do not clear is_fatal_error or is_fatal_sub_stmt_error since we
    assume this is never called if the fatal error is set.
    @todo: To silence an error, one should use Internal_error_handler
    mechanism. In future this function will be removed.
  */
  inline void clear_error()
  {
    DBUG_ENTER("clear_error");
    if (stmt_da->is_error())
      stmt_da->reset_diagnostics_area();
    is_slave_error= 0;
    DBUG_VOID_RETURN;
  }
#ifndef EMBEDDED_LIBRARY
  inline bool vio_ok() const { return net.vio != 0; }
  /** Return FALSE if connection to client is broken. */
  bool is_connected()
  {
    /*
      All system threads (e.g., the slave IO thread) are connected but
      not using vio. So this function always returns true for all
      system threads.
    */
    return system_thread || (vio_ok() ? vio_is_connected(net.vio) : FALSE);
  }
#else
  inline bool vio_ok() const { return TRUE; }
  inline bool is_connected() { return TRUE; }
#endif
  /**
    Mark the current error as fatal. Warning: this does not
    set any error, it sets a property of the error, so must be
    followed or prefixed with my_error().
  */
  inline void fatal_error()
  {
    DBUG_ASSERT(stmt_da->is_error() || killed);
    is_fatal_error= 1;
    DBUG_PRINT("error",("Fatal error set"));
  }
  /**
    TRUE if there is an error in the error stack.

    Please use this method instead of direct access to
    net.report_error.

    If TRUE, the current (sub)-statement should be aborted.
    The main difference between this member and is_fatal_error
    is that a fatal error can not be handled by a stored
    procedure continue handler, whereas a normal error can.

    To raise this flag, use my_error().
  */
  inline bool is_error() const { return stmt_da->is_error(); }
  inline CHARSET_INFO *charset() { return variables.character_set_client; }
  void update_charset();

  inline Query_arena *activate_stmt_arena_if_needed(Query_arena *backup)
  {
    /*
      Use the persistent arena if we are in a prepared statement or a stored
      procedure statement and we have not already changed to use this arena.
    */
    if (!stmt_arena->is_conventional() && mem_root != stmt_arena->mem_root)
    {
      set_n_backup_active_arena(stmt_arena, backup);
      return stmt_arena;
    }
    return 0;
  }

  void change_item_tree(Item **place, Item *new_value)
  {
    /* TODO: check for OOM condition here */
    if (!stmt_arena->is_conventional())
      nocheck_register_item_tree_change(place, *place, mem_root);
    *place= new_value;
  }
  /**
    Make change in item tree after checking whether it needs registering


    @param place         place where we should assign new value
    @param new_value     place of the new value

    @details
    see check_and_register_item_tree_change details
  */
  void check_and_register_item_tree(Item **place, Item **new_value)
  {
    if (!stmt_arena->is_conventional())
      check_and_register_item_tree_change(place, new_value, mem_root);
    /*
      We have to use memcpy instead of  *place= *new_value merge to
      avoid problems with strict aliasing.
    */
    memcpy((char*) place, new_value, sizeof(*new_value));
  }
  void nocheck_register_item_tree_change(Item **place, Item *old_value,
                                         MEM_ROOT *runtime_memroot);
  void check_and_register_item_tree_change(Item **place, Item **new_value,
                                           MEM_ROOT *runtime_memroot);
  void rollback_item_tree_changes();

  /*
    Cleanup statement parse state (parse tree, lex) and execution
    state after execution of a non-prepared SQL statement.
  */
  void end_statement();
  inline int killed_errno() const
  {
    return ::killed_errno(killed);
  }
  inline void reset_killed()
  {
    /*
      Resetting killed has to be done under a mutex to ensure
      its not done during an awake() call.
    */
    if (killed != NOT_KILLED)
    {
      mysql_mutex_lock(&LOCK_thd_data);
      killed= NOT_KILLED;
      mysql_mutex_unlock(&LOCK_thd_data);
    }
  }
  inline void send_kill_message() const
  {
    int err= killed_errno();
    if (err)
      my_message(err, ER(err), MYF(0));
  }
  /* return TRUE if we will abort query if we make a warning now */
  inline bool really_abort_on_warning()
  {
    return (abort_on_warning &&
            (!transaction.stmt.modified_non_trans_table ||
             (variables.sql_mode & MODE_STRICT_ALL_TABLES)));
  }
  void set_status_var_init();
  void reset_n_backup_open_tables_state(Open_tables_backup *backup);
  void restore_backup_open_tables_state(Open_tables_backup *backup);
  void reset_sub_statement_state(Sub_statement_state *backup, uint new_state);
  void restore_sub_statement_state(Sub_statement_state *backup);
  void set_n_backup_active_arena(Query_arena *set, Query_arena *backup);
  void restore_active_arena(Query_arena *set, Query_arena *backup);

  /*
    @todo Make these methods private or remove them completely.  Only
    decide_logging_format should call them. /Sven
  */
  inline void set_current_stmt_binlog_format_row_if_mixed()
  {
    DBUG_ENTER("set_current_stmt_binlog_format_row_if_mixed");
    /*
      This should only be called from decide_logging_format.

      @todo Once we have ensured this, uncomment the following
      statement, remove the big comment below that, and remove the
      in_sub_stmt==0 condition from the following 'if'.
    */
    /* DBUG_ASSERT(in_sub_stmt == 0); */
    /*
      If in a stored/function trigger, the caller should already have done the
      change. We test in_sub_stmt to prevent introducing bugs where people
      wouldn't ensure that, and would switch to row-based mode in the middle
      of executing a stored function/trigger (which is too late, see also
      reset_current_stmt_binlog_format_row()); this condition will make their
      tests fail and so force them to propagate the
      lex->binlog_row_based_if_mixed upwards to the caller.
    */
    if ((variables.binlog_format == BINLOG_FORMAT_MIXED) &&
        (in_sub_stmt == 0))
      set_current_stmt_binlog_format_row();

    DBUG_VOID_RETURN;
  }
  inline void set_current_stmt_binlog_format_row()
  {
    DBUG_ENTER("set_current_stmt_binlog_format_row");
    current_stmt_binlog_format= BINLOG_FORMAT_ROW;
    DBUG_VOID_RETURN;
  }
  inline void clear_current_stmt_binlog_format_row()
  {
    DBUG_ENTER("clear_current_stmt_binlog_format_row");
    current_stmt_binlog_format= BINLOG_FORMAT_STMT;
    DBUG_VOID_RETURN;
  }
  inline void reset_current_stmt_binlog_format_row()
  {
    DBUG_ENTER("reset_current_stmt_binlog_format_row");
    /*
      If there are temporary tables, don't reset back to
      statement-based. Indeed it could be that:
      CREATE TEMPORARY TABLE t SELECT UUID(); # row-based
      # and row-based does not store updates to temp tables
      # in the binlog.
      INSERT INTO u SELECT * FROM t; # stmt-based
      and then the INSERT will fail as data inserted into t was not logged.
      So we continue with row-based until the temp table is dropped.
      If we are in a stored function or trigger, we mustn't reset in the
      middle of its execution (as the binary logging way of a stored function
      or trigger is decided when it starts executing, depending for example on
      the caller (for a stored function: if caller is SELECT or
      INSERT/UPDATE/DELETE...).
    */
    DBUG_PRINT("debug",
               ("temporary_tables: %s, in_sub_stmt: %s, system_thread: %s",
                YESNO(temporary_tables), YESNO(in_sub_stmt),
                show_system_thread(system_thread)));
    if (in_sub_stmt == 0)
    {
      if (variables.binlog_format == BINLOG_FORMAT_ROW)
        set_current_stmt_binlog_format_row();
      else if (temporary_tables == NULL)
        clear_current_stmt_binlog_format_row();
    }
    DBUG_VOID_RETURN;
  }

  /**
    Set the current database; use deep copy of C-string.

    @param new_db     a pointer to the new database name.
    @param new_db_len length of the new database name.

    Initialize the current database from a NULL-terminated string with
    length. If we run out of memory, we free the current database and
    return TRUE.  This way the user will notice the error as there will be
    no current database selected (in addition to the error message set by
    malloc).

    @note This operation just sets {db, db_length}. Switching the current
    database usually involves other actions, like switching other database
    attributes including security context. In the future, this operation
    will be made private and more convenient interface will be provided.

    @return Operation status
      @retval FALSE Success
      @retval TRUE  Out-of-memory error
  */
  bool set_db(const char *new_db, size_t new_db_len)
  {
    /* Do not reallocate memory if current chunk is big enough. */
    if (db && new_db && db_length >= new_db_len)
      memcpy(db, new_db, new_db_len+1);
    else
    {
      my_free(db);
      if (new_db)
        db= my_strndup(new_db, new_db_len, MYF(MY_WME | ME_FATALERROR));
      else
        db= NULL;
    }
    db_length= db ? new_db_len : 0;
    return new_db && !db;
  }

  /**
    Set the current database; use shallow copy of C-string.

    @param new_db     a pointer to the new database name.
    @param new_db_len length of the new database name.

    @note This operation just sets {db, db_length}. Switching the current
    database usually involves other actions, like switching other database
    attributes including security context. In the future, this operation
    will be made private and more convenient interface will be provided.
  */
  void reset_db(char *new_db, size_t new_db_len)
  {
    db= new_db;
    db_length= new_db_len;
  }
  /*
    Copy the current database to the argument. Use the current arena to
    allocate memory for a deep copy: current database may be freed after
    a statement is parsed but before it's executed.
  */
  bool copy_db_to(char **p_db, size_t *p_db_length)
  {
    if (db == NULL)
    {
      my_message(ER_NO_DB_ERROR, ER(ER_NO_DB_ERROR), MYF(0));
      return TRUE;
    }
    *p_db= strmake(db, db_length);
    *p_db_length= db_length;
    return FALSE;
  }
  thd_scheduler event_scheduler;

public:
  inline Internal_error_handler *get_internal_handler()
  { return m_internal_handler; }

  /**
    Add an internal error handler to the thread execution context.
    @param handler the exception handler to add
  */
  void push_internal_handler(Internal_error_handler *handler);

  /**
    Handle a sql condition.
    @param sql_errno the condition error number
    @param sqlstate the condition sqlstate
    @param level the condition level
    @param msg the condition message text
    @param[out] cond_hdl the sql condition raised, if any
    @return true if the condition is handled
  */
  virtual bool handle_condition(uint sql_errno,
                                const char* sqlstate,
                                MYSQL_ERROR::enum_warning_level level,
                                const char* msg,
                                MYSQL_ERROR ** cond_hdl);

  /**
    Remove the error handler last pushed.
  */
  Internal_error_handler *pop_internal_handler();

  /**
    Raise an exception condition.
    @param code the MYSQL_ERRNO error code of the error
  */
  void raise_error(uint code);

  /**
    Raise an exception condition, with a formatted message.
    @param code the MYSQL_ERRNO error code of the error
  */
  void raise_error_printf(uint code, ...);

  /**
    Raise a completion condition (warning).
    @param code the MYSQL_ERRNO error code of the warning
  */
  void raise_warning(uint code);

  /**
    Raise a completion condition (warning), with a formatted message.
    @param code the MYSQL_ERRNO error code of the warning
  */
  void raise_warning_printf(uint code, ...);

  /**
    Raise a completion condition (note), with a fixed message.
    @param code the MYSQL_ERRNO error code of the note
  */
  void raise_note(uint code);

  /**
    Raise an completion condition (note), with a formatted message.
    @param code the MYSQL_ERRNO error code of the note
  */
  void raise_note_printf(uint code, ...);

private:
  /*
    Only the implementation of the SIGNAL and RESIGNAL statements
    is permitted to raise SQL conditions in a generic way,
    or to raise them by bypassing handlers (RESIGNAL).
    To raise a SQL condition, the code should use the public
    raise_error() or raise_warning() methods provided by class THD.
  */
  friend class Signal_common;
  friend class Signal_statement;
  friend class Resignal_statement;
  friend void push_warning(THD*, MYSQL_ERROR::enum_warning_level, uint, const char*);
  friend void my_message_sql(uint, const char *, myf);

  /**
    Raise a generic SQL condition.
    @param sql_errno the condition error number
    @param sqlstate the condition SQLSTATE
    @param level the condition level
    @param msg the condition message text
    @return The condition raised, or NULL
  */
  MYSQL_ERROR*
  raise_condition(uint sql_errno,
                  const char* sqlstate,
                  MYSQL_ERROR::enum_warning_level level,
                  const char* msg);

public:
  /** Overloaded to guard query/query_length fields */
  virtual void set_statement(Statement *stmt);

  /**
    Assign a new value to thd->query and thd->query_id and mysys_var.
    Protected with LOCK_thd_data mutex.
  */
  void set_query(char *query_arg, uint32 query_length_arg,
                 CHARSET_INFO *cs_arg)
  {
    set_query(CSET_STRING(query_arg, query_length_arg, cs_arg));
  }
  void set_query(char *query_arg, uint32 query_length_arg) /*Mutex protected*/
  {
    set_query(CSET_STRING(query_arg, query_length_arg, charset()));
  }
  void set_query(const CSET_STRING &str); /* Mutex protected */
  void reset_query()               /* Mutex protected */
  { set_query(CSET_STRING()); }
  void set_query_and_id(char *query_arg, uint32 query_length_arg,
                        CHARSET_INFO *cs, query_id_t new_query_id);
  void set_query_id(query_id_t new_query_id);
  void set_open_tables(TABLE *open_tables_arg)
  {
    mysql_mutex_lock(&LOCK_thd_data);
    open_tables= open_tables_arg;
    mysql_mutex_unlock(&LOCK_thd_data);
  }
  void set_mysys_var(struct st_my_thread_var *new_mysys_var);
  void enter_locked_tables_mode(enum_locked_tables_mode mode_arg)
  {
    DBUG_ASSERT(locked_tables_mode == LTM_NONE);

    if (mode_arg == LTM_LOCK_TABLES)
    {
      /*
        When entering LOCK TABLES mode we should set explicit duration
        for all metadata locks acquired so far in order to avoid releasing
        them till UNLOCK TABLES statement.
        We don't do this when entering prelocked mode since sub-statements
        don't release metadata locks and restoring status-quo after leaving
        prelocking mode gets complicated.
      */
      mdl_context.set_explicit_duration_for_all_locks();
    }

    locked_tables_mode= mode_arg;
  }
  void leave_locked_tables_mode();
  int decide_logging_format(TABLE_LIST *tables);
  void binlog_invoker() { m_binlog_invoker= TRUE; }
  bool need_binlog_invoker() { return m_binlog_invoker; }
  void get_definer(LEX_USER *definer);
  void set_invoker(const LEX_STRING *user, const LEX_STRING *host)
  {
    invoker_user= *user;
    invoker_host= *host;
  }
  LEX_STRING get_invoker_user() { return invoker_user; }
  LEX_STRING get_invoker_host() { return invoker_host; }
  bool has_invoker() { return invoker_user.length > 0; }

  void print_aborted_warning(uint threshold, const char *reason)
  {
    if (global_system_variables.log_warnings > threshold)
    {
      Security_context *sctx= &main_security_ctx;
      sql_print_warning(ER_THD(this, ER_NEW_ABORTING_CONNECTION),
                        thread_id, (db ? db : "unconnected"),
                        sctx->user ? sctx->user : "unauthenticated",
                        sctx->host_or_ip, reason);
    }
  }

private:
  /* 
    This reference points to the table arena when the expression
    for a virtual column is being evaluated
  */ 
  Query_arena *arena_for_cached_items;

public:
  void reset_arena_for_cached_items(Query_arena *new_arena)
  {
    arena_for_cached_items= new_arena;
  }
  Query_arena *switch_to_arena_for_cached_items(Query_arena *backup)
  {
    if (!arena_for_cached_items)
      return 0;
    set_n_backup_active_arena(arena_for_cached_items, backup);
    return backup;
  }

  void clear_wakeup_ready() { wakeup_ready= false; }
  /*
    Sleep waiting for others to wake us up with signal_wakeup_ready().
    Must call clear_wakeup_ready() before waiting.
  */
  void wait_for_wakeup_ready();
  /* Wake this thread up from wait_for_wakeup_ready(). */
  void signal_wakeup_ready();
private:

  /** The current internal error handler for this thread, or NULL. */
  Internal_error_handler *m_internal_handler;

  /**
    The lex to hold the parsed tree of conventional (non-prepared) queries.
    Whereas for prepared and stored procedure statements we use an own lex
    instance for each new query, for conventional statements we reuse
    the same lex. (@see mysql_parse for details).
  */
  LEX main_lex;
  /**
    This memory root is used for two purposes:
    - for conventional queries, to allocate structures stored in main_lex
    during parsing, and allocate runtime data (execution plan, etc.)
    during execution.
    - for prepared queries, only to allocate runtime data. The parsed
    tree itself is reused between executions and thus is stored elsewhere.
  */
  MEM_ROOT main_mem_root;
  Warning_info main_warning_info;
  Diagnostics_area main_da;

  /**
    It will be set TURE if CURRENT_USER() is called in account management
    statements or default definer is set in CREATE/ALTER SP, SF, Event,
    TRIGGER or VIEW statements.

    Current user will be binlogged into Query_log_event if m_binlog_invoker
    is TRUE; It will be stored into invoker_host and invoker_user by SQL thread.
   */
  bool m_binlog_invoker;

  /**
    It points to the invoker in the Query_log_event.
    SQL thread use it as the default definer in CREATE/ALTER SP, SF, Event,
    TRIGGER or VIEW statements or current user in account management
    statements if it is not NULL.
   */
  LEX_STRING invoker_user;
  LEX_STRING invoker_host;
  /*
    Flag, mutex and condition for a thread to wait for a signal from another
    thread.

    Currently used to wait for group commit to complete, can also be used for
    other purposes.
  */
  bool wakeup_ready;
  mysql_mutex_t LOCK_wakeup_ready;
  mysql_cond_t COND_wakeup_ready;
};


/** A short cut for thd->stmt_da->set_ok_status(). */

inline void
my_ok(THD *thd, ulonglong affected_rows= 0, ulonglong id= 0,
        const char *message= NULL)
{
  thd->set_row_count_func(affected_rows);
  thd->stmt_da->set_ok_status(thd, affected_rows, id, message);
}


/** A short cut for thd->stmt_da->set_eof_status(). */

inline void
my_eof(THD *thd)
{
  thd->set_row_count_func(-1);
  thd->stmt_da->set_eof_status(thd);
}

#define tmp_disable_binlog(A)       \
  {ulonglong tmp_disable_binlog__save_options= (A)->variables.option_bits; \
  (A)->variables.option_bits&= ~OPTION_BIN_LOG

#define reenable_binlog(A)   (A)->variables.option_bits= tmp_disable_binlog__save_options;}


/*
  These functions are for making it later easy to add strict
  checking for all date handling.
*/

const my_bool strict_date_checking= 0;

inline ulong sql_mode_for_dates(THD *thd)
{
  if (strict_date_checking)
    return (thd->variables.sql_mode &
            (MODE_NO_ZERO_DATE | MODE_NO_ZERO_IN_DATE |
             MODE_INVALID_DATES));
  return (thd->variables.sql_mode & MODE_INVALID_DATES);
}

inline ulong sql_mode_for_dates()
{
  return sql_mode_for_dates(current_thd);
}

/*
  Used to hold information about file and file structure in exchange
  via non-DB file (...INTO OUTFILE..., ...LOAD DATA...)
  XXX: We never call destructor for objects of this class.
*/

class sql_exchange :public Sql_alloc
{
public:
  enum enum_filetype filetype; /* load XML, Added by Arnold & Erik */
  char *file_name;
  String *field_term,*enclosed,*line_term,*line_start,*escaped;
  bool opt_enclosed;
  bool dumpfile;
  ulong skip_lines;
  CHARSET_INFO *cs;
  sql_exchange(char *name, bool dumpfile_flag,
               enum_filetype filetype_arg= FILETYPE_CSV);
  bool escaped_given(void);
};

/*
  This is used to get result from a select
*/

class JOIN;

class select_result :public Sql_alloc {
protected:
  THD *thd;
  SELECT_LEX_UNIT *unit;
public:
  select_result();
  virtual ~select_result() {};
  virtual int prepare(List<Item> &list, SELECT_LEX_UNIT *u)
  {
    unit= u;
    return 0;
  }
  virtual int prepare2(void) { return 0; }
  /*
    Because of peculiarities of prepared statements protocol
    we need to know number of columns in the result set (if
    there is a result set) apart from sending columns metadata.
  */
  virtual uint field_count(List<Item> &fields) const
  { return fields.elements; }
  virtual bool send_result_set_metadata(List<Item> &list, uint flags)=0;
  /*
    send_data returns 0 on ok, 1 on error and -1 if data was ignored, for
    example for a duplicate row entry written to a temp table.
  */
  virtual int send_data(List<Item> &items)=0;
  virtual bool initialize_tables (JOIN *join=0) { return 0; }
  virtual void send_error(uint errcode,const char *err);
  virtual bool send_eof()=0;
  /**
    Check if this query returns a result set and therefore is allowed in
    cursors and set an error message if it is not the case.

    @retval FALSE     success
    @retval TRUE      error, an error message is set
  */
  virtual bool check_simple_select() const;
  virtual void abort_result_set() {}
  /*
    Cleanup instance of this class for next execution of a prepared
    statement/stored procedure.
  */
  virtual void cleanup();
  void set_thd(THD *thd_arg) { thd= thd_arg; }
#ifdef EMBEDDED_LIBRARY
  virtual void begin_dataset() {}
#else
  void begin_dataset() {}
#endif
};


/*
  Base class for select_result descendands which intercept and
  transform result set rows. As the rows are not sent to the client,
  sending of result set metadata should be suppressed as well.
*/

class select_result_interceptor: public select_result
{
public:
  select_result_interceptor()
  {
    DBUG_ENTER("select_result_interceptor::select_result_interceptor");
    DBUG_PRINT("enter", ("this 0x%lx", (ulong) this));
    DBUG_VOID_RETURN;
  }              /* Remove gcc warning */
  uint field_count(List<Item> &fields) const { return 0; }
  bool send_result_set_metadata(List<Item> &fields, uint flag) { return FALSE; }
};


class select_send :public select_result {
  /**
    True if we have sent result set metadata to the client.
    In this case the client always expects us to end the result
    set with an eof or error packet
  */
  bool is_result_set_started;
public:
  select_send() :is_result_set_started(FALSE) {}
  bool send_result_set_metadata(List<Item> &list, uint flags);
  int send_data(List<Item> &items);
  bool send_eof();
  virtual bool check_simple_select() const { return FALSE; }
  void abort_result_set();
  virtual void cleanup();
};


class select_to_file :public select_result_interceptor {
protected:
  sql_exchange *exchange;
  File file;
  IO_CACHE cache;
  ha_rows row_count;
  char path[FN_REFLEN];

public:
  select_to_file(sql_exchange *ex) :exchange(ex), file(-1),row_count(0L)
  { path[0]=0; }
  ~select_to_file();
  void send_error(uint errcode,const char *err);
  bool send_eof();
  void cleanup();
};


#define ESCAPE_CHARS "ntrb0ZN" // keep synchronous with READ_INFO::unescape


/*
 List of all possible characters of a numeric value text representation.
*/
#define NUMERIC_CHARS ".0123456789e+-"


class select_export :public select_to_file {
  uint field_term_length;
  int field_sep_char,escape_char,line_sep_char;
  int field_term_char; // first char of FIELDS TERMINATED BY or MAX_INT
  /*
    The is_ambiguous_field_sep field is true if a value of the field_sep_char
    field is one of the 'n', 't', 'r' etc characters
    (see the READ_INFO::unescape method and the ESCAPE_CHARS constant value).
  */
  bool is_ambiguous_field_sep;
  /*
     The is_ambiguous_field_term is true if field_sep_char contains the first
     char of the FIELDS TERMINATED BY (ENCLOSED BY is empty), and items can
     contain this character.
  */
  bool is_ambiguous_field_term;
  /*
    The is_unsafe_field_sep field is true if a value of the field_sep_char
    field is one of the '0'..'9', '+', '-', '.' and 'e' characters
    (see the NUMERIC_CHARS constant value).
  */
  bool is_unsafe_field_sep;
  bool fixed_row_size;
  CHARSET_INFO *write_cs; // output charset
public:
  select_export(sql_exchange *ex) :select_to_file(ex) {}
  ~select_export();
  int prepare(List<Item> &list, SELECT_LEX_UNIT *u);
  int send_data(List<Item> &items);
};


class select_dump :public select_to_file {
public:
  select_dump(sql_exchange *ex) :select_to_file(ex) {}
  int prepare(List<Item> &list, SELECT_LEX_UNIT *u);
  int send_data(List<Item> &items);
};


class select_insert :public select_result_interceptor {
 public:
  TABLE_LIST *table_list;
  TABLE *table;
  List<Item> *fields;
  ulonglong autoinc_value_of_last_inserted_row; // autogenerated or not
  COPY_INFO info;
  bool insert_into_view;
  select_insert(TABLE_LIST *table_list_par,
		TABLE *table_par, List<Item> *fields_par,
		List<Item> *update_fields, List<Item> *update_values,
		enum_duplicates duplic, bool ignore);
  ~select_insert();
  int prepare(List<Item> &list, SELECT_LEX_UNIT *u);
  virtual int prepare2(void);
  virtual int send_data(List<Item> &items);
  virtual void store_values(List<Item> &values);
  virtual bool can_rollback_data() { return 0; }
  void send_error(uint errcode,const char *err);
  bool send_eof();
  virtual void abort_result_set();
  /* not implemented: select_insert is never re-used in prepared statements */
  void cleanup();
};


class select_create: public select_insert {
  ORDER *group;
  TABLE_LIST *create_table;
  HA_CREATE_INFO *create_info;
  TABLE_LIST *select_tables;
  Alter_info *alter_info;
  Field **field;
  /* lock data for tmp table */
  MYSQL_LOCK *m_lock;
  /* m_lock or thd->extra_lock */
  MYSQL_LOCK **m_plock;
public:
  select_create (TABLE_LIST *table_arg,
		 HA_CREATE_INFO *create_info_par,
                 Alter_info *alter_info_arg,
		 List<Item> &select_fields,enum_duplicates duplic, bool ignore,
                 TABLE_LIST *select_tables_arg)
    :select_insert (NULL, NULL, &select_fields, 0, 0, duplic, ignore),
    create_table(table_arg),
    create_info(create_info_par),
    select_tables(select_tables_arg),
    alter_info(alter_info_arg),
    m_plock(NULL)
    {}
  int prepare(List<Item> &list, SELECT_LEX_UNIT *u);

  int binlog_show_create_table(TABLE **tables, uint count);
  void store_values(List<Item> &values);
  void send_error(uint errcode,const char *err);
  bool send_eof();
  virtual void abort_result_set();
  virtual bool can_rollback_data() { return 1; }

  // Needed for access from local class MY_HOOKS in prepare(), since thd is proteted.
  const THD *get_thd(void) { return thd; }
  const HA_CREATE_INFO *get_create_info() { return create_info; };
  int prepare2(void) { return 0; }
};

#include <myisam.h>

#ifdef WITH_ARIA_STORAGE_ENGINE
#include <maria.h>
#endif

#ifdef USE_ARIA_FOR_TMP_TABLES
#define ENGINE_COLUMNDEF MARIA_COLUMNDEF
#else
#define ENGINE_COLUMNDEF MI_COLUMNDEF
#endif

/*
  Param to create temporary tables when doing SELECT:s
  NOTE
    This structure is copied using memcpy as a part of JOIN.
*/

class TMP_TABLE_PARAM :public Sql_alloc
{
private:
  /* Prevent use of these (not safe because of lists and copy_field) */
  TMP_TABLE_PARAM(const TMP_TABLE_PARAM &);
  void operator=(TMP_TABLE_PARAM &);

public:
  List<Item> copy_funcs;
  List<Item> save_copy_funcs;
  Copy_field *copy_field, *copy_field_end;
  Copy_field *save_copy_field, *save_copy_field_end;
  uchar	    *group_buff;
  Item	    **items_to_copy;			/* Fields in tmp table */
  ENGINE_COLUMNDEF *recinfo, *start_recinfo;
  KEY *keyinfo;
  ha_rows end_write_records;
  /**
    Number of normal fields in the query, including those referred to
    from aggregate functions. Hence, "SELECT `field1`,
    SUM(`field2`) from t1" sets this counter to 2.

    @see count_field_types
  */
  uint	field_count; 
  /**
    Number of fields in the query that have functions. Includes both
    aggregate functions (e.g., SUM) and non-aggregates (e.g., RAND).
    Also counts functions referred to from aggregate functions, i.e.,
    "SELECT SUM(RAND())" sets this counter to 2.

    @see count_field_types
  */
  uint  func_count;  
  /**
    Number of fields in the query that have aggregate functions. Note
    that the optimizer may choose to optimize away these fields by
    replacing them with constants, in which case sum_func_count will
    need to be updated.

    @see opt_sum_query, count_field_types
  */
  uint  sum_func_count;   
  uint  hidden_field_count;
  uint	group_parts,group_length,group_null_parts;
  uint	quick_group;
  bool  using_indirect_summary_function;
  /* If >0 convert all blob fields to varchar(convert_blob_length) */
  uint  convert_blob_length;
  CHARSET_INFO *table_charset;
  bool schema_table;
  /* TRUE if the temp table is created for subquery materialization. */
  bool materialized_subquery;
  /* TRUE if all columns of the table are guaranteed to be non-nullable */
  bool force_not_null_cols;
  /*
    True if GROUP BY and its aggregate functions are already computed
    by a table access method (e.g. by loose index scan). In this case
    query execution should not perform aggregation and should treat
    aggregate functions as normal functions.
  */
  bool precomputed_group_by;
  bool force_copy_fields;
  /*
    If TRUE, create_tmp_field called from create_tmp_table will convert
    all BIT fields to 64-bit longs. This is a workaround the limitation
    that MEMORY tables cannot index BIT columns.
  */
  bool bit_fields_as_long;
  /*
    Whether to create or postpone actual creation of this temporary table.
    TRUE <=> create_tmp_table will create only the TABLE structure.
  */
  bool skip_create_table;

  TMP_TABLE_PARAM()
    :copy_field(0), group_parts(0),
     group_length(0), group_null_parts(0), convert_blob_length(0),
    schema_table(0), materialized_subquery(0), force_not_null_cols(0),
    precomputed_group_by(0),
    force_copy_fields(0), bit_fields_as_long(0), skip_create_table(0)
  {}
  ~TMP_TABLE_PARAM()
  {
    cleanup();
  }
  void init(void);
  inline void cleanup(void)
  {
    if (copy_field)				/* Fix for Intel compiler */
    {
      delete [] copy_field;
      save_copy_field= copy_field= NULL;
      save_copy_field_end= copy_field_end= NULL;
    }
  }
};

class select_union :public select_result_interceptor
{
public:
  TMP_TABLE_PARAM tmp_table_param;
  int write_err; /* Error code from the last send_data->ha_write_row call. */
public:
  TABLE *table;
  ha_rows records;

  select_union() :write_err(0), table(0), records(0) { tmp_table_param.init(); }
  int prepare(List<Item> &list, SELECT_LEX_UNIT *u);
  int send_data(List<Item> &items);
  bool send_eof();
  bool flush();
  void cleanup();
  virtual bool create_result_table(THD *thd, List<Item> *column_types,
                                   bool is_distinct, ulonglong options,
                                   const char *alias, 
                                   bool bit_fields_as_long,
                                   bool create_table);
  TMP_TABLE_PARAM *get_tmp_table_param() { return &tmp_table_param; }
};

/* Base subselect interface class */
class select_subselect :public select_result_interceptor
{
protected:
  Item_subselect *item;
public:
  select_subselect(Item_subselect *item);
  int send_data(List<Item> &items)=0;
  bool send_eof() { return 0; };
};

/* Single value subselect interface class */
class select_singlerow_subselect :public select_subselect
{
public:
  select_singlerow_subselect(Item_subselect *item_arg)
    :select_subselect(item_arg)
  {}
  int send_data(List<Item> &items);
};


/*
  This class specializes select_union to collect statistics about the
  data stored in the temp table. Currently the class collects statistcs
  about NULLs.
*/

class select_materialize_with_stats : public select_union
{
protected:
  class Column_statistics
  {
  public:
    /* Count of NULLs per column. */
    ha_rows null_count;
    /* The row number that contains the first NULL in a column. */
    ha_rows min_null_row;
    /* The row number that contains the last NULL in a column. */
    ha_rows max_null_row;
  };

  /* Array of statistics data per column. */
  Column_statistics* col_stat;

  /*
    The number of columns in the biggest sub-row that consists of only
    NULL values.
  */
  uint max_nulls_in_row;
  /*
    Count of rows writtent to the temp table. This is redundant as it is
    already stored in handler::stats.records, however that one is relatively
    expensive to compute (given we need that for evry row).
  */
  ha_rows count_rows;

protected:
  void reset();

public:
  select_materialize_with_stats() { tmp_table_param.init(); }
  bool create_result_table(THD *thd, List<Item> *column_types,
                           bool is_distinct, ulonglong options,
                           const char *alias, 
                           bool bit_fields_as_long,
                           bool create_table);
  bool init_result_table(ulonglong select_options);
  int send_data(List<Item> &items);
  void cleanup();
  ha_rows get_null_count_of_col(uint idx)
  {
    DBUG_ASSERT(idx < table->s->fields);
    return col_stat[idx].null_count;
  }
  ha_rows get_max_null_of_col(uint idx)
  {
    DBUG_ASSERT(idx < table->s->fields);
    return col_stat[idx].max_null_row;
  }
  ha_rows get_min_null_of_col(uint idx)
  {
    DBUG_ASSERT(idx < table->s->fields);
    return col_stat[idx].min_null_row;
  }
  uint get_max_nulls_in_row() { return max_nulls_in_row; }
};


/* used in independent ALL/ANY optimisation */
class select_max_min_finder_subselect :public select_subselect
{
  Item_cache *cache;
  bool (select_max_min_finder_subselect::*op)();
  bool fmax;
  bool is_all;
public:
  select_max_min_finder_subselect(Item_subselect *item_arg, bool mx,
                                  bool all)
    :select_subselect(item_arg), cache(0), fmax(mx), is_all(all)
  {}
  void cleanup();
  int send_data(List<Item> &items);
  bool cmp_real();
  bool cmp_int();
  bool cmp_decimal();
  bool cmp_str();
};

/* EXISTS subselect interface class */
class select_exists_subselect :public select_subselect
{
public:
  select_exists_subselect(Item_subselect *item_arg)
    :select_subselect(item_arg){}
  int send_data(List<Item> &items);
};




/*
  Optimizer and executor structure for the materialized semi-join info. This
  structure contains
   - The sj-materialization temporary table
   - Members needed to make index lookup or a full scan of the temptable.
*/
class SJ_MATERIALIZATION_INFO : public Sql_alloc
{
public:
  /* Optimal join sub-order */
  struct st_position *positions;

  uint tables; /* Number of tables in the sj-nest */

  /* Expected #rows in the materialized table */
  double rows;

  /* 
    Cost to materialize - execute the sub-join and write rows into temp.table
  */
  COST_VECT materialization_cost;

  /* Cost to make one lookup in the temptable */
  COST_VECT lookup_cost;
  
  /* Cost of scanning the materialized table */
  COST_VECT scan_cost;

  /* --- Execution structures ---------- */
  
  /*
    TRUE <=> This structure is used for execution. We don't necessarily pick
    sj-materialization, so some of SJ_MATERIALIZATION_INFO structures are not
    used by materialization
  */
  bool is_used;
  
  bool materialized; /* TRUE <=> materialization already performed */
  /*
    TRUE  - the temptable is read with full scan
    FALSE - we use the temptable for index lookups
  */
  bool is_sj_scan; 
  
  /* The temptable and its related info */
  TMP_TABLE_PARAM sjm_table_param;
  List<Item> sjm_table_cols;
  TABLE *table;

  /* Structure used to make index lookups */
  struct st_table_ref *tab_ref;
  Item *in_equality; /* See create_subq_in_equalities() */

  Item *join_cond; /* See comments in make_join_select() */
  Copy_field *copy_field; /* Needed for SJ_Materialization scan */
};


/* Structs used when sorting */

typedef struct st_sort_field {
  Field *field;				/* Field to sort */
  Item	*item;				/* Item if not sorting fields */
  uint	 length;			/* Length of sort field */
  uint   suffix_length;                 /* Length suffix (0-4) */
  Item_result result_type;		/* Type of item */
  bool reverse;				/* if descending sort */
  bool need_strxnfrm;			/* If we have to use strxnfrm() */
} SORT_FIELD;


typedef struct st_sort_buffer {
  uint index;					/* 0 or 1 */
  uint sort_orders;
  uint change_pos;				/* If sort-fields changed */
  char **buff;
  SORT_FIELD *sortorder;
} SORT_BUFFER;

/* Structure for db & table in sql_yacc */

class Table_ident :public Sql_alloc
{
public:
  LEX_STRING db;
  LEX_STRING table;
  SELECT_LEX_UNIT *sel;
  inline Table_ident(THD *thd, LEX_STRING db_arg, LEX_STRING table_arg,
		     bool force)
    :table(table_arg), sel((SELECT_LEX_UNIT *)0)
  {
    if (!force && (thd->client_capabilities & CLIENT_NO_SCHEMA))
      db.str=0;
    else
      db= db_arg;
  }
  inline Table_ident(LEX_STRING table_arg)
    :table(table_arg), sel((SELECT_LEX_UNIT *)0)
  {
    db.str=0;
  }
  /*
    This constructor is used only for the case when we create a derived
    table. A derived table has no name and doesn't belong to any database.
    Later, if there was an alias specified for the table, it will be set
    by add_table_to_list.
  */
  inline Table_ident(SELECT_LEX_UNIT *s) : sel(s)
  {
    /* We must have a table name here as this is used with add_table_to_list */
    db.str= empty_c_string;                    /* a subject to casedn_str */
    db.length= 0;
    table.str= internal_table_name;
    table.length=1;
  }
  bool is_derived_table() const { return test(sel); }
  inline void change_db(char *db_name)
  {
    db.str= db_name; db.length= (uint) strlen(db_name);
  }
};

// this is needed for user_vars hash
class user_var_entry
{
 public:
  user_var_entry() {}                         /* Remove gcc warning */
  LEX_STRING name;
  char *value;
  ulong length;
  query_id_t update_query_id, used_query_id;
  Item_result type;
  bool unsigned_flag;

  double val_real(bool *null_value);
  longlong val_int(bool *null_value) const;
  String *val_str(bool *null_value, String *str, uint decimals);
  my_decimal *val_decimal(bool *null_value, my_decimal *result);
  DTCollation collation;
};


/*
   Unique -- class for unique (removing of duplicates).
   Puts all values to the TREE. If the tree becomes too big,
   it's dumped to the file. User can request sorted values, or
   just iterate through them. In the last case tree merging is performed in
   memory simultaneously with iteration, so it should be ~2-3x faster.
 */

class Unique :public Sql_alloc
{
  DYNAMIC_ARRAY file_ptrs;
  ulong max_elements;
  ulonglong max_in_memory_size;
  IO_CACHE file;
  TREE tree;
  uchar *record_pointers;
  ulong filtered_out_elems;
  bool flush();
  uint size;
  uint full_size;
  uint min_dupl_count;   /* always 0 for unions, > 0 for intersections */

  bool merge(TABLE *table, uchar *buff, bool without_last_merge);

public:
  ulong elements;
  Unique(qsort_cmp2 comp_func, void *comp_func_fixed_arg,
	 uint size_arg, ulonglong max_in_memory_size_arg,
         uint min_dupl_count_arg= 0);
  ~Unique();
  ulong elements_in_tree() { return tree.elements_in_tree; }
  inline bool unique_add(void *ptr)
  {
    DBUG_ENTER("unique_add");
    DBUG_PRINT("info", ("tree %u - %lu", tree.elements_in_tree, max_elements));
    if (!(tree.flag & TREE_ONLY_DUPS) && 
        tree.elements_in_tree >= max_elements && flush())
      DBUG_RETURN(1);
    DBUG_RETURN(!tree_insert(&tree, ptr, 0, tree.custom_arg));
  }

  bool is_in_memory() { return (my_b_tell(&file) == 0); }
  void close_for_expansion() { tree.flag= TREE_ONLY_DUPS; }

  bool get(TABLE *table);
  
  /* Cost of searching for an element in the tree */
  inline static double get_search_cost(ulonglong tree_elems, uint compare_factor)
  {
    return log((double) tree_elems) / (compare_factor * M_LN2);
  }  

  static double get_use_cost(uint *buffer, size_t nkeys, uint key_size,
                             ulonglong max_in_memory_size, uint compare_factor,
                             bool intersect_fl, bool *in_memory);
  inline static int get_cost_calc_buff_size(size_t nkeys, uint key_size,
                                            ulonglong max_in_memory_size)
  {
    register ulonglong max_elems_in_tree=
      max_in_memory_size / ALIGN_SIZE(sizeof(TREE_ELEMENT)+key_size);
    return (int) (sizeof(uint)*(1 + nkeys/max_elems_in_tree));
  }

  void reset();
  bool walk(TABLE *table, tree_walk_action action, void *walk_action_arg);

  uint get_size() const { return size; }
  ulonglong get_max_in_memory_size() const { return max_in_memory_size; }

  friend int unique_write_to_file(uchar* key, element_count count, Unique *unique);
  friend int unique_write_to_ptrs(uchar* key, element_count count, Unique *unique);

  friend int unique_write_to_file_with_count(uchar* key, element_count count,
                                             Unique *unique);
  friend int unique_intersect_write_to_ptrs(uchar* key, element_count count, 
				            Unique *unique);
};


class multi_delete :public select_result_interceptor
{
  TABLE_LIST *delete_tables, *table_being_deleted;
  Unique **tempfiles;
  ha_rows deleted, found;
  uint num_of_tables;
  int error;
  bool do_delete;
  /* True if at least one table we delete from is transactional */
  bool transactional_tables;
  /* True if at least one table we delete from is not transactional */
  bool normal_tables;
  bool delete_while_scanning;
  /*
     error handling (rollback and binlogging) can happen in send_eof()
     so that afterward send_error() needs to find out that.
  */
  bool error_handled;

public:
  multi_delete(TABLE_LIST *dt, uint num_of_tables);
  ~multi_delete();
  int prepare(List<Item> &list, SELECT_LEX_UNIT *u);
  int send_data(List<Item> &items);
  bool initialize_tables (JOIN *join);
  void send_error(uint errcode,const char *err);
  int do_deletes();
  int do_table_deletes(TABLE *table, bool ignore);
  bool send_eof();
  inline ha_rows num_deleted()
  {
    return deleted;
  }
  virtual void abort_result_set();
};


class multi_update :public select_result_interceptor
{
  TABLE_LIST *all_tables; /* query/update command tables */
  List<TABLE_LIST> *leaves;     /* list of leves of join table tree */
  TABLE_LIST *update_tables, *table_being_updated;
  TABLE **tmp_tables, *main_table, *table_to_update;
  TMP_TABLE_PARAM *tmp_table_param;
  ha_rows updated, found;
  List <Item> *fields, *values;
  List <Item> **fields_for_table, **values_for_table;
  uint table_count;
  /*
   List of tables referenced in the CHECK OPTION condition of
   the updated view excluding the updated table.
  */
  List <TABLE> unupdated_check_opt_tables;
  Copy_field *copy_field;
  enum enum_duplicates handle_duplicates;
  bool do_update, trans_safe;
  /* True if the update operation has made a change in a transactional table */
  bool transactional_tables;
  bool ignore;
  /* 
     error handling (rollback and binlogging) can happen in send_eof()
     so that afterward send_error() needs to find out that.
  */
  bool error_handled;

public:
  multi_update(TABLE_LIST *ut, List<TABLE_LIST> *leaves_list,
	       List<Item> *fields, List<Item> *values,
	       enum_duplicates handle_duplicates, bool ignore);
  ~multi_update();
  int prepare(List<Item> &list, SELECT_LEX_UNIT *u);
  int send_data(List<Item> &items);
  bool initialize_tables (JOIN *join);
  void send_error(uint errcode,const char *err);
  int  do_updates();
  bool send_eof();
  inline ha_rows num_found()
  {
    return found;
  }
  inline ha_rows num_updated()
  {
    return updated;
  }
  virtual void abort_result_set();
};

class my_var : public Sql_alloc  {
public:
  LEX_STRING s;
#ifndef DBUG_OFF
  /*
    Routine to which this Item_splocal belongs. Used for checking if correct
    runtime context is used for variable handling.
  */
  sp_head *sp;
#endif
  bool local;
  uint offset;
  enum_field_types type;
  my_var (LEX_STRING& j, bool i, uint o, enum_field_types t)
    :s(j), local(i), offset(o), type(t)
  {}
  ~my_var() {}
};

class select_dumpvar :public select_result_interceptor {
  ha_rows row_count;
public:
  List<my_var> var_list;
  select_dumpvar()  { var_list.empty(); row_count= 0;}
  ~select_dumpvar() {}
  int prepare(List<Item> &list, SELECT_LEX_UNIT *u);
  int send_data(List<Item> &items);
  bool send_eof();
  virtual bool check_simple_select() const;
  void cleanup();
};

/* Bits in sql_command_flags */

#define CF_CHANGES_DATA           (1U << 0)
#define CF_REPORT_PROGRESS        (1U << 1)
#define CF_STATUS_COMMAND         (1U << 2)
#define CF_SHOW_TABLE_COMMAND     (1U << 3)
#define CF_WRITE_LOGS_COMMAND     (1U << 4)

/**
  Must be set for SQL statements that may contain
  Item expressions and/or use joins and tables.
  Indicates that the parse tree of such statement may
  contain rule-based optimizations that depend on metadata
  (i.e. number of columns in a table), and consequently
  that the statement must be re-prepared whenever
  referenced metadata changes. Must not be set for
  statements that themselves change metadata, e.g. RENAME,
  ALTER and other DDL, since otherwise will trigger constant
  reprepare. Consequently, complex item expressions and
  joins are currently prohibited in these statements.
*/
#define CF_REEXECUTION_FRAGILE    (1U << 5)
/**
  Implicitly commit before the SQL statement is executed.

  Statements marked with this flag will cause any active
  transaction to end (commit) before proceeding with the
  command execution.

  This flag should be set for statements that probably can't
  be rolled back or that do not expect any previously metadata
  locked tables.
*/
#define CF_IMPLICT_COMMIT_BEGIN   (1U << 6)
/**
  Implicitly commit after the SQL statement.

  Statements marked with this flag are automatically committed
  at the end of the statement.

  This flag should be set for statements that will implicitly
  open and take metadata locks on system tables that should not
  be carried for the whole duration of a active transaction.
*/
#define CF_IMPLICIT_COMMIT_END    (1U << 7)
/**
  CF_IMPLICT_COMMIT_BEGIN and CF_IMPLICIT_COMMIT_END are used
  to ensure that the active transaction is implicitly committed
  before and after every DDL statement and any statement that
  modifies our currently non-transactional system tables.
*/
#define CF_AUTO_COMMIT_TRANS  (CF_IMPLICT_COMMIT_BEGIN | CF_IMPLICIT_COMMIT_END)

/**
  Diagnostic statement.
  Diagnostic statements:
  - SHOW WARNING
  - SHOW ERROR
  - GET DIAGNOSTICS (WL#2111)
  do not modify the diagnostics area during execution.
*/
#define CF_DIAGNOSTIC_STMT        (1U << 8)

/**
  Identifies statements that may generate row events
  and that may end up in the binary log.
*/
#define CF_CAN_GENERATE_ROW_EVENTS (1U << 9)

/* Bits in server_command_flags */

/**
  Skip the increase of the global query id counter. Commonly set for
  commands that are stateless (won't cause any change on the server
  internal states).
*/
#define CF_SKIP_QUERY_ID        (1U << 0)

/**
  Skip the increase of the number of statements that clients have
  sent to the server. Commonly used for commands that will cause
  a statement to be executed but the statement might have not been
  sent by the user (ie: stored procedure).
*/
#define CF_SKIP_QUESTIONS       (1U << 1)

void add_to_status(STATUS_VAR *to_var, STATUS_VAR *from_var);

void add_diff_to_status(STATUS_VAR *to_var, STATUS_VAR *from_var,
                        STATUS_VAR *dec_var);
void mark_transaction_to_rollback(THD *thd, bool all);

/* Inline functions */

inline bool add_item_to_list(THD *thd, Item *item)
{
  return thd->lex->current_select->add_item_to_list(thd, item);
}

inline bool add_value_to_list(THD *thd, Item *value)
{
  return thd->lex->value_list.push_back(value);
}

inline bool add_order_to_list(THD *thd, Item *item, bool asc)
{
  return thd->lex->current_select->add_order_to_list(thd, item, asc);
}

inline bool add_group_to_list(THD *thd, Item *item, bool asc)
{
  return thd->lex->current_select->add_group_to_list(thd, item, asc);
}

/* inline handler methods that need to know TABLE and THD structures */
inline void handler::increment_statistics(ulong SSV::*offset) const
{
  status_var_increment(table->in_use->status_var.*offset);
  table->in_use->check_limit_rows_examined();
}

inline void handler::decrement_statistics(ulong SSV::*offset) const
{
  status_var_decrement(table->in_use->status_var.*offset);
}

inline int handler::ha_index_read_map(uchar * buf, const uchar * key,
                                      key_part_map keypart_map,
                                      enum ha_rkey_function find_flag)
{
  DBUG_ASSERT(inited==INDEX);
  MYSQL_INDEX_READ_ROW_START(table_share->db.str, table_share->table_name.str);
  increment_statistics(&SSV::ha_read_key_count);
  int error= index_read_map(buf, key, keypart_map, find_flag);
  if (!error)
    update_index_statistics();
  table->status=error ? STATUS_NOT_FOUND: 0;
  MYSQL_INDEX_READ_ROW_DONE(error);
  return error;
}


/*
  @note: Other index lookup/navigation functions require prior
  handler->index_init() call. This function is different, it requires
  that the scan is not initialized, and accepts "uint index" as an argument.
*/

inline int handler::ha_index_read_idx_map(uchar * buf, uint index,
                                          const uchar * key,
                                          key_part_map keypart_map,
                                          enum ha_rkey_function find_flag)
{
  DBUG_ASSERT(inited==NONE);
  MYSQL_INDEX_READ_ROW_START(table_share->db.str, table_share->table_name.str);
  increment_statistics(&SSV::ha_read_key_count);
  int error= index_read_idx_map(buf, index, key, keypart_map, find_flag);
  if (!error)
  {
    update_rows_read();
    index_rows_read[index]++;
  }
  table->status=error ? STATUS_NOT_FOUND: 0;
  MYSQL_INDEX_READ_ROW_DONE(error);
  return error;
}

inline int handler::ha_index_next(uchar * buf)
{
  DBUG_ASSERT(inited==INDEX);
  MYSQL_INDEX_READ_ROW_START(table_share->db.str, table_share->table_name.str);
  increment_statistics(&SSV::ha_read_next_count);
  int error= index_next(buf);
  if (!error)
    update_index_statistics();
  table->status=error ? STATUS_NOT_FOUND: 0;
  MYSQL_INDEX_READ_ROW_DONE(error);
  return error;
}

inline int handler::ha_index_prev(uchar * buf)
{
  DBUG_ASSERT(inited==INDEX);
  MYSQL_INDEX_READ_ROW_START(table_share->db.str, table_share->table_name.str);
  increment_statistics(&SSV::ha_read_prev_count);
  int error= index_prev(buf);
  if (!error)
    update_index_statistics();
  table->status=error ? STATUS_NOT_FOUND: 0;
  MYSQL_INDEX_READ_ROW_DONE(error);
  return error;
}

inline int handler::ha_index_first(uchar * buf)
{
  DBUG_ASSERT(inited==INDEX);
  MYSQL_INDEX_READ_ROW_START(table_share->db.str, table_share->table_name.str);
  increment_statistics(&SSV::ha_read_first_count);
  int error= index_first(buf);
  if (!error)
    update_index_statistics();
  table->status=error ? STATUS_NOT_FOUND: 0;
  MYSQL_INDEX_READ_ROW_DONE(error);
  return error;
}

inline int handler::ha_index_last(uchar * buf)
{
  DBUG_ASSERT(inited==INDEX);
  MYSQL_INDEX_READ_ROW_START(table_share->db.str, table_share->table_name.str);
  increment_statistics(&SSV::ha_read_last_count);
  int error= index_last(buf);
  if (!error)
    update_index_statistics();
  table->status=error ? STATUS_NOT_FOUND: 0;
  MYSQL_INDEX_READ_ROW_DONE(error);
  return error;
}

inline int handler::ha_index_next_same(uchar *buf, const uchar *key,
                                       uint keylen)
{
  DBUG_ASSERT(inited==INDEX);
  MYSQL_INDEX_READ_ROW_START(table_share->db.str, table_share->table_name.str);
  increment_statistics(&SSV::ha_read_next_count);
  int error= index_next_same(buf, key, keylen);
  if (!error)
    update_index_statistics();
  table->status=error ? STATUS_NOT_FOUND: 0;
  MYSQL_INDEX_READ_ROW_DONE(error);
  return error;
}

inline int handler::ha_ft_read(uchar *buf)
{
  int error= ft_read(buf);
  if (!error)
    update_rows_read();

  table->status=error ? STATUS_NOT_FOUND: 0;
  return error;
}

inline int handler::ha_rnd_next(uchar *buf)
{
  MYSQL_READ_ROW_START(table_share->db.str, table_share->table_name.str, TRUE);
  int error= rnd_next(buf);
  if (!error)
  {
    update_rows_read();
    increment_statistics(&SSV::ha_read_rnd_next_count);
  }
  else if (error == HA_ERR_RECORD_DELETED)
    increment_statistics(&SSV::ha_read_rnd_deleted_count);
  else
    increment_statistics(&SSV::ha_read_rnd_next_count);

  table->status=error ? STATUS_NOT_FOUND: 0;
  MYSQL_READ_ROW_DONE(error);
  return error;
}

inline int handler::ha_rnd_pos(uchar *buf, uchar *pos)
{
  MYSQL_READ_ROW_START(table_share->db.str, table_share->table_name.str, FALSE);
  increment_statistics(&SSV::ha_read_rnd_count);
  int error= rnd_pos(buf, pos);
  if (!error)
    update_rows_read();
  table->status=error ? STATUS_NOT_FOUND: 0;
  MYSQL_READ_ROW_DONE(error);
  return error;
}

inline int handler::ha_rnd_pos_by_record(uchar *buf)
{
  int error= rnd_pos_by_record(buf);
  if (!error)
    update_rows_read();
  table->status=error ? STATUS_NOT_FOUND: 0;
  return error;
}

inline int handler::ha_read_first_row(uchar *buf, uint primary_key)
{
  int error= read_first_row(buf, primary_key);
  if (!error)
    update_rows_read();
  table->status=error ? STATUS_NOT_FOUND: 0;
  return error;
}

inline int handler::ha_write_tmp_row(uchar *buf)
{
  MYSQL_INSERT_ROW_START(table_share->db.str, table_share->table_name.str);
  increment_statistics(&SSV::ha_tmp_write_count);
  int error= write_row(buf);
  MYSQL_INSERT_ROW_DONE(error);
  return error;
}

inline int handler::ha_update_tmp_row(const uchar *old_data, uchar *new_data)
{
  MYSQL_UPDATE_ROW_START(table_share->db.str, table_share->table_name.str);
  increment_statistics(&SSV::ha_tmp_update_count);
  int error= update_row(old_data, new_data);
  MYSQL_UPDATE_ROW_DONE(error);
  return error;
}

extern pthread_attr_t *get_connection_attrib(void);

#endif /* MYSQL_SERVER */

#endif /* SQL_CLASS_INCLUDED */<|MERGE_RESOLUTION|>--- conflicted
+++ resolved
@@ -573,12 +573,10 @@
   ulong wt_timeout_short, wt_deadlock_search_depth_short;
   ulong wt_timeout_long, wt_deadlock_search_depth_long;
 
-<<<<<<< HEAD
   double long_query_time_double;
-=======
+
   my_bool pseudo_slave_mode;
 
->>>>>>> bfa4dbb2
 } SV;
 
 /**
@@ -4027,6 +4025,7 @@
 
 class select_dumpvar :public select_result_interceptor {
   ha_rows row_count;
+  Item_func_set_user_var **set_var_items;
 public:
   List<my_var> var_list;
   select_dumpvar()  { var_list.empty(); row_count= 0;}
