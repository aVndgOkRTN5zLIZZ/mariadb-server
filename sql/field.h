#ifndef FIELD_INCLUDED
#define FIELD_INCLUDED
/* Copyright (c) 2000, 2015, Oracle and/or its affiliates.
   Copyright (c) 2008, 2021, MariaDB Corporation.

   This program is free software; you can redistribute it and/or modify
   it under the terms of the GNU General Public License as published by
   the Free Software Foundation; version 2 of the License.

   This program is distributed in the hope that it will be useful,
   but WITHOUT ANY WARRANTY; without even the implied warranty of
   MERCHANTABILITY or FITNESS FOR A PARTICULAR PURPOSE.  See the
   GNU General Public License for more details.

   You should have received a copy of the GNU General Public License
   along with this program; if not, write to the Free Software
   Foundation, Inc., 51 Franklin St, Fifth Floor, Boston, MA 02110-1335  USA */

/*
  Because of the function make_new_field() all field classes that have static
  variables must declare the size_of() member function.
*/

#ifdef USE_PRAGMA_INTERFACE
#pragma interface			/* gcc class implementation */
#endif

#include "mysqld.h"                             /* system_charset_info */
#include "table.h"                              /* TABLE */
#include "sql_string.h"                         /* String */
#include "my_decimal.h"                         /* my_decimal */
#include "sql_error.h"                          /* Sql_condition */
#include "compat56.h"
#include "sql_type.h"                           /* Type_std_attributes */
#include "field_comp.h"

class Send_field;
class Copy_field;
class Protocol;
class Protocol_text;
class Create_field;
class Relay_log_info;
class Field;
class Column_statistics;
class Column_statistics_collected;
class Item_func;
class Item_bool_func;
class Item_equal;
class Virtual_tmp_table;
class Qualified_column_ident;
class Table_ident;
class SEL_ARG;
class RANGE_OPT_PARAM;
struct KEY_PART;
struct SORT_FIELD;
struct SORT_FIELD_ATTR;

enum enum_check_fields
{
  CHECK_FIELD_IGNORE,
  CHECK_FIELD_EXPRESSION,
  CHECK_FIELD_WARN,
  CHECK_FIELD_ERROR_FOR_NULL,
};


enum enum_conv_type
{
  CONV_TYPE_PRECISE,
  CONV_TYPE_VARIANT,
  CONV_TYPE_SUBSET_TO_SUPERSET,
  CONV_TYPE_SUPERSET_TO_SUBSET,
  CONV_TYPE_IMPOSSIBLE
};


class Conv_param
{
  uint16 m_table_def_flags;
public:
  Conv_param(uint16 table_def_flags)
   :m_table_def_flags(table_def_flags)
  { }
  uint16 table_def_flags() const { return m_table_def_flags; }
};


class Conv_source: public Type_handler_hybrid_field_type
{
  uint16 m_metadata;
  CHARSET_INFO *m_cs;
public:
  Conv_source(const Type_handler *h, uint16 metadata, CHARSET_INFO *cs)
   :Type_handler_hybrid_field_type(h),
    m_metadata(metadata),
    m_cs(cs)
  {
    DBUG_ASSERT(cs);
  }
  uint16 metadata() const { return m_metadata; }
  uint mbmaxlen() const { return m_cs->mbmaxlen; }
};


/*
  Common declarations for Field and Item
*/
class Value_source
{
protected:

  // Parameters for warning and note generation
  class Warn_filter
  {
    bool m_want_warning_edom;
    bool m_want_note_truncated_spaces;
  public:
    Warn_filter(bool want_warning_edom, bool want_note_truncated_spaces) :
     m_want_warning_edom(want_warning_edom),
     m_want_note_truncated_spaces(want_note_truncated_spaces)
    { }
    Warn_filter(const THD *thd);
    bool want_warning_edom() const
    { return m_want_warning_edom; }
    bool want_note_truncated_spaces() const
    { return m_want_note_truncated_spaces; }
  };
  class Warn_filter_all: public Warn_filter
  {
  public:
    Warn_filter_all() :Warn_filter(true, true) { }
  };

  class Converter_double_to_longlong
  {
  protected:
    bool m_error;
    longlong m_result;
  public:
    Converter_double_to_longlong(double nr, bool unsigned_flag);
    longlong result() const { return m_result; }
    bool error() const { return m_error; }
    void push_warning(THD *thd, double nr, bool unsigned_flag);
  };
  class Converter_double_to_longlong_with_warn:
    public Converter_double_to_longlong
  {
  public:
    Converter_double_to_longlong_with_warn(THD *thd, double nr,
                                           bool unsigned_flag)
      :Converter_double_to_longlong(nr, unsigned_flag)
    {
      if (m_error)
        push_warning(thd, nr, unsigned_flag);
    }
    Converter_double_to_longlong_with_warn(double nr, bool unsigned_flag)
      :Converter_double_to_longlong(nr, unsigned_flag)
    {
      if (m_error)
        push_warning(current_thd, nr, unsigned_flag);
    }
  };

  // String-to-number converters
  class Converter_string_to_number
  {
  protected:
    char *m_end_of_num; // Where the low-level conversion routine stopped
    int m_error;        // The error code returned by the low-level routine
    bool m_edom;        // If EDOM-alike error happened during conversion
    /**
      Check string-to-number conversion and produce a warning if
      - could not convert any digits (EDOM-alike error)
      - found garbage at the end of the string
      - found extra spaces at the end (a note)
      See also Field_num::check_edom_and_truncation() for a similar function.

      @param thd         - the thread that will be used to generate warnings.
                           Can be NULL (which means current_thd will be used
                           if a warning is really necessary).
      @param type        - name of the data type
                           (e.g. "INTEGER", "DECIMAL", "DOUBLE")
      @param cs          - character set of the original string
      @param str         - the original string
      @param end         - the end of the string
      @param allow_notes - tells if trailing space notes should be displayed
                           or suppressed.

      Unlike Field_num::check_edom_and_truncation(), this function does not
      distinguish between EDOM and truncation and reports the same warning for
      both cases. Perhaps we should eventually print different warnings,
      to make the explicit CAST work closer to the implicit cast in
      Field_xxx::store().
    */
    void check_edom_and_truncation(THD *thd, Warn_filter filter,
                                   const char *type,
                                   CHARSET_INFO *cs,
                                   const char *str,
                                   size_t length) const;
  public:
    int error() const { return m_error; }
  };

  class Converter_strntod: public Converter_string_to_number
  {
    double m_result;
  public:
    Converter_strntod(CHARSET_INFO *cs, const char *str, size_t length)
    {
      m_result= cs->strntod((char *) str, length, &m_end_of_num, &m_error);
      // strntod() does not set an error if the input string was empty
      m_edom= m_error !=0 || str == m_end_of_num;
    }
    double result() const { return m_result; }
  };

  class Converter_string_to_longlong: public Converter_string_to_number
  {
  protected:
    longlong m_result;
  public:
    longlong result() const { return m_result; }
  };

  class Converter_strntoll: public Converter_string_to_longlong
  {
  public:
    Converter_strntoll(CHARSET_INFO *cs, const char *str, size_t length)
    {
      m_result= cs->strntoll(str, length, 10, &m_end_of_num, &m_error);
      /*
         All non-zero errors means EDOM error.
         strntoll() does not set an error if the input string was empty.
         Check it here.
         Notice the different with the same condition in Converter_strntoll10.
      */
      m_edom= m_error != 0 || str == m_end_of_num;
    }
  };

  class Converter_strtoll10: public Converter_string_to_longlong
  {
  public:
    Converter_strtoll10(CHARSET_INFO *cs, const char *str, size_t length)
    {
      m_end_of_num= (char *) str + length;
      m_result= cs->strtoll10(str, &m_end_of_num, &m_error);
      /*
        Negative error means "good negative number".
        Only a positive m_error value means a real error.
        strtoll10() sets error to MY_ERRNO_EDOM in case of an empty string,
        so we don't have to additionally catch empty strings here.
      */
      m_edom= m_error > 0;
    }
  };

  class Converter_str2my_decimal: public Converter_string_to_number
  {
  public:
    Converter_str2my_decimal(uint mask,
                             CHARSET_INFO *cs, const char *str, size_t length,
                             my_decimal *buf)
    {
      DBUG_ASSERT(length < UINT_MAX32);
      m_error= str2my_decimal(mask, str, length, cs,
                              buf, (const char **) &m_end_of_num);
      // E_DEC_TRUNCATED means a very minor truncation: '1e-100' -> 0
      m_edom= m_error && m_error != E_DEC_TRUNCATED;
    }
  };


  // String-to-number converters with automatic warning generation
  class Converter_strntod_with_warn: public Converter_strntod
  {
  public:
    Converter_strntod_with_warn(THD *thd, Warn_filter filter,
                                CHARSET_INFO *cs,
                                const char *str, size_t length)
      :Converter_strntod(cs, str, length)
    {
      check_edom_and_truncation(thd, filter, "DOUBLE", cs, str, length);
    }
  };

  class Converter_strntoll_with_warn: public Converter_strntoll
  {
  public:
    Converter_strntoll_with_warn(THD *thd, Warn_filter filter,
                                 CHARSET_INFO *cs,
                                 const char *str, size_t length)
      :Converter_strntoll(cs, str, length)
    {
      check_edom_and_truncation(thd, filter, "INTEGER", cs, str, length);
    }
  };

  class Converter_strtoll10_with_warn: public Converter_strtoll10
  {
  public:
    Converter_strtoll10_with_warn(THD *thd, Warn_filter filter,
                                 CHARSET_INFO *cs,
                                 const char *str, size_t length)
      :Converter_strtoll10(cs, str, length)
    {
      check_edom_and_truncation(thd, filter, "INTEGER", cs, str, length);
    }
  };

  class Converter_str2my_decimal_with_warn: public Converter_str2my_decimal
  {
  public:
    Converter_str2my_decimal_with_warn(THD *thd, Warn_filter filter,
                                       uint mask, CHARSET_INFO *cs,
                                       const char *str, size_t length,
                                       my_decimal *buf)
     :Converter_str2my_decimal(mask, cs, str, length, buf)
    {
      check_edom_and_truncation(thd, filter, "DECIMAL", cs, str, length);
    }
  };


  // String-to-number conversion methods for the old code compatibility
  longlong longlong_from_string_with_check(CHARSET_INFO *cs, const char *cptr,
                                           const char *end) const
  {
    /*
      TODO: Give error if we wanted a signed integer and we got an unsigned
      one

      Notice, longlong_from_string_with_check() honors thd->no_error, because
      it's used to handle queries like this:
        SELECT COUNT(@@basedir);
      and is called when Item_func_get_system_var::update_null_value()
      suppresses warnings and then calls val_int().
      The other methods {double|decimal}_from_string_with_check() ignore
      thd->no_errors, because they are not used for update_null_value()
      and they always allow all kind of warnings.
    */
    THD *thd= current_thd;
    return Converter_strtoll10_with_warn(thd, Warn_filter(thd),
                                         cs, cptr, end - cptr).result();
  }

  double double_from_string_with_check(CHARSET_INFO *cs, const char *cptr,
                                       const char *end) const
  {
    return Converter_strntod_with_warn(NULL, Warn_filter_all(),
                                       cs, cptr, end - cptr).result();
  }
  my_decimal *decimal_from_string_with_check(my_decimal *decimal_value,
                                             CHARSET_INFO *cs,
                                             const char *cptr,
                                             const char *end)
  {
    Converter_str2my_decimal_with_warn(NULL, Warn_filter_all(),
                                       E_DEC_FATAL_ERROR & ~E_DEC_BAD_NUM,
                                       cs, cptr, end - cptr, decimal_value);
    return decimal_value;
  }

  longlong longlong_from_hex_hybrid(const char *str, size_t length)
  {
    const char *end= str + length;
    const char *ptr= end - MY_MIN(length, sizeof(longlong));
    ulonglong value= 0;
    for ( ; ptr != end ; ptr++)
      value= (value << 8) + (ulonglong) (uchar) *ptr;
    return (longlong) value;
  }

  longlong longlong_from_string_with_check(const String *str) const
  {
    return longlong_from_string_with_check(str->charset(),
                                           str->ptr(), str->end());
  }
  double double_from_string_with_check(const String *str) const
  {
    return double_from_string_with_check(str->charset(),
                                         str->ptr(), str->end());
  }
  my_decimal *decimal_from_string_with_check(my_decimal *decimal_value,
                                             const String *str)
  {
    return decimal_from_string_with_check(decimal_value, str->charset(),
                                          str->ptr(), str->end());
  }
  // End of String-to-number conversion methods

public:
  /*
    The enumeration Subst_constraint is currently used only in implementations
    of the virtual function subst_argument_checker.
  */
  enum Subst_constraint
  {
    ANY_SUBST,           /* Any substitution for a field is allowed  */
    IDENTITY_SUBST       /* Substitution for a field is allowed if any two
                            different values of the field type are not equal */
  };
  /*
    Item context attributes.
    Comparison functions pass their attributes to propagate_equal_fields().
    For example, for string comparison, the collation of the comparison
    operation is important inside propagate_equal_fields().
  */
  class Context
  {
    /*
      Which type of propagation is allowed:
      - ANY_SUBST (loose equality, according to the collation), or
      - IDENTITY_SUBST (strict binary equality).
    */
    Subst_constraint m_subst_constraint;
    /*
      Comparison type.
      Important only when ANY_SUBSTS.
    */
    const Type_handler *m_compare_handler;
    /*
      Collation of the comparison operation.
      Important only when ANY_SUBST.
    */
    CHARSET_INFO *m_compare_collation;
  public:
    Context(Subst_constraint subst, const Type_handler *h, CHARSET_INFO *cs)
      :m_subst_constraint(subst),
       m_compare_handler(h),
       m_compare_collation(cs)
    { DBUG_ASSERT(h == h->type_handler_for_comparison()); }
    Subst_constraint subst_constraint() const { return m_subst_constraint; }
    const Type_handler *compare_type_handler() const
    {
      DBUG_ASSERT(m_subst_constraint == ANY_SUBST);
      return m_compare_handler;
    }
    CHARSET_INFO *compare_collation() const
    {
      DBUG_ASSERT(m_subst_constraint == ANY_SUBST);
      return m_compare_collation;
    }
  };
  class Context_identity: public Context
  { // Use this to request only exact value, no invariants.
  public:
     Context_identity()
      :Context(IDENTITY_SUBST, &type_handler_long_blob, &my_charset_bin) { }
  };
  class Context_boolean: public Context
  { // Use this when an item is [a part of] a boolean expression
  public:
    Context_boolean()
      :Context(ANY_SUBST, &type_handler_slonglong, &my_charset_bin) { }
  };
};


#define STORAGE_TYPE_MASK 7
#define COLUMN_FORMAT_MASK 7
#define COLUMN_FORMAT_SHIFT 3

/* The length of the header part for each virtual column in the .frm file */
#define FRM_VCOL_OLD_HEADER_SIZE(b) (3 + MY_TEST(b))
#define FRM_VCOL_NEW_BASE_SIZE 16
#define FRM_VCOL_NEW_HEADER_SIZE 6

class Count_distinct_field;

struct ha_field_option_struct;

struct st_cache_field;
int field_conv(Field *to,Field *from);
int truncate_double(double *nr, uint field_length, uint dec,
                    bool unsigned_flag, double max_value);

inline uint get_enum_pack_length(int elements)
{
  return elements < 256 ? 1 : 2;
}

inline uint get_set_pack_length(int elements)
{
  uint len= (elements + 7) / 8;
  return len > 4 ? 8 : len;
}


/**
  Tests if field type is temporal and has date part,
  i.e. represents DATE, DATETIME or TIMESTAMP types in SQL.

  @param type    Field type, as returned by field->type().
  @retval true   If field type is temporal type with date part.
  @retval false  If field type is not temporal type with date part.
*/
inline bool is_temporal_type_with_date(enum_field_types type)
{
  switch (type)
  {
  case MYSQL_TYPE_DATE:
  case MYSQL_TYPE_DATETIME:
  case MYSQL_TYPE_TIMESTAMP:
    return true;
  case MYSQL_TYPE_DATETIME2:
  case MYSQL_TYPE_TIMESTAMP2:
    DBUG_ASSERT(0); // field->real_type() should not get to here.
    return false;
  default:
    return false;
  }
}


enum enum_vcol_info_type
{
  VCOL_GENERATED_VIRTUAL, VCOL_GENERATED_STORED,
  VCOL_DEFAULT, VCOL_CHECK_FIELD, VCOL_CHECK_TABLE,
  VCOL_USING_HASH,
  /* Additional types should be added here */
  /* Following is the highest value last   */
  VCOL_TYPE_NONE = 127 // Since the 0 value is already in use
};

static inline const char *vcol_type_name(enum_vcol_info_type type)
{
  switch (type)
  {
  case VCOL_GENERATED_VIRTUAL:
  case VCOL_GENERATED_STORED:
    return "GENERATED ALWAYS AS";
  case VCOL_DEFAULT:
    return "DEFAULT";
  case VCOL_CHECK_FIELD:
  case VCOL_CHECK_TABLE:
    return "CHECK";
  case VCOL_USING_HASH:
    return "USING HASH";
  case VCOL_TYPE_NONE:
    return "UNTYPED";
  }
  return 0;
}

/*
  Flags for Virtual_column_info. If none is set, the expression must be
  a constant with no side-effects, so it's calculated at CREATE TABLE time,
  stored in table->record[2], and not recalculated for every statement.
*/
#define VCOL_FIELD_REF         1
#define VCOL_NON_DETERMINISTIC 2
#define VCOL_SESSION_FUNC      4  /* uses session data, e.g. USER or DAYNAME */
#define VCOL_TIME_FUNC         8
#define VCOL_AUTO_INC         16
#define VCOL_IMPOSSIBLE       32
#define VCOL_NOT_VIRTUAL      64  /* Function can't be virtual */
#define VCOL_CHECK_CONSTRAINT_IF_NOT_EXISTS 128

#define VCOL_NOT_STRICTLY_DETERMINISTIC                       \
  (VCOL_NON_DETERMINISTIC | VCOL_TIME_FUNC | VCOL_SESSION_FUNC)

/*
  Virtual_column_info is the class to contain additional
  characteristics that is specific for a virtual/computed
  field such as:
   - the defining expression that is evaluated to compute the value
  of the field 
  - whether the field is to be stored in the database
  - whether the field is used in a partitioning expression
*/

class Virtual_column_info: public Sql_alloc,
                           private Type_handler_hybrid_field_type
{
private:
  enum_vcol_info_type vcol_type; /* Virtual column expression type */
  /*
    The following data is only updated by the parser and read
    when a Create_field object is created/initialized.
  */
  /* Flag indicating that the field used in a partitioning expression */
  bool in_partitioning_expr;

public:
  /* Flag indicating  that the field is physically stored in the database */
  bool stored_in_db;
  bool utf8;                                    /* Already in utf8 */
  bool automatic_name;
  Item *expr;
  Lex_ident name;                               /* Name of constraint */
  /* see VCOL_* (VCOL_FIELD_REF, ...) */
  uint flags;

  Virtual_column_info()
   :Type_handler_hybrid_field_type(&type_handler_null),
    vcol_type((enum_vcol_info_type)VCOL_TYPE_NONE),
    in_partitioning_expr(FALSE), stored_in_db(FALSE),
    utf8(TRUE), automatic_name(FALSE), expr(NULL), flags(0)
  {
    name.str= NULL;
    name.length= 0;
  };
  Virtual_column_info* clone(THD *thd);
  ~Virtual_column_info() {};
  enum_vcol_info_type get_vcol_type() const
  {
    return vcol_type;
  }
  void set_vcol_type(enum_vcol_info_type v_type)
  {
    vcol_type= v_type;
  }
  const char *get_vcol_type_name() const
  {
    DBUG_ASSERT(vcol_type != VCOL_TYPE_NONE);
    return vcol_type_name(vcol_type);
  }
  void set_handler(const Type_handler *handler)
  {
    /* Calling this function can only be done once. */
    DBUG_ASSERT(type_handler() == &type_handler_null);
    Type_handler_hybrid_field_type::set_handler(handler);
  }
  bool is_stored() const
  {
    return stored_in_db;
  }
  void set_stored_in_db_flag(bool stored)
  {
    stored_in_db= stored;
  }
  bool is_in_partitioning_expr() const
  {
    return in_partitioning_expr;
  }
  void mark_as_in_partitioning_expr()
  {
    in_partitioning_expr= TRUE;
  }
  bool need_refix() const
  {
    return flags & VCOL_SESSION_FUNC;
  }
  bool fix_expr(THD *thd);
  bool fix_session_expr(THD *thd);
  bool cleanup_session_expr();
  bool fix_and_check_expr(THD *thd, TABLE *table);
  inline bool is_equal(const Virtual_column_info* vcol) const;
  inline void print(String*);
};

class Binlog_type_info
{
public:
   enum binlog_sign_t
   {
     SIGN_SIGNED,
     SIGN_UNSIGNED,
     SIGN_NOT_APPLICABLE // for non-numeric types
   };
   uchar m_type_code;     // according to Field::binlog_type()
  /**
     Retrieve the field metadata for fields.
  */
   uint16 m_metadata;
   uint8 m_metadata_size;
   binlog_sign_t m_signedness;
   CHARSET_INFO *m_cs; // NULL if not relevant
   TYPELIB *m_enum_typelib; // NULL if not relevant
   TYPELIB *m_set_typelib; // NULL if not relevant
   uchar m_geom_type; // Non-geometry fields can return 0
   Binlog_type_info(uchar type_code,
                    uint16 metadata,
                    uint8 metadata_size)
    :m_type_code(type_code),
     m_metadata(metadata),
     m_metadata_size(metadata_size),
     m_signedness(SIGN_NOT_APPLICABLE),
     m_cs(NULL),
     m_enum_typelib(NULL),
     m_set_typelib(NULL),
     m_geom_type(0)
    {};
   Binlog_type_info(uchar type_code, uint16 metadata,
                   uint8 metadata_size,
                   binlog_sign_t signedness)
    :m_type_code(type_code),
     m_metadata(metadata),
     m_metadata_size(metadata_size),
     m_signedness(signedness),
     m_cs(NULL),
     m_enum_typelib(NULL),
     m_set_typelib(NULL),
     m_geom_type(0)
    {};
   Binlog_type_info(uchar type_code, uint16 metadata,
                   uint8 metadata_size,
                   CHARSET_INFO *cs)
    :m_type_code(type_code),
     m_metadata(metadata),
     m_metadata_size(metadata_size),
     m_signedness(SIGN_NOT_APPLICABLE),
     m_cs(cs),
     m_enum_typelib(NULL),
     m_set_typelib(NULL),
     m_geom_type(0)
    {};
   Binlog_type_info(uchar type_code, uint16 metadata,
                   uint8 metadata_size,
                   CHARSET_INFO *cs,
                   TYPELIB *t_enum, TYPELIB *t_set)
    :m_type_code(type_code),
     m_metadata(metadata),
     m_metadata_size(metadata_size),
     m_signedness(SIGN_NOT_APPLICABLE),
     m_cs(cs),
     m_enum_typelib(t_enum),
     m_set_typelib(t_set),
     m_geom_type(0)
    {};
   Binlog_type_info(uchar type_code, uint16 metadata,
                   uint8 metadata_size, CHARSET_INFO *cs,
                   uchar geom_type)
    :m_type_code(type_code),
     m_metadata(metadata),
     m_metadata_size(metadata_size),
     m_signedness(SIGN_NOT_APPLICABLE),
     m_cs(cs),
     m_enum_typelib(NULL),
     m_set_typelib(NULL),
     m_geom_type(geom_type)
    {};
  static void *operator new(size_t size, MEM_ROOT *mem_root) throw ()
  { return alloc_root(mem_root, size); }
};


class Binlog_type_info_fixed_string: public Binlog_type_info
{
public:
  Binlog_type_info_fixed_string(uchar type_code,
                                uint32 octet_length,
                                CHARSET_INFO *cs);
};


class Field: public Value_source
{
  Field(const Item &);				/* Prevent use of these */
  void operator=(Field &);
protected:
  int save_in_field_str(Field *to)
  {
    StringBuffer<MAX_FIELD_WIDTH> result(charset());
    val_str(&result);
    return to->store(result.ptr(), result.length(), charset());
  }
  void error_generated_column_function_is_not_allowed(THD *thd, bool error)
                                                      const;
  static void do_field_eq(Copy_field *copy);
  static void do_field_int(Copy_field *copy);
  static void do_field_real(Copy_field *copy);
  static void do_field_string(Copy_field *copy);
  static void do_field_date(Copy_field *copy);
  static void do_field_temporal(Copy_field *copy, date_mode_t fuzzydate);
  static void do_field_datetime(Copy_field *copy);
  static void do_field_timestamp(Copy_field *copy);
  static void do_field_decimal(Copy_field *copy);
public:
  static void *operator new(size_t size, MEM_ROOT *mem_root) throw ()
  { return alloc_root(mem_root, size); }
  static void *operator new(size_t size) throw ()
  {
    DBUG_ASSERT(size < UINT_MAX32);
    return thd_alloc(current_thd, (uint) size);
  }
  static void operator delete(void *ptr_arg, size_t size) { TRASH_FREE(ptr_arg, size); }
  static void operator delete(void *ptr, MEM_ROOT *mem_root)
  { DBUG_ASSERT(0); }

  bool marked_for_read() const;
  bool marked_for_write_or_computed() const;

  /**
     Used by System Versioning.
   */
  virtual void set_max()
  { DBUG_ASSERT(0); }
  virtual bool is_max()
  { DBUG_ASSERT(0); return false; }

  uchar		*ptr;			// Position to field in record

  field_visibility_t invisible;
  /**
     Byte where the @c NULL bit is stored inside a record. If this Field is a
     @c NOT @c NULL field, this member is @c NULL.
  */
  uchar		*null_ptr;
  /*
    Note that you can use table->in_use as replacement for current_thd member
    only inside of val_*() and store() members (e.g. you can't use it in cons)
  */
  TABLE *table;                                 // Pointer for table
  TABLE *orig_table;                            // Pointer to original table
  const char * const *table_name;               // Pointer to alias in TABLE
  LEX_CSTRING field_name;
  LEX_CSTRING comment;
  /** reference to the list of options or NULL */
  engine_option_value *option_list;
  ha_field_option_struct *option_struct;   /* structure with parsed options */
  /* Field is part of the following keys */
  key_map	key_start, part_of_key, part_of_key_not_clustered;

  /*
    Bitmap of indexes that have records ordered by col1, ... this_field, ...

    For example, INDEX (col(prefix_n)) is not present in col.part_of_sortkey.
  */
  key_map       part_of_sortkey;
  /*
    We use three additional unireg types for TIMESTAMP to overcome limitation
    of current binary format of .frm file. We'd like to be able to support
    NOW() as default and on update value for such fields but unable to hold
    this info anywhere except unireg_check field. This issue will be resolved
    in more clean way with transition to new text based .frm format.
    See also comment for Field_timestamp::Field_timestamp().
  */
  enum utype  {
    NONE=0,
    NEXT_NUMBER=15,             // AUTO_INCREMENT
    TIMESTAMP_OLD_FIELD=18,     // TIMESTAMP created before 4.1.3
    TIMESTAMP_DN_FIELD=21,      // TIMESTAMP DEFAULT NOW()
    TIMESTAMP_UN_FIELD=22,      // TIMESTAMP ON UPDATE NOW()
    TIMESTAMP_DNUN_FIELD=23,    // TIMESTAMP DEFAULT NOW() ON UPDATE NOW()
    TMYSQL_COMPRESSED= 24,      // Compatibility with TMySQL
    };
  enum imagetype { itRAW, itMBR};

  utype		unireg_check;
  uint32	field_length;		// Length of field
  uint32	flags;
  uint16        field_index;            // field number in fields array
  uchar		null_bit;		// Bit used to test null bit
  /**
     If true, this field was created in create_tmp_field_from_item from a NULL
     value. This means that the type of the field is just a guess, and the type
     may be freely coerced to another type.

     @see create_tmp_field_from_item
     @see Item_type_holder::get_real_type

   */
  bool is_created_from_null_item;

  /* 
    Selectivity of the range condition over this field.
    When calculating this selectivity a range predicate
    is taken into account only if:
    - it is extracted from the WHERE clause
    - it depends only on the table the field belongs to 
  */
  double cond_selectivity;

  /* 
    The next field in the class of equal fields at the top AND level
    of the WHERE clause
  */ 
  Field *next_equal_field;

  /*
    This structure is used for statistical data on the column
    that has been read from the statistical table column_stat
  */ 
  Column_statistics *read_stats;
  /*
    This structure is used for statistical data on the column that
    is collected by the function collect_statistics_for_table
  */
  Column_statistics_collected *collected_stats;

  /* 
    This is additional data provided for any computed(virtual) field,
    default function or check constraint.
    In particular it includes a pointer to the item by which this field
    can be computed from other fields.
  */
  Virtual_column_info *vcol_info, *check_constraint, *default_value;

  Field(uchar *ptr_arg,uint32 length_arg,uchar *null_ptr_arg,
        uchar null_bit_arg, utype unireg_check_arg,
        const LEX_CSTRING *field_name_arg);
  virtual ~Field() {}

  virtual Type_numeric_attributes type_numeric_attributes() const
  {
    return Type_numeric_attributes(field_length, decimals(), is_unsigned());
  }
  Type_std_attributes type_std_attributes() const
  {
    return Type_std_attributes(type_numeric_attributes(), dtcollation());
  }

  bool is_unsigned() const { return flags & UNSIGNED_FLAG; }

  /**
    Convenience definition of a copy function returned by
    Field::get_copy_func()
  */
  typedef void Copy_func(Copy_field*);
  virtual Copy_func *get_copy_func(const Field *from) const= 0;
  virtual Copy_func *get_copy_func_to(const Field *to) const
  {
    return to->get_copy_func(this);
  }
  /* Store functions returns 1 on overflow and -1 on fatal error */
  virtual int  store_field(Field *from) { return from->save_in_field(this); }
  virtual int  save_in_field(Field *to)= 0;
  /**
    Check if it is possible just copy the value
    of the field 'from' to the field 'this', e.g. for
      INSERT INTO t1 (field1) SELECT field2 FROM t2;
    @param from   - The field to copy from
    @retval true  - it is possible to just copy value of 'from' to 'this'
    @retval false - conversion is needed
  */
  virtual bool memcpy_field_possible(const Field *from) const= 0;
  virtual bool make_empty_rec_store_default_value(THD *thd, Item *item);
  virtual void make_empty_rec_reset(THD *thd)
  {
    reset();
  }
  virtual int  store(const char *to, size_t length,CHARSET_INFO *cs)=0;
  /*
    This is used by engines like CSV and Federated to signal the field
    that the data is going to be in text (rather than binary) representation,
    even if cs points to &my_charset_bin.

    If a Field distinguishes between text and binary formats (e.g. INET6),
    we cannot call store(str,length,&my_charset_bin),
    to avoid "field" mis-interpreting the data format as binary.
  */
  virtual int  store_text(const char *to, size_t length, CHARSET_INFO *cs)
  {
    return store(to, length, cs);
  }
  virtual int  store_binary(const char *to, size_t length)
  {
    return store(to, length, &my_charset_bin);
  }
  virtual int  store_hex_hybrid(const char *str, size_t length);
  virtual int  store(double nr)=0;
  virtual int  store(longlong nr, bool unsigned_val)=0;
  virtual int  store_decimal(const my_decimal *d)=0;
  virtual int  store_time_dec(const MYSQL_TIME *ltime, uint dec);
  virtual int  store_timestamp_dec(const timeval &ts, uint dec);
  int store_timestamp(my_time_t timestamp, ulong sec_part)
  {
    return store_timestamp_dec(Timeval(timestamp, sec_part),
                               TIME_SECOND_PART_DIGITS);
  }
  /**
    Store a value represented in native format
  */
  virtual int store_native(const Native &value)
  {
    DBUG_ASSERT(0);
    reset();
    return 0;
  }
  int store_time(const MYSQL_TIME *ltime)
  { return store_time_dec(ltime, TIME_SECOND_PART_DIGITS); }
  int store(const char *to, size_t length, CHARSET_INFO *cs,
            enum_check_fields check_level);
  int store_text(const char *to, size_t length, CHARSET_INFO *cs,
                 enum_check_fields check_level);
  int store(const LEX_STRING *ls, CHARSET_INFO *cs)
  {
    DBUG_ASSERT(ls->length < UINT_MAX32);
    return store(ls->str, (uint) ls->length, cs);
  }
  int store(const LEX_CSTRING *ls, CHARSET_INFO *cs)
  {
    DBUG_ASSERT(ls->length < UINT_MAX32);
    return store(ls->str, (uint) ls->length, cs);
  }
  int store(const LEX_CSTRING &ls, CHARSET_INFO *cs)
  {
    DBUG_ASSERT(ls.length < UINT_MAX32);
    return store(ls.str, (uint) ls.length, cs);
  }

  /*
    @brief
      Store minimum/maximum value of a column in the statistics table.
    @param
      field                  statistical table field
      str                    value buffer
  */
  virtual int store_to_statistical_minmax_field(Field *field, String *str);

  /*
    @brief
      Store minimum/maximum value of a column from the statistical table.
    @param
      field                  statistical table field
      str                    value buffer
  */
  virtual int store_from_statistical_minmax_field(Field *field, String *str);

#ifdef HAVE_MEM_CHECK
  /**
    Mark unused memory in the field as defined. Mainly used to ensure
    that if we write full field to disk (for example in
    Count_distinct_field::add(), we don't write unitalized data to
    disk which would confuse valgrind or MSAN.
  */
  virtual void mark_unused_memory_as_defined() {}
#else
  void mark_unused_memory_as_defined() {}
#endif

  virtual double val_real()=0;
  virtual longlong val_int()=0;
  /*
    Get ulonglong representation.
    Negative values are truncated to 0.
  */
  virtual ulonglong val_uint(void)
  {
    longlong nr= val_int();
    return nr < 0 ? 0 : (ulonglong) nr;
  }
  virtual bool val_bool()= 0;
  virtual my_decimal *val_decimal(my_decimal *)=0;
  inline String *val_str(String *str) { return val_str(str, str); }
  /*
     val_str(buf1, buf2) gets two buffers and should use them as follows:
     if it needs a temp buffer to convert result to string - use buf1
       example Field_tiny::val_str()
     if the value exists as a string already - use buf2
       example Field_string::val_str()
     consequently, buf2 may be created as 'String buf;' - no memory
     will be allocated for it. buf1 will be allocated to hold a
     value if it's too small. Using allocated buffer for buf2 may result in
     an unnecessary free (and later, may be an alloc).
     This trickery is used to decrease a number of malloc calls.
  */
  virtual String *val_str(String*,String *)=0;
  virtual bool val_native(Native *to)
  {
    DBUG_ASSERT(!is_null());
    return to->copy((const char *) ptr, pack_length());
  }
  String *val_int_as_str(String *val_buffer, bool unsigned_flag);
  /*
    Return the field value as a LEX_CSTRING, without padding to full length
    (MODE_PAD_CHAR_TO_FULL_LENGTH is temporarily suppressed during the call).

    In case of an empty value, to[0] is assigned to empty_clex_string,
    memory is not allocated.
    In case of a non-empty value, the memory is allocated on mem_root.
    In case of a memory allocation failure, to[0] is assigned to {NULL,0}.

    @param  [IN] mem_root  store non-empty values here
    @param  [OUT to        return the string here
    @retval                false (success)
    @retval                true  (EOM)
  */
  bool val_str_nopad(MEM_ROOT *mem_root, LEX_CSTRING *to);
  fast_field_copier get_fast_field_copier(const Field *from);
  /*
   str_needs_quotes() returns TRUE if the value returned by val_str() needs
   to be quoted when used in constructing an SQL query.
  */
  virtual bool str_needs_quotes() const { return false; }
  const Type_handler *type_handler_for_comparison() const
  {
    return type_handler()->type_handler_for_comparison();
  }
  Item_result result_type () const
  {
    return type_handler()->result_type();
  }
  Item_result cmp_type () const
  {
    return type_handler()->cmp_type();
  }
  virtual bool eq(Field *field)
  {
    return (ptr == field->ptr && null_ptr == field->null_ptr &&
            null_bit == field->null_bit && field->type() == type());
  }
  virtual bool eq_def(const Field *field) const;
  
  /*
    pack_length() returns size (in bytes) used to store field data in memory
    (i.e. it returns the maximum size of the field in a row of the table,
    which is located in RAM).
  */
  virtual uint32 pack_length() const { return (uint32) field_length; }

  /*
    pack_length_in_rec() returns size (in bytes) used to store field data on
    storage (i.e. it returns the maximal size of the field in a row of the
    table, which is located on disk).
  */
  virtual uint32 pack_length_in_rec() const { return pack_length(); }
  virtual bool compatible_field_size(uint metadata, const Relay_log_info *rli,
                                     uint16 mflags, int *order) const;
  virtual uint pack_length_from_metadata(uint field_metadata) const
  {
    DBUG_ENTER("Field::pack_length_from_metadata");
    DBUG_RETURN(field_metadata);
  }
  virtual uint row_pack_length() const { return 0; }

  /*
    data_length() return the "real size" of the data in memory.
  */
  virtual uint32 data_length() { return pack_length(); }
  virtual uint32 sort_length() const { return pack_length(); }

  /*
    sort_suffix_length() return the length bytes needed to store the length
    for binary charset
  */
  virtual uint32 sort_suffix_length() const { return 0; }

  /* 
    Get the number bytes occupied by the value in the field.
    CHAR values are stripped of trailing spaces.
    Flexible values are stripped of their length.
  */
  virtual uint32 value_length()
  {
    uint len;
    if (!zero_pack() &&
	(type() == MYSQL_TYPE_STRING &&
        (len= pack_length()) >= 4 && len < 256))
    {
      uchar *str, *end;
      for (str= ptr, end= str+len; end > str && end[-1] == ' '; end--) {}
      len=(uint) (end-str); 
      return len;
    } 
    return data_length();
  }

  /**
     Get the maximum size of the data in packed format.

     @return Maximum data length of the field when packed using the
     Field::pack() function.
   */
  virtual uint32 max_data_length() const {
    return pack_length();
  };

  virtual int reset() { bzero(ptr,pack_length()); return 0; }
  virtual void reset_fields() {}
  const uchar *ptr_in_record(const uchar *record) const
  {
    my_ptrdiff_t l_offset= (my_ptrdiff_t) (ptr -  table->record[0]);
    DBUG_ASSERT(l_offset >= 0 && table->s->rec_buff_length - l_offset > 0);
    return record + l_offset;
  }
  virtual int set_default();

  bool has_update_default_function() const
  {
    return flags & ON_UPDATE_NOW_FLAG;
  }
  bool has_default_now_unireg_check() const
  {
    return unireg_check == TIMESTAMP_DN_FIELD
        || unireg_check == TIMESTAMP_DNUN_FIELD;
  }

  /*
    Mark the field as having a value supplied by the client, thus it should
    not be auto-updated.
  */
  void set_has_explicit_value()
  {
    bitmap_set_bit(&table->has_value_set, field_index);
  }
  bool has_explicit_value()
  {
    return bitmap_is_set(&table->has_value_set, field_index);
  }
  void clear_has_explicit_value()
  {
    bitmap_clear_bit(&table->has_value_set, field_index);
  }

  virtual my_time_t get_timestamp(const uchar *pos, ulong *sec_part) const
  { DBUG_ASSERT(0); return 0; }
  my_time_t get_timestamp(ulong *sec_part) const
  {
    return get_timestamp(ptr, sec_part);
  }

  virtual bool binary() const { return 1; }
  virtual bool zero_pack() const { return 1; }
  virtual enum ha_base_keytype key_type() const { return HA_KEYTYPE_BINARY; }
  virtual uint16 key_part_flag() const { return 0; }
  virtual uint16 key_part_length_bytes() const { return 0; }
  virtual uint32 key_length() const { return pack_length(); }
  virtual const Type_handler *type_handler() const= 0;
  virtual enum_field_types type() const
  {
    return type_handler()->field_type();
  }
  virtual enum_field_types real_type() const
  {
    return type_handler()->real_field_type();
  }
  virtual enum_field_types binlog_type() const
  {
    /*
      Binlog stores field->type() as type code by default. For example,
      it puts MYSQL_TYPE_STRING in case of CHAR, VARCHAR, SET and ENUM,
      with extra data type details put into metadata.

      Binlog behaviour slightly differs between various MySQL and MariaDB
      versions for the temporal data types TIME, DATETIME and TIMESTAMP.

      MySQL prior to 5.6 uses MYSQL_TYPE_TIME, MYSQL_TYPE_DATETIME 
      and MYSQL_TYPE_TIMESTAMP type codes in binlog and stores no 
      additional metadata.

      MariaDB-5.3 implements new versions for TIME, DATATIME, TIMESTAMP
      with fractional second precision, but uses the old format for the
      types TIME(0), DATETIME(0), TIMESTAMP(0), and it still stores
      MYSQL_TYPE_TIME, MYSQL_TYPE_DATETIME and MYSQL_TYPE_TIMESTAMP in binlog,
      with no additional metadata.
      So row-based replication between temporal data types of
      different precision is not possible in MariaDB.

      MySQL-5.6 also implements a new version of TIME, DATETIME, TIMESTAMP
      which support fractional second precision 0..6, and use the new
      format even for the types TIME(0), DATETIME(0), TIMESTAMP(0).
      For these new data types, MySQL-5.6 stores new type codes 
      MYSQL_TYPE_TIME2, MYSQL_TYPE_DATETIME2, MYSQL_TYPE_TIMESTAMP2 in binlog,
      with fractional precision 0..6 put into metadata.
      This makes it in theory possible to do row-based replication between
      columns of different fractional precision (e.g. from TIME(1) on master
      to TIME(6) on slave). However, it's not currently fully implemented yet.
      MySQL-5.6 can only do row-based replication from the old types
      TIME, DATETIME, TIMESTAMP (represented by MYSQL_TYPE_TIME,
      MYSQL_TYPE_DATETIME and MYSQL_TYPE_TIMESTAMP type codes in binlog)
      to the new corresponding types TIME(0), DATETIME(0), TIMESTAMP(0).

      Note: MariaDB starting from the version 10.0 understands the new
      MySQL-5.6 type codes MYSQL_TYPE_TIME2, MYSQL_TYPE_DATETIME2,
      MYSQL_TYPE_TIMESTAMP2. When started over MySQL-5.6 tables both on
      master and on slave, MariaDB-10.0 can also do row-based replication
      from the old types TIME, DATETIME, TIMESTAMP to the new MySQL-5.6
      types TIME(0), DATETIME(0), TIMESTAMP(0).

      Note: perhaps binlog should eventually be modified to store
      real_type() instead of type() for all column types.
    */
    return type();
  }
  virtual Binlog_type_info binlog_type_info() const
  {
    DBUG_ASSERT(Field::type() == binlog_type());
    return Binlog_type_info(Field::type(), 0, 0);
  }
  virtual en_fieldtype tmp_engine_column_type(bool use_packed_rows) const
  {
    return FIELD_NORMAL;
  }
  /*
    Conversion type for from the source to the current field.
  */
  virtual enum_conv_type rpl_conv_type_from(const Conv_source &source,
                                            const Relay_log_info *rli,
                                            const Conv_param &param)
                                            const= 0;
  enum_conv_type rpl_conv_type_from_same_data_type(uint16 metadata,
                                                   const Relay_log_info *rli,
                                                   const Conv_param &param)
                                                   const;
  inline  int cmp(const uchar *str) const { return cmp(ptr,str); }
  /*
    The following method is used for comparing prefix keys.
    Currently it's only used in partitioning.
  */
  virtual int cmp_prefix(const uchar *a, const uchar *b,
                         size_t prefix_len) const
  { return cmp(a, b); }
  virtual int cmp(const uchar *,const uchar *) const=0;
  virtual int cmp_binary(const uchar *a,const uchar *b, uint32 max_length=~0U) const
  { return memcmp(a,b,pack_length()); }
  virtual int cmp_offset(my_ptrdiff_t row_offset)
  { return cmp(ptr,ptr+row_offset); }
  virtual int cmp_binary_offset(uint row_offset)
  { return cmp_binary(ptr, ptr+row_offset); };
  virtual int key_cmp(const uchar *a,const uchar *b) const
  { return cmp(a, b); }
  virtual int key_cmp(const uchar *str, uint length) const
  { return cmp(ptr,str); }
  /*
    Update the value m of the 'min_val' field with the current value v
    of this field if force_update is set to TRUE or if v < m.
    Return TRUE if the value has been updated.
  */  
  virtual bool update_min(Field *min_val, bool force_update)
  { 
    bool update_fl= force_update || cmp(ptr, min_val->ptr) < 0;
    if (update_fl)
    {
      min_val->set_notnull();
      memcpy(min_val->ptr, ptr, pack_length());
    }
    return update_fl;
  }
  /*
    Update the value m of the 'max_val' field with the current value v
    of this field if force_update is set to TRUE or if v > m.
    Return TRUE if the value has been updated.
  */  
  virtual bool update_max(Field *max_val, bool force_update)
  { 
    bool update_fl= force_update || cmp(ptr, max_val->ptr) > 0;
    if (update_fl)
    {
      max_val->set_notnull();
      memcpy(max_val->ptr, ptr, pack_length());
    }
    return update_fl;
  }
  virtual void store_field_value(uchar *val, uint len)
  {
     memcpy(ptr, val, len);
  }
  virtual uint decimals() const { return 0; }
  virtual Information_schema_numeric_attributes
            information_schema_numeric_attributes() const
  {
    return Information_schema_numeric_attributes();
  }
  virtual Information_schema_character_attributes
            information_schema_character_attributes() const
  {
    return Information_schema_character_attributes();
  }
  virtual void update_data_type_statistics(Data_type_statistics *st) const
  { }
  /*
    Caller beware: sql_type can change str.Ptr, so check
    ptr() to see if it changed if you are using your own buffer
    in str and restore it with set() if needed
  */
  virtual void sql_type(String &str) const =0;
  virtual void sql_rpl_type(String *str) const { sql_type(*str); }
  virtual uint size_of() const =0;		// For new field
  inline bool is_null(my_ptrdiff_t row_offset= 0) const
  {
    /*
      The table may have been marked as containing only NULL values
      for all fields if it is a NULL-complemented row of an OUTER JOIN
      or if the query is an implicitly grouped query (has aggregate
      functions but no GROUP BY clause) with no qualifying rows. If
      this is the case (in which TABLE::null_row is true), the field
      is considered to be NULL.

      Note that if a table->null_row is set then also all null_bits are
      set for the row.

      In the case of the 'result_field' for GROUP BY, table->null_row might
      refer to the *next* row in the table (when the algorithm is: read the
      next row, see if any of group column values have changed, send the
      result - grouped - row to the client if yes). So, table->null_row might
      be wrong, but such a result_field is always nullable (that's defined by
      original_field->maybe_null()) and we trust its null bit.
    */
    return null_ptr ? null_ptr[row_offset] & null_bit : table->null_row;
  }
  inline bool is_real_null(my_ptrdiff_t row_offset= 0) const
    { return null_ptr && (null_ptr[row_offset] & null_bit); }
  inline bool is_null_in_record(const uchar *record) const
  {
    if (maybe_null_in_table())
      return record[(uint) (null_ptr - table->record[0])] & null_bit;
    return 0;
  }
  inline void set_null(my_ptrdiff_t row_offset= 0)
    { if (null_ptr) null_ptr[row_offset]|= null_bit; }
  inline void set_notnull(my_ptrdiff_t row_offset= 0)
    { if (null_ptr) null_ptr[row_offset]&= (uchar) ~null_bit; }
  inline bool maybe_null(void) const
  { return null_ptr != 0 || table->maybe_null; }
  // Set to NULL on LOAD DATA or LOAD XML
  virtual bool load_data_set_null(THD *thd);
  // Reset when a LOAD DATA file ended unexpectedly
  virtual bool load_data_set_no_data(THD *thd, bool fixed_format);
  void load_data_set_value(const char *pos, uint length, CHARSET_INFO *cs);

  /* @return true if this field is NULL-able (even if temporarily) */
  inline bool real_maybe_null() const { return null_ptr != 0; }
  uint null_offset(const uchar *record) const
  { return (uint) (null_ptr - record); }
  /*
    For a NULL-able field (that can actually store a NULL value in a table)
    null_ptr points to the "null bitmap" in the table->record[0] header. For
    NOT NULL fields it is either 0 or points outside table->record[0] into the
    table->triggers->extra_null_bitmap (so that the field can store a NULL
    value temporarily, only in memory)
  */
  bool maybe_null_in_table() const
  { return null_ptr >= table->record[0] && null_ptr <= ptr; }

  uint null_offset() const
  { return null_offset(table->record[0]); }
  void set_null_ptr(uchar *p_null_ptr, uint p_null_bit)
  {
    null_ptr= p_null_ptr;
    null_bit= static_cast<uchar>(p_null_bit);
  }

  bool stored_in_db() const { return !vcol_info || vcol_info->stored_in_db; }
  bool check_vcol_sql_mode_dependency(THD *, vcol_init_mode mode) const;

  virtual sql_mode_t value_depends_on_sql_mode() const
  {
    return 0;
  }
  virtual sql_mode_t conversion_depends_on_sql_mode(THD *thd,
                                                    Item *expr) const
  {
    return (sql_mode_t) 0;
  }
  virtual sql_mode_t can_handle_sql_mode_dependency_on_store() const
  {
    return 0;
  }

  inline THD *get_thd() const
  { return likely(table) ? table->in_use : current_thd; }

  enum {
    LAST_NULL_BYTE_UNDEF= 0
  };

  /*
    Find the position of the last null byte for the field.

    SYNOPSIS
      last_null_byte()

    DESCRIPTION
      Return a pointer to the last byte of the null bytes where the
      field conceptually is placed.

    RETURN VALUE
      The position of the last null byte relative to the beginning of
      the record. If the field does not use any bits of the null
      bytes, the value 0 (LAST_NULL_BYTE_UNDEF) is returned.
   */
  size_t last_null_byte() const {
    size_t bytes= do_last_null_byte();
    DBUG_PRINT("debug", ("last_null_byte() ==> %ld", (long) bytes));
    DBUG_ASSERT(bytes <= table->s->null_bytes);
    return bytes;
  }

  /*
    Create mem-comparable sort key part for a sort key
  */
  void make_sort_key_part(uchar *buff, uint length);

  /*
    create a compact sort key which can be compared with a comparison
    function. They are called packed sort keys
  */
  virtual uint make_packed_sort_key_part(uchar *buff,
                                         const SORT_FIELD_ATTR *sort_field);

  virtual void make_send_field(Send_field *);

  /*
    Some implementations actually may write up to 8 bytes regardless of what
    size was requested. This is due to the minimum value of the system variable
    max_sort_length.
  */

  virtual void sort_string(uchar *buff,uint length)=0;
  virtual bool optimize_range(uint idx, uint part) const;
  virtual void free() {}
  virtual Field *make_new_field(MEM_ROOT *root, TABLE *new_table,
                                bool keep_type);
  virtual Field *new_key_field(MEM_ROOT *root, TABLE *new_table,
                               uchar *new_ptr, uint32 length,
                               uchar *new_null_ptr, uint new_null_bit);
  Field *create_tmp_field(MEM_ROOT *root, TABLE *new_table,
                          bool maybe_null_arg);
  Field *create_tmp_field(MEM_ROOT *root, TABLE *new_table)
  {
    return create_tmp_field(root, new_table, maybe_null());
  }
  Field *clone(MEM_ROOT *mem_root, TABLE *new_table);
  Field *clone(MEM_ROOT *mem_root, TABLE *new_table, my_ptrdiff_t diff);
  inline void move_field(uchar *ptr_arg,uchar *null_ptr_arg,uchar null_bit_arg)
  {
    ptr=ptr_arg; null_ptr=null_ptr_arg; null_bit=null_bit_arg;
  }
  inline void move_field(uchar *ptr_arg) { ptr=ptr_arg; }
  inline uchar *record_ptr() // record[0] or wherever the field was moved to
  {
    my_ptrdiff_t offset= table->s->field[field_index]->ptr - table->s->default_values;
    return ptr - offset;
  }
  virtual void move_field_offset(my_ptrdiff_t ptr_diff)
  {
    ptr=ADD_TO_PTR(ptr,ptr_diff, uchar*);
    if (null_ptr)
      null_ptr=ADD_TO_PTR(null_ptr,ptr_diff,uchar*);
  }
  void get_image(uchar *buff, uint length, CHARSET_INFO *cs) const
  { get_image(buff, length, ptr, cs); }
  virtual void get_image(uchar *buff, uint length,
                         const uchar *ptr_arg, CHARSET_INFO *cs) const
    { memcpy(buff,ptr_arg,length); }
  virtual void set_image(const uchar *buff,uint length, CHARSET_INFO *cs)
    { memcpy(ptr,buff,length); }


  /*
    Copy a field part into an output buffer.

    SYNOPSIS
      Field::get_key_image()
      buff   [out] output buffer
      length       output buffer size
      type         itMBR for geometry blobs, otherwise itRAW

    DESCRIPTION
      This function makes a copy of field part of size equal to or
      less than "length" parameter value.
      For fields of string types (CHAR, VARCHAR, TEXT) the rest of buffer
      is padded by zero byte.

    NOTES
      For variable length character fields (i.e. UTF-8) the "length"
      parameter means a number of output buffer bytes as if all field
      characters have maximal possible size (mbmaxlen). In the other words,
      "length" parameter is a number of characters multiplied by
      field_charset->mbmaxlen.

    RETURN
      Number of copied bytes (excluding padded zero bytes -- see above).
  */

  uint get_key_image(uchar *buff, uint length, imagetype type_arg) const
  { return get_key_image(buff, length, ptr, type_arg); }
  virtual uint get_key_image(uchar *buff, uint length, const uchar *ptr_arg, imagetype type_arg) const
  {
    get_image(buff, length, ptr_arg, &my_charset_bin);
    return length;
  }
  virtual void set_key_image(const uchar *buff,uint length)
    { set_image(buff,length, &my_charset_bin); }
  inline longlong val_int_offset(uint row_offset)
    {
      ptr+=row_offset;
      longlong tmp=val_int();
      ptr-=row_offset;
      return tmp;
    }
  inline longlong val_int(const uchar *new_ptr)
  {
    uchar *old_ptr= ptr;
    longlong return_value;
    ptr= (uchar*) new_ptr;
    return_value= val_int();
    ptr= old_ptr;
    return return_value;
  }
  inline String *val_str(String *str, const uchar *new_ptr)
  {
    uchar *old_ptr= ptr;
    ptr= (uchar*) new_ptr;
    val_str(str);
    ptr= old_ptr;
    return str;
  }
  virtual bool send(Protocol *protocol);

  virtual uchar *pack(uchar *to, const uchar *from, uint max_length);
  /**
     @overload Field::pack(uchar*, const uchar*, uint, bool)
  */
  uchar *pack(uchar *to, const uchar *from)
  {
    DBUG_ENTER("Field::pack");
    uchar *result= this->pack(to, from, UINT_MAX);
    DBUG_RETURN(result);
  }

  virtual const uchar *unpack(uchar* to, const uchar *from,
                              const uchar *from_end, uint param_data=0);

  virtual uint packed_col_length(const uchar *to, uint length)
  { return length;}
  virtual uint max_packed_col_length(uint max_length)
  { return max_length;}
  virtual bool is_packable() const { return false; }

  uint offset(const uchar *record) const
  {
    return (uint) (ptr - record);
  }
  void copy_from_tmp(int offset);
  uint fill_cache_field(struct st_cache_field *copy);
  virtual bool get_date(MYSQL_TIME *ltime, date_mode_t fuzzydate);
  virtual longlong val_datetime_packed(THD *thd);
  virtual longlong val_time_packed(THD *thd);
  virtual const TYPELIB *get_typelib() const { return NULL; }
  virtual CHARSET_INFO *charset() const= 0;
  virtual const DTCollation &dtcollation() const= 0;
  virtual CHARSET_INFO *charset_for_protocol(void) const
  { return binary() ? &my_charset_bin : charset(); }
  virtual CHARSET_INFO *sort_charset(void) const { return charset(); }
  virtual bool has_charset(void) const { return FALSE; }
  virtual int set_time() { return 1; }
  bool set_warning(Sql_condition::enum_warning_level, unsigned int code,
                   int cuted_increment, ulong current_row=0) const;
  virtual void print_key_value(String *out, uint32 length);
  void print_key_part_value(String *out, const uchar *key, uint32 length);
  void print_key_value_binary(String *out, const uchar* key, uint32 length);
protected:
  bool set_warning(unsigned int code, int cuted_increment) const
  {
    return set_warning(Sql_condition::WARN_LEVEL_WARN, code, cuted_increment);
  }
  bool set_note(unsigned int code, int cuted_increment) const
  {
    return set_warning(Sql_condition::WARN_LEVEL_NOTE, code, cuted_increment);
  }
  void set_datetime_warning(Sql_condition::enum_warning_level, uint code,
                            const ErrConv *str, const char *typestr,
                            int cuted_increment) const;
  void set_datetime_warning(uint code,
                            const ErrConv *str, const char *typestr,
                            int cuted_increment) const
  {
    set_datetime_warning(Sql_condition::WARN_LEVEL_WARN, code, str, typestr,
                         cuted_increment);
  }
  void set_warning_truncated_wrong_value(const char *type, const char *value);
  inline bool check_overflow(int op_result)
  {
    return (op_result == E_DEC_OVERFLOW);
  }
  int warn_if_overflow(int op_result);
  Copy_func *get_identical_copy_func() const;
  bool cmp_is_done_using_type_handler_of_this(const Item_bool_func *cond,
                                              const Item *item) const;
  bool can_optimize_scalar_range(const RANGE_OPT_PARAM *param,
                                 const KEY_PART *key_part,
                                 const Item_bool_func *cond,
                                 scalar_comparison_op op,
                                 const Item *value) const;
  uchar *make_key_image(MEM_ROOT *mem_root, const KEY_PART *key_part);
  SEL_ARG *get_mm_leaf_int(RANGE_OPT_PARAM *param, KEY_PART *key_part,
                           const Item_bool_func *cond,
                           scalar_comparison_op op, Item *value,
                           bool unsigned_field);
  /*
    Make a leaf tree for the cases when the value was stored
    to the field exactly, without any truncation, rounding or adjustments.
    For example, if we stored an INT value into an INT column,
    and value->save_in_field_no_warnings() returned 0,
    we know that the value was stored exactly.
  */
  SEL_ARG *stored_field_make_mm_leaf_exact(RANGE_OPT_PARAM *param,
                                           KEY_PART *key_part,
                                           scalar_comparison_op op,
                                           Item *value);
  /*
    Make a leaf tree for the cases when we don't know if
    the value was stored to the field without any data loss,
    or was modified to a smaller or a greater value.
    Used for the data types whose methods Field::store*()
    silently adjust the value. This is the most typical case.
  */
  SEL_ARG *stored_field_make_mm_leaf(RANGE_OPT_PARAM *param,
                                     KEY_PART *key_part,
                                     scalar_comparison_op op, Item *value);
  /*
    Make a leaf tree when an INT value was stored into a field of INT type,
    and some truncation happened. Tries to adjust the range search condition
    when possible, e.g. "tinytint < 300" -> "tinyint <= 127".
    Can also return SEL_ARG_IMPOSSIBLE(), and NULL (not sargable).
  */
  SEL_ARG *stored_field_make_mm_leaf_bounded_int(RANGE_OPT_PARAM *param,
                                                 KEY_PART *key_part,
                                                 scalar_comparison_op op,
                                                 Item *value,
                                                 bool unsigned_field);
  /*
    Make a leaf tree when some truncation happened during
    value->save_in_field_no_warning(this), and we cannot yet adjust the range
    search condition for the current combination of the field and the value
    data types.
    Returns SEL_ARG_IMPOSSIBLE() for "=" and "<=>".
    Returns NULL (not sargable) for other comparison operations.
  */
  SEL_ARG *stored_field_make_mm_leaf_truncated(RANGE_OPT_PARAM *prm,
                                               scalar_comparison_op,
                                               Item *value);
public:
  void set_table_name(String *alias)
  {
    table_name= &alias->Ptr;
  }
  void init(TABLE *table_arg)
  {
    orig_table= table= table_arg;
    set_table_name(&table_arg->alias);
  }
  virtual void init_for_tmp_table(Field *org_field, TABLE *new_table)
  {
    init(new_table);
    orig_table= org_field->orig_table;
    vcol_info= 0;
    cond_selectivity= 1.0;
    next_equal_field= NULL;
    option_list= NULL;
    option_struct= NULL;
    if (org_field->type() == MYSQL_TYPE_VAR_STRING ||
        org_field->type() == MYSQL_TYPE_VARCHAR)
      new_table->s->db_create_options|= HA_OPTION_PACK_RECORD;
  }
  void init_for_make_new_field(TABLE *new_table_arg, TABLE *orig_table_arg)
  {
    init(new_table_arg);
    /*
      Normally orig_table is different from table only if field was
      created via ::make_new_field.  Here we alter the type of field,
      so ::make_new_field is not applicable. But we still need to
      preserve the original field metadata for the client-server
      protocol.
    */
    orig_table= orig_table_arg;
  }

  /* maximum possible display length */
  virtual uint32 max_display_length() const= 0;
  /**
    Whether a field being created has the samle type.
    Used by the ALTER TABLE
  */
  virtual bool is_equal(const Column_definition &new_field) const= 0;
  // Used as double dispatch pattern: calls virtual method of handler
  virtual bool
  can_be_converted_by_engine(const Column_definition &new_type) const
  {
    return false;
  }
  /* convert decimal to longlong with overflow check */
  longlong convert_decimal2longlong(const my_decimal *val, bool unsigned_flag,
                                    int *err);
  /*
    Maximum number of bytes in character representation.
    - For string types it is equal to the field capacity, in bytes.
    - For non-string types it represents the longest possible string length
      after conversion to string.
  */
  virtual uint32 character_octet_length() const
  {
    return field_length;
  }
  /* The max. number of characters */
  virtual uint32 char_length() const
  {
    return field_length / charset()->mbmaxlen;
  }

  ha_storage_media field_storage_type() const
  {
    return (ha_storage_media)
      ((flags >> FIELD_FLAGS_STORAGE_MEDIA) & 3);
  }

  void set_storage_type(ha_storage_media storage_type_arg)
  {
    DBUG_ASSERT(field_storage_type() == HA_SM_DEFAULT);
    flags |= static_cast<uint32>(storage_type_arg) <<
      FIELD_FLAGS_STORAGE_MEDIA;
  }

  column_format_type column_format() const
  {
    return (column_format_type)
      ((flags >> FIELD_FLAGS_COLUMN_FORMAT) & 3);
  }

  void set_column_format(column_format_type column_format_arg)
  {
    DBUG_ASSERT(column_format() == COLUMN_FORMAT_TYPE_DEFAULT);
    flags |= static_cast<uint32>(column_format_arg) <<
      FIELD_FLAGS_COLUMN_FORMAT;
  }

  bool vers_sys_field() const
  {
    return flags & (VERS_ROW_START | VERS_ROW_END);
  }

  bool vers_update_unversioned() const
  {
    return flags & VERS_UPDATE_UNVERSIONED_FLAG;
  }

  /*
    Validate a non-null field value stored in the given record
    according to the current thread settings, e.g. sql_mode.
    @param thd     - the thread
    @param record  - the record to check in
  */
  virtual bool validate_value_in_record(THD *thd, const uchar *record) const
  { return false; }
  bool validate_value_in_record_with_warn(THD *thd, const uchar *record);
  key_map get_possible_keys();

  /* Hash value */
  virtual void hash(ulong *nr, ulong *nr2);

  /**
    Get the upper limit of the MySQL integral and floating-point type.

    @return maximum allowed value for the field
  */
  virtual ulonglong get_max_int_value() const
  {
    DBUG_ASSERT(false);
    return 0ULL;
  }

/**
  Checks whether a string field is part of write_set.

  @return
    FALSE  - If field is not char/varchar/....
           - If field is char/varchar/.. and is not part of write set.
    TRUE   - If field is char/varchar/.. and is part of write set.
*/
  virtual bool is_varchar_and_in_write_set() const { return FALSE; }

  /* Check whether the field can be used as a join attribute in hash join */
  virtual bool hash_join_is_possible() { return TRUE; }
  virtual bool eq_cmp_as_binary() { return TRUE; }

  /* Position of the field value within the interval of [min, max] */
  virtual double pos_in_interval(Field *min, Field *max)
  {
    return (double) 0.5; 
  }

  /*
    Check if comparison between the field and an item unambiguously
    identifies a distinct field value.

    Example1: SELECT * FROM t1 WHERE int_column=10;
              This example returns distinct integer value of 10.

    Example2: SELECT * FROM t1 WHERE varchar_column=DATE'2001-01-01'
              This example returns non-distinct values.
              Comparison as DATE will return '2001-01-01' and '2001-01-01x',
              but these two values are not equal to each other as VARCHARs.
    See also the function with the same name in sql_select.cc.
  */
  virtual bool test_if_equality_guarantees_uniqueness(const Item *const_item)
                                                      const;
  virtual bool can_be_substituted_to_equal_item(const Context &ctx,
                                        const Item_equal *item);
  virtual Item *get_equal_const_item(THD *thd, const Context &ctx,
                                     Item *const_item)
  {
    return const_item;
  }
  virtual bool can_optimize_keypart_ref(const Item_bool_func *cond,
                                        const Item *item) const;
  virtual bool can_optimize_hash_join(const Item_bool_func *cond,
                                      const Item *item) const
  {
    return can_optimize_keypart_ref(cond, item);
  }
  virtual bool can_optimize_group_min_max(const Item_bool_func *cond,
                                          const Item *const_item) const;
  /**
    Test if Field can use range optimizer for a standard comparison operation:
      <=, <, =, <=>, >, >=
    Note, this method does not cover spatial operations.
  */
  virtual bool can_optimize_range(const Item_bool_func *cond,
                                  const Item *item,
                                  bool is_eq_func) const;

  virtual SEL_ARG *get_mm_leaf(RANGE_OPT_PARAM *param, KEY_PART *key_part,
                               const Item_bool_func *cond,
                               scalar_comparison_op op, Item *value)= 0;

  bool can_optimize_outer_join_table_elimination(const Item_bool_func *cond,
                                                 const Item *item) const
  {
    // Exactly the same rules with REF access
    return can_optimize_keypart_ref(cond, item);
  }

  bool save_in_field_default_value(bool view_eror_processing);
  bool save_in_field_ignore_value(bool view_error_processing);

  /* Mark field in read map. Updates also virtual fields */
  void register_field_in_read_map();

  virtual Compression_method *compression_method() const { return 0; }

  virtual Virtual_tmp_table **virtual_tmp_table_addr()
  {
    return NULL;
  }
  virtual bool sp_prepare_and_store_item(THD *thd, Item **value);

  friend int cre_myisam(char * name, TABLE *form, uint options,
			ulonglong auto_increment_value);
  friend class Copy_field;
  friend class Item_avg_field;
  friend class Item_std_field;
  friend class Item_sum_num;
  friend class Item_sum_sum;
  friend class Item_sum_count;
  friend class Item_sum_avg;
  friend class Item_sum_std;
  friend class Item_sum_min;
  friend class Item_sum_max;
  friend class Item_func_group_concat;

private:
  /*
    Primitive for implementing last_null_byte().

    SYNOPSIS
      do_last_null_byte()

    DESCRIPTION
      Primitive for the implementation of the last_null_byte()
      function. This represents the inheritance interface and can be
      overridden by subclasses.
   */
  virtual size_t do_last_null_byte() const;

protected:
  uchar *pack_int(uchar *to, const uchar *from, size_t size)
  {
    memcpy(to, from, size);
    return to + size;
  }

  const uchar *unpack_int(uchar* to, const uchar *from,
                          const uchar *from_end, size_t size)
  {
    if (from + size > from_end)
      return 0;
    memcpy(to, from, size);
    return from + size;
  }

  uchar *pack_int16(uchar *to, const uchar *from)
  { return pack_int(to, from, 2); }
  const uchar *unpack_int16(uchar* to, const uchar *from, const uchar *from_end)
  { return unpack_int(to, from, from_end, 2); }
  uchar *pack_int24(uchar *to, const uchar *from)
  { return pack_int(to, from, 3); }
  const uchar *unpack_int24(uchar* to, const uchar *from, const uchar *from_end)
  { return unpack_int(to, from, from_end, 3); }
  uchar *pack_int32(uchar *to, const uchar *from)
  { return pack_int(to, from, 4); }
  const uchar *unpack_int32(uchar* to, const uchar *from, const uchar *from_end)
  { return unpack_int(to, from, from_end, 4); }
  uchar *pack_int64(uchar* to, const uchar *from)
  { return pack_int(to, from, 8); }
  const uchar *unpack_int64(uchar* to, const uchar *from,  const uchar *from_end)
  { return unpack_int(to, from, from_end, 8); }

  double pos_in_interval_val_real(Field *min, Field *max);
  double pos_in_interval_val_str(Field *min, Field *max, uint data_offset);
};


class Field_num :public Field {
protected:
  int check_edom_and_important_data_truncation(const char *type, bool edom,
                                               CHARSET_INFO *cs,
                                               const char *str, size_t length,
                                               const char *end_of_num);
  int check_edom_and_truncation(const char *type, bool edom,
                                CHARSET_INFO *cs,
                                const char *str, size_t length,
                                const char *end_of_num);
  int check_int(CHARSET_INFO *cs, const char *str, size_t length,
                const char *int_end, int error)
  {
    return check_edom_and_truncation("integer",
                                     error == MY_ERRNO_EDOM || str == int_end,
                                     cs, str, length, int_end);
  }
  bool get_int(CHARSET_INFO *cs, const char *from, size_t len,
               longlong *rnd, ulonglong unsigned_max,
               longlong signed_min, longlong signed_max);
  void prepend_zeros(String *value) const;
  Item *get_equal_zerofill_const_item(THD *thd, const Context &ctx,
                                      Item *const_item);
  Binlog_type_info::binlog_sign_t binlog_signedness() const
  {
    return (flags & UNSIGNED_FLAG) ? Binlog_type_info::SIGN_UNSIGNED :
                                     Binlog_type_info::SIGN_SIGNED;
  }
  bool send_numeric_zerofill_str(Protocol_text *protocol,
                                 protocol_send_type_t send_type);

public:
  const uint8 dec;
  bool zerofill,unsigned_flag;	// Purify cannot handle bit fields
  Field_num(uchar *ptr_arg,uint32 len_arg, uchar *null_ptr_arg,
	    uchar null_bit_arg, utype unireg_check_arg,
	    const LEX_CSTRING *field_name_arg,
            uint8 dec_arg, bool zero_arg, bool unsigned_arg);
  CHARSET_INFO *charset() const override
  {
    return DTCollation_numeric::singleton().collation;
  }
  const DTCollation &dtcollation() const override
  {
    return DTCollation_numeric::singleton();
  }
  sql_mode_t can_handle_sql_mode_dependency_on_store() const override;
  Item *get_equal_const_item(THD *thd, const Context &ctx, Item *const_item)
    override
  {
    return (flags & ZEROFILL_FLAG) ?
           get_equal_zerofill_const_item(thd, ctx, const_item) :
           const_item;
  }
  void add_zerofill_and_unsigned(String &res) const;
  friend class Create_field;
  void make_send_field(Send_field *) override;
  uint decimals() const override { return (uint) dec; }
  uint size_of() const override { return sizeof(*this); }
  bool eq_def(const Field *field) const override;
  Copy_func *get_copy_func(const Field *from) const override
  {
    if (unsigned_flag && from->cmp_type() == DECIMAL_RESULT)
      return do_field_decimal;
    return do_field_int;
  }
  int save_in_field(Field *to) override
  {
    return to->store(val_int(), MY_TEST(flags & UNSIGNED_FLAG));
  }
  bool is_equal(const Column_definition &new_field) const override;
  uint row_pack_length() const override { return pack_length(); }
  uint32 pack_length_from_metadata(uint field_metadata) const override
  {
    uint32 length= pack_length();
    DBUG_PRINT("result", ("pack_length_from_metadata(%d): %u",
                          field_metadata, length));
    return length;
  }
  double pos_in_interval(Field *min, Field *max) override
  {
    return pos_in_interval_val_real(min, max);
  }
  SEL_ARG *get_mm_leaf(RANGE_OPT_PARAM *param, KEY_PART *key_part,
                       const Item_bool_func *cond,
                       scalar_comparison_op op, Item *value) override;
  Binlog_type_info binlog_type_info() const override
  {
    DBUG_ASSERT(Field_num::type() == binlog_type());
    return Binlog_type_info(Field_num::type(), 0, 0, binlog_signedness());
  }
};


class Field_str :public Field {
protected:
  DTCollation m_collation;
  // A short alias for m_collation.collation with non-virtual linkage
  const CHARSET_INFO *field_charset() const { return m_collation.collation; }
  uint mbmaxlen() const { return m_collation.collation->mbmaxlen; }
public:
  bool can_be_substituted_to_equal_item(const Context &ctx,
                                        const Item_equal *item_equal) override;
  Field_str(uchar *ptr_arg,uint32 len_arg, uchar *null_ptr_arg,
	    uchar null_bit_arg, utype unireg_check_arg,
	    const LEX_CSTRING *field_name_arg,
	    const DTCollation &collation);
  uint decimals() const override { return is_created_from_null_item ? 0 : NOT_FIXED_DEC; }
  int  save_in_field(Field *to) override { return save_in_field_str(to); }
  bool memcpy_field_possible(const Field *from) const override
  {
    return real_type() == from->real_type() &&
           pack_length() == from->pack_length() &&
           charset() == from->charset();
  }
  int  store(double nr) override;
  int  store(longlong nr, bool unsigned_val) override;
  int  store_decimal(const my_decimal *) override;
  int  store(const char *to,size_t length,CHARSET_INFO *cs) override=0;
  int  store_hex_hybrid(const char *str, size_t length) override
  {
    return store(str, length, &my_charset_bin);
  }
  CHARSET_INFO *charset() const override { return m_collation.collation; }
  const DTCollation &dtcollation() const override
  {
    return m_collation;
  }
  bool binary() const override { return field_charset() == &my_charset_bin; }
  uint32 max_display_length() const override { return field_length; }
  uint32 character_octet_length() const override { return field_length; }
  uint32 char_length() const override
  {
    return field_length / mbmaxlen();
  }
  Information_schema_character_attributes
    information_schema_character_attributes() const override
  {
    return Information_schema_character_attributes(max_display_length(),
                                                   char_length());
  }
  friend class Create_field;
  my_decimal *val_decimal(my_decimal *) override;
  bool val_bool() override { return val_real() != 0e0; }
  bool str_needs_quotes() const override { return true; }
  bool eq_cmp_as_binary() override { return MY_TEST(flags & BINARY_FLAG); }
  virtual uint length_size() const { return 0; }
  double pos_in_interval(Field *min, Field *max) override
  {
    return pos_in_interval_val_str(min, max, length_size());
  }
  bool test_if_equality_guarantees_uniqueness(const Item *const_item) const
    override;
  SEL_ARG *get_mm_leaf(RANGE_OPT_PARAM *param, KEY_PART *key_part,
                       const Item_bool_func *cond,
                       scalar_comparison_op op, Item *value) override;
  Binlog_type_info binlog_type_info() const override
  {
    DBUG_ASSERT(Field_str::type() == binlog_type());
    return Binlog_type_info(Field_str::type(), 0, 0, charset());
  }
};

/* base class for Field_string, Field_varstring and Field_blob */

class Field_longstr :public Field_str
{
protected:
  int report_if_important_data(const char *ptr, const char *end,
                               bool count_spaces);
  bool check_string_copy_error(const String_copier *copier,
                               const char *end, CHARSET_INFO *cs);
  int check_conversion_status(const String_copier *copier,
                              const char *end, CHARSET_INFO *cs,
                              bool count_spaces)
  {
    if (check_string_copy_error(copier, end, cs))
      return 2;
    return report_if_important_data(copier->source_end_pos(),
                                    end, count_spaces);
  }
  int well_formed_copy_with_check(char *to, size_t to_length,
                                  CHARSET_INFO *from_cs,
                                  const char *from, size_t from_length,
                                  size_t nchars, bool count_spaces,
                                  uint *copy_length)
  {
    String_copier copier;

    *copy_length= copier.well_formed_copy(field_charset(), to, to_length,
                                          from_cs, from, from_length,
                                          nchars);

    return check_conversion_status(&copier, from + from_length, from_cs, count_spaces);
  }
  bool cmp_to_string_with_same_collation(const Item_bool_func *cond,
                                         const Item *item) const;
  bool cmp_to_string_with_stricter_collation(const Item_bool_func *cond,
                                             const Item *item) const;
  int compress(char *to, uint to_length,
               const char *from, uint length,
               uint max_length,
               uint *out_length,
               CHARSET_INFO *cs, size_t nchars);
  String *uncompress(String *val_buffer, String *val_ptr,
                     const uchar *from, uint from_length) const;
public:
  Field_longstr(uchar *ptr_arg, uint32 len_arg, uchar *null_ptr_arg,
                uchar null_bit_arg, utype unireg_check_arg,
                const LEX_CSTRING *field_name_arg,
                const DTCollation &collation)
    :Field_str(ptr_arg, len_arg, null_ptr_arg, null_bit_arg, unireg_check_arg,
               field_name_arg, collation)
    {}
  enum_conv_type rpl_conv_type_from(const Conv_source &source,
                                    const Relay_log_info *rli,
                                    const Conv_param &param) const override;
  int store_decimal(const my_decimal *d) override;
  uint32 max_data_length() const override;
  void make_send_field(Send_field *) override;
  bool send(Protocol *protocol) override;

  bool is_varchar_and_in_write_set() const override
  {
    DBUG_ASSERT(table && table->write_set);
    return bitmap_is_set(table->write_set, field_index);
  }
  bool match_collation_to_optimize_range() const { return true; }

  bool can_optimize_keypart_ref(const Item_bool_func *cond,
                                const Item *item) const override;
  bool can_optimize_hash_join(const Item_bool_func *cond,
                              const Item *item) const override;
  bool can_optimize_group_min_max(const Item_bool_func *cond,
                                  const Item *const_item) const override;
  bool can_optimize_range(const Item_bool_func *cond,
                          const Item *item,
                          bool is_eq_func) const override;
  bool is_packable() const override { return true; }
  uint make_packed_sort_key_part(uchar *buff,
                                 const SORT_FIELD_ATTR *sort_field)override;
  uchar* pack_sort_string(uchar *to, const SORT_FIELD_ATTR *sort_field);
};

/* base class for float and double and decimal (old one) */
class Field_real :public Field_num {
protected:
  double get_double(const char *str, size_t length, CHARSET_INFO *cs, int *err);
public:
  bool not_fixed;

  Field_real(uchar *ptr_arg, uint32 len_arg, uchar *null_ptr_arg,
             uchar null_bit_arg, utype unireg_check_arg,
             const LEX_CSTRING *field_name_arg,
             uint8 dec_arg, bool zero_arg, bool unsigned_arg)
    :Field_num(ptr_arg, len_arg, null_ptr_arg, null_bit_arg, unireg_check_arg,
               field_name_arg, dec_arg, zero_arg, unsigned_arg),
    not_fixed(dec_arg >= FLOATING_POINT_DECIMALS)
    {}
  Copy_func *get_copy_func(const Field *from) const override
  {
    return do_field_real;
  }
  enum_conv_type rpl_conv_type_from(const Conv_source &source,
                                    const Relay_log_info *rli,
                                    const Conv_param &param) const override;
  Information_schema_numeric_attributes
    information_schema_numeric_attributes() const override
  {
    return dec == NOT_FIXED_DEC ?
                  Information_schema_numeric_attributes(field_length) :
                  Information_schema_numeric_attributes(field_length, dec);
  }
  void sql_type(String &str) const override;
  int save_in_field(Field *to) override { return to->store(val_real()); }
  bool memcpy_field_possible(const Field *from) const override
  {
    /*
      Cannot do memcpy from a longer field to a shorter field,
      e.g. a DOUBLE(53,10) into a DOUBLE(10,10).
      But it should be OK the other way around.
    */
    return real_type() == from->real_type() &&
           pack_length() == from->pack_length() &&
           is_unsigned() <= from->is_unsigned() &&
           decimals() == from->decimals() &&
           field_length >= from->field_length;
  }
  int store_decimal(const my_decimal *dec) override
  { return store(dec->to_double()); }
  int  store_time_dec(const MYSQL_TIME *ltime, uint dec) override;
  bool get_date(MYSQL_TIME *ltime, date_mode_t fuzzydate) override;
  my_decimal *val_decimal(my_decimal *) override;
  bool val_bool() override { return val_real() != 0e0; }
  uint32 max_display_length() const override { return field_length; }
  uint size_of() const override { return sizeof *this; }
  Item *get_equal_const_item(THD *thd, const Context &ctx, Item *const_item)
    override;
};


class Field_decimal final  :public Field_real {
public:
  Field_decimal(uchar *ptr_arg, uint32 len_arg, uchar *null_ptr_arg,
		uchar null_bit_arg,
		enum utype unireg_check_arg, const LEX_CSTRING *field_name_arg,
		uint8 dec_arg,bool zero_arg,bool unsigned_arg)
    :Field_real(ptr_arg, len_arg, null_ptr_arg, null_bit_arg,
                unireg_check_arg, field_name_arg,
                dec_arg, zero_arg, unsigned_arg)
    {}
  Field *make_new_field(MEM_ROOT *root, TABLE *new_table, bool keep_type)
    override;
  const Type_handler *type_handler() const override
  { return &type_handler_olddecimal; }
  enum ha_base_keytype key_type() const override
  { return zerofill ? HA_KEYTYPE_BINARY : HA_KEYTYPE_NUM; }
  Information_schema_numeric_attributes
    information_schema_numeric_attributes() const override
  {
    uint tmp= dec ? 2 : 1; // The sign and the decimal point
    return Information_schema_numeric_attributes(field_length - tmp, dec);
  }
  Copy_func *get_copy_func(const Field *from) const override
  {
    return eq_def(from) ? get_identical_copy_func() : do_field_string;
  }
  int reset() override;
  int store(const char *to,size_t length,CHARSET_INFO *charset) override;
  int store(double nr) override;
  int store(longlong nr, bool unsigned_val) override;
  double val_real() override;
  longlong val_int() override;
  String *val_str(String *, String *) override;
  int cmp(const uchar *,const uchar *) const override;
  void sort_string(uchar *buff,uint length) override;
  void overflow(bool negative);
  bool zero_pack() const override { return false; }
  void sql_type(String &str) const override;
  uchar *pack(uchar* to, const uchar *from, uint max_length) override
  {
    return Field::pack(to, from, max_length);
  }
};


/* New decimal/numeric field which use fixed point arithmetic */
class Field_new_decimal final :public Field_num {
public:
  /* The maximum number of decimal digits can be stored */
  uint precision;
  uint bin_size;
  /*
    Constructors take max_length of the field as a parameter - not the
    precision as the number of decimal digits allowed.
    So for example we need to count length from precision handling
    CREATE TABLE ( DECIMAL(x,y)) 
  */
  Field_new_decimal(uchar *ptr_arg, uint32 len_arg, uchar *null_ptr_arg,
                    uchar null_bit_arg,
                    enum utype unireg_check_arg,
                    const LEX_CSTRING *field_name_arg,
                    uint8 dec_arg, bool zero_arg, bool unsigned_arg);
  const Type_handler *type_handler() const override
  { return &type_handler_newdecimal; }
  enum ha_base_keytype key_type() const override { return HA_KEYTYPE_BINARY; }
  Copy_func *get_copy_func(const Field *from) const override
  {
    //  if (from->real_type() == MYSQL_TYPE_BIT) // QQ: why?
    //    return do_field_int;
    return do_field_decimal;
  }
  int save_in_field(Field *to) override
  {
    my_decimal tmp(ptr, precision, dec);
    return to->store_decimal(&tmp);
  }
  bool memcpy_field_possible(const Field *from) const override
  {
    return real_type() == from->real_type() &&
           pack_length() == from->pack_length() &&
           is_unsigned() <= from->is_unsigned() &&
           decimals() == from->decimals() &&
           field_length == from->field_length;
  }
  enum_conv_type rpl_conv_type_from(const Conv_source &source,
                                    const Relay_log_info *rli,
                                    const Conv_param &param) const override;
  int  reset() override;
  bool store_value(const my_decimal *decimal_value);
  bool store_value(const my_decimal *decimal_value, int *native_error);
  void set_value_on_overflow(my_decimal *decimal_value, bool sign);
  int  store(const char *to, size_t length, CHARSET_INFO *charset) override;
  int  store(double nr) override;
  int  store(longlong nr, bool unsigned_val) override;
  int  store_time_dec(const MYSQL_TIME *ltime, uint dec) override;
  int  store_decimal(const my_decimal *) override;
  double val_real() override
  {
    return my_decimal(ptr, precision, dec).to_double();
  }
  longlong val_int() override
  {
    return my_decimal(ptr, precision, dec).to_longlong(unsigned_flag);
  }
  ulonglong val_uint() override
  {
    return (ulonglong) my_decimal(ptr, precision, dec).to_longlong(true);
  }
  my_decimal *val_decimal(my_decimal *) override;
  String *val_str(String *val_buffer, String *) override
  {
    uint fixed_precision= zerofill ? precision : 0;
    return my_decimal(ptr, precision, dec).
             to_string(val_buffer, fixed_precision, dec, '0');
  }
  bool get_date(MYSQL_TIME *ltime, date_mode_t fuzzydate) override
  {
    my_decimal nr(ptr, precision, dec);
    return decimal_to_datetime_with_warn(get_thd(), &nr, ltime,
                                         fuzzydate, table->s, field_name.str);
  }
  bool val_bool() override
  {
    return my_decimal(ptr, precision, dec).to_bool();
  }
  int cmp(const uchar *, const uchar *) const override;
  void sort_string(uchar *buff, uint length) override;
  bool zero_pack() const override { return false; }
  void sql_type(String &str) const override;
  uint32 max_display_length() const override { return field_length; }
  Information_schema_numeric_attributes
    information_schema_numeric_attributes() const override
  {
    return Information_schema_numeric_attributes(precision, dec);
  }
  uint size_of() const override { return sizeof *this; }
  uint32 pack_length() const override { return (uint32) bin_size; }
  uint pack_length_from_metadata(uint field_metadata) const override;
  uint row_pack_length() const override { return pack_length(); }
  bool compatible_field_size(uint field_metadata, const Relay_log_info *rli,
                             uint16 mflags, int *order_var) const override;
  bool is_equal(const Column_definition &new_field) const override;
  const uchar *unpack(uchar* to, const uchar *from, const uchar *from_end,
                      uint param_data) override;
  Item *get_equal_const_item(THD *thd, const Context &ctx, Item *const_item)
    override;
  Binlog_type_info binlog_type_info() const override;
};


class Field_int :public Field_num
{
protected:
  String *val_str_from_long(String *val_buffer, uint max_char_length,
                            int radix, long nr);
public:
  Field_int(uchar *ptr_arg, uint32 len_arg, uchar *null_ptr_arg,
            uchar null_bit_arg, enum utype unireg_check_arg,
            const LEX_CSTRING *field_name_arg, bool zero_arg, bool unsigned_arg)
    :Field_num(ptr_arg, len_arg, null_ptr_arg, null_bit_arg,
               unireg_check_arg, field_name_arg, 0, zero_arg, unsigned_arg)
    {}
  enum_conv_type rpl_conv_type_from(const Conv_source &source,
                                    const Relay_log_info *rli,
                                    const Conv_param &param) const override;
  bool memcpy_field_possible(const Field *from) const override
  {
    return real_type() == from->real_type() &&
           pack_length() == from->pack_length() &&
           is_unsigned() == from->is_unsigned();
  }
  int store_decimal(const my_decimal *) override;
  my_decimal *val_decimal(my_decimal *) override;
  bool val_bool() override { return val_int() != 0; }
  ulonglong val_uint() override
  {
    longlong nr= val_int();
    return nr < 0 && !unsigned_flag ? 0 : (ulonglong) nr;
  }
  int  store_time_dec(const MYSQL_TIME *ltime, uint dec) override;
  bool get_date(MYSQL_TIME *ltime, date_mode_t fuzzydate) override;
  virtual const Type_limits_int *type_limits_int() const= 0;
  uint32 max_display_length() const override
  {
    return type_limits_int()->char_length();
  }
  Type_numeric_attributes type_numeric_attributes() const override
  {
    /*
      For integer data types, the user-specified length does not constrain the
      supported range, so e.g. a column of the INT(1) data type supports the
      full integer range anyway.
      Choose the maximum from the user-specified length and the maximum
      possible length determined by the data type capacity:
        INT(1)  -> 11
        INT(10) -> 11
        INT(40) -> 40
    */
    uint32 length1= max_display_length();
    uint32 length2= field_length;
    return Type_numeric_attributes(MY_MAX(length1, length2),
                                   decimals(), is_unsigned());
  }
  Information_schema_numeric_attributes
    information_schema_numeric_attributes() const override
  {
    uint32 prec= type_limits_int()->precision();
    return Information_schema_numeric_attributes(prec, 0);
  }
  void sql_type(String &str) const override;
  SEL_ARG *get_mm_leaf(RANGE_OPT_PARAM *param, KEY_PART *key_part,
                       const Item_bool_func *cond,
                       scalar_comparison_op op, Item *value) override
  {
    return get_mm_leaf_int(param, key_part, cond, op, value, unsigned_flag);
  }
};


class Field_tiny :public Field_int
{
  const Type_handler_general_purpose_int *type_handler_priv() const
  {
    if (is_unsigned())
      return &type_handler_utiny;
    return &type_handler_stiny;
  }
public:
  Field_tiny(uchar *ptr_arg, uint32 len_arg, uchar *null_ptr_arg,
	     uchar null_bit_arg,
	     enum utype unireg_check_arg, const LEX_CSTRING *field_name_arg,
	     bool zero_arg, bool unsigned_arg)
    :Field_int(ptr_arg, len_arg, null_ptr_arg, null_bit_arg,
               unireg_check_arg, field_name_arg, zero_arg, unsigned_arg)
    {}
  const Type_handler *type_handler() const override
    { return type_handler_priv(); }
  enum ha_base_keytype key_type() const override
    { return unsigned_flag ? HA_KEYTYPE_BINARY : HA_KEYTYPE_INT8; }
  int store(const char *to,size_t length,CHARSET_INFO *charset) override;
  int store(double nr) override;
  int store(longlong nr, bool unsigned_val) override;
  int reset() override { ptr[0]=0; return 0; }
  double val_real() override;
  longlong val_int() override;
  String *val_str(String *, String *) override;
  bool send(Protocol *protocol) override;
  int cmp(const uchar *,const uchar *) const override;
  void sort_string(uchar *buff,uint length) override;
  uint32 pack_length() const override { return 1; }
  const Type_limits_int *type_limits_int() const override
  {
    return type_handler_priv()->type_limits_int();
  }

  uchar *pack(uchar* to, const uchar *from, uint max_length) override
  {
    *to= *from;
    return to + 1;
  }

  const uchar *unpack(uchar* to, const uchar *from,
		      const uchar *from_end, uint param_data) override
  {
    if (from == from_end)
      return 0;
    *to= *from;
    return from + 1;
  }
  ulonglong get_max_int_value() const override
  {
    return unsigned_flag ? 0xFFULL : 0x7FULL;
  }
};


class Field_short final :public Field_int
{
  const Type_handler_general_purpose_int *type_handler_priv() const
  {
    if (is_unsigned())
      return &type_handler_ushort;
    return &type_handler_sshort;
  }
public:
  Field_short(uchar *ptr_arg, uint32 len_arg, uchar *null_ptr_arg,
	      uchar null_bit_arg,
	      enum utype unireg_check_arg, const LEX_CSTRING *field_name_arg,
	      bool zero_arg, bool unsigned_arg)
    :Field_int(ptr_arg, len_arg, null_ptr_arg, null_bit_arg,
               unireg_check_arg, field_name_arg, zero_arg, unsigned_arg)
    {}
  Field_short(uint32 len_arg,bool maybe_null_arg,
              const LEX_CSTRING *field_name_arg,
	      bool unsigned_arg)
    :Field_int((uchar*) 0, len_arg, maybe_null_arg ? (uchar*) "": 0,0,
               NONE, field_name_arg, 0, unsigned_arg)
    {}
  const Type_handler *type_handler() const override
  { return type_handler_priv(); }
  enum ha_base_keytype key_type() const override
    { return unsigned_flag ? HA_KEYTYPE_USHORT_INT : HA_KEYTYPE_SHORT_INT;}
  int store(const char *to,size_t length,CHARSET_INFO *charset) override;
  int store(double nr) override;
  int store(longlong nr, bool unsigned_val) override;
  int reset() override { ptr[0]=ptr[1]=0; return 0; }
  double val_real() override;
  longlong val_int() override;
  String *val_str(String *, String *) override;
  bool send(Protocol *protocol) override;
  int cmp(const uchar *,const uchar *) const override;
  void sort_string(uchar *buff,uint length) override;
  uint32 pack_length() const override { return 2; }
  const Type_limits_int *type_limits_int() const override
  {
    return type_handler_priv()->type_limits_int();
  }
  uchar *pack(uchar* to, const uchar *from, uint) override
  { return pack_int16(to, from); }

  const uchar *unpack(uchar* to, const uchar *from,
                      const uchar *from_end, uint) override
  { return unpack_int16(to, from, from_end); }
  ulonglong get_max_int_value() const override
  {
    return unsigned_flag ? 0xFFFFULL : 0x7FFFULL;
  }
};

class Field_medium final :public Field_int
{
  const Type_handler_general_purpose_int *type_handler_priv() const
  {
    if (is_unsigned())
      return &type_handler_uint24;
    return &type_handler_sint24;
  }
public:
  Field_medium(uchar *ptr_arg, uint32 len_arg, uchar *null_ptr_arg,
	      uchar null_bit_arg,
	      enum utype unireg_check_arg, const LEX_CSTRING *field_name_arg,
	      bool zero_arg, bool unsigned_arg)
    :Field_int(ptr_arg, len_arg, null_ptr_arg, null_bit_arg,
               unireg_check_arg, field_name_arg, zero_arg, unsigned_arg)
    {}
  const Type_handler *type_handler() const override
  { return type_handler_priv(); }
  enum ha_base_keytype key_type() const override
    { return unsigned_flag ? HA_KEYTYPE_UINT24 : HA_KEYTYPE_INT24; }
  int store(const char *to,size_t length,CHARSET_INFO *charset) override;
  int store(double nr) override;
  int store(longlong nr, bool unsigned_val) override;
  int reset() override { ptr[0]=ptr[1]=ptr[2]=0; return 0; }
  double val_real() override;
  longlong val_int() override;
  String *val_str(String *, String *) override;
  bool send(Protocol *protocol) override;
  int cmp(const uchar *,const uchar *) const override;
  void sort_string(uchar *buff,uint length) override;
  uint32 pack_length() const override { return 3; }
  const Type_limits_int *type_limits_int() const override
  {
    return type_handler_priv()->type_limits_int();
  }
  uchar *pack(uchar* to, const uchar *from, uint max_length) override
  {
    return Field::pack(to, from, max_length);
  }
  ulonglong get_max_int_value() const override
  {
    return unsigned_flag ? 0xFFFFFFULL : 0x7FFFFFULL;
  }
};


class Field_long final :public Field_int
{
  const Type_handler_general_purpose_int *type_handler_priv() const
  {
    if (is_unsigned())
      return &type_handler_ulong;
    return &type_handler_slong;
  }
public:
  Field_long(uchar *ptr_arg, uint32 len_arg, uchar *null_ptr_arg,
	     uchar null_bit_arg,
	     enum utype unireg_check_arg, const LEX_CSTRING *field_name_arg,
	     bool zero_arg, bool unsigned_arg)
    :Field_int(ptr_arg, len_arg, null_ptr_arg, null_bit_arg,
               unireg_check_arg, field_name_arg, zero_arg, unsigned_arg)
    {}
  Field_long(uint32 len_arg,bool maybe_null_arg,
             const LEX_CSTRING *field_name_arg,
	     bool unsigned_arg)
    :Field_int((uchar*) 0, len_arg, maybe_null_arg ? (uchar*) "": 0,0,
               NONE, field_name_arg, 0, unsigned_arg)
    {}
  const Type_handler *type_handler() const override
  { return type_handler_priv(); }
  enum ha_base_keytype key_type() const override
    { return unsigned_flag ? HA_KEYTYPE_ULONG_INT : HA_KEYTYPE_LONG_INT; }
  int store(const char *to,size_t length,CHARSET_INFO *charset) override;
  int store(double nr) override;
  int store(longlong nr, bool unsigned_val) override;
  int reset() override { ptr[0]=ptr[1]=ptr[2]=ptr[3]=0; return 0; }
  double val_real() override;
  longlong val_int() override;
  bool send(Protocol *protocol) override;
  String *val_str(String *, String *) override;
  int cmp(const uchar *,const uchar *) const override;
  void sort_string(uchar *buff,uint length) override;
  uint32 pack_length() const override { return 4; }
  const Type_limits_int *type_limits_int() const override
  {
    return type_handler_priv()->type_limits_int();
  }
  uchar *pack(uchar* to, const uchar *from, uint) override
  {
    return pack_int32(to, from);
  }
  const uchar *unpack(uchar* to, const uchar *from,
                      const uchar *from_end, uint) override
  {
    return unpack_int32(to, from, from_end);
  }
  ulonglong get_max_int_value() const override
  {
    return unsigned_flag ? 0xFFFFFFFFULL : 0x7FFFFFFFULL;
  }
};


class Field_longlong :public Field_int
{
  const Type_handler_general_purpose_int *type_handler_priv() const
  {
    if (is_unsigned())
      return &type_handler_ulonglong;
    return &type_handler_slonglong;
  }
public:
  Field_longlong(uchar *ptr_arg, uint32 len_arg, uchar *null_ptr_arg,
	      uchar null_bit_arg,
	      enum utype unireg_check_arg, const LEX_CSTRING *field_name_arg,
	      bool zero_arg, bool unsigned_arg)
    :Field_int(ptr_arg, len_arg, null_ptr_arg, null_bit_arg,
               unireg_check_arg, field_name_arg, zero_arg, unsigned_arg)
    {}
  Field_longlong(uint32 len_arg,bool maybe_null_arg,
		 const LEX_CSTRING *field_name_arg,
                 bool unsigned_arg)
    :Field_int((uchar*) 0, len_arg, maybe_null_arg ? (uchar*) "": 0,0,
                NONE, field_name_arg, 0, unsigned_arg)
    {}
  const Type_handler *type_handler() const override
  { return type_handler_priv(); }
  enum ha_base_keytype key_type() const override
  { return unsigned_flag ? HA_KEYTYPE_ULONGLONG : HA_KEYTYPE_LONGLONG; }
  int store(const char *to,size_t length,CHARSET_INFO *charset) override;
  int store(double nr) override;
  int store(longlong nr, bool unsigned_val) override;
  int reset() override
  {
    ptr[0]=ptr[1]=ptr[2]=ptr[3]=ptr[4]=ptr[5]=ptr[6]=ptr[7]=0;
    return 0;
  }
  double val_real() override;
  longlong val_int() override;
  String *val_str(String *, String *) override;
  bool send(Protocol *protocol) override;
  int cmp(const uchar *,const uchar *) const override;
  void sort_string(uchar *buff,uint length) override;
  uint32 pack_length() const override { return 8; }
  const Type_limits_int *type_limits_int() const override
  {
    return type_handler_priv()->type_limits_int();
  }
  uchar *pack(uchar* to, const uchar *from, uint) override
  {
    return pack_int64(to, from);
  }
  const uchar *unpack(uchar* to, const uchar *from, const uchar *from_end,
		      uint) override
  {
    return unpack_int64(to, from, from_end);
  }
  void set_max() override;
  bool is_max() override;
  ulonglong get_max_int_value() const override
  {
    return unsigned_flag ? 0xFFFFFFFFFFFFFFFFULL : 0x7FFFFFFFFFFFFFFFULL;
  }
};


class Field_vers_trx_id :public Field_longlong {
  MYSQL_TIME cache;
  ulonglong cached;
public:
  Field_vers_trx_id(uchar *ptr_arg, uint32 len_arg, uchar *null_ptr_arg,
                    uchar null_bit_arg, enum utype unireg_check_arg,
                    const LEX_CSTRING *field_name_arg, bool zero_arg,
                    bool unsigned_arg)
      : Field_longlong(ptr_arg, len_arg, null_ptr_arg, null_bit_arg,
                       unireg_check_arg, field_name_arg, zero_arg,
                       unsigned_arg),
        cached(0)
  {}
  const Type_handler *type_handler() const override
  { return &type_handler_vers_trx_id; }
  uint size_of() const override { return sizeof *this; }
  bool get_date(MYSQL_TIME *ltime, date_mode_t fuzzydate, ulonglong trx_id);
  bool get_date(MYSQL_TIME *ltime, date_mode_t fuzzydate) override
  {
    return get_date(ltime, fuzzydate, (ulonglong) val_int());
  }
  bool test_if_equality_guarantees_uniqueness(const Item *item) const override;
  bool can_optimize_keypart_ref(const Item_bool_func *, const Item *)
    const override
  {
    return true;
  }

  bool can_optimize_group_min_max(const Item_bool_func *, const Item *)
    const override
  {
    return true;
  }
  bool can_optimize_range(const Item_bool_func *, const Item *, bool)
    const override
  {
    return true;
  }
  /* cmp_type() cannot be TIME_RESULT, because we want to compare this field against
     integers. But in all other cases we treat it as TIME_RESULT! */
};


class Field_float final :public Field_real {
public:
  Field_float(uchar *ptr_arg, uint32 len_arg, uchar *null_ptr_arg,
	      uchar null_bit_arg,
	      enum utype unireg_check_arg, const LEX_CSTRING *field_name_arg,
              uint8 dec_arg,bool zero_arg,bool unsigned_arg)
    :Field_real(ptr_arg, len_arg, null_ptr_arg, null_bit_arg,
                unireg_check_arg, field_name_arg,
                dec_arg, zero_arg, unsigned_arg)
    {
      if (dec_arg >= FLOATING_POINT_DECIMALS)
        dec_arg= NOT_FIXED_DEC;
    }
  Field_float(uint32 len_arg, bool maybe_null_arg,
              const LEX_CSTRING *field_name_arg, uint8 dec_arg)
    :Field_real((uchar*) 0, len_arg, maybe_null_arg ? (uchar*) "": 0, (uint) 0,
                NONE, field_name_arg, dec_arg, 0, 0)
    {
      if (dec_arg >= FLOATING_POINT_DECIMALS)
        dec_arg= NOT_FIXED_DEC;
    }
  const Type_handler *type_handler() const override
  { return &type_handler_float; }
  enum ha_base_keytype key_type() const override { return HA_KEYTYPE_FLOAT; }
  int store(const char *to,size_t length,CHARSET_INFO *charset) override;
  int store(double nr) override;
  int store(longlong nr, bool unsigned_val) override;
  int reset() override { bzero(ptr,sizeof(float)); return 0; }
  double val_real() override;
  longlong val_int() override;
  String *val_str(String *, String *) override;
  bool send(Protocol *protocol) override;
  int cmp(const uchar *,const uchar *) const override;
  void sort_string(uchar *buff, uint length) override;
  uint32 pack_length() const override { return sizeof(float); }
  uint row_pack_length() const override { return pack_length(); }
  ulonglong get_max_int_value() const override
  {
    /*
      We use the maximum as per IEEE754-2008 standard, 2^24
    */
    return 0x1000000ULL;
  }
  Binlog_type_info binlog_type_info() const override;
};


class Field_double :public Field_real {
  longlong val_int_from_real(bool want_unsigned_result);
public:
  Field_double(uchar *ptr_arg, uint32 len_arg, uchar *null_ptr_arg,
	       uchar null_bit_arg,
	       enum utype unireg_check_arg, const LEX_CSTRING *field_name_arg,
	       uint8 dec_arg,bool zero_arg,bool unsigned_arg)
    :Field_real(ptr_arg, len_arg, null_ptr_arg, null_bit_arg,
                unireg_check_arg, field_name_arg,
                dec_arg, zero_arg, unsigned_arg)
    {
      if (dec_arg >= FLOATING_POINT_DECIMALS)
        dec_arg= NOT_FIXED_DEC;
    }
  Field_double(uint32 len_arg, bool maybe_null_arg,
               const LEX_CSTRING *field_name_arg, uint8 dec_arg)
    :Field_real((uchar*) 0, len_arg, maybe_null_arg ? (uchar*) "" : 0, (uint) 0,
                NONE, field_name_arg, dec_arg, 0, 0)
    {
      if (dec_arg >= FLOATING_POINT_DECIMALS)
        dec_arg= NOT_FIXED_DEC;
    }
  Field_double(uint32 len_arg, bool maybe_null_arg,
               const LEX_CSTRING *field_name_arg,
	       uint8 dec_arg, bool not_fixed_arg)
    :Field_real((uchar*) 0, len_arg, maybe_null_arg ? (uchar*) "" : 0, (uint) 0,
                NONE, field_name_arg, dec_arg, 0, 0)
    {
      not_fixed= not_fixed_arg;
      if (dec_arg >= FLOATING_POINT_DECIMALS)
        dec_arg= NOT_FIXED_DEC;
    }
  void init_for_tmp_table(Field *org_field, TABLE *new_table) override
  {
    Field::init_for_tmp_table(org_field, new_table);
    not_fixed= true;
  }
  const Type_handler *type_handler() const override
  { return &type_handler_double; }
  enum ha_base_keytype key_type() const override final { return HA_KEYTYPE_DOUBLE; }
  int  store(const char *to,size_t length,CHARSET_INFO *charset) override final;
  int  store(double nr) override final;
  int  store(longlong nr, bool unsigned_val) override final;
  int reset() override final { bzero(ptr,sizeof(double)); return 0; }
  double val_real() override final;
  longlong val_int() override final { return val_int_from_real(false); }
  ulonglong val_uint() override final { return (ulonglong) val_int_from_real(true); }
  String *val_str(String *, String *) override final;
  bool send(Protocol *protocol) override;
  int cmp(const uchar *,const uchar *) const override final;
  void sort_string(uchar *buff, uint length) override final;
  uint32 pack_length() const override final { return sizeof(double); }
  uint row_pack_length() const override final { return pack_length(); }
  ulonglong get_max_int_value() const override final
  {
    /*
      We use the maximum as per IEEE754-2008 standard, 2^53
    */
    return 0x20000000000000ULL;
  }
  Binlog_type_info binlog_type_info() const override final;
};


/* Everything saved in this will disappear. It will always return NULL */

class Field_null :public Field_str {
  static uchar null[1];
public:
  Field_null(uchar *ptr_arg, uint32 len_arg,
	     enum utype unireg_check_arg, const LEX_CSTRING *field_name_arg,
	     const DTCollation &collation)
    :Field_str(ptr_arg, len_arg, null, 1,
	       unireg_check_arg, field_name_arg, collation)
    {}
  const Type_handler *type_handler() const override
  { return &type_handler_null; }
  enum_conv_type rpl_conv_type_from(const Conv_source &source,
                                    const Relay_log_info *rli,
                                    const Conv_param &param) const override;
  Information_schema_character_attributes
    information_schema_character_attributes() const override
  {
    return Information_schema_character_attributes();
  }
  Copy_func *get_copy_func(const Field *from) const override
  {
    return do_field_string;
  }
  int  store(const char *to, size_t length, CHARSET_INFO *cs) override final
  { null[0]=1; return 0; }
  int store(double nr) override final { null[0]=1; return 0; }
  int store(longlong nr, bool unsigned_val) override final { null[0]=1; return 0; }
  int store_decimal(const my_decimal *d) override final { null[0]=1; return 0; }
  int reset() override final { return 0; }
  double val_real() override final { return 0.0;}
  longlong val_int() override final { return 0;}
  bool val_bool() override final { return false; }
  my_decimal *val_decimal(my_decimal *) override final { return 0; }
  String *val_str(String *value,String *value2) override final
  { value2->length(0); return value2;}
  bool is_equal(const Column_definition &new_field) const override final;
  int cmp(const uchar *a, const uchar *b) const override final { return 0;}
  void sort_string(uchar *buff, uint length) override final {}
  uint32 pack_length() const override final { return 0; }
  void sql_type(String &str) const override final;
  uint size_of() const override final { return sizeof *this; }
  uint32 max_display_length() const override final { return 4; }
  void move_field_offset(my_ptrdiff_t ptr_diff) override final {}
  bool can_optimize_keypart_ref(const Item_bool_func *cond,
                                const Item *item) const override final
  {
    return false;
  }
  bool can_optimize_group_min_max(const Item_bool_func *cond,
                                  const Item *const_item) const override final
  {
    return false;
  }
};


class Field_temporal :public Field {
protected:
  Item *get_equal_const_item_datetime(THD *thd, const Context &ctx,
                                      Item *const_item);
  void set_warnings(Sql_condition::enum_warning_level trunc_level,
                    const ErrConv *str, int was_cut, const char *typestr);
  int store_TIME_return_code_with_warnings(int warn, const ErrConv *str,
                                           const char *typestr)
  {
    if (!MYSQL_TIME_WARN_HAVE_WARNINGS(warn) &&
        MYSQL_TIME_WARN_HAVE_NOTES(warn))
    {
      set_warnings(Sql_condition::WARN_LEVEL_NOTE, str,
                   warn | MYSQL_TIME_WARN_TRUNCATED, typestr);
      return 3;
    }
    set_warnings(Sql_condition::WARN_LEVEL_WARN, str, warn, typestr);
    return warn ? 2 : 0;
  }
  int store_invalid_with_warning(const ErrConv *str, int was_cut,
                                 const char *typestr)
  {
    DBUG_ASSERT(was_cut);
    reset();
    Sql_condition::enum_warning_level level= Sql_condition::WARN_LEVEL_WARN;
    if (was_cut & MYSQL_TIME_WARN_ZERO_DATE)
    {
      set_warnings(level, str, MYSQL_TIME_WARN_OUT_OF_RANGE, typestr);
      return 2;
    }
    set_warnings(level, str, MYSQL_TIME_WARN_TRUNCATED, typestr);
    return 1;
  }
  void sql_type_comment(String &str,
                        const Name &name,
                        const Name &comment) const;
  void sql_type_dec_comment(String &str,
                            const Name &name, uint dec,
                            const Name &comment) const;
  void sql_type_opt_dec_comment(String &str,
                                const Name &name, uint dec,
                                const Name &comment) const
  {
    if (dec)
      sql_type_dec_comment(str, name, dec, comment);
    else
      sql_type_comment(str, name, comment);
  }
  static const Name &type_version_mysql56();
public:
  Field_temporal(uchar *ptr_arg,uint32 len_arg, uchar *null_ptr_arg,
                 uchar null_bit_arg, utype unireg_check_arg,
                 const LEX_CSTRING *field_name_arg)
    :Field(ptr_arg, len_arg, null_ptr_arg, null_bit_arg, unireg_check_arg,
               field_name_arg)
    { flags|= BINARY_FLAG; }
  int  store_hex_hybrid(const char *str, size_t length) override
  {
    return store(str, length, &my_charset_bin);
  }
  sql_mode_t can_handle_sql_mode_dependency_on_store() const override;
  Copy_func *get_copy_func(const Field *from) const override;
  int save_in_field(Field *to) override
  {
    MYSQL_TIME ltime;
    // For temporal types no truncation needed. Rounding mode is not important.
    if (get_date(&ltime, TIME_CONV_NONE | TIME_FRAC_NONE))
      return to->reset();
    return to->store_time_dec(&ltime, decimals());
  }
  bool memcpy_field_possible(const Field *from) const override;
  uint32 max_display_length() const override { return field_length; }
  bool str_needs_quotes() const override { return true; }
  CHARSET_INFO *charset() const override
  {
    return DTCollation_numeric::singleton().collation;
  }
  const DTCollation &dtcollation() const override
  {
    return DTCollation_numeric::singleton();
  }
  CHARSET_INFO *sort_charset() const override { return &my_charset_bin; }
  bool binary() const override { return true; }
  bool val_bool() override { return val_real() != 0e0; }
  bool is_equal(const Column_definition &new_field) const override;
  bool eq_def(const Field *field) const override
  {
    return (Field::eq_def(field) && decimals() == field->decimals());
  }
  my_decimal *val_decimal(my_decimal*) override;
  double pos_in_interval(Field *min, Field *max) override
  {
    return pos_in_interval_val_real(min, max);
  }
  bool can_optimize_keypart_ref(const Item_bool_func *cond,
                                const Item *item) const override;
  bool can_optimize_group_min_max(const Item_bool_func *cond,
                                  const Item *const_item) const override;
  bool can_optimize_range(const Item_bool_func *cond,
                                  const Item *item,
                                  bool is_eq_func) const override
  {
    return true;
  }
  SEL_ARG *get_mm_leaf(RANGE_OPT_PARAM *param, KEY_PART *key_part,
                       const Item_bool_func *cond,
                       scalar_comparison_op op, Item *value) override;
};


/**
  Abstract class for:
  - DATE
  - DATETIME
  - DATETIME(1..6)
  - DATETIME(0..6) - MySQL56 version
*/
class Field_temporal_with_date :public Field_temporal {
protected:
  virtual void store_TIME(const MYSQL_TIME *ltime) = 0;
  void store_datetime(const Datetime &dt)
  {
    return store_TIME(dt.get_mysql_time());
  }
  virtual bool get_TIME(MYSQL_TIME *ltime, const uchar *pos,
                        date_mode_t fuzzydate) const = 0;
  bool validate_MMDD(bool not_zero_date, uint month, uint day,
                     date_mode_t fuzzydate) const
  {
    if (!not_zero_date)
      return bool(fuzzydate & TIME_NO_ZERO_DATE);
    if (!month || !day)
      return bool(fuzzydate & TIME_NO_ZERO_IN_DATE);
    return false;
  }
public:
  Field_temporal_with_date(uchar *ptr_arg, uint32 len_arg,
                           uchar *null_ptr_arg, uchar null_bit_arg,
                           utype unireg_check_arg,
                           const LEX_CSTRING *field_name_arg)
    :Field_temporal(ptr_arg, len_arg, null_ptr_arg, null_bit_arg,
                    unireg_check_arg, field_name_arg)
    {}
  bool validate_value_in_record(THD *thd, const uchar *record) const;
};


class Field_timestamp :public Field_temporal {
protected:
  int store_TIME_with_warning(THD *, const Datetime *,
                              const ErrConv *, int warn);
  virtual void store_TIMEVAL(const timeval &tv)= 0;
  void store_TIMESTAMP(const Timestamp &ts)
  {
    store_TIMEVAL(ts.tv());
  }
  int zero_time_stored_return_code_with_warning();
public:
  Field_timestamp(uchar *ptr_arg, uint32 len_arg,
                  uchar *null_ptr_arg, uchar null_bit_arg,
		  enum utype unireg_check_arg,
                  const LEX_CSTRING *field_name_arg,
		  TABLE_SHARE *share);
  const Type_handler *type_handler() const override
  { return &type_handler_timestamp; }
  enum_conv_type rpl_conv_type_from(const Conv_source &source,
                                    const Relay_log_info *rli,
                                    const Conv_param &param) const override;
  Copy_func *get_copy_func(const Field *from) const override;
  sql_mode_t conversion_depends_on_sql_mode(THD *, Item *) const override;
  int  store(const char *to,size_t length,CHARSET_INFO *charset) override;
  int  store(double nr) override;
  int  store(longlong nr, bool unsigned_val) override;
  int  store_time_dec(const MYSQL_TIME *ltime, uint dec) override;
  int  store_decimal(const my_decimal *) override;
  int  store_timestamp_dec(const timeval &ts, uint dec) override;
  int  save_in_field(Field *to) override;
  longlong val_int() override;
  String *val_str(String *, String *) override;
  bool zero_pack() const override { return false; }
  /*
    This method is used by storage/perfschema and
    Item_func_now_local::save_in_field().
  */
  void store_TIME(my_time_t ts, ulong sec_part)
  {
    int warn;
    time_round_mode_t mode= Datetime::default_round_mode(get_thd());
    store_TIMESTAMP(Timestamp(ts, sec_part).round(decimals(), mode, &warn));
  }
  bool get_date(MYSQL_TIME *ltime, date_mode_t fuzzydate) override;
  int store_native(const Native &value) override;
  bool validate_value_in_record(THD *thd, const uchar *record) const override;
  Item *get_equal_const_item(THD *thd, const Context &ctx, Item *const_item)
    override
  {
    return get_equal_const_item_datetime(thd, ctx, const_item);
  }
  bool load_data_set_null(THD *thd) override;
  bool load_data_set_no_data(THD *thd, bool fixed_format) override;
};


class Field_timestamp0 :public Field_timestamp
{
  void store_TIMEVAL(const timeval &tv) override
  {
    int4store(ptr, tv.tv_sec);
  }
public:
  Field_timestamp0(uchar *ptr_arg, uint32 len_arg,
                   uchar *null_ptr_arg, uchar null_bit_arg,
		   enum utype unireg_check_arg,
                   const LEX_CSTRING *field_name_arg,
		   TABLE_SHARE *share)
   :Field_timestamp(ptr_arg, len_arg, null_ptr_arg, null_bit_arg,
                    unireg_check_arg, field_name_arg, share)
  { }
  enum ha_base_keytype key_type() const override
  { return HA_KEYTYPE_ULONG_INT; }
  void sql_type(String &str) const override
  {
    sql_type_comment(str, Field_timestamp0::type_handler()->name(),
                     Type_handler::version_mariadb53());
  }
  double val_real() override
  {
    return (double) Field_timestamp0::val_int();
  }
  bool send(Protocol *protocol) override;
  int cmp(const uchar *,const uchar *) const override;
  void sort_string(uchar *buff,uint length) override;
  uint32 pack_length() const override { return 4; }
  int set_time() override;
  /* Get TIMESTAMP field value as seconds since begging of Unix Epoch */
  my_time_t get_timestamp(const uchar *pos, ulong *sec_part) const override;
  bool val_native(Native *to) override;
  uchar *pack(uchar *to, const uchar *from, uint) override
  {
    return pack_int32(to, from);
  }
  const uchar *unpack(uchar* to, const uchar *from, const uchar *from_end,
                      uint) override
  {
    return unpack_int32(to, from, from_end);
  }
  uint size_of() const override { return sizeof *this; }
};


/**
  Abstract class for:
  - TIMESTAMP(1..6)
  - TIMESTAMP(0..6) - MySQL56 version
*/
class Field_timestamp_with_dec :public Field_timestamp {
protected:
  uint dec;
public:
  Field_timestamp_with_dec(uchar *ptr_arg,
                           uchar *null_ptr_arg, uchar null_bit_arg,
                           enum utype unireg_check_arg,
                           const LEX_CSTRING *field_name_arg,
                           TABLE_SHARE *share, uint dec_arg) :
  Field_timestamp(ptr_arg,
                  MAX_DATETIME_WIDTH + dec_arg + MY_TEST(dec_arg), null_ptr_arg,
                  null_bit_arg, unireg_check_arg, field_name_arg, share),
  dec(dec_arg)
  {
    DBUG_ASSERT(dec <= TIME_SECOND_PART_DIGITS);
  }
  uint decimals() const override { return dec; }
  enum ha_base_keytype key_type() const override { return HA_KEYTYPE_BINARY; }
  uchar *pack(uchar *to, const uchar *from, uint max_length) override
  { return Field::pack(to, from, max_length); }
  const uchar *unpack(uchar* to, const uchar *from, const uchar *from_end,
                      uint param_data) override
  { return Field::unpack(to, from, from_end, param_data); }
  void make_send_field(Send_field *field) override;
  void sort_string(uchar *to, uint length) override
  {
    DBUG_ASSERT(length == pack_length());
    memcpy(to, ptr, length);
  }
  bool send(Protocol *protocol) override;
  double val_real() override;
  my_decimal* val_decimal(my_decimal*) override;
  int set_time() override;
};


class Field_timestamp_hires :public Field_timestamp_with_dec {
  uint sec_part_bytes(uint dec) const
  {
    return Type_handler_timestamp::sec_part_bytes(dec);
  }
  void store_TIMEVAL(const timeval &tv) override;
public:
  Field_timestamp_hires(uchar *ptr_arg,
                        uchar *null_ptr_arg, uchar null_bit_arg,
                        enum utype unireg_check_arg,
                        const LEX_CSTRING *field_name_arg,
                        TABLE_SHARE *share, uint dec_arg) :
  Field_timestamp_with_dec(ptr_arg, null_ptr_arg, null_bit_arg,
                           unireg_check_arg, field_name_arg, share, dec_arg)
  {
    DBUG_ASSERT(dec);
  }
  void sql_type(String &str) const override
  {
    sql_type_dec_comment(str, Field_timestamp_hires::type_handler()->name(),
                         dec, Type_handler::version_mariadb53());
  }
  bool val_native(Native *to) override;
  my_time_t get_timestamp(const uchar *pos, ulong *sec_part) const override;
  int cmp(const uchar *,const uchar *) const override;
  uint32 pack_length() const override { return 4 + sec_part_bytes(dec); }
  uint size_of() const override { return sizeof *this; }
};


/**
  TIMESTAMP(0..6) - MySQL56 version
*/
class Field_timestampf final :public Field_timestamp_with_dec {
  void store_TIMEVAL(const timeval &tv) override;
public:
  Field_timestampf(uchar *ptr_arg,
                   uchar *null_ptr_arg, uchar null_bit_arg,
                   enum utype unireg_check_arg,
                   const LEX_CSTRING *field_name_arg,
                   TABLE_SHARE *share, uint dec_arg) :
    Field_timestamp_with_dec(ptr_arg, null_ptr_arg, null_bit_arg,
                             unireg_check_arg, field_name_arg, share, dec_arg)
    {}
  const Type_handler *type_handler() const override
  { return &type_handler_timestamp2; }
  enum_field_types binlog_type() const override
  { return MYSQL_TYPE_TIMESTAMP2; }
  void sql_type(String &str) const override
  {
    sql_type_opt_dec_comment(str, Field_timestampf::type_handler()->name(),
                             dec, type_version_mysql56());

  }
  enum_conv_type rpl_conv_type_from(const Conv_source &source,
                                    const Relay_log_info *rli,
                                    const Conv_param &param) const override;
  uint32 pack_length() const override
  {
    return my_timestamp_binary_length(dec);
  }
  uint row_pack_length() const override { return pack_length(); }
  uint pack_length_from_metadata(uint field_metadata) const override
  {
    DBUG_ENTER("Field_timestampf::pack_length_from_metadata");
    uint tmp= my_timestamp_binary_length(field_metadata);
    DBUG_RETURN(tmp);
  }
  int cmp(const uchar *a_ptr,const uchar *b_ptr) const override
  {
    return memcmp(a_ptr, b_ptr, pack_length());
  }
  void set_max() override;
  bool is_max() override;
  my_time_t get_timestamp(const uchar *pos, ulong *sec_part) const override;
  bool val_native(Native *to) override;
  uint size_of() const override { return sizeof *this; }
  Binlog_type_info binlog_type_info() const override;
};


class Field_year final :public Field_tiny {
public:
  Field_year(uchar *ptr_arg, uint32 len_arg, uchar *null_ptr_arg,
	     uchar null_bit_arg,
	     enum utype unireg_check_arg, const LEX_CSTRING *field_name_arg)
    :Field_tiny(ptr_arg, len_arg, null_ptr_arg, null_bit_arg,
		unireg_check_arg, field_name_arg, 1, 1)
    {}
  const Type_handler *type_handler() const override
  {
    return field_length == 2 ? &type_handler_year2 : &type_handler_year;
  }
  enum_conv_type rpl_conv_type_from(const Conv_source &source,
                                    const Relay_log_info *rli,
                                    const Conv_param &param) const override;
  Copy_func *get_copy_func(const Field *from) const override
  {
    if (eq_def(from))
      return get_identical_copy_func();
    switch (from->cmp_type()) {
    case STRING_RESULT:
    {
      const Type_handler *handler= from->type_handler();
      if (handler == &type_handler_enum || handler == &type_handler_set)
        return do_field_int;
      return do_field_string;
    }
    case TIME_RESULT:
      return do_field_date;
    case DECIMAL_RESULT:
      return do_field_decimal;
    case REAL_RESULT:
      return do_field_real;
    case INT_RESULT:
      break;
    case ROW_RESULT:
    default:
      DBUG_ASSERT(0);
      break;
    }
    return do_field_int;
  }
  int  store(const char *to,size_t length,CHARSET_INFO *charset) override;
  int  store(double nr) override;
  int  store(longlong nr, bool unsigned_val) override;
  int  store_time_dec(const MYSQL_TIME *ltime, uint dec) override;
  double val_real() override;
  longlong val_int() override;
  String *val_str(String *, String *) override;
  bool get_date(MYSQL_TIME *ltime, date_mode_t fuzzydate) override;
  bool send(Protocol *protocol) override;
  Information_schema_numeric_attributes
    information_schema_numeric_attributes() const override
  {
    return Information_schema_numeric_attributes();
  }
  uint32 max_display_length() const override { return field_length; }
  void sql_type(String &str) const override;
};


class Field_date_common :public Field_temporal_with_date
{
protected:
  int store_TIME_with_warning(const Datetime *ltime, const ErrConv *str,
                              int was_cut);
public:
  Field_date_common(uchar *ptr_arg, uchar *null_ptr_arg, uchar null_bit_arg,
                    enum utype unireg_check_arg,
                    const LEX_CSTRING *field_name_arg)
    :Field_temporal_with_date(ptr_arg, MAX_DATE_WIDTH,
                              null_ptr_arg, null_bit_arg,
                              unireg_check_arg, field_name_arg)
  {}
  Copy_func *get_copy_func(const Field *from) const override;
  SEL_ARG *get_mm_leaf(RANGE_OPT_PARAM *param, KEY_PART *key_part,
                       const Item_bool_func *cond,
                       scalar_comparison_op op, Item *value) override;
  int  store(const char *to, size_t length, CHARSET_INFO *charset) override;
  int  store(double nr) override;
  int  store(longlong nr, bool unsigned_val) override;
  int  store_time_dec(const MYSQL_TIME *ltime, uint dec) override;
  int  store_decimal(const my_decimal *) override;
};


class Field_date final :public Field_date_common
{
  void store_TIME(const MYSQL_TIME *ltime) override;
  bool get_TIME(MYSQL_TIME *ltime, const uchar *pos, date_mode_t fuzzydate)
    const override;
public:
  Field_date(uchar *ptr_arg, uchar *null_ptr_arg, uchar null_bit_arg,
	     enum utype unireg_check_arg, const LEX_CSTRING *field_name_arg)
    :Field_date_common(ptr_arg, null_ptr_arg, null_bit_arg,
                       unireg_check_arg, field_name_arg) {}
  const Type_handler *type_handler() const override
  { return &type_handler_date; }
  enum ha_base_keytype key_type() const override
  { return HA_KEYTYPE_ULONG_INT; }
  enum_conv_type rpl_conv_type_from(const Conv_source &source,
                                    const Relay_log_info *rli,
                                    const Conv_param &param) const override;
  int reset() override { ptr[0]=ptr[1]=ptr[2]=ptr[3]=0; return 0; }
  bool get_date(MYSQL_TIME *ltime, date_mode_t fuzzydate) override
  { return Field_date::get_TIME(ltime, ptr, fuzzydate); }
  double val_real() override;
  longlong val_int() override;
  String *val_str(String *, String *) override;
  bool send(Protocol *protocol) override;
  int cmp(const uchar *,const uchar *) const override;
  void sort_string(uchar *buff,uint length) override;
  uint32 pack_length() const override { return 4; }
  void sql_type(String &str) const override;
  uchar *pack(uchar* to, const uchar *from, uint) override
  {
    return pack_int32(to, from);
  }
  const uchar *unpack(uchar* to, const uchar *from, const uchar *from_end,
                      uint) override
  {
    return unpack_int32(to, from, from_end);
  }
  uint size_of() const override { return sizeof *this; }
};


class Field_newdate final :public Field_date_common
{
  void store_TIME(const MYSQL_TIME *ltime) override;
  bool get_TIME(MYSQL_TIME *ltime, const uchar *pos, date_mode_t fuzzydate)
    const override;
public:
  Field_newdate(uchar *ptr_arg, uchar *null_ptr_arg, uchar null_bit_arg,
		enum utype unireg_check_arg, const LEX_CSTRING *field_name_arg)
    :Field_date_common(ptr_arg, null_ptr_arg, null_bit_arg,
                       unireg_check_arg, field_name_arg)
    {}
  const Type_handler *type_handler() const override
  { return &type_handler_newdate; }
  enum ha_base_keytype key_type() const override { return HA_KEYTYPE_UINT24; }
  enum_conv_type rpl_conv_type_from(const Conv_source &source,
                                    const Relay_log_info *rli,
                                    const Conv_param &param) const override;
  int reset() override { ptr[0]=ptr[1]=ptr[2]=0; return 0; }
  double val_real() override;
  longlong val_int() override;
  String *val_str(String *, String *) override;
  bool send(Protocol *protocol) override;
  int cmp(const uchar *,const uchar *) const override;
  void sort_string(uchar *buff,uint length) override;
  uint32 pack_length() const override { return 3; }
  void sql_type(String &str) const override;
  bool get_date(MYSQL_TIME *ltime, date_mode_t fuzzydate) override
  { return Field_newdate::get_TIME(ltime, ptr, fuzzydate); }
  longlong val_datetime_packed(THD *thd) override;
  uint size_of() const override { return sizeof *this; }
  Item *get_equal_const_item(THD *thd, const Context &ctx, Item *const_item)
    override;
};


class Field_time :public Field_temporal {
  /*
    when this Field_time instance is used for storing values for index lookups
    (see class store_key, Field::new_key_field(), etc), the following
    might be set to TO_DAYS(CURDATE()). See also Field_time::store_time_dec()
  */
  long curdays;
protected:
  virtual void store_TIME(const MYSQL_TIME *ltime)= 0;
  void store_TIME(const Time &t) { return store_TIME(t.get_mysql_time()); }
  int store_TIME_with_warning(const Time *ltime, const ErrConv *str, int warn);
  bool check_zero_in_date_with_warn(date_mode_t fuzzydate);
  static void do_field_time(Copy_field *copy);
public:
  Field_time(uchar *ptr_arg, uint length_arg, uchar *null_ptr_arg,
             uchar null_bit_arg, enum utype unireg_check_arg,
             const LEX_CSTRING *field_name_arg)
    :Field_temporal(ptr_arg, length_arg, null_ptr_arg, null_bit_arg,
                    unireg_check_arg, field_name_arg), curdays(0)
    {}
  bool can_be_substituted_to_equal_item(const Context &ctx,
                                        const Item_equal *item_equal) override;
  const Type_handler *type_handler() const override
  { return &type_handler_time; }
  enum_conv_type rpl_conv_type_from(const Conv_source &source,
                                    const Relay_log_info *rli,
                                    const Conv_param &param) const override;
  Copy_func *get_copy_func(const Field *from) const override
  {
    return from->cmp_type() == REAL_RESULT ? do_field_string : // MDEV-9344
           from->type() == MYSQL_TYPE_YEAR ? do_field_int :
           from->type() == MYSQL_TYPE_BIT  ? do_field_int :
           eq_def(from)                    ? get_identical_copy_func() :
                                             do_field_time;
  }
  bool memcpy_field_possible(const Field *from) const override
  {
    return real_type() == from->real_type() &&
           decimals() == from->decimals();
  }
  sql_mode_t conversion_depends_on_sql_mode(THD *, Item *) const override;
  int store_native(const Native &value) override;
  bool val_native(Native *to) override;
  int store_time_dec(const MYSQL_TIME *ltime, uint dec) override;
  int store(const char *to,size_t length,CHARSET_INFO *charset) override;
  int store(double nr) override;
  int store(longlong nr, bool unsigned_val) override;
  int  store_decimal(const my_decimal *) override;
  String *val_str(String *, String *) override;
  bool send(Protocol *protocol) override;
  void set_curdays(THD *thd);
  Field *new_key_field(MEM_ROOT *root, TABLE *new_table,
                       uchar *new_ptr, uint32 length,
                       uchar *new_null_ptr, uint new_null_bit) override;
  Item *get_equal_const_item(THD *thd, const Context &ctx, Item *const_item)
    override;
};


class Field_time0 final :public Field_time
{
protected:
  void store_TIME(const MYSQL_TIME *ltime) override;
public:
  Field_time0(uchar *ptr_arg, uint length_arg, uchar *null_ptr_arg,
             uchar null_bit_arg, enum utype unireg_check_arg,
             const LEX_CSTRING *field_name_arg)
    :Field_time(ptr_arg, length_arg, null_ptr_arg, null_bit_arg,
                unireg_check_arg, field_name_arg)
  { }
  enum ha_base_keytype key_type() const override { return HA_KEYTYPE_INT24; }
  void sql_type(String &str) const override
  {
    sql_type_comment(str, Field_time0::type_handler()->name(),
                     Type_handler::version_mariadb53());
  }
  double val_real() override;
  longlong val_int() override;
  bool get_date(MYSQL_TIME *ltime, date_mode_t fuzzydate) override;
  int cmp(const uchar *,const uchar *) const override;
  void sort_string(uchar *buff,uint length) override;
  uint32 pack_length() const override { return 3; }
  uint size_of() const override { return sizeof *this; }
};


/**
  Abstract class for:
  - TIME(1..6)
  - TIME(0..6) - MySQL56 version
*/
class Field_time_with_dec :public Field_time {
protected:
  uint dec;
public:
  Field_time_with_dec(uchar *ptr_arg, uchar *null_ptr_arg, uchar null_bit_arg,
                      enum utype unireg_check_arg,
                      const LEX_CSTRING *field_name_arg,
                      uint dec_arg)
    :Field_time(ptr_arg, MIN_TIME_WIDTH + dec_arg + MY_TEST(dec_arg),
                null_ptr_arg, null_bit_arg, unireg_check_arg, field_name_arg),
     dec(dec_arg)
  {
    DBUG_ASSERT(dec <= TIME_SECOND_PART_DIGITS);
  }
  uint decimals() const override { return dec; }
  enum ha_base_keytype key_type() const override { return HA_KEYTYPE_BINARY; }
  longlong val_int() override;
  double val_real() override;
  void make_send_field(Send_field *) override;
};


/**
  TIME(1..6)
*/
class Field_time_hires final :public Field_time_with_dec {
  longlong zero_point;
  void store_TIME(const MYSQL_TIME *) override;
public:
  Field_time_hires(uchar *ptr_arg, uchar *null_ptr_arg, uchar null_bit_arg,
             enum utype unireg_check_arg, const LEX_CSTRING *field_name_arg,
             uint dec_arg)
    :Field_time_with_dec(ptr_arg, null_ptr_arg,
                         null_bit_arg, unireg_check_arg, field_name_arg,
                         dec_arg)
  {
    DBUG_ASSERT(dec);
    zero_point= sec_part_shift(
                   ((TIME_MAX_VALUE_SECONDS+1LL)*TIME_SECOND_PART_FACTOR), dec);
  }
  void sql_type(String &str) const override
  {
    sql_type_dec_comment(str, Field_time_hires::type_handler()->name(),
                         dec, Type_handler::version_mariadb53());
  }
  int reset() override;
  bool get_date(MYSQL_TIME *ltime, date_mode_t fuzzydate) override;
  int cmp(const uchar *,const uchar *) const override;
  void sort_string(uchar *buff,uint length) override;
  uint32 pack_length() const override
  { return Type_handler_time::hires_bytes(dec); }
  uint size_of() const override { return sizeof *this; }
};


/**
  TIME(0..6) - MySQL56 version
*/
class Field_timef final :public Field_time_with_dec {
  void store_TIME(const MYSQL_TIME *ltime) override;
public:
  Field_timef(uchar *ptr_arg, uchar *null_ptr_arg, uchar null_bit_arg,
             enum utype unireg_check_arg, const LEX_CSTRING *field_name_arg,
             uint dec_arg)
    :Field_time_with_dec(ptr_arg, null_ptr_arg,
                         null_bit_arg, unireg_check_arg, field_name_arg,
                         dec_arg)
  {
    DBUG_ASSERT(dec <= TIME_SECOND_PART_DIGITS);
  }
  const Type_handler *type_handler() const override
  { return &type_handler_time2; }
  enum_field_types binlog_type() const override { return MYSQL_TYPE_TIME2; }
  void sql_type(String &str) const override
  {
    sql_type_opt_dec_comment(str, Field_timef::type_handler()->name(),
                             dec, type_version_mysql56());
  }
  enum_conv_type rpl_conv_type_from(const Conv_source &source,
                                    const Relay_log_info *rli,
                                    const Conv_param &param) const override;
  uint32 pack_length() const override
  {
    return my_time_binary_length(dec);
  }
  uint row_pack_length() const override { return pack_length(); }
  uint pack_length_from_metadata(uint field_metadata) const override
  {
    DBUG_ENTER("Field_timef::pack_length_from_metadata");
    uint tmp= my_time_binary_length(field_metadata);
    DBUG_RETURN(tmp);
  }
  void sort_string(uchar *to, uint length) override
  {
    DBUG_ASSERT(length == Field_timef::pack_length());
    memcpy(to, ptr, length);
  }
  int cmp(const uchar *a_ptr, const uchar *b_ptr) const override
  {
    return memcmp(a_ptr, b_ptr, pack_length());
  }
  int reset() override;
  bool get_date(MYSQL_TIME *ltime, date_mode_t fuzzydate) override;
  longlong val_time_packed(THD *thd) override;
  int store_native(const Native &value) override;
  bool val_native(Native *to) override;
  uint size_of() const override { return sizeof *this; }
  Binlog_type_info binlog_type_info() const override;
};


class Field_datetime :public Field_temporal_with_date {
protected:
  int store_TIME_with_warning(const Datetime *ltime, const ErrConv *str,
                              int was_cut);
public:
  Field_datetime(uchar *ptr_arg, uint length_arg, uchar *null_ptr_arg,
                 uchar null_bit_arg, enum utype unireg_check_arg,
                 const LEX_CSTRING *field_name_arg)
    :Field_temporal_with_date(ptr_arg, length_arg, null_ptr_arg, null_bit_arg,
                              unireg_check_arg, field_name_arg)
    {
      if (unireg_check == TIMESTAMP_UN_FIELD ||
          unireg_check == TIMESTAMP_DNUN_FIELD)
        flags|= ON_UPDATE_NOW_FLAG;
    }
  const Type_handler *type_handler() const override
  { return &type_handler_datetime; }
  sql_mode_t conversion_depends_on_sql_mode(THD *, Item *) const override;
  enum_conv_type rpl_conv_type_from(const Conv_source &source,
                                    const Relay_log_info *rli,
                                    const Conv_param &param) const override;
  int  store(const char *to, size_t length, CHARSET_INFO *charset) override;
  int  store(double nr) override;
  int  store(longlong nr, bool unsigned_val) override;
  int  store_time_dec(const MYSQL_TIME *ltime, uint dec) override;
  int  store_decimal(const my_decimal *) override;
  int set_time() override;
  Item *get_equal_const_item(THD *thd, const Context &ctx, Item *const_item)
    override
  {
    return get_equal_const_item_datetime(thd, ctx, const_item);
  }
};


/*
  Stored as a 8 byte unsigned int. Should sometimes be change to a 6 byte
*/

class Field_datetime0 final :public Field_datetime
{
  void store_TIME(const MYSQL_TIME *ltime) override;
  bool get_TIME(MYSQL_TIME *ltime, const uchar *pos, date_mode_t fuzzydate)
    const override;
public:
  Field_datetime0(uchar *ptr_arg, uint length_arg, uchar *null_ptr_arg,
                 uchar null_bit_arg, enum utype unireg_check_arg,
                 const LEX_CSTRING *field_name_arg)
    :Field_datetime(ptr_arg, length_arg, null_ptr_arg, null_bit_arg,
                    unireg_check_arg, field_name_arg)
  {}
  enum ha_base_keytype key_type() const override
  { return HA_KEYTYPE_ULONGLONG; }
  void sql_type(String &str) const override
  {
    sql_type_comment(str, Field_datetime0::type_handler()->name(),
                     Type_handler::version_mariadb53());
  }
  double val_real() override
  {
    return (double) Field_datetime0::val_int();
  }
  longlong val_int() override;
  String *val_str(String *, String *) override;
  bool send(Protocol *protocol) override;
  int cmp(const uchar *,const uchar *) const override;
  void sort_string(uchar *buff,uint length) override;
  uint32 pack_length() const override { return 8; }
  bool get_date(MYSQL_TIME *ltime, date_mode_t fuzzydate) override
  { return Field_datetime0::get_TIME(ltime, ptr, fuzzydate); }
  uchar *pack(uchar* to, const uchar *from, uint) override
  {
    return pack_int64(to, from);
  }
  const uchar *unpack(uchar* to, const uchar *from, const uchar *from_end,
		      uint) override
  {
    return unpack_int64(to, from, from_end);
  }
  uint size_of() const override { return sizeof *this; }
};


/**
  Abstract class for:
  - DATETIME(1..6)
  - DATETIME(0..6) - MySQL56 version
*/
class Field_datetime_with_dec :public Field_datetime {
protected:
  uint dec;
public:
  Field_datetime_with_dec(uchar *ptr_arg, uchar *null_ptr_arg,
                          uchar null_bit_arg, enum utype unireg_check_arg,
                          const LEX_CSTRING *field_name_arg, uint dec_arg)
    :Field_datetime(ptr_arg, MAX_DATETIME_WIDTH + dec_arg + MY_TEST(dec_arg),
                    null_ptr_arg, null_bit_arg, unireg_check_arg,
                    field_name_arg), dec(dec_arg)
  {
    DBUG_ASSERT(dec <= TIME_SECOND_PART_DIGITS);
  }
  uint decimals() const override final { return dec; }
  enum ha_base_keytype key_type() const override final { return HA_KEYTYPE_BINARY; }
  void make_send_field(Send_field *field) override final;
  bool send(Protocol *protocol) override final;
  uchar *pack(uchar *to, const uchar *from, uint max_length) override final
  { return Field::pack(to, from, max_length); }
  const uchar *unpack(uchar* to, const uchar *from, const uchar *from_end,
                      uint param_data) override final
  { return Field::unpack(to, from, from_end, param_data); }
  void sort_string(uchar *to, uint length) override final
  {
    DBUG_ASSERT(length == pack_length());
    memcpy(to, ptr, length);
  }
  double val_real() override final;
  longlong val_int() override final;
  String *val_str(String *, String *) override final;
};


/**
  DATETIME(1..6)
*/
class Field_datetime_hires final :public Field_datetime_with_dec {
  void store_TIME(const MYSQL_TIME *ltime) override;
  bool get_TIME(MYSQL_TIME *ltime, const uchar *pos, date_mode_t fuzzydate)
    const override;
public:
  Field_datetime_hires(uchar *ptr_arg, uchar *null_ptr_arg,
                       uchar null_bit_arg, enum utype unireg_check_arg,
                       const LEX_CSTRING *field_name_arg, uint dec_arg)
    :Field_datetime_with_dec(ptr_arg, null_ptr_arg, null_bit_arg,
                             unireg_check_arg, field_name_arg, dec_arg)
  {
    DBUG_ASSERT(dec);
  }
  void sql_type(String &str) const override
  {
    sql_type_dec_comment(str, Field_datetime_hires::type_handler()->name(),
                         dec, Type_handler::version_mariadb53());
  }
  int cmp(const uchar *,const uchar *) const override;
  uint32 pack_length() const override
  { return Type_handler_datetime::hires_bytes(dec); }
  bool get_date(MYSQL_TIME *ltime, date_mode_t fuzzydate) override
  { return Field_datetime_hires::get_TIME(ltime, ptr, fuzzydate); }
  uint size_of() const override { return sizeof *this; }
};


/**
  DATETIME(0..6) - MySQL56 version
*/

class Field_datetimef final :public Field_datetime_with_dec {
  void store_TIME(const MYSQL_TIME *ltime) override;
  bool get_TIME(MYSQL_TIME *ltime, const uchar *pos, date_mode_t fuzzydate)
    const override;
public:
  Field_datetimef(uchar *ptr_arg, uchar *null_ptr_arg,
                  uchar null_bit_arg, enum utype unireg_check_arg,
                  const LEX_CSTRING *field_name_arg, uint dec_arg)
    :Field_datetime_with_dec(ptr_arg, null_ptr_arg, null_bit_arg,
                             unireg_check_arg, field_name_arg, dec_arg)
  {}
  const Type_handler *type_handler() const override
  { return &type_handler_datetime2; }
  enum_field_types binlog_type() const override
  { return MYSQL_TYPE_DATETIME2; }
  void sql_type(String &str) const override
  {
    sql_type_opt_dec_comment(str, Field_datetimef::type_handler()->name(),
                             dec, type_version_mysql56());
  }
  enum_conv_type rpl_conv_type_from(const Conv_source &source,
                                    const Relay_log_info *rli,
                                    const Conv_param &param) const override;
  uint32 pack_length() const override
  {
    return my_datetime_binary_length(dec);
  }
  uint row_pack_length() const override { return pack_length(); }
  uint pack_length_from_metadata(uint field_metadata) const override
  {
    DBUG_ENTER("Field_datetimef::pack_length_from_metadata");
    uint tmp= my_datetime_binary_length(field_metadata);
    DBUG_RETURN(tmp);
  }
  int cmp(const uchar *a_ptr, const uchar *b_ptr) const override
  {
    return memcmp(a_ptr, b_ptr, pack_length());
  }
  int reset() override;
  bool get_date(MYSQL_TIME *ltime, date_mode_t fuzzydate) override
  { return Field_datetimef::get_TIME(ltime, ptr, fuzzydate); }
  longlong val_datetime_packed(THD *thd) override;
  uint size_of() const override { return sizeof *this; }
  Binlog_type_info binlog_type_info() const override;
};


static inline Field_timestamp *
new_Field_timestamp(MEM_ROOT *root,uchar *ptr, uchar *null_ptr, uchar null_bit,
                    enum Field::utype unireg_check,
                    const LEX_CSTRING *field_name,
                    TABLE_SHARE *share, uint dec)
{
  if (dec==0)
    return new (root)
      Field_timestamp0(ptr, MAX_DATETIME_WIDTH, null_ptr,
                       null_bit, unireg_check, field_name, share);
  if (dec >= FLOATING_POINT_DECIMALS)
    dec= MAX_DATETIME_PRECISION;
  return new (root)
    Field_timestamp_hires(ptr, null_ptr, null_bit, unireg_check,
                          field_name, share, dec);
}

static inline Field_time *
new_Field_time(MEM_ROOT *root, uchar *ptr, uchar *null_ptr, uchar null_bit,
               enum Field::utype unireg_check, const LEX_CSTRING *field_name,
               uint dec)
{
  if (dec == 0)
    return new (root)
      Field_time0(ptr, MIN_TIME_WIDTH, null_ptr, null_bit, unireg_check,
                  field_name);
  if (dec >= FLOATING_POINT_DECIMALS)
    dec= MAX_DATETIME_PRECISION;
  return new (root)
    Field_time_hires(ptr, null_ptr, null_bit, unireg_check, field_name, dec);
}

static inline Field_datetime *
new_Field_datetime(MEM_ROOT *root, uchar *ptr, uchar *null_ptr, uchar null_bit,
                   enum Field::utype unireg_check,
                   const LEX_CSTRING *field_name, uint dec)
{
  if (dec == 0)
    return new (root)
      Field_datetime0(ptr, MAX_DATETIME_WIDTH, null_ptr, null_bit,
                      unireg_check, field_name);
  if (dec >= FLOATING_POINT_DECIMALS)
    dec= MAX_DATETIME_PRECISION;
  return new (root)
    Field_datetime_hires(ptr, null_ptr, null_bit,
                         unireg_check, field_name, dec);
}

class Field_string final :public Field_longstr {
  class Warn_filter_string: public Warn_filter
  {
  public:
    Warn_filter_string(const THD *thd, const Field_string *field);
  };
  bool is_var_string() const
  {
    return can_alter_field_type &&
           orig_table &&
           (orig_table->s->db_create_options & HA_OPTION_PACK_RECORD) &&
           field_length >= 4 &&
           orig_table->s->frm_version < FRM_VER_TRUE_VARCHAR;
  }
public:
  bool can_alter_field_type;
  Field_string(uchar *ptr_arg, uint32 len_arg,uchar *null_ptr_arg,
	       uchar null_bit_arg,
	       enum utype unireg_check_arg, const LEX_CSTRING *field_name_arg,
	       const DTCollation &collation)
    :Field_longstr(ptr_arg, len_arg, null_ptr_arg, null_bit_arg,
                   unireg_check_arg, field_name_arg, collation),
     can_alter_field_type(1) {};
  Field_string(uint32 len_arg,bool maybe_null_arg,
               const LEX_CSTRING *field_name_arg,
               const DTCollation &collation)
    :Field_longstr((uchar*) 0, len_arg, maybe_null_arg ? (uchar*) "": 0, 0,
                   NONE, field_name_arg, collation),
     can_alter_field_type(1) {};

  const Type_handler *type_handler() const override;
  enum ha_base_keytype key_type() const override
    { return binary() ? HA_KEYTYPE_BINARY : HA_KEYTYPE_TEXT; }
  en_fieldtype tmp_engine_column_type(bool use_packed_rows) const override;
  bool zero_pack() const override { return false; }
  Copy_func *get_copy_func(const Field *from) const override;
  int reset() override
  {
    charset()->fill((char*) ptr, field_length, (has_charset() ? ' ' : 0));
    return 0;
  }
  int store(const char *to,size_t length,CHARSET_INFO *charset) override;
  using Field_str::store;
  double val_real() override;
  longlong val_int() override;
  String *val_str(String *, String *) override;
  my_decimal *val_decimal(my_decimal *) override;
  int cmp(const uchar *,const uchar *) const override;
  void sort_string(uchar *buff,uint length) override;
  void update_data_type_statistics(Data_type_statistics *st) const override
  {
    st->m_fixed_string_count++;
    st->m_fixed_string_total_length+= pack_length();
  }
  void sql_type(String &str) const override;
  void sql_rpl_type(String*) const override;
  bool is_equal(const Column_definition &new_field) const override;
  bool can_be_converted_by_engine(const Column_definition &new_type) const
    override
  {
    return table->file->can_convert_string(this, new_type);
  }
  uchar *pack(uchar *to, const uchar *from, uint max_length) override;
  const uchar *unpack(uchar* to, const uchar *from, const uchar *from_end,
                      uint param_data) override;
  uint pack_length_from_metadata(uint field_metadata) const override
  {
    DBUG_PRINT("debug", ("field_metadata: 0x%04x", field_metadata));
    if (field_metadata == 0)
      return row_pack_length();
    return (((field_metadata >> 4) & 0x300) ^ 0x300) + (field_metadata & 0x00ff);
  }
  bool compatible_field_size(uint field_metadata, const Relay_log_info *rli,
                             uint16 mflags, int *order_var) const override;
  uint row_pack_length() const override { return field_length; }
  int pack_cmp(const uchar *a,const uchar *b,uint key_length,
               bool insert_or_update);
  int pack_cmp(const uchar *b,uint key_length,bool insert_or_update);
  uint packed_col_length(const uchar *to, uint length) override;
  uint max_packed_col_length(uint max_length) override;
  uint size_of() const override { return sizeof *this; }
  bool has_charset() const override { return charset() != &my_charset_bin; }
  Field *make_new_field(MEM_ROOT *root, TABLE *new_table, bool keep_type)
    override;
  uint get_key_image(uchar *buff, uint length,
                     const uchar *ptr_arg, imagetype type) const override;
  sql_mode_t value_depends_on_sql_mode() const override;
  sql_mode_t can_handle_sql_mode_dependency_on_store() const override;
  void print_key_value(String *out, uint32 length) override;
  Binlog_type_info binlog_type_info() const override;
};


class Field_varstring :public Field_longstr {
public:
  const uchar *get_data() const
  {
    return get_data(ptr);
  }
  const uchar *get_data(const uchar *ptr_arg) const
  {
    return ptr_arg + length_bytes;
  }
  uint get_length() const
  {
    return get_length(ptr);
  }
  uint get_length(const uchar *ptr_arg) const
  {
    return length_bytes == 1 ? (uint) *ptr_arg : uint2korr(ptr_arg);
  }
protected:
  void store_length(uint32 number)
  {
    if (length_bytes == 1)
      *ptr= (uchar) number;
    else
      int2store(ptr, number);
  }
  virtual void val_str_from_ptr(String *val, const uchar *ptr) const;
public:
  /*
    The maximum space available in a Field_varstring, in bytes. See
    length_bytes.
  */
  static const uint MAX_SIZE;
  /* Store number of bytes used to store length (1 or 2) */
  uint32 length_bytes;
  Field_varstring(uchar *ptr_arg,
                  uint32 len_arg, uint length_bytes_arg,
                  uchar *null_ptr_arg, uchar null_bit_arg,
		  enum utype unireg_check_arg, const LEX_CSTRING *field_name_arg,
		  TABLE_SHARE *share, const DTCollation &collation)
    :Field_longstr(ptr_arg, len_arg, null_ptr_arg, null_bit_arg,
                   unireg_check_arg, field_name_arg, collation),
     length_bytes(length_bytes_arg)
  {
    share->varchar_fields++;
  }
  Field_varstring(uint32 len_arg,bool maybe_null_arg,
                  const LEX_CSTRING *field_name_arg,
                  TABLE_SHARE *share, const DTCollation &collation)
    :Field_longstr((uchar*) 0,len_arg, maybe_null_arg ? (uchar*) "": 0, 0,
                   NONE, field_name_arg, collation),
     length_bytes(len_arg < 256 ? 1 :2)
  {
    share->varchar_fields++;
  }

  const Type_handler *type_handler() const override;
  en_fieldtype tmp_engine_column_type(bool use_packed_rows) const override
  {
    return FIELD_VARCHAR;
  }
  enum ha_base_keytype key_type() const override;
  uint16 key_part_flag() const override { return HA_VAR_LENGTH_PART; }
  uint16 key_part_length_bytes() const override { return HA_KEY_BLOB_LENGTH; }
  uint row_pack_length() const override { return field_length; }
  bool zero_pack() const override { return false; }
  int  reset() override { bzero(ptr,field_length+length_bytes); return 0; }
  uint32 pack_length() const override
  { return (uint32) field_length+length_bytes; }
  uint32 key_length() const override { return (uint32) field_length; }
  uint32 sort_length() const override
  {
    return (uint32) field_length + sort_suffix_length();
  }
  virtual uint32 sort_suffix_length() const override
  {
    return (field_charset() == &my_charset_bin ? length_bytes : 0);
  }
  Copy_func *get_copy_func(const Field *from) const override;
  bool memcpy_field_possible(const Field *from) const override;
  void update_data_type_statistics(Data_type_statistics *st) const override
  {
    st->m_variable_string_count++;
    st->m_variable_string_total_length+= pack_length();
  }
  int  store(const char *to,size_t length,CHARSET_INFO *charset) override;
  using Field_str::store;
#ifdef HAVE_MEM_CHECK
  void mark_unused_memory_as_defined() override;
#endif
  double val_real() override;
  longlong val_int() override;
  String *val_str(String *, String *) override;
  my_decimal *val_decimal(my_decimal *) override;
  bool send(Protocol *protocol) override;
  int cmp(const uchar *a,const uchar *b) const override;
  int cmp_prefix(const uchar *a, const uchar *b, size_t prefix_len) const
    override;
  void sort_string(uchar *buff,uint length) override;
  uint get_key_image(uchar *buff, uint length,
                     const uchar *ptr_arg, imagetype type) const override;
  void set_key_image(const uchar *buff,uint length) override;
  void sql_type(String &str) const override;
  void sql_rpl_type(String*) const override;
  uchar *pack(uchar *to, const uchar *from, uint max_length) override;
  const uchar *unpack(uchar* to, const uchar *from, const uchar *from_end,
                      uint param_data) override;
  int cmp_binary(const uchar *a,const uchar *b, uint32 max_length=~0U) const
    override;
  int key_cmp(const uchar *,const uchar*) const override;
  int key_cmp(const uchar *str, uint length) const override;
  uint packed_col_length(const uchar *to, uint length) override;
  uint max_packed_col_length(uint max_length) override;
  uint32 data_length() override;
  uint size_of() const override { return sizeof *this; }
  bool has_charset() const override
  { return charset() == &my_charset_bin ? FALSE : TRUE; }
  Field *make_new_field(MEM_ROOT *root, TABLE *new_table, bool keep_type)
    override;
  Field *new_key_field(MEM_ROOT *root, TABLE *new_table,
                       uchar *new_ptr, uint32 length,
                       uchar *new_null_ptr, uint new_null_bit) override;
  bool is_equal(const Column_definition &new_field) const override;
  bool can_be_converted_by_engine(const Column_definition &new_type) const
    override
  {
    return table->file->can_convert_varstring(this, new_type);
  }
  void hash(ulong *nr, ulong *nr2) override;
  uint length_size() const override { return length_bytes; }
  void print_key_value(String *out, uint32 length) override;
  Binlog_type_info binlog_type_info() const override;
};


class Field_varstring_compressed final :public Field_varstring {
public:
  Field_varstring_compressed(uchar *ptr_arg,
                             uint32 len_arg, uint length_bytes_arg,
                             uchar *null_ptr_arg, uchar null_bit_arg,
                             enum utype unireg_check_arg,
                             const LEX_CSTRING *field_name_arg,
                             TABLE_SHARE *share, const DTCollation &collation,
                             Compression_method *compression_method_arg):
    Field_varstring(ptr_arg, len_arg, length_bytes_arg, null_ptr_arg,
                    null_bit_arg, unireg_check_arg, field_name_arg,
                    share, collation),
    compression_method_ptr(compression_method_arg) { DBUG_ASSERT(len_arg > 0); }
  Compression_method *compression_method() const override
  { return compression_method_ptr; }
private:
  Compression_method *compression_method_ptr;
  void val_str_from_ptr(String *val, const uchar *ptr) const override;
  int store(const char *to, size_t length, CHARSET_INFO *charset) override;
  using Field_str::store;
  String *val_str(String *, String *) override;
  double val_real() override;
  longlong val_int() override;
  uint size_of() const override { return sizeof *this; }
  /*
    We use the default Field::send() implementation,
    because the derived optimized version (from Field_longstr)
    is not suitable for compressed fields.
  */
  bool send(Protocol *protocol) override
  {
    return Field::send(protocol);
  }
  enum_field_types binlog_type() const override
  { return MYSQL_TYPE_VARCHAR_COMPRESSED; }
  void sql_type(String &str) const override
  {
    Field_varstring::sql_type(str);
    str.append(STRING_WITH_LEN(" /*!100301 COMPRESSED*/"));
  }
  uint32 max_display_length() const override { return field_length - 1; }
  uint32 character_octet_length() const override { return field_length - 1; }
  uint32 char_length() const override
  {
    return (field_length - 1) / mbmaxlen();
  }
  int cmp(const uchar *a_ptr, const uchar *b_ptr) const override;

  /*
    Compressed fields can't have keys as two rows may have different
    compression methods or compression levels.
  */

  int key_cmp(const uchar *str, uint length) const override
  { DBUG_ASSERT(0); return 0; }
  using Field_varstring::key_cmp;
  Binlog_type_info binlog_type_info() const override;
};


static inline uint8 number_storage_requirement(uint32 n)
{
  return n < 256 ? 1 : n < 65536 ? 2 : n < 16777216 ? 3 : 4;
}


static inline void store_bigendian(ulonglong num, uchar *to, uint bytes)
{
  switch(bytes) {
  case 1: mi_int1store(to, num); break;
  case 2: mi_int2store(to, num); break;
  case 3: mi_int3store(to, num); break;
  case 4: mi_int4store(to, num); break;
  case 5: mi_int5store(to, num); break;
  case 6: mi_int6store(to, num); break;
  case 7: mi_int7store(to, num); break;
  case 8: mi_int8store(to, num); break;
  default: DBUG_ASSERT(0);
  }
}


static inline longlong read_bigendian(const uchar *from, uint bytes)
{
  switch(bytes) {
  case 1: return mi_uint1korr(from);
  case 2: return mi_uint2korr(from);
  case 3: return mi_uint3korr(from);
  case 4: return mi_uint4korr(from);
  case 5: return mi_uint5korr(from);
  case 6: return mi_uint6korr(from);
  case 7: return mi_uint7korr(from);
  case 8: return mi_sint8korr(from);
  default: DBUG_ASSERT(0); return 0;
  }
}

static inline void store_lowendian(ulonglong num, uchar *to, uint bytes)
{
  switch(bytes) {
  case 1: *to= (uchar)num;    break;
  case 2: int2store(to, num); break;
  case 3: int3store(to, num); break;
  case 4: int4store(to, num); break;
  case 8: int8store(to, num); break;
  default: DBUG_ASSERT(0);
  }
}

static inline longlong read_lowendian(const uchar *from, uint bytes)
{
  switch(bytes) {
  case 1: return from[0];
  case 2: return uint2korr(from);
  case 3: return uint3korr(from);
  case 4: return uint4korr(from);
  case 8: return sint8korr(from);
  default: DBUG_ASSERT(0); return 0;
  }
}


extern LEX_CSTRING temp_lex_str;

class Field_blob :public Field_longstr {
protected:
  /**
    The number of bytes used to represent the length of the blob.
  */
  uint packlength;
  
  /**
    The 'value'-object is a cache fronting the storage engine.
  */
  String value;
  /**
     Cache for blob values when reading a row with a virtual blob
     field. This is needed to not destroy the old cached value when
     updating the blob with a new value when creating the new row.
  */
  String read_value;

  static void do_copy_blob(Copy_field *copy);
  static void do_conv_blob(Copy_field *copy);
  uint get_key_image_itRAW(const uchar *ptr_arg, uchar *buff, uint length) const;
public:
  Field_blob(uchar *ptr_arg, uchar *null_ptr_arg, uchar null_bit_arg,
	     enum utype unireg_check_arg, const LEX_CSTRING *field_name_arg,
	     TABLE_SHARE *share, uint blob_pack_length,
	     const DTCollation &collation);
  Field_blob(uint32 len_arg,bool maybe_null_arg, const LEX_CSTRING *field_name_arg,
             const DTCollation &collation)
    :Field_longstr((uchar*) 0, len_arg, maybe_null_arg ? (uchar*) "": 0, 0,
                   NONE, field_name_arg, collation),
    packlength(4)
  {
    flags|= BLOB_FLAG;
  }
  Field_blob(uint32 len_arg,bool maybe_null_arg,
             const LEX_CSTRING *field_name_arg,
             const DTCollation &collation, bool set_packlength)
    :Field_longstr((uchar*) 0,len_arg, maybe_null_arg ? (uchar*) "": 0, 0,
                   NONE, field_name_arg, collation)
  {
    flags|= BLOB_FLAG;
    packlength= set_packlength ? number_storage_requirement(len_arg) : 4;
  }
  Field_blob(uint32 packlength_arg)
    :Field_longstr((uchar*) 0, 0, (uchar*) "", 0, NONE, &temp_lex_str,
                   system_charset_info),
    packlength(packlength_arg) {}
  const Type_handler *type_handler() const override;
  /* Note that the default copy constructor is used, in clone() */
  enum_field_types type() const override
  {
    /*
      We cannot return type_handler()->field_type() here.
      Some pieces of the code (e.g. in engines) rely on the fact
      that Field::type(), Field::real_type() and Item_field::field_type()
      return MYSQL_TYPE_BLOB for all blob variants.
      We should eventually fix all such code pieces to expect
      all BLOB type codes.
    */
    return MYSQL_TYPE_BLOB;
  }
  enum_field_types real_type() const override
  {
    return MYSQL_TYPE_BLOB;
  }
  enum ha_base_keytype key_type() const override
    { return binary() ? HA_KEYTYPE_VARBINARY2 : HA_KEYTYPE_VARTEXT2; }
  uint16 key_part_flag() const override { return HA_BLOB_PART; }
  uint16 key_part_length_bytes() const override { return HA_KEY_BLOB_LENGTH; }
  en_fieldtype tmp_engine_column_type(bool use_packed_rows) const override
  {
    return FIELD_BLOB;
  }
  Type_numeric_attributes type_numeric_attributes() const override
  {
    return Type_numeric_attributes(Field_blob::max_display_length(),
                                   decimals(), is_unsigned());
  }
  Information_schema_character_attributes
    information_schema_character_attributes() const override
  {
    uint32 octets= Field_blob::character_octet_length();
    uint32 chars= octets / field_charset()->mbminlen;
    return Information_schema_character_attributes(octets, chars);
  }
  void update_data_type_statistics(Data_type_statistics *st) const override
  {
    st->m_blob_count++;
  }
  void make_send_field(Send_field *) override;
  Copy_func *get_copy_func(const Field *from) const override
  {
    /*
    TODO: MDEV-9331
    if (from->type() == MYSQL_TYPE_BIT)
      return do_field_int;
    */
    if (!(from->flags & BLOB_FLAG) || from->charset() != charset() ||
        !from->compression_method() != !compression_method())
      return do_conv_blob;
    if (from->pack_length() != Field_blob::pack_length())
      return do_copy_blob;
    return get_identical_copy_func();
  }
  int  store_field(Field *from) override
  {                                             // Be sure the value is stored
    if (field_charset() == &my_charset_bin &&
        from->type_handler()->convert_to_binary_using_val_native())
    {
      NativeBuffer<64> tmp;
      from->val_native(&tmp);
      value.copy(tmp.ptr(), tmp.length(), &my_charset_bin);
      return store(value.ptr(), value.length(), &my_charset_bin);
    }
    from->val_str(&value);
    if (table->copy_blobs ||
        (!value.is_alloced() && from->is_varchar_and_in_write_set()))
      value.copy();
    return store(value.ptr(), value.length(), from->charset());
  }
  bool memcpy_field_possible(const Field *from) const override
  {
    return Field_str::memcpy_field_possible(from) &&
           !compression_method() == !from->compression_method() &&
           !table->copy_blobs;
  }
  bool make_empty_rec_store_default_value(THD *thd, Item *item) override;
  int store(const char *to, size_t length, CHARSET_INFO *charset) override;
  using Field_str::store;
  double val_real() override;
  longlong val_int() override;
  String *val_str(String *, String *) override;
  my_decimal *val_decimal(my_decimal *) override;
  int cmp(const uchar *a, const uchar *b) const override;
  int cmp_prefix(const uchar *a, const uchar *b, size_t prefix_len) const
    override;
  int cmp(const uchar *a, uint32 a_length, const uchar *b, uint32 b_length)
    const;
  int cmp_binary(const uchar *a,const uchar *b, uint32 max_length=~0U) const
     override;
  int key_cmp(const uchar *,const uchar*) const override;
  int key_cmp(const uchar *str, uint length) const override;
  /* Never update the value of min_val for a blob field */
  bool update_min(Field *min_val, bool force_update) override { return false; }
  /* Never update the value of max_val for a blob field */
  bool update_max(Field *max_val, bool force_update) override { return false; }
  uint32 key_length() const override { return 0; }
  void sort_string(uchar *buff,uint length) override;
  uint32 pack_length() const override
  { return (uint32) (packlength + portable_sizeof_char_ptr); }

  /**
     Return the packed length without the pointer size added. 

     This is used to determine the size of the actual data in the row
     buffer.

     @returns The length of the raw data itself without the pointer.
  */
  uint32 pack_length_no_ptr() const
  { return (uint32) (packlength); }
  uint row_pack_length() const override { return pack_length_no_ptr(); }
  uint32 sort_length() const override;
  uint32 sort_suffix_length() const override;
  uint32 value_length() override { return get_length(); }
  virtual uint32 max_data_length() const override
  {
    return (uint32) (((ulonglong) 1 << (packlength*8)) -1);
  }
  int reset() override { bzero(ptr, packlength+sizeof(uchar*)); return 0; }
  void reset_fields() override
  {
    bzero((uchar*) &value, sizeof value);
    bzero((uchar*) &read_value, sizeof read_value);
  }
  uint32 get_field_buffer_size() { return value.alloced_length(); }
  void store_length(uchar *i_ptr, uint i_packlength, uint32 i_number);
  void store_length(size_t number)
  {
    DBUG_ASSERT(number < UINT_MAX32);
    store_length(ptr, packlength, (uint32)number);
  }
  inline uint32 get_length(my_ptrdiff_t row_offset= 0) const
  { return get_length(ptr+row_offset, this->packlength); }
  uint32 get_length(const uchar *ptr, uint packlength) const;
  uint32 get_length(const uchar *ptr_arg) const
  { return get_length(ptr_arg, this->packlength); }
  inline uchar *get_ptr() const { return get_ptr(ptr); }
  inline uchar *get_ptr(const uchar *ptr_arg) const
  {
    uchar *s;
    memcpy(&s, ptr_arg + packlength, sizeof(uchar*));
    return s;
  }
  inline void set_ptr(uchar *length, uchar *data)
  {
    memcpy(ptr,length,packlength);
    memcpy(ptr+packlength, &data,sizeof(char*));
  }
  void set_ptr_offset(my_ptrdiff_t ptr_diff, uint32 length, const uchar *data)
  {
    uchar *ptr_ofs= ADD_TO_PTR(ptr,ptr_diff,uchar*);
    store_length(ptr_ofs, packlength, length);
    memcpy(ptr_ofs+packlength, &data, sizeof(char*));
  }
  inline void set_ptr(uint32 length, uchar *data)
  {
    set_ptr_offset(0, length, data);
  }
  int copy_value(Field_blob *from);
  uint get_key_image(uchar *buff, uint length,
                     const uchar *ptr_arg, imagetype type) const override
  {
    DBUG_ASSERT(type == itRAW);
    return get_key_image_itRAW(ptr_arg, buff, length);
  }
  void set_key_image(const uchar *buff,uint length) override;
  Field *new_key_field(MEM_ROOT *root, TABLE *new_table,
                       uchar *new_ptr, uint32 length,
                       uchar *new_null_ptr, uint new_null_bit) override;
  void sql_type(String &str) const override;
  /**
     Copy blob buffer into internal storage "value" and update record pointer.

     @retval true     Memory allocation error
     @retval false    Success
  */
  bool copy()
  {
    uchar *tmp= get_ptr();
    if (value.copy((char*) tmp, get_length(), charset()))
    {
      Field_blob::reset();
      return 1;
    }
    tmp=(uchar*) value.ptr();
    memcpy(ptr+packlength, &tmp, sizeof(char*));
    return 0;
  }
  void swap(String &inout, bool set_read_value)
  {
    if (set_read_value)
      read_value.swap(inout);
    else
      value.swap(inout);
  }
  /**
     Return pointer to blob cache or NULL if not cached.
  */
  String * cached(bool *set_read_value)
  {
    char *tmp= (char *) get_ptr();
    if (!value.is_empty() && tmp == value.ptr())
    {
      *set_read_value= false;
      return &value;
    }

    if (!read_value.is_empty() && tmp == read_value.ptr())
    {
      *set_read_value= true;
      return &read_value;
    }

    return NULL;
  }
  /* store value for the duration of the current read record */
  inline void swap_value_and_read_value()
  {
    read_value.swap(value);
  }
  inline void set_value(uchar *data)
  {
    /* Set value pointer. Lengths are not important */
    value.reset((char*) data, 1, 1, &my_charset_bin);
  }
  uchar *pack(uchar *to, const uchar *from, uint max_length) override;
  const uchar *unpack(uchar *to, const uchar *from, const uchar *from_end,
                      uint param_data) override;
  uint packed_col_length(const uchar *col_ptr, uint length) override;
  uint max_packed_col_length(uint max_length) override;
  void free() override
  {
    value.free();
    read_value.free();
  }
  inline void clear_temporary()
  {
    uchar *tmp= get_ptr();
    if (likely(value.ptr() == (char*) tmp))
      bzero((uchar*) &value, sizeof(value));
    else
    {
      /*
        Currently read_value should never point to tmp, the following code
        is mainly here to make things future proof.
      */
      if (unlikely(read_value.ptr() == (char*) tmp))
        bzero((uchar*) &read_value, sizeof(read_value));
    }
  }
  uint size_of() const override { return sizeof *this; }
  bool has_charset() const override { return charset() != &my_charset_bin; }
  uint32 max_display_length() const override;
  uint32 char_length() const override;
  uint32 character_octet_length() const override;
  bool is_equal(const Column_definition &new_field) const override;
  bool can_be_converted_by_engine(const Column_definition &new_type) const
    override
  {
    return table->file->can_convert_blob(this, new_type);
  }
  void print_key_value(String *out, uint32 length) override;
  Binlog_type_info binlog_type_info() const override;

  friend void TABLE::remember_blob_values(String *blob_storage);
  friend void TABLE::restore_blob_values(String *blob_storage);
};


class Field_blob_compressed final :public Field_blob {
public:
  Field_blob_compressed(uchar *ptr_arg, uchar *null_ptr_arg,
                        uchar null_bit_arg, enum utype unireg_check_arg,
                        const LEX_CSTRING *field_name_arg, TABLE_SHARE *share,
                        uint blob_pack_length, const DTCollation &collation,
                        Compression_method *compression_method_arg):
    Field_blob(ptr_arg, null_ptr_arg, null_bit_arg, unireg_check_arg,
               field_name_arg, share, blob_pack_length, collation),
    compression_method_ptr(compression_method_arg) {}
  Compression_method *compression_method() const override
  { return compression_method_ptr; }
private:
  Compression_method *compression_method_ptr;
  int store(const char *to, size_t length, CHARSET_INFO *charset) override;
  using Field_str::store;
  String *val_str(String *, String *) override;
  double val_real() override;
  longlong val_int() override;
  /*
    We use the default Field::send() implementation,
    because the derived optimized version (from Field_longstr)
    is not suitable for compressed fields.
  */
  bool send(Protocol *protocol) override
  {
    return Field::send(protocol);
  }
  uint size_of() const override { return sizeof *this; }
  enum_field_types binlog_type() const override
  { return MYSQL_TYPE_BLOB_COMPRESSED; }
  void sql_type(String &str) const override
  {
    Field_blob::sql_type(str);
    str.append(STRING_WITH_LEN(" /*!100301 COMPRESSED*/"));
  }

  /*
    Compressed fields can't have keys as two rows may have different
    compression methods or compression levels.
  */

  uint get_key_image(uchar *buff, uint length,
                     const uchar *ptr_arg, imagetype type_arg) const override
  { DBUG_ASSERT(0); return 0; }
  void set_key_image(const uchar *, uint) override
  { DBUG_ASSERT(0); }
  int key_cmp(const uchar *, const uchar *) const override
  { DBUG_ASSERT(0); return 0; }
  int key_cmp(const uchar *, uint) const override
  { DBUG_ASSERT(0); return 0; }
  Field *new_key_field(MEM_ROOT *, TABLE *, uchar *, uint32, uchar *, uint)
    override
  { DBUG_ASSERT(0); return 0; }
  Binlog_type_info binlog_type_info() const override;
};


class Field_enum :public Field_str {
  static void do_field_enum(Copy_field *copy_field);
  longlong val_int(const uchar *) const;
  bool can_optimize_range_or_keypart_ref(const Item_bool_func *cond,
                                         const Item *item) const;
protected:
  uint packlength;
public:
  const TYPELIB *typelib;
  Field_enum(uchar *ptr_arg, uint32 len_arg, uchar *null_ptr_arg,
             uchar null_bit_arg,
             enum utype unireg_check_arg, const LEX_CSTRING *field_name_arg,
             uint packlength_arg,
             const TYPELIB *typelib_arg,
             const DTCollation &collation)
    :Field_str(ptr_arg, len_arg, null_ptr_arg, null_bit_arg,
	       unireg_check_arg, field_name_arg, collation),
    packlength(packlength_arg),typelib(typelib_arg)
  {
      flags|=ENUM_FLAG;
  }
  Field *make_new_field(MEM_ROOT *root, TABLE *new_table, bool keep_type)
    override;
  const Type_handler *type_handler() const override
  { return &type_handler_enum; }
  enum ha_base_keytype key_type() const override;
  sql_mode_t can_handle_sql_mode_dependency_on_store() const override;
  enum_conv_type rpl_conv_type_from(const Conv_source &source,
                                    const Relay_log_info *rli,
                                    const Conv_param &param) const override;
  Copy_func *get_copy_func(const Field *from) const override
  {
    if (eq_def(from))
      return get_identical_copy_func();
    if (real_type() == MYSQL_TYPE_ENUM &&
        from->real_type() == MYSQL_TYPE_ENUM)
      return do_field_enum;
    if (from->result_type() == STRING_RESULT)
      return do_field_string;
    return do_field_int;
  }
  int store_field(Field *from) override
  {
    if (from->real_type() == MYSQL_TYPE_ENUM && from->val_int() == 0)
    {
      store_type(0);
      return 0;
    }
    return from->save_in_field(this);
  }
  int save_in_field(Field *to) override
  {
    if (to->result_type() != STRING_RESULT)
      return to->store(val_int(), 0);
    return save_in_field_str(to);
  }
  bool memcpy_field_possible(const Field *from) const override
  { return false; }
  void make_empty_rec_reset(THD *) override
  {
    if (flags & NOT_NULL_FLAG)
    {
      set_notnull();
      store((longlong) 1, true);
    }
    else
      reset();
  }
  int  store(const char *to,size_t length,CHARSET_INFO *charset) override;
  int  store(double nr) override;
  int  store(longlong nr, bool unsigned_val) override;
  double val_real() override;
  longlong val_int() override;
  String *val_str(String *, String *) override;
  int cmp(const uchar *,const uchar *) const override;
  void sort_string(uchar *buff,uint length) override;
  uint32 pack_length() const override { return (uint32) packlength; }
  void store_type(ulonglong value);
  void sql_type(String &str) const override;
  uint size_of() const override { return sizeof *this; }
  uint pack_length_from_metadata(uint field_metadata) const override
  { return (field_metadata & 0x00ff); }
  uint row_pack_length() const override { return pack_length(); }
  bool zero_pack() const override { return false; }
  bool optimize_range(uint, uint) const override { return false; }
  bool eq_def(const Field *field) const override;
  bool has_charset() const override { return true; }
  /* enum and set are sorted as integers */
  CHARSET_INFO *sort_charset() const override { return &my_charset_bin; }
  uint decimals() const override { return 0; }
  const TYPELIB *get_typelib() const override { return typelib; }

  uchar *pack(uchar *to, const uchar *from, uint max_length) override;
  const uchar *unpack(uchar *to, const uchar *from, const uchar *from_end,
                      uint param_data) override;

  bool can_optimize_keypart_ref(const Item_bool_func *cond,
                                const Item *item) const override
  {
    return can_optimize_range_or_keypart_ref(cond, item);
  }
  bool can_optimize_group_min_max(const Item_bool_func *cond,
                                  const Item *const_item) const override
  {
    /*
      Can't use GROUP_MIN_MAX optimization for ENUM and SET,
      because the values are stored as numbers in index,
      while MIN() and MAX() work as strings.
      It would return the records with min and max enum numeric indexes.
     "Bug#45300 MAX() and ENUM type" should be fixed first.
    */
    return false;
  }
  bool can_optimize_range(const Item_bool_func *cond,
                          const Item *item,
                          bool is_eq_func) const override
  {
    return can_optimize_range_or_keypart_ref(cond, item);
  }
  Binlog_type_info binlog_type_info() const override;
private:
  bool is_equal(const Column_definition &new_field) const override;
};


class Field_set final :public Field_enum {
public:
  Field_set(uchar *ptr_arg, uint32 len_arg, uchar *null_ptr_arg,
	    uchar null_bit_arg,
	    enum utype unireg_check_arg, const LEX_CSTRING *field_name_arg,
	    uint32 packlength_arg,
	    const TYPELIB *typelib_arg, const DTCollation &collation)
    :Field_enum(ptr_arg, len_arg, null_ptr_arg, null_bit_arg,
		    unireg_check_arg, field_name_arg,
                packlength_arg,
                typelib_arg, collation),
      empty_set_string("", 0, collation.collation)
    {
      flags=(flags & ~ENUM_FLAG) | SET_FLAG;
    }
  void make_empty_rec_reset(THD *thd) override
  {
    Field::make_empty_rec_reset(thd);
  }

  int  store_field(Field *from) override { return from->save_in_field(this); }
  int  store(const char *to,size_t length,CHARSET_INFO *charset) override;
  int  store(double nr) override
  { return Field_set::store((longlong) nr, FALSE); }
  int  store(longlong nr, bool unsigned_val) override;

  bool zero_pack() const override { return true; }
  String *val_str(String *, String *) override;
  void sql_type(String &str) const override;
  uint size_of() const override { return sizeof *this; }
  const Type_handler *type_handler() const override
  { return &type_handler_set; }
  bool has_charset() const override { return true; }
  Binlog_type_info binlog_type_info() const override;
private:
  const String empty_set_string;
};


/*
  Note:
    To use Field_bit::cmp_binary() you need to copy the bits stored in
    the beginning of the record (the NULL bytes) to each memory you
    want to compare (where the arguments point).

    This is the reason:
    - Field_bit::cmp_binary() is only implemented in the base class
      (Field::cmp_binary()).
    - Field::cmp_binary() currently uses pack_length() to calculate how
      long the data is.
    - pack_length() includes size of the bits stored in the NULL bytes
      of the record.
*/
class Field_bit :public Field {
public:
  uchar *bit_ptr;     // position in record where 'uneven' bits store
  uchar bit_ofs;      // offset to 'uneven' high bits
  uint bit_len;       // number of 'uneven' high bits
  uint bytes_in_rec;
  Field_bit(uchar *ptr_arg, uint32 len_arg, uchar *null_ptr_arg,
            uchar null_bit_arg, uchar *bit_ptr_arg, uchar bit_ofs_arg,
            enum utype unireg_check_arg, const LEX_CSTRING *field_name_arg);
  const Type_handler *type_handler() const override
  { return &type_handler_bit; }
  enum ha_base_keytype key_type() const override { return HA_KEYTYPE_BIT; }
  uint16 key_part_flag() const override { return HA_BIT_PART; }
  uint32 key_length() const override
  { return (uint32) (field_length + 7) / 8; }
  uint32 max_data_length() const override { return key_length(); }
  uint32 max_display_length() const override { return field_length; }
  enum_conv_type rpl_conv_type_from(const Conv_source &source,
                                    const Relay_log_info *rli,
                                    const Conv_param &param) const override;
  CHARSET_INFO *charset() const override { return &my_charset_bin; }
  const DTCollation & dtcollation() const override;
  Information_schema_numeric_attributes
    information_schema_numeric_attributes() const override
  {
    return Information_schema_numeric_attributes(field_length);
  }
  void update_data_type_statistics(Data_type_statistics *st) const override
  {
    st->m_uneven_bit_length+= field_length & 7;
  }
  uint size_of() const override { return sizeof *this; }
  int reset() override
  {
    bzero(ptr, bytes_in_rec); 
    if (bit_ptr && (bit_len > 0))  // reset odd bits among null bits
      clr_rec_bits(bit_ptr, bit_ofs, bit_len);
    return 0; 
  }
  Copy_func *get_copy_func(const Field *from) const override
  {
    if (from->cmp_type() == DECIMAL_RESULT)
      return do_field_decimal;
    return do_field_int;
  }
  int save_in_field(Field *to) override { return to->store(val_int(), true); }
  bool memcpy_field_possible(const Field *from) const override{ return false; }
  int store(const char *to, size_t length, CHARSET_INFO *charset) override;
  int store(double nr) override;
  int store(longlong nr, bool unsigned_val) override;
  int store_decimal(const my_decimal *) override;
  double val_real() override;
  longlong val_int() override;
  String *val_str(String*, String *) override;
  bool str_needs_quotes() const override { return true; }
  my_decimal *val_decimal(my_decimal *) override;
  bool val_bool() override { return val_int() != 0; }
  int cmp(const uchar *a, const uchar *b) const override
  {
    DBUG_ASSERT(ptr == a || ptr == b);
    if (ptr == a)
      return Field_bit::key_cmp(b, bytes_in_rec + MY_TEST(bit_len));
    else
      return Field_bit::key_cmp(a, bytes_in_rec + MY_TEST(bit_len)) * -1;
  }
  int cmp_binary_offset(uint row_offset) override
  { return cmp_offset(row_offset); }
  int cmp_prefix(const uchar *a, const uchar *b,
                 size_t  max_length) const override;
  int key_cmp(const uchar *a, const uchar *b) const override
  { return cmp_binary((uchar *) a, (uchar *) b); }
  int key_cmp(const uchar *str, uint length) const override;
  int cmp_offset(my_ptrdiff_t row_offset) override;
  bool update_min(Field *min_val, bool force_update) override
  {
    longlong val= val_int();
    bool update_fl= force_update || val < min_val->val_int();
    if (update_fl)
    {
      min_val->set_notnull();
      min_val->store(val, FALSE);
    }
    return update_fl;
  }
  bool update_max(Field *max_val, bool force_update) override
  {
    longlong val= val_int();
    bool update_fl= force_update || val > max_val->val_int();
    if (update_fl)
    {
      max_val->set_notnull();
      max_val->store(val, FALSE);
    }
    return update_fl;
  }
  void store_field_value(uchar *val, uint) override
  {
    store(*((longlong *)val), TRUE);
  }
  double pos_in_interval(Field *min, Field *max) override
  {
    return pos_in_interval_val_real(min, max);
  }
  void get_image(uchar *buff, uint length,
                 const uchar *ptr_arg, CHARSET_INFO *cs) const override
  { get_key_image(buff, length, ptr_arg, itRAW); }
  void set_image(const uchar *buff,uint length, CHARSET_INFO *cs) override
  { Field_bit::store((char *) buff, length, cs); }
  uint get_key_image(uchar *buff, uint length,
                     const uchar *ptr_arg, imagetype type) const override;
  void set_key_image(const uchar *buff, uint length) override
  { Field_bit::store((char*) buff, length, &my_charset_bin); }
  void sort_string(uchar *buff, uint length) override
  { get_key_image(buff, length, ptr, itRAW); }
  uint32 pack_length() const override
  { return (uint32) (field_length + 7) / 8; }
  uint32 pack_length_in_rec() const override { return bytes_in_rec; }
  uint pack_length_from_metadata(uint field_metadata) const override;
  uint row_pack_length() const override
  { return (bytes_in_rec + ((bit_len > 0) ? 1 : 0)); }
  bool compatible_field_size(uint metadata, const Relay_log_info *rli,
                             uint16 mflags, int *order_var) const override;
  void sql_type(String &str) const override;
  uchar *pack(uchar *to, const uchar *from, uint max_length) override;
  const uchar *unpack(uchar *to, const uchar *from,
                      const uchar *from_end, uint param_data) override;
  int set_default() override;

  Field *new_key_field(MEM_ROOT *root, TABLE *new_table,
                       uchar *new_ptr, uint32 length,
                       uchar *new_null_ptr, uint new_null_bit) override;
  void set_bit_ptr(uchar *bit_ptr_arg, uchar bit_ofs_arg)
  {
    bit_ptr= bit_ptr_arg;
    bit_ofs= bit_ofs_arg;
  }
  bool eq(Field *field) override
  {
    return (Field::eq(field) &&
            bit_ptr == ((Field_bit *)field)->bit_ptr &&
            bit_ofs == ((Field_bit *)field)->bit_ofs);
  }
  bool is_equal(const Column_definition &new_field) const override;
  void move_field_offset(my_ptrdiff_t ptr_diff) override
  {
    Field::move_field_offset(ptr_diff);

    /*
      clang does not like when things are added to a null pointer, even if
      it is never referenced.
    */
    if (bit_ptr)
      bit_ptr= ADD_TO_PTR(bit_ptr, ptr_diff, uchar*);
  }
  void hash(ulong *nr, ulong *nr2) override;

  SEL_ARG *get_mm_leaf(RANGE_OPT_PARAM *param, KEY_PART *key_part,
                       const Item_bool_func *cond,
                       scalar_comparison_op op, Item *value) override
  {
    return get_mm_leaf_int(param, key_part, cond, op, value, true);
  }
  void print_key_value(String *out, uint32 length) override
  {
    val_int_as_str(out, 1);
  }
  /**
     Save the field metadata for bit fields.
     Saves the bit length in the first byte and bytes in record in the
     second byte of the field metadata array at index of *metadata_ptr and
     *(metadata_ptr + 1).

     @param   metadata_ptr   First byte of field metadata

     @returns number of bytes written to metadata_ptr
  */
  Binlog_type_info binlog_type_info() const override
  {
    DBUG_PRINT("debug", ("bit_len: %d, bytes_in_rec: %d",
                       bit_len, bytes_in_rec));
    /*
      Since this class and Field_bit_as_char have different ideas of
      what should be stored here, we compute the values of the metadata
      explicitly using the field_length.
    */
    return Binlog_type_info(type(),
                            static_cast<uint16>((field_length & 7) |
                                                ((field_length / 8) << 8)), 2);
  }

private:
  size_t do_last_null_byte() const override;
};


/**
  BIT field represented as chars for non-MyISAM tables.

  @todo The inheritance relationship is backwards since Field_bit is
  an extended version of Field_bit_as_char and not the other way
  around. Hence, we should refactor it to fix the hierarchy order.
 */
class Field_bit_as_char final :public Field_bit {
public:
  Field_bit_as_char(uchar *ptr_arg, uint32 len_arg, uchar *null_ptr_arg,
                    uchar null_bit_arg,
                    enum utype unireg_check_arg, const LEX_CSTRING *field_name_arg);
  enum ha_base_keytype key_type() const override { return HA_KEYTYPE_BINARY; }
  uint size_of() const override { return sizeof *this; }
  int store(const char *to, size_t length, CHARSET_INFO *charset) override;
  int store(double nr) override { return Field_bit::store(nr); }
  int store(longlong nr, bool unsigned_val) override
  { return Field_bit::store(nr, unsigned_val); }
  void sql_type(String &str) const override;
};


class Field_row final :public Field_null
{
  class Virtual_tmp_table *m_table;
public:
  Field_row(uchar *ptr_arg, const LEX_CSTRING *field_name_arg)
    :Field_null(ptr_arg, 0, Field::NONE, field_name_arg, &my_charset_bin),
     m_table(NULL)
    {}
  ~Field_row();
  en_fieldtype tmp_engine_column_type(bool use_packed_rows) const
  {
    DBUG_ASSERT(0);
    return Field::tmp_engine_column_type(use_packed_rows);
  }
  enum_conv_type rpl_conv_type_from(const Conv_source &source,
                                    const Relay_log_info *rli,
                                    const Conv_param &param) const
  {
    DBUG_ASSERT(0);
    return CONV_TYPE_IMPOSSIBLE;
  }
  Virtual_tmp_table **virtual_tmp_table_addr() { return &m_table; }
  bool sp_prepare_and_store_item(THD *thd, Item **value);
};


extern const LEX_CSTRING null_clex_str;

class Column_definition_attributes
{
public:
  /*
    At various stages in execution this can be length of field in bytes or
    max number of characters.
  */
  ulonglong length;
  uint decimals;
  Field::utype unireg_check;
  const TYPELIB *interval;            // Which interval to use
  CHARSET_INFO *charset;
  uint32 srid;
  uint pack_flag;
  Column_definition_attributes()
   :length(0),
    decimals(0),
    unireg_check(Field::NONE),
    interval(NULL),
    charset(&my_charset_bin),
    srid(0),
    pack_flag(0)
  { }
  Column_definition_attributes(const Field *field);
  Column_definition_attributes(const Type_all_attributes &attr);
  Field *make_field(TABLE_SHARE *share, MEM_ROOT *mem_root,
                    const Record_addr *rec,
                    const Type_handler *handler,
                    const LEX_CSTRING *field_name,
                    uint32 flags) const;
  uint temporal_dec(uint intlen) const
  {
    return (uint) (length > intlen ? length - intlen - 1 : 0);
  }
  uint pack_flag_to_pack_length() const;
  void frm_pack_basic(uchar *buff) const;
  void frm_pack_charset(uchar *buff) const;
  void frm_pack_numeric_with_dec(uchar *buff) const;
  void frm_unpack_basic(const uchar *buff);
  bool frm_unpack_charset(TABLE_SHARE *share, const uchar *buff);
  bool frm_unpack_numeric_with_dec(TABLE_SHARE *share, const uchar *buff);
  bool frm_unpack_temporal_with_dec(TABLE_SHARE *share, uint intlen,
                                    const uchar *buff);
  void set_length_and_dec(const Lex_length_and_dec_st &attr);
  CHARSET_INFO *explicit_or_derived_charset(const Column_derived_attributes
                                                  *derived_attr) const
  {
    return charset ? charset : derived_attr->charset();
  }
};


/*
  Create field class for CREATE TABLE
*/
class Column_definition: public Sql_alloc,
                         public Type_handler_hybrid_field_type,
                         public Column_definition_attributes
{
  /**
    Create "interval" from "interval_list".
    @param mem_root                   - memory root to create the TYPELIB
                                        instance and its values on
    @param reuse_interval_list_values - determines if TYPELIB can reuse strings
                                        from interval_list, or should always
                                        allocate a copy on mem_root, even if
                                        character set conversion is not needed
    @retval false on success
    @retval true  on error (bad values, or EOM)
  */
  bool create_interval_from_interval_list(MEM_ROOT *mem_root,
                                          bool reuse_interval_list_values);

  /*
    Calculate TYPELIB (set or enum) max and total lengths

    @param  cs            charset+collation pair of the interval
    @param  max_length    length of the longest item
    @param  tot_length    sum of the item lengths

    After this method call:
    - ENUM uses max_length
    - SET uses tot_length.
  */
  void calculate_interval_lengths(uint32 *max_length, uint32 *tot_length)
  {
    const char **pos;
    uint *len;
    *max_length= *tot_length= 0;
    for (pos= interval->type_names, len= interval->type_lengths;
         *pos ; pos++, len++)
    {
      size_t length= charset->numchars(*pos, *pos + *len);
      DBUG_ASSERT(length < UINT_MAX32);
      *tot_length+= (uint) length;
      set_if_bigger(*max_length, (uint32)length);
    }
  }
  bool prepare_stage1_check_typelib_default();
  bool prepare_stage1_convert_default(THD *, MEM_ROOT *, CHARSET_INFO *to);
  const Type_handler *field_type() const; // Prevent using this
  Compression_method *compression_method_ptr;
public:
  LEX_CSTRING field_name;
  LEX_CSTRING comment;			// Comment for field
  enum enum_column_versioning
  {
    VERSIONING_NOT_SET,
    WITH_VERSIONING,
    WITHOUT_VERSIONING
  };
  Item *on_update;		        // ON UPDATE NOW()
  field_visibility_t invisible;
  /*
    The value of `length' as set by parser: is the number of characters
    for most of the types, or of bytes for BLOBs or numeric types.
  */
  uint32 char_length;
  uint  flags, pack_length;
  List<String> interval_list;
  engine_option_value *option_list;
  bool explicitly_nullable;

  /*
    This is additinal data provided for any computed(virtual) field.
    In particular it includes a pointer to the item by  which this field
    can be computed from other fields.
  */
  Virtual_column_info
    *vcol_info,                      // Virtual field
    *default_value,                  // Default value
    *check_constraint;               // Check constraint

  enum_column_versioning versioning;

  Table_period_info *period;

  Column_definition()
   :Type_handler_hybrid_field_type(&type_handler_null),
    compression_method_ptr(0),
    comment(null_clex_str),
    on_update(NULL), invisible(VISIBLE), char_length(0),
    flags(0), pack_length(0),
    option_list(NULL), explicitly_nullable(false),
    vcol_info(0), default_value(0), check_constraint(0),
    versioning(VERSIONING_NOT_SET), period(NULL)
  {
    interval_list.empty();
  }

  Column_definition(THD *thd, Field *field, Field *orig_field);
  bool set_attributes(THD *thd,
                      const Lex_field_type_st &attr,
                      CHARSET_INFO *cs,
                      column_definition_type_t type);
  void create_length_to_internal_length_null()
  {
    DBUG_ASSERT(length == 0);
    pack_length= 0;
  }
  void create_length_to_internal_length_simple()
  {
    pack_length= type_handler()->calc_pack_length((uint32) length);
  }
  void create_length_to_internal_length_string()
  {
    length*= charset->mbmaxlen;
    if (real_field_type() == MYSQL_TYPE_VARCHAR && compression_method())
      length++;
    set_if_smaller(length, UINT_MAX32);
    pack_length= type_handler()->calc_pack_length((uint32) length);
  }
  void create_length_to_internal_length_typelib()
  {
    /* Pack_length already calculated in sql_parse.cc */
    length*= charset->mbmaxlen;
  }
  bool vers_sys_field() const
  {
    return flags & (VERS_ROW_START | VERS_ROW_END);
  }
  void create_length_to_internal_length_bit();
  void create_length_to_internal_length_newdecimal();

  /*
    Prepare the "charset" member for string data types,
    such as CHAR, VARCHAR, TEXT, ENUM, SET:
    - derive the charset if not specified explicitly
    - find a _bin collation if the BINARY comparison style was specified, e.g.:
       CREATE TABLE t1 (a VARCHAR(10) BINARY) CHARSET utf8;
  */
  bool prepare_charset_for_string(const Column_derived_attributes *dattr);

  /**
    Prepare a SET/ENUM field.
    Create "interval" from "interval_list" if needed, and adjust "length".
    @param mem_root                   - Memory root to allocate TYPELIB and
                                        its values on
    @param reuse_interval_list_values - determines if TYPELIB can reuse value
                                        buffers from interval_list, or should
                                        always allocate a copy on mem_root,
                                        even if character set conversion
                                        is not needed
  */
  bool prepare_interval_field(MEM_ROOT *mem_root,
                              bool reuse_interval_list_values);

  void prepare_interval_field_calc_length()
  {
    uint32 field_length, dummy;
    if (real_field_type() == MYSQL_TYPE_SET)
    {
      calculate_interval_lengths(&dummy, &field_length);
      length= field_length + (interval->count - 1);
    }
    else /* MYSQL_TYPE_ENUM */
    {
      calculate_interval_lengths(&field_length, &dummy);
      length= field_length;
    }
    set_if_smaller(length, MAX_FIELD_WIDTH - 1);
  }

  bool prepare_blob_field(THD *thd);

  bool sp_prepare_create_field(THD *thd, MEM_ROOT *mem_root);

  bool prepare_stage1(THD *thd, MEM_ROOT *mem_root,
                      handler *file, ulonglong table_flags,
                      const Column_derived_attributes *derived_attr);
  void prepare_stage1_simple(CHARSET_INFO *cs)
  {
    charset= cs;
    create_length_to_internal_length_simple();
  }
  bool prepare_stage1_typelib(THD *thd, MEM_ROOT *mem_root,
                              handler *file, ulonglong table_flags);
  bool prepare_stage1_string(THD *thd, MEM_ROOT *mem_root,
                             handler *file, ulonglong table_flags);
  bool prepare_stage1_bit(THD *thd, MEM_ROOT *mem_root,
                          handler *file, ulonglong table_flags);

  bool bulk_alter(const Column_derived_attributes *derived_attr,
                  const Column_bulk_alter_attributes *bulk_attr)
  {
    return type_handler()->Column_definition_bulk_alter(this,
                                                        derived_attr,
                                                        bulk_attr);
  }
  void redefine_stage1_common(const Column_definition *dup_field,
                              const handler *file);
  bool redefine_stage1(const Column_definition *dup_field, const handler *file)
  {
    const Type_handler *handler= dup_field->type_handler();
    return handler->Column_definition_redefine_stage1(this, dup_field, file);
  }
  bool prepare_stage2(handler *handler, ulonglong table_flags);
  bool prepare_stage2_blob(handler *handler,
                           ulonglong table_flags, uint field_flags);
  bool prepare_stage2_varchar(ulonglong table_flags);
  bool prepare_stage2_typelib(const char *type_name, uint field_flags,
                              uint *dup_val_count);
  uint pack_flag_numeric() const;
  uint sign_length() const { return flags & UNSIGNED_FLAG ? 0 : 1; }
  bool check_length(uint mysql_errno, uint max_allowed_length) const;
  bool fix_attributes_real(uint default_length);
  bool fix_attributes_int(uint default_length);
  bool fix_attributes_decimal();
  bool fix_attributes_temporal_with_time(uint int_part_length);
  bool fix_attributes_bit();

  bool check(THD *thd);
  bool validate_check_constraint(THD *thd);

  bool stored_in_db() const { return !vcol_info || vcol_info->stored_in_db; }

  ha_storage_media field_storage_type() const
  {
    return (ha_storage_media)
      ((flags >> FIELD_FLAGS_STORAGE_MEDIA) & 3);
  }

  column_format_type column_format() const
  {
    return (column_format_type)
      ((flags >> FIELD_FLAGS_COLUMN_FORMAT) & 3);
  }

  bool has_default_function() const
  {
    return unireg_check != Field::NONE;
  }

  Field *make_field(TABLE_SHARE *share, MEM_ROOT *mem_root,
                    const Record_addr *addr,
                    const LEX_CSTRING *field_name_arg) const
  {
    return Column_definition_attributes::make_field(share, mem_root, addr,
                                                    type_handler(),
                                                    field_name_arg, flags);
  }
  Field *make_field(TABLE_SHARE *share, MEM_ROOT *mem_root,
                    const LEX_CSTRING *field_name_arg) const
  {
    Record_addr addr(true);
    return make_field(share, mem_root, &addr, field_name_arg);
  }
  /* Return true if default is an expression that must be saved explicitely */
  bool has_default_expression();

  bool has_default_now_unireg_check() const
  {
    return unireg_check == Field::TIMESTAMP_DN_FIELD
        || unireg_check == Field::TIMESTAMP_DNUN_FIELD;
  }

  void set_type(const Column_definition &other)
  {
    set_handler(other.type_handler());
    length= other.length;
    char_length= other.char_length;
    decimals= other.decimals;
    flags= other.flags;
    pack_length= other.pack_length;
    unireg_check= other.unireg_check;
    interval= other.interval;
    charset= other.charset;
    srid= other.srid;
    pack_flag= other.pack_flag;
  }

  // Replace the entire value by another definition
  void set_column_definition(const Column_definition *def)
  {
    *this= *def;
  }
  bool set_compressed(const char *method);
  bool set_compressed_deprecated(THD *thd, const char *method);
  bool set_compressed_deprecated_column_attribute(THD *thd,
                                                  const char *pos,
                                                  const char *method);
  void set_compression_method(Compression_method *compression_method_arg)
  { compression_method_ptr= compression_method_arg; }
  Compression_method *compression_method() const
  { return compression_method_ptr; }

  bool check_vcol_for_key(THD *thd) const;
};


/**
  List of ROW element definitions, e.g.:
    DECLARE a ROW(a INT,b VARCHAR(10))
*/
class Row_definition_list: public List<class Spvar_definition>
{
public:
  inline bool eq_name(const Spvar_definition *def, const LEX_CSTRING *name) const;
  /**
    Find a ROW field by name.
    @param [IN]  name   - the name
    @param [OUT] offset - if the ROW field found, its offset it returned here
    @retval NULL        - the ROW field was not found
    @retval !NULL       - the pointer to the found ROW field
  */
  Spvar_definition *find_row_field_by_name(const LEX_CSTRING *name, uint *offset) const
  {
    // Cast-off the "const" qualifier
    List_iterator<Spvar_definition> it(*((List<Spvar_definition>*)this));
    Spvar_definition *def;
    for (*offset= 0; (def= it++); (*offset)++)
    {
      if (eq_name(def, name))
        return def;
    }
    return 0;
  }
  static Row_definition_list *make(MEM_ROOT *mem_root, Spvar_definition *var)
  {
    Row_definition_list *list;
    if (!(list= new (mem_root) Row_definition_list()))
      return NULL;
    return list->push_back(var, mem_root) ? NULL : list;
  }
  bool append_uniq(MEM_ROOT *thd, Spvar_definition *var);
  bool adjust_formal_params_to_actual_params(THD *thd, List<Item> *args);
  bool adjust_formal_params_to_actual_params(THD *thd,
                                             Item **args, uint arg_count);
  bool resolve_type_refs(THD *);
};

/**
  This class is used during a stored routine or a trigger execution,
  at sp_rcontext::create() time.
  Currently it can represent:
  - variables with explicit data types:   DECLARE a INT;
  - variables with data type references:  DECLARE a t1.a%TYPE;
  - ROW type variables

  Notes:
  - Scalar variables have m_field_definitions==NULL.
  - ROW variables are defined as having MYSQL_TYPE_NULL,
    with a non-empty m_field_definitions.

  Data type references to other object types will be added soon, e.g.:
  - DECLARE a table_name%ROWTYPE;
  - DECLARE a cursor_name%ROWTYPE;
  - DECLARE a record_name%TYPE;
  - DECLARE a variable_name%TYPE;
*/
class Spvar_definition: public Column_definition
{
  Qualified_column_ident *m_column_type_ref; // for %TYPE
  Table_ident *m_table_rowtype_ref;          // for table%ROWTYPE
  bool m_cursor_rowtype_ref;                       // for cursor%ROWTYPE
  uint m_cursor_rowtype_offset;                    // for cursor%ROWTYPE
  Row_definition_list *m_row_field_definitions;    // for ROW
public:
  Spvar_definition()
   :m_column_type_ref(NULL),
    m_table_rowtype_ref(NULL),
    m_cursor_rowtype_ref(false),
    m_cursor_rowtype_offset(0),
    m_row_field_definitions(NULL)
  { }
  Spvar_definition(THD *thd, Field *field)
   :Column_definition(thd, field, NULL),
    m_column_type_ref(NULL),
    m_table_rowtype_ref(NULL),
    m_cursor_rowtype_ref(false),
    m_cursor_rowtype_offset(0),
    m_row_field_definitions(NULL)
  { }
  const Type_handler *type_handler() const
  {
    return Type_handler_hybrid_field_type::type_handler();
  }
  bool is_column_type_ref() const { return m_column_type_ref != 0; }
  bool is_table_rowtype_ref() const { return m_table_rowtype_ref != 0; }
  bool is_cursor_rowtype_ref() const { return m_cursor_rowtype_ref; }
  bool is_explicit_data_type() const
  {
    return !is_column_type_ref() &&
           !is_table_rowtype_ref() &&
           !is_cursor_rowtype_ref();
  }
  Qualified_column_ident *column_type_ref() const
  {
    return m_column_type_ref;
  }
  void set_column_type_ref(Qualified_column_ident *ref)
  {
    m_column_type_ref= ref;
  }

  Table_ident *table_rowtype_ref() const
  {
    return m_table_rowtype_ref;
  }
  void set_table_rowtype_ref(Table_ident *ref)
  {
    DBUG_ASSERT(ref);
    set_handler(&type_handler_row);
    m_table_rowtype_ref= ref;
  }

  uint cursor_rowtype_offset() const
  {
    return m_cursor_rowtype_offset;
  }
  void set_cursor_rowtype_ref(uint offset)
  {
    set_handler(&type_handler_row);
    m_cursor_rowtype_ref= true;
    m_cursor_rowtype_offset= offset;
  }

  /*
    Find a ROW field by name.
    See Row_field_list::find_row_field_by_name() for details.
  */
  Spvar_definition *find_row_field_by_name(const LEX_CSTRING *name, uint *offset) const
  {
    DBUG_ASSERT(m_row_field_definitions);
    return m_row_field_definitions->find_row_field_by_name(name, offset);
  }
  uint is_row() const
  {
    return m_row_field_definitions != NULL;
  }
  // Check if "this" defines a ROW variable with n elements
  uint is_row(uint n) const
  {
    return m_row_field_definitions != NULL &&
           m_row_field_definitions->elements == n;
  }
  Row_definition_list *row_field_definitions() const
  {
    return m_row_field_definitions;
  }
  void set_row_field_definitions(Row_definition_list *list)
  {
    DBUG_ASSERT(list);
    set_handler(&type_handler_row);
    m_row_field_definitions= list;
  }

};


inline bool Row_definition_list::eq_name(const Spvar_definition *def,
                                         const LEX_CSTRING *name) const
{
  return def->field_name.length == name->length && my_strcasecmp(system_charset_info, def->field_name.str, name->str) == 0;
}


class Create_field :public Column_definition
{
public:
  LEX_CSTRING change;			// Old column name if column is renamed by ALTER
  LEX_CSTRING after;			// Put column after this one
  Field *field;				// For alter table
  const TYPELIB *save_interval;         // Temporary copy for the above
                                        // Used only for UCS2 intervals

  /** structure with parsed options (for comparing fields in ALTER TABLE) */
  ha_field_option_struct *option_struct;
  uint	offset;
  uint8 interval_id;
  bool create_if_not_exists;            // Used in ALTER TABLE IF NOT EXISTS

  Create_field():
    Column_definition(),
    field(0), option_struct(NULL),
    create_if_not_exists(false)
  {
    change= after= null_clex_str;
  }
  Create_field(THD *thd, Field *old_field, Field *orig_field):
    Column_definition(thd, old_field, orig_field),
    change(old_field->field_name),
    field(old_field), option_struct(old_field->option_struct),
    create_if_not_exists(false)
  {
    after= null_clex_str;
  }
  /* Used to make a clone of this object for ALTER/CREATE TABLE */
  Create_field *clone(MEM_ROOT *mem_root) const;
<<<<<<< HEAD
=======

  bool is_some_bigint() const
  {
    return type_handler() == &type_handler_longlong ||
           type_handler() == &type_handler_vers_trx_id;
  }

  bool vers_check_timestamp(const Lex_table_name &table_name) const;
  bool vers_check_bigint(const Lex_table_name &table_name) const;

  static void upgrade_data_types(List<Create_field> &list)
  {
    List_iterator<Create_field> it(list);
    while (Create_field *f= it++)
      f->type_handler()->Column_definition_implicit_upgrade(f);
  }
>>>>>>> 29633dc0
};


/*
  A class for sending info to the client
*/

class Send_field :public Sql_alloc,
                  public Type_handler_hybrid_field_type,
                  public Send_field_extended_metadata
{
public:
  LEX_CSTRING db_name;
  LEX_CSTRING table_name, org_table_name;
  LEX_CSTRING col_name, org_col_name;
  ulong length;
  uint flags, decimals;
  Send_field(Field *field)
  {
    field->make_send_field(this);
    DBUG_ASSERT(table_name.str != 0);
    normalize();
  }
  Send_field(THD *thd, Item *item);
  Send_field(Field *field,
             const LEX_CSTRING &db_name_arg,
             const LEX_CSTRING &table_name_arg)
   :Type_handler_hybrid_field_type(field->type_handler()),
    db_name(db_name_arg),
    table_name(table_name_arg),
    org_table_name(table_name_arg),
    col_name(field->field_name),
    org_col_name(field->field_name),
    length(field->field_length),
    flags(field->table->maybe_null ?
          (field->flags & ~NOT_NULL_FLAG) : field->flags),
    decimals(field->decimals())
  {
    normalize();
  }

private:
  void normalize()
  {
    /* limit number of decimals for float and double */
    if (type_handler()->field_type() == MYSQL_TYPE_FLOAT ||
        type_handler()->field_type() == MYSQL_TYPE_DOUBLE)
      set_if_smaller(decimals, FLOATING_POINT_DECIMALS);
  }
public:
  // This should move to Type_handler eventually
  uint32 max_char_length(CHARSET_INFO *cs) const
  {
    return type_handler()->field_type() >= MYSQL_TYPE_TINY_BLOB &&
           type_handler()->field_type() <= MYSQL_TYPE_BLOB
      ? static_cast<uint32>(length / cs->mbminlen)
      : static_cast<uint32>(length / cs->mbmaxlen);
  }
  uint32 max_octet_length(CHARSET_INFO *from, CHARSET_INFO *to) const
  {
    /*
      For TEXT/BLOB columns, field_length describes the maximum data
      length in bytes. There is no limit to the number of characters
      that a TEXT column can store, as long as the data fits into
      the designated space.
      For the rest of textual columns, field_length is evaluated as
      char_count * mbmaxlen, where character count is taken from the
      definition of the column. In other words, the maximum number
      of characters here is limited by the column definition.

      When one has a LONG TEXT column with a single-byte
      character set, and the connection character set is multi-byte, the
      client may get fields longer than UINT_MAX32, due to
      <character set column> -> <character set connection> conversion.
      In that case column max length would not fit into the 4 bytes
      reserved for it in the protocol. So we cut it here to UINT_MAX32.
    */
    return char_to_byte_length_safe(max_char_length(from), to->mbmaxlen);
  }

  // This should move to Type_handler eventually
  bool is_sane_float() const
  {
    return (decimals <= FLOATING_POINT_DECIMALS ||
            (type_handler()->field_type() != MYSQL_TYPE_FLOAT &&
             type_handler()->field_type() != MYSQL_TYPE_DOUBLE));
  }
  bool is_sane_signess() const
  {
    if (type_handler() == type_handler()->type_handler_signed() &&
        type_handler() == type_handler()->type_handler_unsigned())
      return true; // Any signess is allowed, e.g. DOUBLE, DECIMAL
    /*
      We are here e.g. in case of INT data type.
      The UNSIGNED_FLAG bit must match in flags and in the type handler.
    */
    return ((bool) (flags & UNSIGNED_FLAG)) == type_handler()->is_unsigned();
  }
  bool is_sane() const
  {
    return is_sane_float() && is_sane_signess();
  }
};


/*
  A class for quick copying data to fields
*/

class Copy_field :public Sql_alloc {
public:
  uchar *from_ptr,*to_ptr;
  uchar *from_null_ptr,*to_null_ptr;
  bool *null_row;
  uint	from_bit,to_bit;
  /**
    Number of bytes in the fields pointed to by 'from_ptr' and
    'to_ptr'. Usually this is the number of bytes that are copied from
    'from_ptr' to 'to_ptr'.

    For variable-length fields (VARCHAR), the first byte(s) describe
    the actual length of the text. For VARCHARs with length 
       < 256 there is 1 length byte 
       >= 256 there is 2 length bytes
    Thus, if from_field is VARCHAR(10), from_length (and in most cases
    to_length) is 11. For VARCHAR(1024), the length is 1026. @see
    Field_varstring::length_bytes

    Note that for VARCHARs, do_copy() will be do_varstring*() which
    only copies the length-bytes (1 or 2) + the actual length of the
    text instead of from/to_length bytes.
  */
  uint from_length,to_length;
  Field *from_field,*to_field;
  String tmp;					// For items

  Copy_field() {}
  ~Copy_field() {}
  void set(Field *to,Field *from,bool save);	// Field to field 
  void set(uchar *to,Field *from);		// Field to string
  void (*do_copy)(Copy_field *);
  void (*do_copy2)(Copy_field *);		// Used to handle null values
};


uint pack_length_to_packflag(uint type);
enum_field_types get_blob_type_from_length(ulong length);
int set_field_to_null(Field *field);
int set_field_to_null_with_conversions(Field *field, bool no_conversions);
int convert_null_to_field_value_or_error(Field *field);
bool check_expression(Virtual_column_info *vcol, const LEX_CSTRING *name,
                      enum_vcol_info_type type, Alter_info *alter_info= NULL);

/*
  The following are for the interface with the .frm file
*/

#define FIELDFLAG_DECIMAL		1U
#define FIELDFLAG_BINARY		1U	// Shares same flag
#define FIELDFLAG_NUMBER		2U
#define FIELDFLAG_ZEROFILL		4U
#define FIELDFLAG_PACK			120U	// Bits used for packing
#define FIELDFLAG_INTERVAL		256U    // mangled with decimals!
#define FIELDFLAG_BITFIELD		512U	// mangled with decimals!
#define FIELDFLAG_BLOB			1024U	// mangled with decimals!
#define FIELDFLAG_GEOM			2048U   // mangled with decimals!

#define FIELDFLAG_TREAT_BIT_AS_CHAR     4096U   /* use Field_bit_as_char */
#define FIELDFLAG_LONG_DECIMAL          8192U
#define FIELDFLAG_NO_DEFAULT		16384U  /* sql */
#define FIELDFLAG_MAYBE_NULL		32768U	// sql
#define FIELDFLAG_HEX_ESCAPE		0x10000U
#define FIELDFLAG_PACK_SHIFT		3
#define FIELDFLAG_DEC_SHIFT		8
#define FIELDFLAG_MAX_DEC               63U

#define FIELDFLAG_DEC_MASK              0x3F00U

#define MTYP_TYPENR(type) ((type) & 127U) // Remove bits from type

#define f_is_dec(x)		((x) & FIELDFLAG_DECIMAL)
#define f_is_num(x)		((x) & FIELDFLAG_NUMBER)
#define f_is_zerofill(x)	((x) & FIELDFLAG_ZEROFILL)
#define f_is_packed(x)		((x) & FIELDFLAG_PACK)
#define f_packtype(x)		(((x) >> FIELDFLAG_PACK_SHIFT) & 15)
#define f_decimals(x)		((uint8) (((x) >> FIELDFLAG_DEC_SHIFT) & FIELDFLAG_MAX_DEC))
#define f_is_alpha(x)		(!f_is_num(x))
#define f_is_binary(x)          ((x) & FIELDFLAG_BINARY) // 4.0- compatibility
#define f_is_enum(x)            (((x) & (FIELDFLAG_INTERVAL | FIELDFLAG_NUMBER)) == FIELDFLAG_INTERVAL)
#define f_is_bitfield(x)        (((x) & (FIELDFLAG_BITFIELD | FIELDFLAG_NUMBER)) == FIELDFLAG_BITFIELD)
#define f_is_blob(x)		(((x) & (FIELDFLAG_BLOB | FIELDFLAG_NUMBER)) == FIELDFLAG_BLOB)
#define f_is_geom(x)		(((x) & (FIELDFLAG_GEOM | FIELDFLAG_NUMBER)) == FIELDFLAG_GEOM)
#define f_settype(x)		(((uint) (x)) << FIELDFLAG_PACK_SHIFT)
#define f_maybe_null(x)		((x) & FIELDFLAG_MAYBE_NULL)
#define f_no_default(x)		((x) & FIELDFLAG_NO_DEFAULT)
#define f_bit_as_char(x)        ((x) & FIELDFLAG_TREAT_BIT_AS_CHAR)
#define f_is_hex_escape(x)      ((x) & FIELDFLAG_HEX_ESCAPE)
#define f_visibility(x)         (static_cast<field_visibility_t> ((x) & INVISIBLE_MAX_BITS))

inline
ulonglong TABLE::vers_end_id() const
{
  DBUG_ASSERT(versioned(VERS_TRX_ID));
  return static_cast<ulonglong>(vers_end_field()->val_int());
}

inline
ulonglong TABLE::vers_start_id() const
{
  DBUG_ASSERT(versioned(VERS_TRX_ID));
  return static_cast<ulonglong>(vers_start_field()->val_int());
}


#endif /* FIELD_INCLUDED */<|MERGE_RESOLUTION|>--- conflicted
+++ resolved
@@ -5690,25 +5690,12 @@
   }
   /* Used to make a clone of this object for ALTER/CREATE TABLE */
   Create_field *clone(MEM_ROOT *mem_root) const;
-<<<<<<< HEAD
-=======
-
-  bool is_some_bigint() const
-  {
-    return type_handler() == &type_handler_longlong ||
-           type_handler() == &type_handler_vers_trx_id;
-  }
-
-  bool vers_check_timestamp(const Lex_table_name &table_name) const;
-  bool vers_check_bigint(const Lex_table_name &table_name) const;
-
   static void upgrade_data_types(List<Create_field> &list)
   {
     List_iterator<Create_field> it(list);
     while (Create_field *f= it++)
       f->type_handler()->Column_definition_implicit_upgrade(f);
   }
->>>>>>> 29633dc0
 };
 
 
