/* Copyright (C) 2000-2003 MySQL AB

   This program is free software; you can redistribute it and/or modify
   it under the terms of the GNU General Public License as published by
   the Free Software Foundation; either version 2 of the License, or
   (at your option) any later version.

   This program is distributed in the hope that it will be useful,
   but WITHOUT ANY WARRANTY; without even the implied warranty of
   MERCHANTABILITY or FITNESS FOR A PARTICULAR PURPOSE.  See the
   GNU General Public License for more details.

   You should have received a copy of the GNU General Public License
   along with this program; if not, write to the Free Software
   Foundation, Inc., 59 Temple Place, Suite 330, Boston, MA  02111-1307  USA */


/* logging of commands */
/* TODO: Abort logging when we get an error in reading or writing log files */

#include "mysql_priv.h"
#include "sql_repl.h"
#include "rpl_filter.h"

#include <my_dir.h>
#include <stdarg.h>
#include <m_ctype.h>				// For test_if_number

#ifdef __NT__
#include "message.h"
#endif

#include <mysql/plugin.h>

/* max size of the log message */
#define MAX_LOG_BUFFER_SIZE 1024
#define MAX_USER_HOST_SIZE 512
#define MAX_TIME_SIZE 32

/* we need this for log files intialization */
extern char *opt_logname, *opt_slow_logname;

LOGGER logger;

MYSQL_BIN_LOG mysql_bin_log;
ulong sync_binlog_counter= 0;

static bool test_if_number(const char *str,
			   long *res, bool allow_wildcards);
static bool binlog_init();
static int binlog_close_connection(THD *thd);
static int binlog_savepoint_set(THD *thd, void *sv);
static int binlog_savepoint_rollback(THD *thd, void *sv);
static int binlog_commit(THD *thd, bool all);
static int binlog_rollback(THD *thd, bool all);
static int binlog_prepare(THD *thd, bool all);

sql_print_message_func sql_print_message_handlers[3] =
{
  sql_print_information,
  sql_print_warning,
  sql_print_error
};


/*
  This is a POD. Please keep it that way!

  Don't add constructors, destructors, or virtual functions.
*/
struct binlog_trx_data {
  bool empty() const
  {
    return pending == NULL && my_b_tell(&trans_log) == 0;
  }
  binlog_trx_data() {}
  IO_CACHE trans_log;                         // The transaction cache
  Rows_log_event *pending;                // The pending binrows event
};

static const char binlog_hton_name[]= "binlog";
static const char binlog_hton_comment[]=
  "This is a meta storage engine to represent the binlog in a transaction";

handlerton binlog_hton = {
  MYSQL_HANDLERTON_INTERFACE_VERSION,
  binlog_hton_name,
  SHOW_OPTION_YES,
  binlog_hton_comment,
  DB_TYPE_BINLOG,               /* IGNORE  for now */
  binlog_init,
  0,
  sizeof(my_off_t),             /* savepoint size = binlog offset */
  binlog_close_connection,
  binlog_savepoint_set,
  binlog_savepoint_rollback,
  NULL,                         /* savepoint_release */
  binlog_commit,
  binlog_rollback,
  binlog_prepare,
  NULL,                         /* recover */
  NULL,                         /* commit_by_xid */
  NULL,                         /* rollback_by_xid */
  NULL,                         /* create_cursor_read_view */
  NULL,                         /* set_cursor_read_view */
  NULL,                         /* close_cursor_read_view */
  NULL,                         /* Create a new handler */
  NULL,                         /* Drop a database */
  NULL,                         /* Panic call */
  NULL,                         /* Start Consistent Snapshot */
  NULL,                         /* Flush logs */
  NULL,                         /* Show status */
  NULL,                         /* Partition flags */
  NULL,                         /* Alter table flags */
  NULL,                         /* Alter Tablespace */
  NULL,                         /* Fill FILES table */
  HTON_NOT_USER_SELECTABLE | HTON_HIDDEN,
  NULL,                         /* binlog_func */
  NULL,                         /* binlog_log_query */
  NULL				/* release_temporary_latches */
};



/*
  Open log table of a given type (general or slow log)

  SYNOPSIS
    open_log_table()

    log_table_type   type of the log table to open: QUERY_LOG_GENERAL
                     or QUERY_LOG_SLOW

  DESCRIPTION

    The function opens a log table and marks it as such. Log tables are open
    during the whole time, while server is running. Except for the moments
    when they have to be reopened: during FLUSH LOGS and TRUNCATE. This
    function is invoked directly only once during startup. All subsequent
    calls happen through reopen_log_table(), which performs additional check.

  RETURN
    FALSE - OK
    TRUE - error occured
*/

bool Log_to_csv_event_handler::open_log_table(uint log_table_type)
{
  THD *log_thd, *curr= current_thd;
  TABLE_LIST *table;
  bool error= FALSE;
  DBUG_ENTER("open_log_table");

  switch (log_table_type) {
  case QUERY_LOG_GENERAL:
    log_thd= general_log_thd;
    table= &general_log;
    /* clean up table before reuse/initial usage */
    bzero((char*) table, sizeof(TABLE_LIST));
    table->alias= table->table_name= (char*) "general_log";
    table->table_name_length= 11;
    break;
  case QUERY_LOG_SLOW:
    log_thd= slow_log_thd;
    table= &slow_log;
    bzero((char*) table, sizeof(TABLE_LIST));
    table->alias= table->table_name= (char*) "slow_log";
    table->table_name_length= 8;
    break;
  default:
    DBUG_ASSERT(0);
  }

  /*
    This way we check that appropriate log thd was created ok during
    initialization. We cannot check "is_log_tables_initialized" var, as
    the very initialization is not finished until this function is
    completed in the very first time.
  */
  if (!log_thd)
  {
    DBUG_PRINT("error",("Cannot initialize log tables"));
    DBUG_RETURN(TRUE);
  }

  /*
    Set THD's thread_stack. This is needed to perform stack overrun
    check, which is done by some routines (e.g. open_table()).
    In the case we are called by thread, which already has this parameter
    set, we use this value. Otherwise we do a wild guess. This won't help
    to correctly track the stack overrun in these exceptional cases (which
    could probably happen only during startup and shutdown) but at least
    lets us to pass asserts.
    The problem stems from the fact that logger THDs are not real threads.
  */
  if (curr)
    log_thd->thread_stack= curr->thread_stack;
  else
    log_thd->thread_stack= (char*) &log_thd;

  log_thd->store_globals();

  table->lock_type= TL_WRITE_CONCURRENT_INSERT;
  table->db= log_thd->db;
  table->db_length= log_thd->db_length;

  if (simple_open_n_lock_tables(log_thd, table) ||
      table->table->file->extra(HA_EXTRA_MARK_AS_LOG_TABLE) ||
      table->table->file->ha_rnd_init(0))
    error= TRUE;
  else
    table->table->locked_by_logger= TRUE;

  /* restore thread settings */
  if (curr)
    curr->store_globals();
  else
  {
    my_pthread_setspecific_ptr(THR_THD,  0);
    my_pthread_setspecific_ptr(THR_MALLOC, 0);
  }

  DBUG_RETURN(error);
}


Log_to_csv_event_handler::Log_to_csv_event_handler()
{
  /* init artificial THD's */
  general_log_thd= new THD;
  /* logger thread always works with mysql database */
  general_log_thd->db= my_strdup("mysql", MYF(0));
  general_log_thd->db_length= 5;

  slow_log_thd= new THD;
  /* logger thread always works with mysql database */
  slow_log_thd->db= my_strdup("mysql", MYF(0));;
  slow_log_thd->db_length= 5;
}


Log_to_csv_event_handler::~Log_to_csv_event_handler()
{
  /* now cleanup the tables */
  if (general_log_thd)
  {
    delete general_log_thd;
    general_log_thd= NULL;
  }

  if (slow_log_thd)
  {
    delete slow_log_thd;
    slow_log_thd= NULL;
  }
}


/*
  Reopen log table of a given type

  SYNOPSIS
    reopen_log_table()

    log_table_type   type of the log table to open: QUERY_LOG_GENERAL
                     or QUERY_LOG_SLOW

  DESCRIPTION

    The function is a wrapper around open_log_table(). It is used during
    FLUSH LOGS and TRUNCATE of the log tables (i.e. when we need to close
    and reopen them). The difference is in the check of the
    logger.is_log_tables_initialized var, which can't be done in
    open_log_table(), as it makes no sense during startup.

    NOTE: this code assumes that we have logger mutex locked

  RETURN
    FALSE - ok
    TRUE - open_log_table() returned an error
*/

bool Log_to_csv_event_handler::reopen_log_table(uint log_table_type)
{
  /* don't open the log table, if it wasn't enabled during startup */
  if (!logger.is_log_tables_initialized)
    return FALSE;
  return open_log_table(log_table_type);
}

void Log_to_csv_event_handler::cleanup()
{
  close_log_table(QUERY_LOG_GENERAL, FALSE);
  close_log_table(QUERY_LOG_SLOW, FALSE);
  logger.is_log_tables_initialized= FALSE;
}

/* log event handlers */

/*
  Log command to the general log table

  SYNOPSIS
    log_general()

    event_time        command start timestamp
    user_host         the pointer to the string with user@host info
    user_host_len     length of the user_host string. this is computed once
                      and passed to all general log event handlers
    thread_id         Id of the thread, issued a query
    command_type      the type of the command being logged
    command_type_len  the length of the string above
    sql_text          the very text of the query being executed
    sql_text_len      the length of sql_text string

  DESCRIPTION

   Log given command to the general log table

  RETURN
    FALSE - OK
    TRUE - error occured
*/

bool Log_to_csv_event_handler::
  log_general(time_t event_time, const char *user_host,
              uint user_host_len, int thread_id,
              const char *command_type, uint command_type_len,
              const char *sql_text, uint sql_text_len,
              CHARSET_INFO *client_cs)
{
  TABLE *table= general_log.table;

  /* below should never happen */
  if (unlikely(!logger.is_log_tables_initialized))
    return FALSE;

  /*
    NOTE: we do not call restore_record() here, as all fields are
    filled by the Logger (=> no need to load default ones).
  */

  /* log table entries are not replicated at the moment */
  tmp_disable_binlog(current_thd);

  /* Set current time. Required for CURRENT_TIMESTAMP to work */
  general_log_thd->start_time= event_time;

  /*
    We do not set a value for table->field[0], as it will use
    default value (which is CURRENT_TIMESTAMP).
  */

  table->field[1]->store(user_host, user_host_len, client_cs);
  table->field[1]->set_notnull();
  table->field[2]->store((longlong) thread_id);
  table->field[2]->set_notnull();
  table->field[3]->store((longlong) server_id);
  table->field[3]->set_notnull();
  table->field[4]->store(command_type, command_type_len, client_cs);
  table->field[4]->set_notnull();
  table->field[5]->store(sql_text, sql_text_len, client_cs);
  table->field[5]->set_notnull();
  table->file->ha_write_row(table->record[0]);

  reenable_binlog(current_thd);

  return FALSE;
}


/*
  Log a query to the slow log table

  SYNOPSIS
    log_slow()
    thd               THD of the query
    current_time      current timestamp
    query_start_arg   command start timestamp
    user_host         the pointer to the string with user@host info
    user_host_len     length of the user_host string. this is computed once
                      and passed to all general log event handlers
    query_time        Amount of time the query took to execute (in seconds)
    lock_time         Amount of time the query was locked (in seconds)
    is_command        The flag, which determines, whether the sql_text is a
                      query or an administrator command (these are treated
                      differently by the old logging routines)
    sql_text          the very text of the query or administrator command
                      processed
    sql_text_len      the length of sql_text string

  DESCRIPTION

   Log a query to the slow log table

  RETURN
    FALSE - OK
    TRUE - error occured
*/

bool Log_to_csv_event_handler::
  log_slow(THD *thd, time_t current_time, time_t query_start_arg,
           const char *user_host, uint user_host_len,
           longlong query_time, longlong lock_time, bool is_command,
           const char *sql_text, uint sql_text_len)
{
  /* table variables */
  TABLE *table= slow_log.table;
  CHARSET_INFO *client_cs= thd->variables.character_set_client;

  DBUG_ENTER("log_slow");

  /* below should never happen */
  if (unlikely(!logger.is_log_tables_initialized))
    return FALSE;

  /* log table entries are not replicated at the moment */
  tmp_disable_binlog(current_thd);

  /*
     Set start time for CURRENT_TIMESTAMP to the start of the query.
     This will be default value for the field[0]
  */
  slow_log_thd->start_time= query_start_arg;
  restore_record(table, s->default_values);    // Get empty record

  /*
    We do not set a value for table->field[0], as it will use
    default value.
  */

  /* store the value */
  table->field[1]->store(user_host, user_host_len, client_cs);

  if (query_start_arg)
  {
    /* fill in query_time field */
    table->field[2]->store(query_time);
    /* lock_time */
    table->field[3]->store(lock_time);
    /* rows_sent */
    table->field[4]->store((longlong) thd->sent_row_count);
    /* rows_examined */
    table->field[5]->store((longlong) thd->examined_row_count);
  }
  else
  {
    table->field[2]->set_null();
    table->field[3]->set_null();
    table->field[4]->set_null();
    table->field[5]->set_null();
  }

  /* fill database field */
  if (thd->db)
  {
    table->field[6]->store(thd->db, thd->db_length, client_cs);
    table->field[6]->set_notnull();
  }

  if (thd->last_insert_id_used)
  {
    table->field[7]->store((longlong) thd->current_insert_id);
    table->field[7]->set_notnull();
  }

  /* set value if we do an insert on autoincrement column */
  if (thd->insert_id_used)
  {
    table->field[8]->store((longlong) thd->last_insert_id);
    table->field[8]->set_notnull();
  }

  table->field[9]->store((longlong) server_id);
  table->field[9]->set_notnull();

  /* sql_text */
  table->field[10]->store(sql_text,sql_text_len, client_cs);

  /* write the row */
  table->file->ha_write_row(table->record[0]);

  reenable_binlog(current_thd);

  DBUG_RETURN(0);
}

bool Log_to_csv_event_handler::
  log_error(enum loglevel level, const char *format, va_list args)
{
  /* No log table is implemented */
  DBUG_ASSERT(0);
  return FALSE;
}

bool Log_to_file_event_handler::
  log_error(enum loglevel level, const char *format,
            va_list args)
{
  return vprint_msg_to_log(level, format, args);
}

void Log_to_file_event_handler::init_pthread_objects()
{
  mysql_log.init_pthread_objects();
  mysql_slow_log.init_pthread_objects();
}


/* Wrapper around MYSQL_LOG::write() for slow log */

bool Log_to_file_event_handler::
  log_slow(THD *thd, time_t current_time, time_t query_start_arg,
           const char *user_host, uint user_host_len,
           longlong query_time, longlong lock_time, bool is_command,
           const char *sql_text, uint sql_text_len)
{
  return mysql_slow_log.write(thd, current_time, query_start_arg,
                              user_host, user_host_len,
                              query_time, lock_time, is_command,
                              sql_text, sql_text_len);
}


/*
   Wrapper around MYSQL_LOG::write() for general log. We need it since we
   want all log event handlers to have the same signature.
*/

bool Log_to_file_event_handler::
  log_general(time_t event_time, const char *user_host,
              uint user_host_len, int thread_id,
              const char *command_type, uint command_type_len,
              const char *sql_text, uint sql_text_len,
              CHARSET_INFO *client_cs)
{
  return mysql_log.write(event_time, user_host, user_host_len,
                         thread_id, command_type, command_type_len,
                         sql_text, sql_text_len);
}


bool Log_to_file_event_handler::init()
{
  if (!is_initialized)
  {
    if (opt_slow_log)
      mysql_slow_log.open_slow_log(opt_slow_logname);

    if (opt_log)
      mysql_log.open_query_log(opt_logname);

    is_initialized= TRUE;
  }

  return FALSE;
}


void Log_to_file_event_handler::cleanup()
{
  mysql_log.cleanup();
  mysql_slow_log.cleanup();
}

void Log_to_file_event_handler::flush()
{
  mysql_log.reopen_file();
  mysql_slow_log.reopen_file();
}

/*
  Log error with all enabled log event handlers

  SYNOPSIS
    error_log_print()

    level             The level of the error significance: NOTE,
                      WARNING or ERROR.
    format            format string for the error message
    args              list of arguments for the format string

  RETURN
    FALSE - OK
    TRUE - error occured
*/

bool LOGGER::error_log_print(enum loglevel level, const char *format,
                             va_list args)
{
  bool error= FALSE;
  Log_event_handler **current_handler= error_log_handler_list;

  /* currently we don't need locking here as there is no error_log table */
  while (*current_handler)
    error= (*current_handler++)->log_error(level, format, args) || error;

  return error;
}


void LOGGER::cleanup_base()
{
  DBUG_ASSERT(inited == 1);
  (void) pthread_mutex_destroy(&LOCK_logger);
  if (table_log_handler)
  {
    table_log_handler->cleanup();
    delete table_log_handler;
  }
  if (file_log_handler)
    file_log_handler->cleanup();
}


void LOGGER::cleanup_end()
{
  DBUG_ASSERT(inited == 1);
  if (file_log_handler)
    delete file_log_handler;
}


void LOGGER::close_log_table(uint log_table_type, bool lock_in_use)
{
  table_log_handler->close_log_table(log_table_type, lock_in_use);
}


/*
  Perform basic log initialization: create file-based log handler and
  init error log.
*/
void LOGGER::init_base()
{
  DBUG_ASSERT(inited == 0);
  inited= 1;

  /*
    Here we create file log handler. We don't do it for the table log handler
    here as it cannot be created so early. The reason is THD initialization,
    which depends on the system variables (parsed later).
  */
  if (!file_log_handler)
    file_log_handler= new Log_to_file_event_handler;

  /* by default we use traditional error log */
  init_error_log(LOG_FILE);

  file_log_handler->init_pthread_objects();
  (void) pthread_mutex_init(&LOCK_logger, MY_MUTEX_INIT_SLOW);
}


void LOGGER::init_log_tables()
{
  if (!table_log_handler)
    table_log_handler= new Log_to_csv_event_handler;

  if (!is_log_tables_initialized &&
      !table_log_handler->init() && !file_log_handler->init())
    is_log_tables_initialized= TRUE;
}


bool LOGGER::reopen_log_table(uint log_table_type)
{
  return table_log_handler->reopen_log_table(log_table_type);
}


bool LOGGER::flush_logs(THD *thd)
{
  TABLE_LIST close_slow_log, close_general_log;

  /* reopen log tables */
  bzero((char*) &close_slow_log, sizeof(TABLE_LIST));
  close_slow_log.alias= close_slow_log.table_name=(char*) "slow_log";
  close_slow_log.table_name_length= 8;
  close_slow_log.db= (char*) "mysql";
  close_slow_log.db_length= 5;

  bzero((char*) &close_general_log, sizeof(TABLE_LIST));
  close_general_log.alias= close_general_log.table_name=(char*) "general_log";
  close_general_log.table_name_length= 11;
  close_general_log.db= (char*) "mysql";
  close_general_log.db_length= 5;

  /* reopen log files */
  file_log_handler->flush();

  /* flush tables, in the case they are enabled */
  if (logger.is_log_tables_initialized)
  {
    /*
      This will lock and wait for all but the logger thread to release the
      tables. Then we could reopen log tables. Then release the name locks.

      NOTE: in fact, the first parameter used in lock_and_wait_for_table_name()
      and table_log_handler->flush() could be any non-NULL THD, as the
      underlying code makes certain assumptions about this.
      Here we use one of the logger handler THD's. Simply because it
      seems appropriate.
    */
    lock_and_wait_for_table_name(table_log_handler->general_log_thd,
                                 &close_slow_log);
    lock_and_wait_for_table_name(table_log_handler->general_log_thd,
                                 &close_general_log);

    /*
      Deny others from logging to general and slow log,
      while reopening tables.
    */
    logger.lock();

    table_log_handler->flush(table_log_handler->general_log_thd,
                             &close_slow_log, &close_general_log);

    /* end of log tables flush */
    logger.unlock();
  }
  return FALSE;
}


/*
  Log slow query with all enabled log event handlers

  SYNOPSIS
    slow_log_print()

    thd               THD of the query being logged
    query             The query being logged
    query_length      The length of the query string
    query_start_arg   Query start timestamp

  RETURN
    FALSE - OK
    TRUE - error occured
*/

bool LOGGER::slow_log_print(THD *thd, const char *query, uint query_length,
                            time_t query_start_arg)
{
  bool error= FALSE;
  Log_event_handler **current_handler= slow_log_handler_list;
  bool is_command= FALSE;
  char user_host_buff[MAX_USER_HOST_SIZE];

  my_time_t current_time;
  Security_context *sctx= thd->security_ctx;
  uint message_buff_len= 0, user_host_len= 0;
  longlong query_time= 0, lock_time= 0;
  longlong last_insert_id= 0, insert_id= 0;

  /*
    Print the message to the buffer if we have slow log enabled
  */

  if (*slow_log_handler_list)
  {
    current_time= time(NULL);

    /* do not log slow queries from replication threads */
    if (thd->slave_thread)
      return 0;

    lock();

    /* fill in user_host value: the format is "%s[%s] @ %s [%s]" */
    user_host_len= strxnmov(user_host_buff, MAX_USER_HOST_SIZE,
                            sctx->priv_user ? sctx->priv_user : "", "[",
                            sctx->user ? sctx->user : "", "] @ ",
                            sctx->host ? sctx->host : "", " [",
                            sctx->ip ? sctx->ip : "", "]", NullS) -
      user_host_buff;

    if (query_start_arg)
    {
      query_time= (longlong) (current_time - query_start_arg);
      lock_time= (longlong) (thd->time_after_lock - query_start_arg);
    }

    if (thd->last_insert_id_used)
      last_insert_id= (longlong) thd->current_insert_id;

    /* set value if we do an insert on autoincrement column */
    if (thd->insert_id_used)
      insert_id= (longlong) thd->last_insert_id;

    if (!query)
    {
      is_command= TRUE;
      query= command_name[thd->command].str;
      query_length= command_name[thd->command].length;
    }

    while (*current_handler)
      error= (*current_handler++)->log_slow(thd, current_time, query_start_arg,
                                            user_host_buff, user_host_len,
                                            query_time, lock_time, is_command,
                                            query, query_length) || error;

    unlock();
  }
  return error;
}

bool LOGGER::general_log_print(THD *thd, enum enum_server_command command,
                               const char *format, va_list args)
{
  bool error= FALSE;
  Log_event_handler **current_handler= general_log_handler_list;

  /*
    Print the message to the buffer if we have at least one log event handler
    enabled and want to log this king of commands
  */
  if (*general_log_handler_list && (what_to_log & (1L << (uint) command)))
  {
    char message_buff[MAX_LOG_BUFFER_SIZE];
    char user_host_buff[MAX_USER_HOST_SIZE];
    Security_context *sctx= thd->security_ctx;
    ulong id;
    uint message_buff_len= 0, user_host_len= 0;

    if (thd)
    {                                           /* Normal thread */
      if ((thd->options & OPTION_LOG_OFF)
#ifndef NO_EMBEDDED_ACCESS_CHECKS
          && (sctx->master_access & SUPER_ACL)
#endif
         )
      {
        return 0;                         /* No logging */
      }
      id= thd->thread_id;
    }
    else
      id=0;                                     /* Log from connect handler */

    lock();
    time_t current_time= time(NULL);

    user_host_len= strxnmov(user_host_buff, MAX_USER_HOST_SIZE,
                            sctx->priv_user ? sctx->priv_user : "", "[",
                            sctx->user ? sctx->user : "", "] @ ",
                            sctx->host ? sctx->host : "", " [",
                            sctx->ip ? sctx->ip : "", "]", NullS) -
                                                            user_host_buff;

    /* prepare message */
    if (format)
      message_buff_len= my_vsnprintf(message_buff,
                   sizeof(message_buff), format, args);
    else
      message_buff[0]= '\0';

    while (*current_handler)
      error+= (*current_handler++)->
        log_general(current_time, user_host_buff,
                   user_host_len, id,
                   command_name[(uint) command].str,
                   command_name[(uint) command].length,
                   message_buff, message_buff_len,
                   thd->variables.character_set_client) || error;
    unlock();
  }
  return error;
}

void LOGGER::init_error_log(uint error_log_printer)
{
  if (error_log_printer & LOG_NONE)
  {
    error_log_handler_list[0]= 0;
    return;
  }

  switch (error_log_printer) {
  case LOG_FILE:
    error_log_handler_list[0]= file_log_handler;
    error_log_handler_list[1]= 0;
    break;
    /* these two are disabled for now */
  case LOG_TABLE:
    DBUG_ASSERT(0);
    break;
  case LOG_TABLE|LOG_FILE:
    DBUG_ASSERT(0);
    break;
  }
}

void LOGGER::init_slow_log(uint slow_log_printer)
{
  if (slow_log_printer & LOG_NONE)
  {
    slow_log_handler_list[0]= 0;
    return;
  }

  switch (slow_log_printer) {
  case LOG_FILE:
    slow_log_handler_list[0]= file_log_handler;
    slow_log_handler_list[1]= 0;
    break;
  case LOG_TABLE:
    slow_log_handler_list[0]= table_log_handler;
    slow_log_handler_list[1]= 0;
    break;
  case LOG_TABLE|LOG_FILE:
    slow_log_handler_list[0]= file_log_handler;
    slow_log_handler_list[1]= table_log_handler;
    slow_log_handler_list[2]= 0;
    break;
  }
}

void LOGGER::init_general_log(uint general_log_printer)
{
  if (general_log_printer & LOG_NONE)
  {
    general_log_handler_list[0]= 0;
    return;
  }

  switch (general_log_printer) {
  case LOG_FILE:
    general_log_handler_list[0]= file_log_handler;
    general_log_handler_list[1]= 0;
    break;
  case LOG_TABLE:
    general_log_handler_list[0]= table_log_handler;
    general_log_handler_list[1]= 0;
    break;
  case LOG_TABLE|LOG_FILE:
    general_log_handler_list[0]= file_log_handler;
    general_log_handler_list[1]= table_log_handler;
    general_log_handler_list[2]= 0;
    break;
  }
}


bool Log_to_csv_event_handler::flush(THD *thd, TABLE_LIST *close_slow_log,
                                     TABLE_LIST *close_general_log)
{
  VOID(pthread_mutex_lock(&LOCK_open));
  close_log_table(QUERY_LOG_GENERAL, TRUE);
  close_log_table(QUERY_LOG_SLOW, TRUE);
  close_general_log->next_local= close_slow_log;
  query_cache_invalidate3(thd, close_general_log, 0);
  unlock_table_name(thd, close_slow_log);
  unlock_table_name(thd, close_general_log);
  VOID(pthread_mutex_unlock(&LOCK_open));
  return reopen_log_table(QUERY_LOG_SLOW) ||
         reopen_log_table(QUERY_LOG_GENERAL);
}

/* the parameters are unused for the log tables */
bool Log_to_csv_event_handler::init()
{
  /* we always open log tables. even if the logging is disabled */
  return (open_log_table(QUERY_LOG_GENERAL) || open_log_table(QUERY_LOG_SLOW));
}

int LOGGER::set_handlers(uint error_log_printer,
                         uint slow_log_printer,
                         uint general_log_printer)
{
  /* error log table is not supported yet */
  DBUG_ASSERT(error_log_printer < LOG_TABLE);

  lock();

  if ((slow_log_printer & LOG_TABLE || general_log_printer & LOG_TABLE) &&
      !is_log_tables_initialized)
  {
    slow_log_printer= (slow_log_printer & ~LOG_TABLE) | LOG_FILE;
    general_log_printer= (general_log_printer & ~LOG_TABLE) | LOG_FILE;

    sql_print_error("Failed to initialize log tables. "
                    "Falling back to the old-fashioned logs");
  }

  init_error_log(error_log_printer);
  init_slow_log(slow_log_printer);
  init_general_log(general_log_printer);

  unlock();

  return 0;
}


/*
  Close log table of a given type (general or slow log)

  SYNOPSIS
    close_log_table()

    log_table_type   type of the log table to close: QUERY_LOG_GENERAL
                     or QUERY_LOG_SLOW
    lock_in_use      Set to TRUE if the caller owns LOCK_open. FALSE otherwise.

  DESCRIPTION

    The function closes a log table. It is invoked (1) when we need to reopen
    log tables (e.g. FLUSH LOGS or TRUNCATE on the log table is being
    executed) or (2) during shutdown.
*/

void Log_to_csv_event_handler::
  close_log_table(uint log_table_type, bool lock_in_use)
{
  THD *log_thd, *curr= current_thd;
  TABLE_LIST *table;

  if (!logger.is_log_tables_initialized)
    return;                                     /* do nothing */

  switch (log_table_type) {
  case QUERY_LOG_GENERAL:
    log_thd= general_log_thd;
    table= &general_log;
    break;
  case QUERY_LOG_SLOW:
    log_thd= slow_log_thd;
    table= &slow_log;
    break;
  default:
    DBUG_ASSERT(0);
  }

  /*
    Set thread stack start for the logger thread. See comment in
    open_log_table() for details.
  */
  if (curr)
    log_thd->thread_stack= curr->thread_stack;
  else
    log_thd->thread_stack= (char*) &log_thd;

  /* close the table */
  log_thd->store_globals();
  table->table->file->ha_rnd_end();
  /* discard logger mark before unlock*/
  table->table->locked_by_logger= FALSE;
  close_thread_tables(log_thd, lock_in_use);

  if (curr)
    curr->store_globals();
  else
  {
    my_pthread_setspecific_ptr(THR_THD,  0);
    my_pthread_setspecific_ptr(THR_MALLOC, 0);
  }
}


/*
  this function is mostly a placeholder.
  conceptually, binlog initialization (now mostly done in MYSQL_BIN_LOG::open)
  should be moved here.
*/

bool binlog_init()
{
  return !opt_bin_log;
}

static int binlog_close_connection(THD *thd)
{
  binlog_trx_data *const trx_data=
    (binlog_trx_data*) thd->ha_data[binlog_hton.slot];
  IO_CACHE *trans_log= &trx_data->trans_log;
  DBUG_ASSERT(mysql_bin_log.is_open() && trx_data->empty());
  close_cached_file(trans_log);
  thd->ha_data[binlog_hton.slot]= 0;
  my_free((gptr)trx_data, MYF(0));
  return 0;
}

static int
binlog_end_trans(THD *thd, binlog_trx_data *trx_data, Log_event *end_ev)
{
  DBUG_ENTER("binlog_end_trans");
  int error=0;
  IO_CACHE *trans_log= &trx_data->trans_log;

  if (end_ev)
  {
    /*
      We can always end the statement when ending a transaction since
      transactions are not allowed inside stored functions.  If they
      were, we would have to ensure that we're not ending a statement
      inside a stored function.
     */
#ifdef HAVE_ROW_BASED_REPLICATION
    thd->binlog_flush_pending_rows_event(TRUE);
#endif
    error= mysql_bin_log.write(thd, trans_log, end_ev);
  }
  else
  {
#ifdef HAVE_ROW_BASED_REPLICATION
    thd->binlog_delete_pending_rows_event();
#endif
  }

  /*
    We need to step the table map version both after writing the
    entire transaction to the log file and after rolling back the
    transaction.

    We need to step the table map version after writing the
    transaction cache to disk.  In addition, we need to step the table
    map version on a rollback to ensure that a new table map event is
    generated instead of the one that was written to the thrown-away
    transaction cache.
  */
  mysql_bin_log.update_table_map_version();

  statistic_increment(binlog_cache_use, &LOCK_status);
  if (trans_log->disk_writes != 0)
  {
    statistic_increment(binlog_cache_disk_use, &LOCK_status);
    trans_log->disk_writes= 0;
  }
  reinit_io_cache(trans_log, WRITE_CACHE, (my_off_t) 0, 0, 1); // cannot fail
  trans_log->end_of_file= max_binlog_cache_size;
  DBUG_RETURN(error);
}

static int binlog_prepare(THD *thd, bool all)
{
  /*
    do nothing.
    just pretend we can do 2pc, so that MySQL won't
    switch to 1pc.
    real work will be done in MYSQL_BIN_LOG::log()
  */
  return 0;
}

static int binlog_commit(THD *thd, bool all)
{
  DBUG_ENTER("binlog_commit");
  binlog_trx_data *const trx_data=
    (binlog_trx_data*) thd->ha_data[binlog_hton.slot];
  IO_CACHE *trans_log= &trx_data->trans_log;
  DBUG_ASSERT(mysql_bin_log.is_open() &&
     (all || !(thd->options & (OPTION_NOT_AUTOCOMMIT | OPTION_BEGIN))));

  if (trx_data->empty())
  {
    // we're here because trans_log was flushed in MYSQL_BIN_LOG::log()
    DBUG_RETURN(0);
  }
  Query_log_event qev(thd, STRING_WITH_LEN("COMMIT"), TRUE, FALSE);
  qev.error_code= 0; // see comment in MYSQL_LOG::write(THD, IO_CACHE)
  DBUG_RETURN(binlog_end_trans(thd, trx_data, &qev));
}

static int binlog_rollback(THD *thd, bool all)
{
  DBUG_ENTER("binlog_rollback");
  int error=0;
  binlog_trx_data *const trx_data=
    (binlog_trx_data*) thd->ha_data[binlog_hton.slot];
  IO_CACHE *trans_log= &trx_data->trans_log;
  /*
    First assert is guaranteed - see trans_register_ha() call below.
    The second must be true. If it is not, we're registering
    unnecessary, doing extra work. The cause should be found and eliminated
  */
  DBUG_ASSERT(all || !(thd->options & (OPTION_NOT_AUTOCOMMIT | OPTION_BEGIN)));
  DBUG_ASSERT(mysql_bin_log.is_open() && !trx_data->empty());
  /*
    Update the binary log with a BEGIN/ROLLBACK block if we have
    cached some queries and we updated some non-transactional
    table. Such cases should be rare (updating a
    non-transactional table inside a transaction...)
  */
  if (unlikely(thd->options & OPTION_STATUS_NO_TRANS_UPDATE))
  {
    Query_log_event qev(thd, STRING_WITH_LEN("ROLLBACK"), TRUE, FALSE);
    qev.error_code= 0; // see comment in MYSQL_LOG::write(THD, IO_CACHE)
    error= binlog_end_trans(thd, trx_data, &qev);
  }
  else
    error= binlog_end_trans(thd, trx_data, 0);
  DBUG_RETURN(error);
}

/*
  NOTE: how do we handle this (unlikely but legal) case:
  [transaction] + [update to non-trans table] + [rollback to savepoint] ?
  The problem occurs when a savepoint is before the update to the
  non-transactional table. Then when there's a rollback to the savepoint, if we
  simply truncate the binlog cache, we lose the part of the binlog cache where
  the update is. If we want to not lose it, we need to write the SAVEPOINT
  command and the ROLLBACK TO SAVEPOINT command to the binlog cache. The latter
  is easy: it's just write at the end of the binlog cache, but the former
  should be *inserted* to the place where the user called SAVEPOINT. The
  solution is that when the user calls SAVEPOINT, we write it to the binlog
  cache (so no need to later insert it). As transactions are never intermixed
  in the binary log (i.e. they are serialized), we won't have conflicts with
  savepoint names when using mysqlbinlog or in the slave SQL thread.
  Then when ROLLBACK TO SAVEPOINT is called, if we updated some
  non-transactional table, we don't truncate the binlog cache but instead write
  ROLLBACK TO SAVEPOINT to it; otherwise we truncate the binlog cache (which
  will chop the SAVEPOINT command from the binlog cache, which is good as in
  that case there is no need to have it in the binlog).
*/

static int binlog_savepoint_set(THD *thd, void *sv)
{
  DBUG_ENTER("binlog_savepoint_set");
  binlog_trx_data *const trx_data=
    (binlog_trx_data*) thd->ha_data[binlog_hton.slot];
  DBUG_ASSERT(mysql_bin_log.is_open() && my_b_tell(&trx_data->trans_log));

  *(my_off_t *)sv= my_b_tell(&trx_data->trans_log);
  /* Write it to the binary log */
  
  int const error=
    thd->binlog_query(THD::STMT_QUERY_TYPE,
                      thd->query, thd->query_length, TRUE, FALSE);
  DBUG_RETURN(error);
}

static int binlog_savepoint_rollback(THD *thd, void *sv)
{
  DBUG_ENTER("binlog_savepoint_rollback");
  binlog_trx_data *const trx_data=
    (binlog_trx_data*) thd->ha_data[binlog_hton.slot];
  IO_CACHE *trans_log= &trx_data->trans_log;
  DBUG_ASSERT(mysql_bin_log.is_open() && my_b_tell(trans_log));

  /*
    Write ROLLBACK TO SAVEPOINT to the binlog cache if we have updated some
    non-transactional table. Otherwise, truncate the binlog cache starting
    from the SAVEPOINT command.
  */
  if (unlikely(thd->options & OPTION_STATUS_NO_TRANS_UPDATE))
  {
    int const error=
      thd->binlog_query(THD::STMT_QUERY_TYPE,
                        thd->query, thd->query_length, TRUE, FALSE);
    DBUG_RETURN(error);
  }
  reinit_io_cache(trans_log, WRITE_CACHE, *(my_off_t *)sv, 0, 0);
  DBUG_RETURN(0);
}

int check_binlog_magic(IO_CACHE* log, const char** errmsg)
{
  char magic[4];
  DBUG_ASSERT(my_b_tell(log) == 0);

  if (my_b_read(log, (byte*) magic, sizeof(magic)))
  {
    *errmsg = "I/O error reading the header from the binary log";
    sql_print_error("%s, errno=%d, io cache code=%d", *errmsg, my_errno,
		    log->error);
    return 1;
  }
  if (memcmp(magic, BINLOG_MAGIC, sizeof(magic)))
  {
    *errmsg = "Binlog has bad magic number;  It's not a binary log file that can be used by this version of MySQL";
    return 1;
  }
  return 0;
}

File open_binlog(IO_CACHE *log, const char *log_file_name, const char **errmsg)
{
  File file;
  DBUG_ENTER("open_binlog");

  if ((file = my_open(log_file_name, O_RDONLY | O_BINARY | O_SHARE, 
                      MYF(MY_WME))) < 0)
  {
    sql_print_error("Failed to open log (file '%s', errno %d)",
                    log_file_name, my_errno);
    *errmsg = "Could not open log file";
    goto err;
  }
  if (init_io_cache(log, file, IO_SIZE*2, READ_CACHE, 0, 0,
                    MYF(MY_WME|MY_DONT_CHECK_FILESIZE)))
  {
    sql_print_error("Failed to create a cache on log (file '%s')",
                    log_file_name);
    *errmsg = "Could not open log file";
    goto err;
  }
  if (check_binlog_magic(log,errmsg))
    goto err;
  DBUG_RETURN(file);

err:
  if (file >= 0)
  {
    my_close(file,MYF(0));
    end_io_cache(log);
  }
  DBUG_RETURN(-1);
}

#ifdef __NT__
static int eventSource = 0;

void setup_windows_event_source()
{
  HKEY    hRegKey= NULL;
  DWORD   dwError= 0;
  TCHAR   szPath[MAX_PATH];
  DWORD dwTypes;

  if (eventSource)               // Ensure that we are only called once
    return;
  eventSource= 1;

  // Create the event source registry key
  dwError= RegCreateKey(HKEY_LOCAL_MACHINE,
                          "SYSTEM\\CurrentControlSet\\Services\\EventLog\\Application\\MySQL", 
                          &hRegKey);

  /* Name of the PE module that contains the message resource */
  GetModuleFileName(NULL, szPath, MAX_PATH);

  /* Register EventMessageFile */
  dwError = RegSetValueEx(hRegKey, "EventMessageFile", 0, REG_EXPAND_SZ,
                          (PBYTE) szPath, strlen(szPath)+1);

  /* Register supported event types */
  dwTypes= (EVENTLOG_ERROR_TYPE | EVENTLOG_WARNING_TYPE |
            EVENTLOG_INFORMATION_TYPE);
  dwError= RegSetValueEx(hRegKey, "TypesSupported", 0, REG_DWORD,
                         (LPBYTE) &dwTypes, sizeof dwTypes);

  RegCloseKey(hRegKey);
}

#endif /* __NT__ */


/****************************************************************************
** Find a uniq filename for 'filename.#'.
** Set # to a number as low as possible
** returns != 0 if not possible to get uniq filename
****************************************************************************/

static int find_uniq_filename(char *name)
{
  long                  number;
  uint                  i;
  char                  buff[FN_REFLEN];
  struct st_my_dir     *dir_info;
  reg1 struct fileinfo *file_info;
  ulong                 max_found=0;

  DBUG_ENTER("find_uniq_filename");

  uint  length = dirname_part(buff,name);
  char *start  = name + length;
  char *end    = strend(start);

  *end='.';
  length= (uint) (end-start+1);

  if (!(dir_info = my_dir(buff,MYF(MY_DONT_SORT))))
  {						// This shouldn't happen
    strmov(end,".1");				// use name+1
    DBUG_RETURN(0);
  }
  file_info= dir_info->dir_entry;
  for (i=dir_info->number_off_files ; i-- ; file_info++)
  {
    if (bcmp(file_info->name,start,length) == 0 &&
	test_if_number(file_info->name+length, &number,0))
    {
      set_if_bigger(max_found,(ulong) number);
    }
  }
  my_dirend(dir_info);

  *end++='.';
  sprintf(end,"%06ld",max_found+1);
  DBUG_RETURN(0);
}


void MYSQL_LOG::init(enum_log_type log_type_arg,
                     enum cache_type io_cache_type_arg)
{
  DBUG_ENTER("MYSQL_LOG::init");
  log_type= log_type_arg;
  io_cache_type= io_cache_type_arg;
  DBUG_PRINT("info",("log_type: %d", log_type));
  DBUG_VOID_RETURN;
}


/*
  Open a (new) log file.

  SYNOPSIS
    open()

    log_name            The name of the log to open
    log_type_arg        The type of the log. E.g. LOG_NORMAL
    new_name            The new name for the logfile. This is only needed
                        when the method is used to open the binlog file.
    io_cache_type_arg   The type of the IO_CACHE to use for this log file

  DESCRIPTION
    Open the logfile, init IO_CACHE and write startup messages
    (in case of general and slow query logs).

  RETURN VALUES
    0   ok
    1   error
*/

bool MYSQL_LOG::open(const char *log_name, enum_log_type log_type_arg,
                     const char *new_name, enum cache_type io_cache_type_arg)
{
  char buff[FN_REFLEN];
  File file= -1;
  int open_flags= O_CREAT | O_BINARY;
  DBUG_ENTER("MYSQL_LOG::open");
  DBUG_PRINT("enter", ("log_type: %d", (int) log_type_arg));

  write_error= 0;

  init(log_type_arg, io_cache_type_arg);

  if (!(name= my_strdup(log_name, MYF(MY_WME))))
  {
    name= (char *)log_name; // for the error message
    goto err;
  }

  if (new_name)
    strmov(log_file_name, new_name);
  else if (generate_new_name(log_file_name, name))
    goto err;

  if (io_cache_type == SEQ_READ_APPEND)
    open_flags |= O_RDWR | O_APPEND;
  else
    open_flags |= O_WRONLY | (log_type == LOG_BIN ? 0 : O_APPEND);

  db[0]= 0;

  if ((file= my_open(log_file_name, open_flags,
                     MYF(MY_WME | ME_WAITTANG))) < 0 ||
      init_io_cache(&log_file, file, IO_SIZE, io_cache_type,
                    my_tell(file, MYF(MY_WME)), 0,
                    MYF(MY_WME | MY_NABP |
                        ((log_type == LOG_BIN) ? MY_WAIT_IF_FULL : 0))))
    goto err;

  if (log_type == LOG_NORMAL)
  {
    char *end;
    int len=my_snprintf(buff, sizeof(buff), "%s, Version: %s. "
#ifdef EMBEDDED_LIBRARY
		        "embedded library\n", my_progname, server_version
#elif __NT__
			"started with:\nTCP Port: %d, Named Pipe: %s\n",
			my_progname, server_version, mysqld_port,
                        mysqld_unix_port
#else
			"started with:\nTcp port: %d  Unix socket: %s\n",
			my_progname, server_version, mysqld_port,
                        mysqld_unix_port
#endif
                       );
    end= strnmov(buff + len, "Time                 Id Command    Argument\n",
                 sizeof(buff) - len);
    if (my_b_write(&log_file, (byte*) buff, (uint) (end-buff)) ||
	flush_io_cache(&log_file))
      goto err;
  }

  log_state= LOG_OPENED;
  DBUG_RETURN(0);

err:
  sql_print_error("Could not use %s for logging (error %d). \
Turning logging off for the whole duration of the MySQL server process. \
To turn it on again: fix the cause, \
shutdown the MySQL server and restart it.", name, errno);
  if (file >= 0)
    my_close(file, MYF(0));
  end_io_cache(&log_file);
  safeFree(name);
  log_state= LOG_CLOSED;
  DBUG_RETURN(1);
}

MYSQL_LOG::MYSQL_LOG()
  : name(0),  log_type(LOG_UNKNOWN), log_state(LOG_CLOSED), write_error(FALSE),
    inited(FALSE)
{
  /*
    We don't want to initialize LOCK_Log here as such initialization depends on
    safe_mutex (when using safe_mutex) which depends on MY_INIT(), which is
    called only in main(). Doing initialization here would make it happen
    before main().
  */
  bzero((char*) &log_file, sizeof(log_file));
}

void MYSQL_LOG::init_pthread_objects()
{
  DBUG_ASSERT(inited == 0);
  inited= 1;
  (void) pthread_mutex_init(&LOCK_log, MY_MUTEX_INIT_SLOW);
}

/*
  Close the log file

  SYNOPSIS
    close()
    exiting     Bitmask. For the slow and general logs the only used bit is
                LOG_CLOSE_TO_BE_OPENED. This is used if we intend to call
                open at once after close.

  NOTES
    One can do an open on the object at once after doing a close.
    The internal structures are not freed until cleanup() is called
*/

void MYSQL_LOG::close(uint exiting)
{					// One can't set log_type here!
  DBUG_ENTER("MYSQL_LOG::close");
  DBUG_PRINT("enter",("exiting: %d", (int) exiting));
  if (log_state == LOG_OPENED)
  {
    end_io_cache(&log_file);

    if (my_sync(log_file.file, MYF(MY_WME)) && ! write_error)
    {
      write_error= 1;
      sql_print_error(ER(ER_ERROR_ON_WRITE), name, errno);
    }

    if (my_close(log_file.file, MYF(MY_WME)) && ! write_error)
    {
      write_error= 1;
      sql_print_error(ER(ER_ERROR_ON_WRITE), name, errno);
    }
  }

  log_state= (exiting & LOG_CLOSE_TO_BE_OPENED) ? LOG_TO_BE_OPENED : LOG_CLOSED;
  safeFree(name);
  DBUG_VOID_RETURN;
}

/* this is called only once */

void MYSQL_LOG::cleanup()
{
  DBUG_ENTER("cleanup");
  if (inited)
  {
    inited= 0;
    (void) pthread_mutex_destroy(&LOCK_log);
    close(0);
  }
  DBUG_VOID_RETURN;
}


int MYSQL_LOG::generate_new_name(char *new_name, const char *log_name)
{
  fn_format(new_name, log_name, mysql_data_home, "", 4);
  if (log_type == LOG_BIN)
  {
    if (!fn_ext(log_name)[0])
    {
      if (find_uniq_filename(new_name))
      {
	sql_print_error(ER(ER_NO_UNIQUE_LOGFILE), log_name);
	return 1;
      }
    }
  }
  return 0;
}


/*
  Reopen the log file

  SYNOPSIS
    reopen_file()

  DESCRIPTION
    Reopen the log file. The method is used during FLUSH LOGS
    and locks LOCK_log mutex
*/


void MYSQL_QUERY_LOG::reopen_file()
{
  char *save_name;

  DBUG_ENTER("MYSQL_LOG::reopen_file");
  if (!is_open())
  {
    DBUG_PRINT("info",("log is closed"));
    DBUG_VOID_RETURN;
  }

  pthread_mutex_lock(&LOCK_log);

  save_name= name;
  name= 0;				// Don't free name
  close(LOG_CLOSE_TO_BE_OPENED);

  /*
     Note that at this point, log_state != LOG_CLOSED (important for is_open()).
  */

  open(save_name, log_type, 0, io_cache_type);
  my_free(save_name, MYF(0));

  pthread_mutex_unlock(&LOCK_log);

  DBUG_VOID_RETURN;
}


/*
  Write a command to traditional general log file

  SYNOPSIS
    write()

    event_time        command start timestamp
    user_host         the pointer to the string with user@host info
    user_host_len     length of the user_host string. this is computed once
                      and passed to all general log  event handlers
    thread_id         Id of the thread, issued a query
    command_type      the type of the command being logged
    command_type_len  the length of the string above
    sql_text          the very text of the query being executed
    sql_text_len      the length of sql_text string

  DESCRIPTION

   Log given command to to normal (not rotable) log file

  RETURN
    FASE - OK
    TRUE - error occured
*/

bool MYSQL_QUERY_LOG::write(time_t event_time, const char *user_host,
                            uint user_host_len, int thread_id,
                            const char *command_type, uint command_type_len,
                            const char *sql_text, uint sql_text_len)
{
  char buff[32];
  uint length= 0;
  char time_buff[MAX_TIME_SIZE];
  struct tm start;
  uint time_buff_len= 0;

  /* Test if someone closed between the is_open test and lock */
  if (is_open())
  {
    /* Note that my_b_write() assumes it knows the length for this */
      if (event_time != last_time)
      {
        last_time= event_time;

        localtime_r(&event_time, &start);

        time_buff_len= my_snprintf(time_buff, MAX_TIME_SIZE,
                                   "%02d%02d%02d %2d:%02d:%02d",
                                   start.tm_year % 100, start.tm_mon + 1,
                                   start.tm_mday, start.tm_hour,
                                   start.tm_min, start.tm_sec);

        if (my_b_write(&log_file, (byte*) &time_buff, time_buff_len))
          goto err;
      }
      else
        if (my_b_write(&log_file, (byte*) "\t\t" ,2) < 0)
          goto err;

    /* command_type, thread_id */
    length= my_snprintf(buff, 32, "%5ld ", thread_id);

    if (my_b_write(&log_file, (byte*) buff, length))
      goto err;

    if (my_b_write(&log_file, (byte*) command_type, command_type_len))
      goto err;

    if (my_b_write(&log_file, (byte*) "\t", 1))
      goto err;

    /* sql_text */
    if (my_b_write(&log_file, (byte*) sql_text, sql_text_len))
      goto err;

    if (my_b_write(&log_file, (byte*) "\n", 1) ||
        flush_io_cache(&log_file))
      goto err;
  }

  return FALSE;
err:

  if (!write_error)
  {
    write_error= 1;
    sql_print_error(ER(ER_ERROR_ON_WRITE), name, errno);
  }
  return TRUE;
}


/*
  Log a query to the traditional slow log file

  SYNOPSIS
    write()

    thd               THD of the query
    current_time      current timestamp
    query_start_arg   command start timestamp
    user_host         the pointer to the string with user@host info
    user_host_len     length of the user_host string. this is computed once
                      and passed to all general log event handlers
    query_time        Amount of time the query took to execute (in seconds)
    lock_time         Amount of time the query was locked (in seconds)
    is_command        The flag, which determines, whether the sql_text is a
                      query or an administrator command.
    sql_text          the very text of the query or administrator command
                      processed
    sql_text_len      the length of sql_text string

  DESCRIPTION

   Log a query to the slow log file.

  RETURN
    FALSE - OK
    TRUE - error occured
*/

bool MYSQL_QUERY_LOG::write(THD *thd, time_t current_time,
                            time_t query_start_arg, const char *user_host,
                            uint user_host_len, longlong query_time,
                            longlong lock_time, bool is_command,
                            const char *sql_text, uint sql_text_len)
{
  bool error= 0;
  DBUG_ENTER("MYSQL_QUERY_LOG::write");

  if (!is_open())
    DBUG_RETURN(0);

  if (is_open())
  {						// Safety agains reopen
    int tmp_errno= 0;
    char buff[80], *end;
    uint buff_len;
    end= buff;

    if (!(specialflag & SPECIAL_SHORT_LOG_FORMAT))
    {
      Security_context *sctx= thd->security_ctx;
      if (current_time != last_time)
      {
        last_time= current_time;
        struct tm start;
        localtime_r(&current_time, &start);

        buff_len= my_snprintf(buff, sizeof buff,
                              "# Time: %02d%02d%02d %2d:%02d:%02d\n",
                              start.tm_year % 100, start.tm_mon + 1,
                              start.tm_mday, start.tm_hour,
                              start.tm_min, start.tm_sec);

        /* Note that my_b_write() assumes it knows the length for this */
        if (my_b_write(&log_file, (byte*) buff, buff_len))
          tmp_errno= errno;
      }
      if (my_b_printf(&log_file, "# User@Host: ", sizeof("# User@Host: ") - 1)
          != sizeof("# User@Host: ") - 1)
        tmp_errno= errno;
      if (my_b_printf(&log_file, user_host, user_host_len) != user_host_len)
        tmp_errno= errno;
      if (my_b_write(&log_file, (byte*) "\n", 1))
        tmp_errno= errno;
    }
    /* For slow query log */
    if (my_b_printf(&log_file,
                    "# Query_time: %lu  Lock_time: %lu"
                    " Rows_sent: %lu  Rows_examined: %lu\n",
                    (ulong) query_time, (ulong) lock_time,
                    (ulong) thd->sent_row_count,
                    (ulong) thd->examined_row_count) == (uint) -1)
      tmp_errno= errno;
    if (thd->db && strcmp(thd->db, db))
    {						// Database changed
      if (my_b_printf(&log_file,"use %s;\n",thd->db) == (uint) -1)
        tmp_errno= errno;
      strmov(db,thd->db);
    }
    if (thd->last_insert_id_used)
    {
      end=strmov(end, ",last_insert_id=");
      end=longlong10_to_str((longlong) thd->current_insert_id, end, -10);
    }
    // Save value if we do an insert.
    if (thd->insert_id_used)
    {
      if (!(specialflag & SPECIAL_SHORT_LOG_FORMAT))
      {
        end=strmov(end,",insert_id=");
        end=longlong10_to_str((longlong) thd->last_insert_id, end, -10);
      }
    }

    /*
      This info used to show up randomly, depending on whether the query
      checked the query start time or not. now we always write current
      timestamp to the slow log
    */
    end= strmov(end, ",timestamp=");
    end= int10_to_str((long) current_time, end, 10);

    if (end != buff)
    {
      *end++=';';
      *end='\n';
      if (my_b_write(&log_file, (byte*) "SET ", 4) ||
          my_b_write(&log_file, (byte*) buff + 1, (uint) (end-buff)))
        tmp_errno= errno;
    }
    if (is_command)
    {
      end= strxmov(buff, "# administrator command: ", NullS);
      buff_len= (ulong) (end - buff);
      my_b_write(&log_file, (byte*) buff, buff_len);
    }
    if (my_b_write(&log_file, (byte*) sql_text, sql_text_len) ||
        my_b_write(&log_file, (byte*) ";\n",2) ||
        flush_io_cache(&log_file))
      tmp_errno= errno;
    if (tmp_errno)
    {
      error= 1;
      if (! write_error)
      {
        write_error= 1;
        sql_print_error(ER(ER_ERROR_ON_WRITE), name, error);
      }
    }
  }
  DBUG_RETURN(error);
}


const char *MYSQL_LOG::generate_name(const char *log_name,
                                      const char *suffix,
                                      bool strip_ext, char *buff)
{
  if (!log_name || !log_name[0])
  {
    /*
      TODO: The following should be using fn_format();  We just need to
      first change fn_format() to cut the file name if it's too long.
    */
    strmake(buff, glob_hostname, FN_REFLEN - 5);
    strmov(fn_ext(buff), suffix);
    return (const char *)buff;
  }
  // get rid of extension if the log is binary to avoid problems
  if (strip_ext)
  {
    char *p= fn_ext(log_name);
    uint length= (uint) (p - log_name);
    strmake(buff, log_name, min(length, FN_REFLEN));
    return (const char*)buff;
  }
  return log_name;
}


<<<<<<< HEAD
bool MYSQL_LOG::open_index_file(const char *index_file_name_arg,
=======
MYSQL_BIN_LOG::MYSQL_BIN_LOG()
  :bytes_written(0), prepared_xids(0), file_id(1), open_count(1),
   need_start_event(TRUE), m_table_map_version(0),
   description_event_for_exec(0), description_event_for_queue(0)
{
  /*
    We don't want to initialize locks here as such initialization depends on
    safe_mutex (when using safe_mutex) which depends on MY_INIT(), which is
    called only in main(). Doing initialization here would make it happen
    before main().
  */
  index_file_name[0] = 0;
  bzero((char*) &index_file, sizeof(index_file));
}

/* this is called only once */

void MYSQL_BIN_LOG::cleanup()
{
  DBUG_ENTER("cleanup");
  if (inited)
  {
    inited= 0;
    close(LOG_CLOSE_INDEX|LOG_CLOSE_STOP_EVENT);
    delete description_event_for_queue;
    delete description_event_for_exec;
    (void) pthread_mutex_destroy(&LOCK_log);
    (void) pthread_mutex_destroy(&LOCK_index);
    (void) pthread_cond_destroy(&update_cond);
  }
  DBUG_VOID_RETURN;
}


/* Init binlog-specific vars */
void MYSQL_BIN_LOG::init(bool no_auto_events_arg, ulong max_size_arg)
{
  DBUG_ENTER("MYSQL_BIN_LOG::init");
  no_auto_events= no_auto_events_arg;
  max_size= max_size_arg;
  DBUG_PRINT("info",("max_size: %lu", max_size));
  DBUG_VOID_RETURN;
}


void MYSQL_BIN_LOG::init_pthread_objects()
{
  DBUG_ASSERT(inited == 0);
  inited= 1;
  (void) pthread_mutex_init(&LOCK_log, MY_MUTEX_INIT_SLOW);
  (void) pthread_mutex_init(&LOCK_index, MY_MUTEX_INIT_SLOW);
  (void) pthread_cond_init(&update_cond, 0);
}


bool MYSQL_BIN_LOG::open_index_file(const char *index_file_name_arg,
>>>>>>> 319d1b81
                                const char *log_name)
{
  File index_file_nr= -1;
  DBUG_ASSERT(!my_b_inited(&index_file));

  /*
    First open of this class instance
    Create an index file that will hold all file names uses for logging.
    Add new entries to the end of it.
  */
  myf opt= MY_UNPACK_FILENAME;
  if (!index_file_name_arg)
  {
    index_file_name_arg= log_name;    // Use same basename for index file
    opt= MY_UNPACK_FILENAME | MY_REPLACE_EXT;
  }
  fn_format(index_file_name, index_file_name_arg, mysql_data_home,
            ".index", opt);
  if ((index_file_nr= my_open(index_file_name,
                              O_RDWR | O_CREAT | O_BINARY ,
                              MYF(MY_WME))) < 0 ||
       my_sync(index_file_nr, MYF(MY_WME)) ||
       init_io_cache(&index_file, index_file_nr,
                     IO_SIZE, WRITE_CACHE,
                     my_seek(index_file_nr,0L,MY_SEEK_END,MYF(0)),
			0, MYF(MY_WME | MY_WAIT_IF_FULL)))
  {
    if (index_file_nr >= 0)
      my_close(index_file_nr,MYF(0));
    return TRUE;
  }
  return FALSE;
}


/*
  Open a (new) binlog file.

  DESCRIPTION
  - Open the log file and the index file. Register the new
    file name in it
  - When calling this when the file is in use, you must have a locks
    on LOCK_log and LOCK_index.

  RETURN VALUES
    0	ok
    1	error
*/

bool MYSQL_BIN_LOG::open(const char *log_name,
                         enum_log_type log_type_arg,
                         const char *new_name,
                         enum cache_type io_cache_type_arg,
                         bool no_auto_events_arg,
                         ulong max_size_arg,
                         bool null_created_arg)
{
  char buff[FN_REFLEN];
  File file= -1;
  int open_flags = O_CREAT | O_BINARY;
  DBUG_ENTER("MYSQL_BIN_LOG::open");
  DBUG_PRINT("enter",("log_type: %d",(int) log_type_arg));

  write_error=0;

  /* open the main log file */
  if (MYSQL_LOG::open(log_name, log_type_arg, new_name, io_cache_type_arg))
    DBUG_RETURN(1);                            /* all warnings issued */

  init(no_auto_events_arg, max_size_arg);

  open_count++;

  DBUG_ASSERT(log_type == LOG_BIN);

  {
    bool write_file_name_to_index_file=0;

    if (!my_b_filelength(&log_file))
    {
      /*
	The binary log file was empty (probably newly created)
	This is the normal case and happens when the user doesn't specify
	an extension for the binary log files.
	In this case we write a standard header to it.
      */
      if (my_b_safe_write(&log_file, (byte*) BINLOG_MAGIC,
			  BIN_LOG_HEADER_SIZE))
        goto err;
      bytes_written+= BIN_LOG_HEADER_SIZE;
      write_file_name_to_index_file= 1;
    }

    DBUG_ASSERT(my_b_inited(&index_file) != 0);
    reinit_io_cache(&index_file, WRITE_CACHE,
                    my_b_filelength(&index_file), 0, 0);
    if (need_start_event && !no_auto_events)
    {
      /*
        In 4.x we set need_start_event=0 here, but in 5.0 we want a Start event
        even if this is not the very first binlog.
      */
      Format_description_log_event s(BINLOG_VERSION);
      /*
        don't set LOG_EVENT_BINLOG_IN_USE_F for SEQ_READ_APPEND io_cache
        as we won't be able to reset it later
      */
      if (io_cache_type == WRITE_CACHE)
        s.flags|= LOG_EVENT_BINLOG_IN_USE_F;
      if (!s.is_valid())
        goto err;
      if (null_created_arg)
        s.created= 0;
      if (s.write(&log_file))
        goto err;
      bytes_written+= s.data_written;
    }
    if (description_event_for_queue &&
        description_event_for_queue->binlog_version>=4)
    {
      /*
        This is a relay log written to by the I/O slave thread.
        Write the event so that others can later know the format of this relay
        log.
        Note that this event is very close to the original event from the
        master (it has binlog version of the master, event types of the
        master), so this is suitable to parse the next relay log's event. It
        has been produced by
        Format_description_log_event::Format_description_log_event(char* buf,).
        Why don't we want to write the description_event_for_queue if this
        event is for format<4 (3.23 or 4.x): this is because in that case, the
        description_event_for_queue describes the data received from the
        master, but not the data written to the relay log (*conversion*),
        which is in format 4 (slave's).
      */
      /*
        Set 'created' to 0, so that in next relay logs this event does not
        trigger cleaning actions on the slave in
        Format_description_log_event::exec_event().
      */
      description_event_for_queue->created= 0;
      /* Don't set log_pos in event header */
      description_event_for_queue->artificial_event=1;

      if (description_event_for_queue->write(&log_file))
        goto err;
      bytes_written+= description_event_for_queue->data_written;
    }
    if (flush_io_cache(&log_file) ||
        my_sync(log_file.file, MYF(MY_WME)))
      goto err;

    if (write_file_name_to_index_file)
    {
      /*
        As this is a new log file, we write the file name to the index
        file. As every time we write to the index file, we sync it.
      */
      if (my_b_write(&index_file, (byte*) log_file_name,
		     strlen(log_file_name)) ||
	  my_b_write(&index_file, (byte*) "\n", 1) ||
	  flush_io_cache(&index_file) ||
          my_sync(index_file.file, MYF(MY_WME)))
	goto err;
    }
  }
  log_state= LOG_OPENED;

  DBUG_RETURN(0);

err:
  sql_print_error("Could not use %s for logging (error %d). \
Turning logging off for the whole duration of the MySQL server process. \
To turn it on again: fix the cause, \
shutdown the MySQL server and restart it.", name, errno);
  if (file >= 0)
    my_close(file,MYF(0));
  end_io_cache(&log_file);
  end_io_cache(&index_file);
  safeFree(name);
  log_state= LOG_CLOSED;
  DBUG_RETURN(1);
}


int MYSQL_BIN_LOG::get_current_log(LOG_INFO* linfo)
{
  pthread_mutex_lock(&LOCK_log);
  strmake(linfo->log_file_name, log_file_name, sizeof(linfo->log_file_name)-1);
  linfo->pos = my_b_tell(&log_file);
  pthread_mutex_unlock(&LOCK_log);
  return 0;
}


/*
  Move all data up in a file in an filename index file

  SYNOPSIS
    copy_up_file_and_fill()
    index_file			File to move
    offset			Move everything from here to beginning

  NOTE
    File will be truncated to be 'offset' shorter or filled up with
    newlines

  IMPLEMENTATION
    We do the copy outside of the IO_CACHE as the cache buffers would just
    make things slower and more complicated.
    In most cases the copy loop should only do one read.

  RETURN VALUES
    0	ok
*/

static bool copy_up_file_and_fill(IO_CACHE *index_file, my_off_t offset)
{
  int bytes_read;
  my_off_t init_offset= offset;
  File file= index_file->file;
  byte io_buf[IO_SIZE*2];
  DBUG_ENTER("copy_up_file_and_fill");

  for (;; offset+= bytes_read)
  {
    (void) my_seek(file, offset, MY_SEEK_SET, MYF(0));
    if ((bytes_read= (int) my_read(file, io_buf, sizeof(io_buf), MYF(MY_WME)))
	< 0)
      goto err;
    if (!bytes_read)
      break;					// end of file
    (void) my_seek(file, offset-init_offset, MY_SEEK_SET, MYF(0));
    if (my_write(file, (byte*) io_buf, bytes_read, MYF(MY_WME | MY_NABP)))
      goto err;
  }
  /* The following will either truncate the file or fill the end with \n' */
  if (my_chsize(file, offset - init_offset, '\n', MYF(MY_WME)) ||
      my_sync(file, MYF(MY_WME)))
    goto err;

  /* Reset data in old index cache */
  reinit_io_cache(index_file, READ_CACHE, (my_off_t) 0, 0, 1);
  DBUG_RETURN(0);

err:
  DBUG_RETURN(1);
}


/*
  Find the position in the log-index-file for the given log name

  SYNOPSIS
    find_log_pos()
    linfo		Store here the found log file name and position to
			the NEXT log file name in the index file.
    log_name		Filename to find in the index file.
			Is a null pointer if we want to read the first entry
    need_lock		Set this to 1 if the parent doesn't already have a
			lock on LOCK_index

  NOTE
    On systems without the truncate function the file will end with one or
    more empty lines.  These will be ignored when reading the file.

  RETURN VALUES
    0			ok
    LOG_INFO_EOF	End of log-index-file found
    LOG_INFO_IO		Got IO error while reading file
*/

int MYSQL_BIN_LOG::find_log_pos(LOG_INFO *linfo, const char *log_name,
			    bool need_lock)
{
  int error= 0;
  char *fname= linfo->log_file_name;
  uint log_name_len= log_name ? (uint) strlen(log_name) : 0;
  DBUG_ENTER("find_log_pos");
  DBUG_PRINT("enter",("log_name: %s", log_name ? log_name : "NULL"));

  /*
    Mutex needed because we need to make sure the file pointer does not
    move from under our feet
  */
  if (need_lock)
    pthread_mutex_lock(&LOCK_index);
  safe_mutex_assert_owner(&LOCK_index);

  /* As the file is flushed, we can't get an error here */
  (void) reinit_io_cache(&index_file, READ_CACHE, (my_off_t) 0, 0, 0);

  for (;;)
  {
    uint length;
    my_off_t offset= my_b_tell(&index_file);
    /* If we get 0 or 1 characters, this is the end of the file */

    if ((length= my_b_gets(&index_file, fname, FN_REFLEN)) <= 1)
    {
      /* Did not find the given entry; Return not found or error */
      error= !index_file.error ? LOG_INFO_EOF : LOG_INFO_IO;
      break;
    }

    // if the log entry matches, null string matching anything
    if (!log_name ||
	(log_name_len == length-1 && fname[log_name_len] == '\n' &&
	 !memcmp(fname, log_name, log_name_len)))
    {
      DBUG_PRINT("info",("Found log file entry"));
      fname[length-1]=0;			// remove last \n
      linfo->index_file_start_offset= offset;
      linfo->index_file_offset = my_b_tell(&index_file);
      break;
    }
  }

  if (need_lock)
    pthread_mutex_unlock(&LOCK_index);
  DBUG_RETURN(error);
}


/*
  Find the position in the log-index-file for the given log name

  SYNOPSIS
    find_next_log()
    linfo		Store here the next log file name and position to
			the file name after that.
    need_lock		Set this to 1 if the parent doesn't already have a
			lock on LOCK_index

  NOTE
    - Before calling this function, one has to call find_log_pos()
      to set up 'linfo'
    - Mutex needed because we need to make sure the file pointer does not move
      from under our feet

  RETURN VALUES
    0			ok
    LOG_INFO_EOF	End of log-index-file found
    LOG_INFO_IO		Got IO error while reading file
*/

int MYSQL_BIN_LOG::find_next_log(LOG_INFO* linfo, bool need_lock)
{
  int error= 0;
  uint length;
  char *fname= linfo->log_file_name;

  if (need_lock)
    pthread_mutex_lock(&LOCK_index);
  safe_mutex_assert_owner(&LOCK_index);

  /* As the file is flushed, we can't get an error here */
  (void) reinit_io_cache(&index_file, READ_CACHE, linfo->index_file_offset, 0,
			 0);

  linfo->index_file_start_offset= linfo->index_file_offset;
  if ((length=my_b_gets(&index_file, fname, FN_REFLEN)) <= 1)
  {
    error = !index_file.error ? LOG_INFO_EOF : LOG_INFO_IO;
    goto err;
  }
  fname[length-1]=0;				// kill \n
  linfo->index_file_offset = my_b_tell(&index_file);

err:
  if (need_lock)
    pthread_mutex_unlock(&LOCK_index);
  return error;
}


/*
  Delete all logs refered to in the index file
  Start writing to a new log file.  The new index file will only contain
  this file.

  SYNOPSIS
     reset_logs()
     thd		Thread

  NOTE
    If not called from slave thread, write start event to new log


  RETURN VALUES
    0	ok
    1   error
*/

bool MYSQL_BIN_LOG::reset_logs(THD* thd)
{
  LOG_INFO linfo;
  bool error=0;
  const char* save_name;
  DBUG_ENTER("reset_logs");

  ha_reset_logs(thd);
  /*
    We need to get both locks to be sure that no one is trying to
    write to the index log file.
  */
  pthread_mutex_lock(&LOCK_log);
  pthread_mutex_lock(&LOCK_index);

  /*
    The following mutex is needed to ensure that no threads call
    'delete thd' as we would then risk missing a 'rollback' from this
    thread. If the transaction involved MyISAM tables, it should go
    into binlog even on rollback.
  */
  (void) pthread_mutex_lock(&LOCK_thread_count);

  /* Save variables so that we can reopen the log */
  save_name=name;
  name=0;					// Protect against free
  close(LOG_CLOSE_TO_BE_OPENED);

  /* First delete all old log files */

  if (find_log_pos(&linfo, NullS, 0))
  {
    error=1;
    goto err;
  }

  for (;;)
  {
    my_delete(linfo.log_file_name, MYF(MY_WME));
    if (find_next_log(&linfo, 0))
      break;
  }

  /* Start logging with a new file */
  close(LOG_CLOSE_INDEX);
  my_delete(index_file_name, MYF(MY_WME));	// Reset (open will update)
  if (!thd->slave_thread)
    need_start_event=1;
  if (!open_index_file(index_file_name, 0))
    open(save_name, log_type, 0, io_cache_type, no_auto_events, max_size, 0);
  my_free((gptr) save_name, MYF(0));

err:
  (void) pthread_mutex_unlock(&LOCK_thread_count);
  pthread_mutex_unlock(&LOCK_index);
  pthread_mutex_unlock(&LOCK_log);
  DBUG_RETURN(error);
}


/*
  Delete relay log files prior to rli->group_relay_log_name
  (i.e. all logs which are not involved in a non-finished group
  (transaction)), remove them from the index file and start on next relay log.

  SYNOPSIS
    purge_first_log()
    rli		 Relay log information
    included     If false, all relay logs that are strictly before
                 rli->group_relay_log_name are deleted ; if true, the latter is
                 deleted too (i.e. all relay logs
                 read by the SQL slave thread are deleted).

  NOTE
    - This is only called from the slave-execute thread when it has read
      all commands from a relay log and want to switch to a new relay log.
    - When this happens, we can be in an active transaction as
      a transaction can span over two relay logs
      (although it is always written as a single block to the master's binary 
      log, hence cannot span over two master's binary logs).

  IMPLEMENTATION
    - Protects index file with LOCK_index
    - Delete relevant relay log files
    - Copy all file names after these ones to the front of the index file
    - If the OS has truncate, truncate the file, else fill it with \n'
    - Read the next file name from the index file and store in rli->linfo

  RETURN VALUES
    0			ok
    LOG_INFO_EOF	End of log-index-file found
    LOG_INFO_SEEK	Could not allocate IO cache
    LOG_INFO_IO		Got IO error while reading file
*/

#ifdef HAVE_REPLICATION

int MYSQL_BIN_LOG::purge_first_log(struct st_relay_log_info* rli, bool included) 
{
  int error;
  DBUG_ENTER("purge_first_log");

  DBUG_ASSERT(is_open());
  DBUG_ASSERT(rli->slave_running == 1);
  DBUG_ASSERT(!strcmp(rli->linfo.log_file_name,rli->event_relay_log_name));

  pthread_mutex_lock(&LOCK_index);
  pthread_mutex_lock(&rli->log_space_lock);
  rli->relay_log.purge_logs(rli->group_relay_log_name, included,
                            0, 0, &rli->log_space_total);
  // Tell the I/O thread to take the relay_log_space_limit into account
  rli->ignore_log_space_limit= 0;
  pthread_mutex_unlock(&rli->log_space_lock);

  /*
    Ok to broadcast after the critical region as there is no risk of
    the mutex being destroyed by this thread later - this helps save
    context switches
  */
  pthread_cond_broadcast(&rli->log_space_cond);
  
  /*
    Read the next log file name from the index file and pass it back to
    the caller
    If included is true, we want the first relay log;
    otherwise we want the one after event_relay_log_name.
  */
  if ((included && (error=find_log_pos(&rli->linfo, NullS, 0))) ||
      (!included &&
       ((error=find_log_pos(&rli->linfo, rli->event_relay_log_name, 0)) ||
        (error=find_next_log(&rli->linfo, 0)))))
  {
    char buff[22];
    sql_print_error("next log error: %d  offset: %s  log: %s included: %d",
                    error,
                    llstr(rli->linfo.index_file_offset,buff),
                    rli->group_relay_log_name,
                    included);
    goto err;
  }

  /*
    Reset rli's coordinates to the current log.
  */
  rli->event_relay_log_pos= BIN_LOG_HEADER_SIZE;
  strmake(rli->event_relay_log_name,rli->linfo.log_file_name,
	  sizeof(rli->event_relay_log_name)-1);

  /*
    If we removed the rli->group_relay_log_name file,
    we must update the rli->group* coordinates, otherwise do not touch it as the
    group's execution is not finished (e.g. COMMIT not executed)
  */
  if (included)
  {
    rli->group_relay_log_pos = BIN_LOG_HEADER_SIZE;
    strmake(rli->group_relay_log_name,rli->linfo.log_file_name,
            sizeof(rli->group_relay_log_name)-1);
    rli->notify_group_relay_log_name_update();
  }

  /* Store where we are in the new file for the execution thread */
  flush_relay_log_info(rli);

err:
  pthread_mutex_unlock(&LOCK_index);
  DBUG_RETURN(error);
}

/*
  Update log index_file
*/

int MYSQL_BIN_LOG::update_log_index(LOG_INFO* log_info, bool need_update_threads)
{
  if (copy_up_file_and_fill(&index_file, log_info->index_file_start_offset))
    return LOG_INFO_IO;

  // now update offsets in index file for running threads
  if (need_update_threads)
    adjust_linfo_offsets(log_info->index_file_start_offset);
  return 0;
}

/*
  Remove all logs before the given log from disk and from the index file.

  SYNOPSIS
    purge_logs()
    to_log	        Delete all log file name before this file. 
    included            If true, to_log is deleted too.
    need_mutex
    need_update_threads If we want to update the log coordinates of
                        all threads. False for relay logs, true otherwise.
    freed_log_space     If not null, decrement this variable of
                        the amount of log space freed

  NOTES
    If any of the logs before the deleted one is in use,
    only purge logs up to this one.

  RETURN VALUES
    0				ok
    LOG_INFO_EOF		to_log not found
*/

int MYSQL_BIN_LOG::purge_logs(const char *to_log, 
                          bool included,
                          bool need_mutex, 
                          bool need_update_threads, 
                          ulonglong *decrease_log_space)
{
  int error;
  bool exit_loop= 0;
  LOG_INFO log_info;
  DBUG_ENTER("purge_logs");
  DBUG_PRINT("info",("to_log= %s",to_log));

  if (need_mutex)
    pthread_mutex_lock(&LOCK_index);
  if ((error=find_log_pos(&log_info, to_log, 0 /*no mutex*/)))
    goto err;

  /*
    File name exists in index file; delete until we find this file
    or a file that is used.
  */
  if ((error=find_log_pos(&log_info, NullS, 0 /*no mutex*/)))
    goto err;
  while ((strcmp(to_log,log_info.log_file_name) || (exit_loop=included)) &&
         !log_in_use(log_info.log_file_name))
  {
    ulong file_size= 0;
    if (decrease_log_space) //stat the file we want to delete
    {
      MY_STAT s;

      /* 
         If we could not stat, we can't know the amount
         of space that deletion will free. In most cases,
         deletion won't work either, so it's not a problem.
      */
      if (my_stat(log_info.log_file_name,&s,MYF(0)))
        file_size= s.st_size;
      else
	sql_print_information("Failed to execute my_stat on file '%s'",
			      log_info.log_file_name);
    }
    /*
      It's not fatal if we can't delete a log file ;
      if we could delete it, take its size into account
    */
    DBUG_PRINT("info",("purging %s",log_info.log_file_name));
    if (!my_delete(log_info.log_file_name, MYF(0)) && decrease_log_space)
      *decrease_log_space-= file_size;

    ha_binlog_index_purge_file(current_thd, log_info.log_file_name);

    if (find_next_log(&log_info, 0) || exit_loop)
      break;
  }

  /*
    If we get killed -9 here, the sysadmin would have to edit
    the log index file after restart - otherwise, this should be safe
  */
  error= update_log_index(&log_info, need_update_threads);

err:
  if (need_mutex)
    pthread_mutex_unlock(&LOCK_index);
  DBUG_RETURN(error);
}

/*
  Remove all logs before the given file date from disk and from the
  index file.

  SYNOPSIS
    purge_logs_before_date()
    thd		Thread pointer
    before_date	Delete all log files before given date.

  NOTES
    If any of the logs before the deleted one is in use,
    only purge logs up to this one.

  RETURN VALUES
    0				ok
    LOG_INFO_PURGE_NO_ROTATE	Binary file that can't be rotated
*/

int MYSQL_BIN_LOG::purge_logs_before_date(time_t purge_time)
{
  int error;
  LOG_INFO log_info;
  MY_STAT stat_area;

  DBUG_ENTER("purge_logs_before_date");

  pthread_mutex_lock(&LOCK_index);

  /*
    Delete until we find curren file
    or a file that is used or a file
    that is older than purge_time.
  */
  if ((error=find_log_pos(&log_info, NullS, 0 /*no mutex*/)))
    goto err;

  while (strcmp(log_file_name, log_info.log_file_name) &&
	 !log_in_use(log_info.log_file_name))
  {
    /* It's not fatal even if we can't delete a log file */
    if (!my_stat(log_info.log_file_name, &stat_area, MYF(0)) ||
	stat_area.st_mtime >= purge_time)
      break;
    my_delete(log_info.log_file_name, MYF(0));

    ha_binlog_index_purge_file(current_thd, log_info.log_file_name);

    if (find_next_log(&log_info, 0))
      break;
  }

  /*
    If we get killed -9 here, the sysadmin would have to edit
    the log index file after restart - otherwise, this should be safe
  */
  error= update_log_index(&log_info, 1);

err:
  pthread_mutex_unlock(&LOCK_index);
  DBUG_RETURN(error);
}


#endif /* HAVE_REPLICATION */


/*
  Create a new log file name

  SYNOPSIS
    make_log_name()
    buf			buf of at least FN_REFLEN where new name is stored

  NOTE
    If file name will be longer then FN_REFLEN it will be truncated
*/

void MYSQL_BIN_LOG::make_log_name(char* buf, const char* log_ident)
{
  uint dir_len = dirname_length(log_file_name); 
  if (dir_len > FN_REFLEN)
    dir_len=FN_REFLEN-1;
  strnmov(buf, log_file_name, dir_len);
  strmake(buf+dir_len, log_ident, FN_REFLEN - dir_len);
}


/*
  Check if we are writing/reading to the given log file
*/

bool MYSQL_BIN_LOG::is_active(const char *log_file_name_arg)
{
  return !strcmp(log_file_name, log_file_name_arg);
}


/*
  Wrappers around new_file_impl to avoid using argument
  to control locking. The argument 1) less readable 2) breaks
  incapsulation 3) allows external access to the class without
  a lock (which is not possible with private new_file_without_locking
  method).
*/

void MYSQL_BIN_LOG::new_file()
{
  new_file_impl(1);
}


void MYSQL_BIN_LOG::new_file_without_locking()
{
  new_file_impl(0);
}


/*
  Start writing to a new log file or reopen the old file

  SYNOPSIS
    new_file_impl()
    need_lock		Set to 1 if caller has not locked LOCK_log

  NOTE
    The new file name is stored last in the index file
*/

void MYSQL_BIN_LOG::new_file_impl(bool need_lock)
{
  char new_name[FN_REFLEN], *new_name_ptr, *old_name;

  DBUG_ENTER("MYSQL_BIN_LOG::new_file_impl");
  if (!is_open())
  {
    DBUG_PRINT("info",("log is closed"));
    DBUG_VOID_RETURN;
  }

  if (need_lock)
    pthread_mutex_lock(&LOCK_log);
  pthread_mutex_lock(&LOCK_index);

  safe_mutex_assert_owner(&LOCK_log);
  safe_mutex_assert_owner(&LOCK_index);

  /*
    if binlog is used as tc log, be sure all xids are "unlogged",
    so that on recover we only need to scan one - latest - binlog file
    for prepared xids. As this is expected to be a rare event,
    simple wait strategy is enough. We're locking LOCK_log to be sure no
    new Xid_log_event's are added to the log (and prepared_xids is not
    increased), and waiting on COND_prep_xids for late threads to
    catch up.
  */
  if (prepared_xids)
  {
    tc_log_page_waits++;
    pthread_mutex_lock(&LOCK_prep_xids);
    while (prepared_xids)
      pthread_cond_wait(&COND_prep_xids, &LOCK_prep_xids);
    pthread_mutex_unlock(&LOCK_prep_xids);
  }

  /* Reuse old name if not binlog and not update log */
  new_name_ptr= name;

  /*
    If user hasn't specified an extension, generate a new log name
    We have to do this here and not in open as we want to store the
    new file name in the current binary log file.
  */
  if (generate_new_name(new_name, name))
    goto end;
  new_name_ptr=new_name;

  if (log_type == LOG_BIN)
  {
    if (!no_auto_events)
    {
      /*
        We log the whole file name for log file as the user may decide
        to change base names at some point.
      */
      THD *thd = current_thd; /* may be 0 if we are reacting to SIGHUP */
      Rotate_log_event r(new_name+dirname_length(new_name),
                         0, LOG_EVENT_OFFSET, 0);
      r.write(&log_file);
      bytes_written += r.data_written;
    }
    /*
      Update needs to be signalled even if there is no rotate event
      log rotation should give the waiting thread a signal to
      discover EOF and move on to the next log.
    */
    signal_update();
  }
  old_name=name;
  name=0;				// Don't free name
  close(LOG_CLOSE_TO_BE_OPENED);

  /*
     Note that at this point, log_state != LOG_CLOSED (important for is_open()).
  */

  /*
     new_file() is only used for rotation (in FLUSH LOGS or because size >
     max_binlog_size or max_relay_log_size).
     If this is a binary log, the Format_description_log_event at the beginning of
     the new file should have created=0 (to distinguish with the
     Format_description_log_event written at server startup, which should
     trigger temp tables deletion on slaves.
  */

  open(old_name, log_type, new_name_ptr,
       io_cache_type, no_auto_events, max_size, 1);
  my_free(old_name,MYF(0));

end:
  if (need_lock)
    pthread_mutex_unlock(&LOCK_log);
  pthread_mutex_unlock(&LOCK_index);

  DBUG_VOID_RETURN;
}


bool MYSQL_BIN_LOG::append(Log_event* ev)
{
  bool error = 0;
  pthread_mutex_lock(&LOCK_log);
  DBUG_ENTER("MYSQL_BIN_LOG::append");

  DBUG_ASSERT(log_file.type == SEQ_READ_APPEND);
  /*
    Log_event::write() is smart enough to use my_b_write() or
    my_b_append() depending on the kind of cache we have.
  */
  if (ev->write(&log_file))
  {
    error=1;
    goto err;
  }
  bytes_written+= ev->data_written;
  DBUG_PRINT("info",("max_size: %lu",max_size));
  if ((uint) my_b_append_tell(&log_file) > max_size)
    new_file_without_locking();

err:
  pthread_mutex_unlock(&LOCK_log);
  signal_update();				// Safe as we don't call close
  DBUG_RETURN(error);
}


bool MYSQL_BIN_LOG::appendv(const char* buf, uint len,...)
{
  bool error= 0;
  DBUG_ENTER("MYSQL_BIN_LOG::appendv");
  va_list(args);
  va_start(args,len);

  DBUG_ASSERT(log_file.type == SEQ_READ_APPEND);

  safe_mutex_assert_owner(&LOCK_log);
  do
  {
    if (my_b_append(&log_file,(byte*) buf,len))
    {
      error= 1;
      goto err;
    }
    bytes_written += len;
  } while ((buf=va_arg(args,const char*)) && (len=va_arg(args,uint)));
  DBUG_PRINT("info",("max_size: %lu",max_size));
  if ((uint) my_b_append_tell(&log_file) > max_size)
    new_file_without_locking();

err:
  if (!error)
    signal_update();
  DBUG_RETURN(error);
}


bool MYSQL_BIN_LOG::flush_and_sync()
{
  int err=0, fd=log_file.file;
  safe_mutex_assert_owner(&LOCK_log);
  if (flush_io_cache(&log_file))
    return 1;
  if (++sync_binlog_counter >= sync_binlog_period && sync_binlog_period)
  {
    sync_binlog_counter= 0;
    err=my_sync(fd, MYF(MY_WME));
  }
  return err;
}

void MYSQL_BIN_LOG::start_union_events(THD *thd)
{
  DBUG_ASSERT(!thd->binlog_evt_union.do_union);
  thd->binlog_evt_union.do_union= TRUE;
  thd->binlog_evt_union.unioned_events= FALSE;
  thd->binlog_evt_union.unioned_events_trans= FALSE;
  thd->binlog_evt_union.first_query_id= thd->query_id;
}

void MYSQL_BIN_LOG::stop_union_events(THD *thd)
{
  DBUG_ASSERT(thd->binlog_evt_union.do_union);
  thd->binlog_evt_union.do_union= FALSE;
}

bool MYSQL_BIN_LOG::is_query_in_union(THD *thd, query_id_t query_id_param)
{
  return (thd->binlog_evt_union.do_union && 
          query_id_param >= thd->binlog_evt_union.first_query_id);
}


#ifdef HAVE_ROW_BASED_REPLICATION
/*
  These functions are placed in this file since they need access to
  binlog_hton, which has internal linkage.
*/

int THD::binlog_setup_trx_data()
{
  DBUG_ENTER("THD::binlog_setup_trx_data");
  binlog_trx_data *trx_data=
    (binlog_trx_data*) ha_data[binlog_hton.slot];

  if (trx_data)
    DBUG_RETURN(0);                             // Already set up

  ha_data[binlog_hton.slot]= trx_data=
    (binlog_trx_data*) my_malloc(sizeof(binlog_trx_data), MYF(MY_ZEROFILL));
  if (!trx_data ||
      open_cached_file(&trx_data->trans_log, mysql_tmpdir,
                       LOG_PREFIX, binlog_cache_size, MYF(MY_WME)))
  {
    my_free((gptr)trx_data, MYF(MY_ALLOW_ZERO_PTR));
    ha_data[binlog_hton.slot]= 0;
    DBUG_RETURN(1);                      // Didn't manage to set it up
  }
  trx_data->trans_log.end_of_file= max_binlog_cache_size;
  DBUG_RETURN(0);
}

/*
  Write a table map to the binary log.

  This function is called from ha_external_lock() after the storage
  engine has registered for the transaction.
 */

int THD::binlog_write_table_map(TABLE *table, bool is_trans)
{
  int error;
  DBUG_ENTER("THD::binlog_write_table_map");
  DBUG_PRINT("enter", ("table: %p  (%s: #%u)",
                       table, table->s->table_name, table->s->table_map_id));

  /* Pre-conditions */
  DBUG_ASSERT(current_stmt_binlog_row_based && mysql_bin_log.is_open());
  DBUG_ASSERT(table->s->table_map_id != ULONG_MAX);

  Table_map_log_event::flag_set const
    flags= Table_map_log_event::TM_NO_FLAGS;

  Table_map_log_event
    the_event(this, table, table->s->table_map_id, is_trans, flags);

  if (is_trans)
    trans_register_ha(this, options & (OPTION_NOT_AUTOCOMMIT | OPTION_BEGIN),
                      &binlog_hton);

  if ((error= mysql_bin_log.write(&the_event)))
    DBUG_RETURN(error);

  binlog_table_maps++;
  table->s->table_map_version= mysql_bin_log.table_map_version();
  DBUG_RETURN(0);
}

Rows_log_event*
THD::binlog_get_pending_rows_event() const
{
  binlog_trx_data *const trx_data=
    (binlog_trx_data*) ha_data[binlog_hton.slot];
  /*
    This is less than ideal, but here's the story: If there is no
    trx_data, prepare_pending_rows_event() has never been called
    (since the trx_data is set up there). In that case, we just return
    NULL.
   */
  return trx_data ? trx_data->pending : NULL;
}

void
THD::binlog_set_pending_rows_event(Rows_log_event* ev)
{
  if (ha_data[binlog_hton.slot] == NULL)
    binlog_setup_trx_data();

  binlog_trx_data *const trx_data=
    (binlog_trx_data*) ha_data[binlog_hton.slot];

  DBUG_ASSERT(trx_data);
  trx_data->pending= ev;
}


/*
  Moves the last bunch of rows from the pending Rows event to the binlog
  (either cached binlog if transaction, or disk binlog). Sets a new pending
  event.
*/
int MYSQL_BIN_LOG::
  flush_and_set_pending_rows_event(THD *thd, Rows_log_event* event)
{
  DBUG_ENTER("MYSQL_BIN_LOG::flush_and_set_pending_rows_event(event)");
  DBUG_ASSERT(thd->current_stmt_binlog_row_based && mysql_bin_log.is_open());
  DBUG_PRINT("enter", ("event=%p", event));

  int error= 0;

  binlog_trx_data *const trx_data=
    (binlog_trx_data*) thd->ha_data[binlog_hton.slot];

  DBUG_ASSERT(trx_data);

  DBUG_PRINT("info", ("trx_data->pending=%p", trx_data->pending));

  if (Rows_log_event* pending= trx_data->pending)
  {
    IO_CACHE *file= &log_file;

    /*
      Decide if we should write to the log file directly or to the
      transaction log.
    */
    if (pending->get_cache_stmt() || my_b_tell(&trx_data->trans_log))
      file= &trx_data->trans_log;

    /*
      If we are writing to the log file directly, we could avoid
      locking the log. This does not work since we need to step the
      m_table_map_version below, and that change has to be protected
      by the LOCK_log mutex.
    */
    pthread_mutex_lock(&LOCK_log);

    /*
      Write pending event to log file or transaction cache
    */
    if (pending->write(file))
    {
      pthread_mutex_unlock(&LOCK_log);
      DBUG_RETURN(1);
    }

    /*
      We step the table map version if we are writing an event
      representing the end of a statement.  We do this regardless of
      wheather we write to the transaction cache or to directly to the
      file.

      In an ideal world, we could avoid stepping the table map version
      if we were writing to a transaction cache, since we could then
      reuse the table map that was written earlier in the transaction
      cache.  This does not work since STMT_END_F implies closing all
      table mappings on the slave side.

      TODO: Find a solution so that table maps does not have to be
      written several times within a transaction.
     */
    if (pending->get_flags(Rows_log_event::STMT_END_F))
      ++m_table_map_version;

    delete pending;

    if (file == &log_file)
    {
      error= flush_and_sync();
      if (!error)
      {
        signal_update();
        rotate_and_purge(RP_LOCK_LOG_IS_ALREADY_LOCKED);
      }
    }

    pthread_mutex_unlock(&LOCK_log);
  }

  thd->binlog_set_pending_rows_event(event);

  DBUG_RETURN(error);
}
#endif /*HAVE_ROW_BASED_REPLICATION*/

/*
  Write an event to the binary log
*/

bool MYSQL_BIN_LOG::write(Log_event *event_info)
{
  THD *thd= event_info->thd;
  bool error= 1;
  DBUG_ENTER("MYSQL_BIN_LOG::write(Log_event *)");

  if (thd->binlog_evt_union.do_union)
  {
    /*
      In Stored function; Remember that function call caused an update.
      We will log the function call to the binary log on function exit
    */
    thd->binlog_evt_union.unioned_events= TRUE;
    thd->binlog_evt_union.unioned_events_trans |= event_info->cache_stmt;
    DBUG_RETURN(0);
  }

  /*
    Flush the pending rows event to the transaction cache or to the
    log file.  Since this function potentially aquire the LOCK_log
    mutex, we do this before aquiring the LOCK_log mutex in this
    function.

    We only end the statement if we are in a top-level statement.  If
    we are inside a stored function, we do not end the statement since
    this will close all tables on the slave.
  */
  bool const end_stmt=
    thd->prelocked_mode && thd->lex->requires_prelocking();
#ifdef HAVE_ROW_BASED_REPLICATION
  thd->binlog_flush_pending_rows_event(end_stmt);
#endif /*HAVE_ROW_BASED_REPLICATION*/

  pthread_mutex_lock(&LOCK_log);

  /*
     In most cases this is only called if 'is_open()' is true; in fact this is
     mostly called if is_open() *was* true a few instructions before, but it
     could have changed since.
  */
  if (likely(is_open()))
  {
    const char *local_db= event_info->get_db();
    IO_CACHE *file= &log_file;
#ifdef HAVE_REPLICATION
    /*
       In the future we need to add to the following if tests like
       "do the involved tables match (to be implemented)
        binlog_[wild_]{do|ignore}_table?" (WL#1049)"
    */
    if ((thd && !(thd->options & OPTION_BIN_LOG)) ||
	(!binlog_filter->db_ok(local_db)))
    {
      VOID(pthread_mutex_unlock(&LOCK_log));
      DBUG_PRINT("info",("OPTION_BIN_LOG is %s, db_ok('%s') == %d",
                         (thd->options & OPTION_BIN_LOG) ? "set" : "clear",
                         local_db, binlog_filter->db_ok(local_db)));
      DBUG_RETURN(0);
    }
#endif /* HAVE_REPLICATION */

#ifdef USING_TRANSACTIONS
    /*
      Should we write to the binlog cache or to the binlog on disk?
      Write to the binlog cache if:
      - it is already not empty (meaning we're in a transaction; note that the
     present event could be about a non-transactional table, but still we need
     to write to the binlog cache in that case to handle updates to mixed
     trans/non-trans table types the best possible in binlogging)
      - or if the event asks for it (cache_stmt == TRUE).
    */
    if (opt_using_transactions && thd)
    {
#ifdef HAVE_ROW_BASED_REPLICATION
      if (thd->binlog_setup_trx_data())
        goto err;
#endif /*HAVE_ROW_BASED_REPLICATION*/

      binlog_trx_data *const trx_data=
        (binlog_trx_data*) thd->ha_data[binlog_hton.slot];
      IO_CACHE *trans_log= &trx_data->trans_log;
      bool trans_log_in_use= my_b_tell(trans_log) != 0;

      if (event_info->get_cache_stmt() && !trans_log_in_use)
        trans_register_ha(thd,
                          (thd->options &
                           (OPTION_NOT_AUTOCOMMIT | OPTION_BEGIN)),
                          &binlog_hton);
      if (event_info->get_cache_stmt() || trans_log_in_use)
      {
        DBUG_PRINT("info", ("Using trans_log"));
        file= trans_log;
      }
      /*
        TODO as Mats suggested, for all the cases above where we write to
        trans_log, it sounds unnecessary to lock LOCK_log. We should rather
        test first if we want to write to trans_log, and if not, lock
        LOCK_log.
      */
    }
#endif
    DBUG_PRINT("info",("event type: %d",event_info->get_type_code()));

    /*
      No check for auto events flag here - this write method should
      never be called if auto-events are enabled
    */

    /*
      1. Write first log events which describe the 'run environment'
      of the SQL command
    */

    /*
      If row-based binlogging, Insert_id, Rand and other kind of "setting
      context" events are not needed.
    */
    if (thd)
    {
      if (!thd->current_stmt_binlog_row_based)
      {
        if (thd->last_insert_id_used)
        {
          Intvar_log_event e(thd,(uchar) LAST_INSERT_ID_EVENT,
                             thd->current_insert_id);
          if (e.write(file))
            goto err;
        }
        if (thd->insert_id_used)
        {
          Intvar_log_event e(thd,(uchar) INSERT_ID_EVENT,thd->last_insert_id);
          if (e.write(file))
            goto err;
        }
        if (thd->rand_used)
        {
          Rand_log_event e(thd,thd->rand_saved_seed1,thd->rand_saved_seed2);
          if (e.write(file))
            goto err;
        }
        if (thd->user_var_events.elements)
        {
          for (uint i= 0; i < thd->user_var_events.elements; i++)
          {
            BINLOG_USER_VAR_EVENT *user_var_event;
            get_dynamic(&thd->user_var_events,(gptr) &user_var_event, i);
            User_var_log_event e(thd, user_var_event->user_var_event->name.str,
                                 user_var_event->user_var_event->name.length,
                                 user_var_event->value,
                                 user_var_event->length,
                                 user_var_event->type,
                                 user_var_event->charset_number);
            if (e.write(file))
              goto err;
          }
        }
      }
    }

    /*
       Write the SQL command
     */

    if (event_info->write(file))
      goto err;

    if (file == &log_file) // we are writing to the real log (disk)
    {
      if (flush_and_sync())
	goto err;
      signal_update();
      rotate_and_purge(RP_LOCK_LOG_IS_ALREADY_LOCKED);
    }
    error=0;

err:
    if (error)
    {
      if (my_errno == EFBIG)
	my_message(ER_TRANS_CACHE_FULL, ER(ER_TRANS_CACHE_FULL), MYF(0));
      else
	my_error(ER_ERROR_ON_WRITE, MYF(0), name, errno);
      write_error=1;
    }
  }

  if (event_info->flags & LOG_EVENT_UPDATE_TABLE_MAP_VERSION_F)
    ++m_table_map_version;

  pthread_mutex_unlock(&LOCK_log);
  DBUG_RETURN(error);
}


int error_log_print(enum loglevel level, const char *format,
                    va_list args)
{
  return logger.error_log_print(level, format, args);
}


bool slow_log_print(THD *thd, const char *query, uint query_length,
                    time_t query_start_arg)
{
  return logger.slow_log_print(thd, query, query_length, query_start_arg);
}


bool general_log_print(THD *thd, enum enum_server_command command,
                       const char *format, ...)
{
  va_list args;
  uint error= 0;

  va_start(args, format);
  error= logger.general_log_print(thd, command, format, args);
  va_end(args);

  return error;
}

void MYSQL_BIN_LOG::rotate_and_purge(uint flags)
{
  if (!(flags & RP_LOCK_LOG_IS_ALREADY_LOCKED))
    pthread_mutex_lock(&LOCK_log);
  if ((flags & RP_FORCE_ROTATE) ||
      (my_b_tell(&log_file) >= (my_off_t) max_size))
  {
    new_file_without_locking();
#ifdef HAVE_REPLICATION
    if (expire_logs_days)
    {
      long purge_time= time(0) - expire_logs_days*24*60*60;
      if (purge_time >= 0)
        purge_logs_before_date(purge_time);
    }
#endif
  }
  if (!(flags & RP_LOCK_LOG_IS_ALREADY_LOCKED))
    pthread_mutex_unlock(&LOCK_log);
}

uint MYSQL_BIN_LOG::next_file_id()
{
  uint res;
  pthread_mutex_lock(&LOCK_log);
  res = file_id++;
  pthread_mutex_unlock(&LOCK_log);
  return res;
}


/*
  Write a cached log entry to the binary log

  SYNOPSIS
    write()
    thd
    cache		The cache to copy to the binlog

  NOTE
    - We only come here if there is something in the cache.
    - The thing in the cache is always a complete transaction
    - 'cache' needs to be reinitialized after this functions returns.

  IMPLEMENTATION
    - To support transaction over replication, we wrap the transaction
      with BEGIN/COMMIT or BEGIN/ROLLBACK in the binary log.
      We want to write a BEGIN/ROLLBACK block when a non-transactional table
      was updated in a transaction which was rolled back. This is to ensure
      that the same updates are run on the slave.
*/

bool MYSQL_BIN_LOG::write(THD *thd, IO_CACHE *cache, Log_event *commit_event)
{
  DBUG_ENTER("MYSQL_BIN_LOG::write(THD *, IO_CACHE *, Log_event *)");
  VOID(pthread_mutex_lock(&LOCK_log));

  if (likely(is_open()))                       // Should always be true
  {
    uint length;

    /*
      Log "BEGIN" at the beginning of the transaction.
      which may contain more than 1 SQL statement.
    */
    if (thd->options & (OPTION_NOT_AUTOCOMMIT | OPTION_BEGIN))
    {
      Query_log_event qinfo(thd, STRING_WITH_LEN("BEGIN"), TRUE, FALSE);
      /*
        Imagine this is rollback due to net timeout, after all statements of
        the transaction succeeded. Then we want a zero-error code in BEGIN.
        In other words, if there was a really serious error code it's already
        in the statement's events, there is no need to put it also in this
        internally generated event, and as this event is generated late it
        would lead to false alarms.
        This is safer than thd->clear_error() against kills at shutdown.
      */
      qinfo.error_code= 0;
      /*
        Now this Query_log_event has artificial log_pos 0. It must be adjusted
        to reflect the real position in the log. Not doing it would confuse the
	slave: it would prevent this one from knowing where he is in the
	master's binlog, which would result in wrong positions being shown to
	the user, MASTER_POS_WAIT undue waiting etc.
      */
      if (qinfo.write(&log_file))
	goto err;
    }
    /* Read from the file used to cache the queries .*/
    if (reinit_io_cache(cache, READ_CACHE, 0, 0, 0))
      goto err;
    length=my_b_bytes_in_cache(cache);
    DBUG_EXECUTE_IF("half_binlogged_transaction", length-=100;);
    do
    {
      /* Write data to the binary log file */
      if (my_b_write(&log_file, cache->read_pos, length))
	goto err;
      cache->read_pos=cache->read_end;		// Mark buffer used up
      DBUG_EXECUTE_IF("half_binlogged_transaction", goto DBUG_skip_commit;);
    } while ((length=my_b_fill(cache)));

    if (commit_event->write(&log_file))
      goto err;
#ifndef DBUG_OFF
DBUG_skip_commit:
#endif
    if (flush_and_sync())
      goto err;
    DBUG_EXECUTE_IF("half_binlogged_transaction", abort(););
    if (cache->error)				// Error on read
    {
      sql_print_error(ER(ER_ERROR_ON_READ), cache->file_name, errno);
      write_error=1;				// Don't give more errors
      goto err;
    }
    signal_update();
    /*
      if commit_event is Xid_log_event, increase the number of
      prepared_xids (it's decreasd in ::unlog()). Binlog cannot be rotated
      if there're prepared xids in it - see the comment in new_file() for
      an explanation.
      If the commit_event is not Xid_log_event (then it's a Query_log_event)
      rotate binlog, if necessary.
    */
    if (commit_event->get_type_code() == XID_EVENT)
    {
      pthread_mutex_lock(&LOCK_prep_xids);
      prepared_xids++;
      pthread_mutex_unlock(&LOCK_prep_xids);
    }
    else
      rotate_and_purge(RP_LOCK_LOG_IS_ALREADY_LOCKED);
  }
  VOID(pthread_mutex_unlock(&LOCK_log));

  DBUG_RETURN(0);

err:
  if (!write_error)
  {
    write_error= 1;
    sql_print_error(ER(ER_ERROR_ON_WRITE), name, errno);
  }
  VOID(pthread_mutex_unlock(&LOCK_log));
  DBUG_RETURN(1);
}


/*
  Wait until we get a signal that the binary log has been updated

  SYNOPSIS
    wait_for_update()
    thd			Thread variable
    is_slave            If 0, the caller is the Binlog_dump thread from master;
                        if 1, the caller is the SQL thread from the slave. This
                        influences only thd->proc_info.

  NOTES
    One must have a lock on LOCK_log before calling this function.
    This lock will be released before return! That's required by
    THD::enter_cond() (see NOTES in sql_class.h).
*/

void MYSQL_BIN_LOG::wait_for_update(THD* thd, bool is_slave)
{
  const char *old_msg;
  DBUG_ENTER("wait_for_update");

  old_msg= thd->enter_cond(&update_cond, &LOCK_log,
                           is_slave ?
                           "Has read all relay log; waiting for the slave I/O "
                           "thread to update it" :
                           "Has sent all binlog to slave; waiting for binlog "
                           "to be updated");
  pthread_cond_wait(&update_cond, &LOCK_log);
  thd->exit_cond(old_msg);
  DBUG_VOID_RETURN;
}


/*
  Close the log file

  SYNOPSIS
    close()
    exiting     Bitmask for one or more of the following bits:
                LOG_CLOSE_INDEX if we should close the index file
                LOG_CLOSE_TO_BE_OPENED if we intend to call open
                at once after close.
                LOG_CLOSE_STOP_EVENT write a 'stop' event to the log

  NOTES
    One can do an open on the object at once after doing a close.
    The internal structures are not freed until cleanup() is called
*/

void MYSQL_BIN_LOG::close(uint exiting)
{					// One can't set log_type here!
  DBUG_ENTER("MYSQL_BIN_LOG::close");
  DBUG_PRINT("enter",("exiting: %d", (int) exiting));
  if (log_state == LOG_OPENED)
  {
#ifdef HAVE_REPLICATION
    if (log_type == LOG_BIN && !no_auto_events &&
	(exiting & LOG_CLOSE_STOP_EVENT))
    {
      Stop_log_event s;
      s.write(&log_file);
      bytes_written+= s.data_written;
      signal_update();
    }
#endif /* HAVE_REPLICATION */

    /* don't pwrite in a file opened with O_APPEND - it doesn't work */
    if (log_file.type == WRITE_CACHE && log_type == LOG_BIN)
    {
      my_off_t offset= BIN_LOG_HEADER_SIZE + FLAGS_OFFSET;
      byte flags=0; // clearing LOG_EVENT_BINLOG_IN_USE_F
      my_pwrite(log_file.file, &flags, 1, offset, MYF(0));
    }

    /* this will cleanup IO_CACHE, sync and close the file */
    MYSQL_LOG::close(exiting);
  }

  /*
    The following test is needed even if is_open() is not set, as we may have
    called a not complete close earlier and the index file is still open.
  */

  if ((exiting & LOG_CLOSE_INDEX) && my_b_inited(&index_file))
  {
    end_io_cache(&index_file);
    if (my_close(index_file.file, MYF(0)) < 0 && ! write_error)
    {
      write_error= 1;
      sql_print_error(ER(ER_ERROR_ON_WRITE), index_file_name, errno);
    }
  }
  log_state= (exiting & LOG_CLOSE_TO_BE_OPENED) ? LOG_TO_BE_OPENED : LOG_CLOSED;
  safeFree(name);
  DBUG_VOID_RETURN;
}


void MYSQL_BIN_LOG::set_max_size(ulong max_size_arg)
{
  /*
    We need to take locks, otherwise this may happen:
    new_file() is called, calls open(old_max_size), then before open() starts,
    set_max_size() sets max_size to max_size_arg, then open() starts and
    uses the old_max_size argument, so max_size_arg has been overwritten and
    it's like if the SET command was never run.
  */
  DBUG_ENTER("MYSQL_BIN_LOG::set_max_size");
  pthread_mutex_lock(&LOCK_log);
  if (is_open())
    max_size= max_size_arg;
  pthread_mutex_unlock(&LOCK_log);
  DBUG_VOID_RETURN;
}


/*
  Check if a string is a valid number

  SYNOPSIS
    test_if_number()
    str			String to test
    res			Store value here
    allow_wildcards	Set to 1 if we should ignore '%' and '_'

  NOTE
    For the moment the allow_wildcards argument is not used
    Should be move to some other file.

  RETURN VALUES
    1	String is a number
    0	Error
*/

static bool test_if_number(register const char *str,
			   long *res, bool allow_wildcards)
{
  reg2 int flag;
  const char *start;
  DBUG_ENTER("test_if_number");

  flag=0; start=str;
  while (*str++ == ' ') ;
  if (*--str == '-' || *str == '+')
    str++;
  while (my_isdigit(files_charset_info,*str) ||
	 (allow_wildcards && (*str == wild_many || *str == wild_one)))
  {
    flag=1;
    str++;
  }
  if (*str == '.')
  {
    for (str++ ;
	 my_isdigit(files_charset_info,*str) ||
	   (allow_wildcards && (*str == wild_many || *str == wild_one)) ;
	 str++, flag=1) ;
  }
  if (*str != 0 || flag == 0)
    DBUG_RETURN(0);
  if (res)
    *res=atol(start);
  DBUG_RETURN(1);			/* Number ok */
} /* test_if_number */


void print_buffer_to_file(enum loglevel level, const char *buffer)
{
  time_t skr;
  struct tm tm_tmp;
  struct tm *start;
  DBUG_ENTER("print_buffer_to_file");
  DBUG_PRINT("enter",("buffer: %s", buffer));

  VOID(pthread_mutex_lock(&LOCK_error_log));

  skr=time(NULL);
  localtime_r(&skr, &tm_tmp);
  start=&tm_tmp;

  fprintf(stderr, "%02d%02d%02d %2d:%02d:%02d [%s] %s\n",
          start->tm_year % 100,
          start->tm_mon+1,
          start->tm_mday,
          start->tm_hour,
          start->tm_min,
          start->tm_sec,
          (level == ERROR_LEVEL ? "ERROR" : level == WARNING_LEVEL ?
           "Warning" : "Note"),
          buffer);

  fflush(stderr);

  VOID(pthread_mutex_unlock(&LOCK_error_log));
  DBUG_VOID_RETURN;
}


void sql_perror(const char *message)
{
#ifdef HAVE_STRERROR
  sql_print_error("%s: %s",message, strerror(errno));
#else
  perror(message);
#endif
}


bool flush_error_log()
{
  bool result=0;
  if (opt_error_log)
  {
    char err_renamed[FN_REFLEN], *end;
    end= strmake(err_renamed,log_error_file,FN_REFLEN-4);
    strmov(end, "-old");
    VOID(pthread_mutex_lock(&LOCK_error_log));
#ifdef __WIN__
    char err_temp[FN_REFLEN+4];
    /*
     On Windows is necessary a temporary file for to rename
     the current error file.
    */
    strxmov(err_temp, err_renamed,"-tmp",NullS);
    (void) my_delete(err_temp, MYF(0)); 
    if (freopen(err_temp,"a+",stdout))
    {
      freopen(err_temp,"a+",stderr);
      (void) my_delete(err_renamed, MYF(0));
      my_rename(log_error_file,err_renamed,MYF(0));
      if (freopen(log_error_file,"a+",stdout))
        freopen(log_error_file,"a+",stderr);
      int fd, bytes;
      char buf[IO_SIZE];
      if ((fd = my_open(err_temp, O_RDONLY, MYF(0))) >= 0)
      {
        while ((bytes = (int) my_read(fd, (byte*) buf, IO_SIZE, MYF(0))) > 0)
             my_fwrite(stderr, (byte*) buf, bytes, MYF(0));
        my_close(fd, MYF(0));
      }
      (void) my_delete(err_temp, MYF(0)); 
    }
    else
     result= 1;
#else
   my_rename(log_error_file,err_renamed,MYF(0));
   if (freopen(log_error_file,"a+",stdout))
     freopen(log_error_file,"a+",stderr);
   else
     result= 1;
#endif
    VOID(pthread_mutex_unlock(&LOCK_error_log));
  }
   return result;
}

void MYSQL_BIN_LOG::signal_update()
{
  DBUG_ENTER("MYSQL_BIN_LOG::signal_update");
  pthread_cond_broadcast(&update_cond);
  DBUG_VOID_RETURN;
}

#ifdef __NT__
void print_buffer_to_nt_eventlog(enum loglevel level, char *buff,
                                 uint length, int buffLen)
{
  HANDLE event;
  char   *buffptr;
  LPCSTR *buffmsgptr;
  DBUG_ENTER("print_buffer_to_nt_eventlog");

  buffptr= buff;
  if (length > (uint)(buffLen-5))
  {
    char *newBuff= new char[length + 5];
    strcpy(newBuff, buff);
    buffptr= newBuff;
  }
  strmov(buffptr+length, "\r\n\r\n");
  buffmsgptr= (LPCSTR*) &buffptr;               // Keep windows happy

  setup_windows_event_source();
  if ((event= RegisterEventSource(NULL,"MySQL")))
  {
    switch (level) {
      case ERROR_LEVEL:
        ReportEvent(event, EVENTLOG_ERROR_TYPE, 0, MSG_DEFAULT, NULL, 1, 0,
                    buffmsgptr, NULL);
        break;
      case WARNING_LEVEL:
        ReportEvent(event, EVENTLOG_WARNING_TYPE, 0, MSG_DEFAULT, NULL, 1, 0,
                    buffmsgptr, NULL);
        break;
      case INFORMATION_LEVEL:
        ReportEvent(event, EVENTLOG_INFORMATION_TYPE, 0, MSG_DEFAULT, NULL, 1,
                    0, buffmsgptr, NULL);
        break;
    }
    DeregisterEventSource(event);
  }

  /* if we created a string buffer, then delete it */
  if (buffptr != buff)
    delete[] buffptr;

  DBUG_VOID_RETURN;
}
#endif /* __NT__ */


/*
  Prints a printf style message to the error log and, under NT, to the
  Windows event log.

  SYNOPSIS
    vprint_msg_to_log()
    event_type             Type of event to write (Error, Warning, or Info)
    format                 Printf style format of message
    args                   va_list list of arguments for the message

  NOTE

  IMPLEMENTATION
    This function prints the message into a buffer and then sends that buffer
    to other functions to write that message to other logging sources.

  RETURN VALUES
    The function always returns 0. The return value is present in the
    signature to be compatible with other logging routines, which could
    return an error (e.g. logging to the log tables)
*/

int vprint_msg_to_log(enum loglevel level, const char *format, va_list args)
{
  char   buff[1024];
  uint length;
  DBUG_ENTER("vprint_msg_to_log");

  /* "- 5" is because of print_buffer_to_nt_eventlog() */
  length= my_vsnprintf(buff, sizeof(buff) - 5, format, args);
  print_buffer_to_file(level, buff);

#ifdef __NT__
  print_buffer_to_nt_eventlog(level, buff, length, sizeof(buff));
#endif

  DBUG_RETURN(0);
}


void sql_print_error(const char *format, ...) 
{
  va_list args;
  DBUG_ENTER("sql_print_error");

  va_start(args, format);
  error_log_print(ERROR_LEVEL, format, args);
  va_end(args);

  DBUG_VOID_RETURN;
}


void sql_print_warning(const char *format, ...) 
{
  va_list args;
  DBUG_ENTER("sql_print_warning");

  va_start(args, format);
  error_log_print(WARNING_LEVEL, format, args);
  va_end(args);

  DBUG_VOID_RETURN;
}


void sql_print_information(const char *format, ...) 
{
  va_list args;
  DBUG_ENTER("sql_print_information");

  va_start(args, format);
  error_log_print(INFORMATION_LEVEL, format, args);
  va_end(args);

  DBUG_VOID_RETURN;
}


/********* transaction coordinator log for 2pc - mmap() based solution *******/

/*
  the log consists of a file, mmapped to a memory.
  file is divided on pages of tc_log_page_size size.
  (usable size of the first page is smaller because of log header)
  there's PAGE control structure for each page
  each page (or rather PAGE control structure) can be in one of three
  states - active, syncing, pool.
  there could be only one page in active or syncing states,
  but many in pool - pool is fifo queue.
  usual lifecycle of a page is pool->active->syncing->pool
  "active" page - is a page where new xid's are logged.
  the page stays active as long as syncing slot is taken.
  "syncing" page is being synced to disk. no new xid can be added to it.
  when the sync is done the page is moved to a pool and an active page
  becomes "syncing".

  the result of such an architecture is a natural "commit grouping" -
  If commits are coming faster than the system can sync, they do not
  stall. Instead, all commit that came since the last sync are
  logged to the same page, and they all are synced with the next -
  one - sync. Thus, thought individual commits are delayed, throughput
  is not decreasing.

  when a xid is added to an active page, the thread of this xid waits
  for a page's condition until the page is synced. when syncing slot
  becomes vacant one of these waiters is awaken to take care of syncing.
  it syncs the page and signals all waiters that the page is synced.
  PAGE::waiters is used to count these waiters, and a page may never
  become active again until waiters==0 (that is all waiters from the
  previous sync have noticed the sync was completed)

  note, that the page becomes "dirty" and has to be synced only when a
  new xid is added into it. Removing a xid from a page does not make it
  dirty - we don't sync removals to disk.
*/

ulong tc_log_page_waits= 0;

#ifdef HAVE_MMAP

#define TC_LOG_HEADER_SIZE (sizeof(tc_log_magic)+1)

static const char tc_log_magic[]={(char) 254, 0x23, 0x05, 0x74};

ulong opt_tc_log_size= TC_LOG_MIN_SIZE;
ulong tc_log_max_pages_used=0, tc_log_page_size=0, tc_log_cur_pages_used=0;

int TC_LOG_MMAP::open(const char *opt_name)
{
  uint i;
  bool crashed=FALSE;
  PAGE *pg;

  DBUG_ASSERT(total_ha_2pc > 1);
  DBUG_ASSERT(opt_name && opt_name[0]);

  tc_log_page_size= my_getpagesize();
  DBUG_ASSERT(TC_LOG_PAGE_SIZE % tc_log_page_size == 0);

  fn_format(logname,opt_name,mysql_data_home,"",MY_UNPACK_FILENAME);
  if ((fd= my_open(logname, O_RDWR, MYF(0))) < 0)
  {
    if (my_errno != ENOENT)
      goto err;
    if (using_heuristic_recover())
      return 1;
    if ((fd= my_create(logname, O_RDWR, 0, MYF(MY_WME))) < 0)
      goto err;
    inited=1;
    file_length= opt_tc_log_size;
    if (my_chsize(fd, file_length, 0, MYF(MY_WME)))
      goto err;
  }
  else
  {
    inited= 1;
    crashed= TRUE;
    sql_print_information("Recovering after a crash using %s", opt_name);
    if (tc_heuristic_recover)
    {
      sql_print_error("Cannot perform automatic crash recovery when "
                      "--tc-heuristic-recover is used");
      goto err;
    }
    file_length= my_seek(fd, 0L, MY_SEEK_END, MYF(MY_WME+MY_FAE));
    if (file_length == MY_FILEPOS_ERROR || file_length % tc_log_page_size)
      goto err;
  }

  data= (uchar *)my_mmap(0, (size_t)file_length, PROT_READ|PROT_WRITE,
                        MAP_NOSYNC|MAP_SHARED, fd, 0);
  if (data == MAP_FAILED)
  {
    my_errno=errno;
    goto err;
  }
  inited=2;

  npages=(uint)file_length/tc_log_page_size;
  DBUG_ASSERT(npages >= 3);             // to guarantee non-empty pool
  if (!(pages=(PAGE *)my_malloc(npages*sizeof(PAGE), MYF(MY_WME|MY_ZEROFILL))))
    goto err;
  inited=3;
  for (pg=pages, i=0; i < npages; i++, pg++)
  {
    pg->next=pg+1;
    pg->waiters=0;
    pg->state=POOL;
    pthread_mutex_init(&pg->lock, MY_MUTEX_INIT_FAST);
    pthread_cond_init (&pg->cond, 0);
    pg->start=(my_xid *)(data + i*tc_log_page_size);
    pg->end=(my_xid *)(pg->start + tc_log_page_size);
    pg->size=pg->free=tc_log_page_size/sizeof(my_xid);
  }
  pages[0].size=pages[0].free=
                (tc_log_page_size-TC_LOG_HEADER_SIZE)/sizeof(my_xid);
  pages[0].start=pages[0].end-pages[0].size;
  pages[npages-1].next=0;
  inited=4;

  if (crashed && recover())
      goto err;

  memcpy(data, tc_log_magic, sizeof(tc_log_magic));
  data[sizeof(tc_log_magic)]= (uchar)total_ha_2pc;
  my_msync(fd, data, tc_log_page_size, MS_SYNC);
  inited=5;

  pthread_mutex_init(&LOCK_sync,    MY_MUTEX_INIT_FAST);
  pthread_mutex_init(&LOCK_active,  MY_MUTEX_INIT_FAST);
  pthread_mutex_init(&LOCK_pool,    MY_MUTEX_INIT_FAST);
  pthread_cond_init(&COND_active, 0);
  pthread_cond_init(&COND_pool, 0);

  inited=6;

  syncing= 0;
  active=pages;
  pool=pages+1;
  pool_last=pages+npages-1;

  return 0;

err:
  close();
  return 1;
}

/*
  there is no active page, let's got one from the pool

  two strategies here:
  1. take the first from the pool
  2. if there're waiters - take the one with the most free space

  TODO page merging. try to allocate adjacent page first,
  so that they can be flushed both in one sync
*/
void TC_LOG_MMAP::get_active_from_pool()
{
  PAGE **p, **best_p=0;
  int best_free;

  if (syncing)
    pthread_mutex_lock(&LOCK_pool);

  do
  {
    best_p= p= &pool;
    if ((*p)->waiters == 0) // can the first page be used ?
      break;                // yes - take it.

    best_free=0;            // no - trying second strategy
    for (p=&(*p)->next; *p; p=&(*p)->next)
    {
      if ((*p)->waiters == 0 && (*p)->free > best_free)
      {
        best_free=(*p)->free;
        best_p=p;
      }
    }
  }
  while ((*best_p == 0 || best_free == 0) && overflow());

  active=*best_p;
  if (active->free == active->size) // we've chosen an empty page
  {
    tc_log_cur_pages_used++;
    set_if_bigger(tc_log_max_pages_used, tc_log_cur_pages_used);
  }

  if ((*best_p)->next)              // unlink the page from the pool
    *best_p=(*best_p)->next;
  else
    pool_last=*best_p;

  if (syncing)
    pthread_mutex_unlock(&LOCK_pool);
}

int TC_LOG_MMAP::overflow()
{
  /*
    simple overflow handling - just wait
    TODO perhaps, increase log size ?
    let's check the behaviour of tc_log_page_waits first
  */
  tc_log_page_waits++;
  pthread_cond_wait(&COND_pool, &LOCK_pool);
  return 1; // always return 1
}

/*
  all access to active page is serialized but it's not a problem, as
  we're assuming that fsync() will be a main bottleneck.
  That is, parallelizing writes to log pages we'll decrease number of
  threads waiting for a page, but then all these threads will be waiting
  for a fsync() anyway

  RETURN
         0  - error
  otherwise - "cookie", a number that will be passed as an argument
              to unlog() call. tc_log can define it any way it wants,
              and use for whatever purposes. TC_LOG_MMAP sets it
              to the position in memory where xid was logged to.
*/

int TC_LOG_MMAP::log(THD *thd, my_xid xid)
{
  int err;
  PAGE *p;
  ulong cookie;

  pthread_mutex_lock(&LOCK_active);

  /*
    if active page is full - just wait...
    frankly speaking, active->free here accessed outside of mutex
    protection, but it's safe, because it only means we may miss an
    unlog() for the active page, and we're not waiting for it here -
    unlog() does not signal COND_active.
  */
  while (unlikely(active && active->free == 0))
    pthread_cond_wait(&COND_active, &LOCK_active);

  /* no active page ? take one from the pool */
  if (active == 0)
    get_active_from_pool();

  p=active;
  pthread_mutex_lock(&p->lock);

  /* searching for an empty slot */
  while (*p->ptr)
  {
    p->ptr++;
    DBUG_ASSERT(p->ptr < p->end);               // because p->free > 0
  }

  /* found! store xid there and mark the page dirty */
  cookie= (ulong)((uchar *)p->ptr - data);      // can never be zero
  *p->ptr++= xid;
  p->free--;
  p->state= DIRTY;

  /* to sync or not to sync - this is the question */
  pthread_mutex_unlock(&LOCK_active);
  pthread_mutex_lock(&LOCK_sync);
  pthread_mutex_unlock(&p->lock);

  if (syncing)
  {                                          // somebody's syncing. let's wait
    p->waiters++;
    /*
      note - it must be while (), not do ... while () here
      as p->state may be not DIRTY when we come here
    */
    while (p->state == DIRTY && syncing)
      pthread_cond_wait(&p->cond, &LOCK_sync);
    p->waiters--;
    err= p->state == ERROR;
    if (p->state != DIRTY)                   // page was synced
    {
      if (p->waiters == 0)
        pthread_cond_signal(&COND_pool);     // in case somebody's waiting
      pthread_mutex_unlock(&LOCK_sync);
      goto done;                             // we're done
    }
  }                                          // page was not synced! do it now
  DBUG_ASSERT(active == p && syncing == 0);
  pthread_mutex_lock(&LOCK_active);
  syncing=p;                                 // place is vacant - take it
  active=0;                                  // page is not active anymore
  pthread_cond_broadcast(&COND_active);      // in case somebody's waiting
  pthread_mutex_unlock(&LOCK_active);
  pthread_mutex_unlock(&LOCK_sync);
  err= sync();

done:
  return err ? 0 : cookie;
}

int TC_LOG_MMAP::sync()
{
  int err;

  DBUG_ASSERT(syncing != active);

  /*
    sit down and relax - this can take a while...
    note - no locks are held at this point
  */
  err= my_msync(fd, syncing->start, 1, MS_SYNC);

  /* page is synced. let's move it to the pool */
  pthread_mutex_lock(&LOCK_pool);
  pool_last->next=syncing;
  pool_last=syncing;
  syncing->next=0;
  syncing->state= err ? ERROR : POOL;
  pthread_cond_broadcast(&syncing->cond);    // signal "sync done"
  pthread_cond_signal(&COND_pool);           // in case somebody's waiting
  pthread_mutex_unlock(&LOCK_pool);

  /* marking 'syncing' slot free */
  pthread_mutex_lock(&LOCK_sync);
  syncing=0;
  pthread_cond_signal(&active->cond);        // wake up a new syncer
  pthread_mutex_unlock(&LOCK_sync);
  return err;
}

/*
  erase xid from the page, update page free space counters/pointers.
  cookie points directly to the memory where xid was logged
*/
void TC_LOG_MMAP::unlog(ulong cookie, my_xid xid)
{
  PAGE *p=pages+(cookie/tc_log_page_size);
  my_xid *x=(my_xid *)(data+cookie);

  DBUG_ASSERT(*x == xid);
  DBUG_ASSERT(x >= p->start && x < p->end);
  *x=0;

  pthread_mutex_lock(&p->lock);
  p->free++;
  DBUG_ASSERT(p->free <= p->size);
  set_if_smaller(p->ptr, x);
  if (p->free == p->size)               // the page is completely empty
    statistic_decrement(tc_log_cur_pages_used, &LOCK_status);
  if (p->waiters == 0)                 // the page is in pool and ready to rock
    pthread_cond_signal(&COND_pool);   // ping ... for overflow()
  pthread_mutex_unlock(&p->lock);
}

void TC_LOG_MMAP::close()
{
  uint i;
  switch (inited) {
  case 6:
    pthread_mutex_destroy(&LOCK_sync);
    pthread_mutex_destroy(&LOCK_active);
    pthread_mutex_destroy(&LOCK_pool);
    pthread_cond_destroy(&COND_pool);
  case 5:
    data[0]='A'; // garble the first (signature) byte, in case my_delete fails
  case 4:
    for (i=0; i < npages; i++)
    {
      if (pages[i].ptr == 0)
        break;
      pthread_mutex_destroy(&pages[i].lock);
      pthread_cond_destroy(&pages[i].cond);
    }
  case 3:
    my_free((gptr)pages, MYF(0));
  case 2:
    my_munmap((byte*)data, (size_t)file_length);
  case 1:
    my_close(fd, MYF(0));
  }
  if (inited>=5) // cannot do in the switch because of Windows
    my_delete(logname, MYF(MY_WME));
  inited=0;
}

int TC_LOG_MMAP::recover()
{
  HASH xids;
  PAGE *p=pages, *end_p=pages+npages;

  if (memcmp(data, tc_log_magic, sizeof(tc_log_magic)))
  {
    sql_print_error("Bad magic header in tc log");
    goto err1;
  }

  /*
    the first byte after magic signature is set to current
    number of storage engines on startup
  */
  if (data[sizeof(tc_log_magic)] != total_ha_2pc)
  {
    sql_print_error("Recovery failed! You must enable "
                    "exactly %d storage engines that support "
                    "two-phase commit protocol",
                    data[sizeof(tc_log_magic)]);
    goto err1;
  }

  if (hash_init(&xids, &my_charset_bin, tc_log_page_size/3, 0,
            sizeof(my_xid), 0, 0, MYF(0)))
    goto err1;

  for ( ; p < end_p ; p++)
  {
    for (my_xid *x=p->start; x < p->end; x++)
      if (*x && my_hash_insert(&xids, (byte *)x))
        goto err2; // OOM
  }

  if (ha_recover(&xids))
    goto err2;

  hash_free(&xids);
  bzero(data, (size_t)file_length);
  return 0;

err2:
  hash_free(&xids);
err1:
  sql_print_error("Crash recovery failed. Either correct the problem "
                  "(if it's, for example, out of memory error) and restart, "
                  "or delete tc log and start mysqld with "
                  "--tc-heuristic-recover={commit|rollback}");
  return 1;
}
#endif

TC_LOG *tc_log;
TC_LOG_DUMMY tc_log_dummy;
TC_LOG_MMAP  tc_log_mmap;

/*
  Perform heuristic recovery, if --tc-heuristic-recover was used

  RETURN VALUE
    0	no heuristic recovery was requested
    1   heuristic recovery was performed

  NOTE
    no matter whether heuristic recovery was successful or not
    mysqld must exit. So, return value is the same in both cases.
*/

int TC_LOG::using_heuristic_recover()
{
  if (!tc_heuristic_recover)
    return 0;

  sql_print_information("Heuristic crash recovery mode");
  if (ha_recover(0))
    sql_print_error("Heuristic crash recovery failed");
  sql_print_information("Please restart mysqld without --tc-heuristic-recover");
  return 1;
}

/****** transaction coordinator log for 2pc - binlog() based solution ******/
#define TC_LOG_BINLOG MYSQL_BIN_LOG

/*
  TODO keep in-memory list of prepared transactions
  (add to list in log(), remove on unlog())
  and copy it to the new binlog if rotated
  but let's check the behaviour of tc_log_page_waits first!
*/

int TC_LOG_BINLOG::open(const char *opt_name)
{
  LOG_INFO log_info;
  int      error= 1;

  DBUG_ASSERT(total_ha_2pc > 1);
  DBUG_ASSERT(opt_name && opt_name[0]);

  pthread_mutex_init(&LOCK_prep_xids, MY_MUTEX_INIT_FAST);
  pthread_cond_init (&COND_prep_xids, 0);

  if (!my_b_inited(&index_file))
  {
    /* There was a failure to open the index file, can't open the binlog */
    cleanup();
    return 1;
  }

  if (using_heuristic_recover())
  {
    /* generate a new binlog to mask a corrupted one */
    open(opt_name, LOG_BIN, 0, WRITE_CACHE, 0, max_binlog_size, 0);
    cleanup();
    return 1;
  }

  if ((error= find_log_pos(&log_info, NullS, 1)))
  {
    if (error != LOG_INFO_EOF)
      sql_print_error("find_log_pos() failed (error: %d)", error);
    else
      error= 0;
    goto err;
  }

  {
    const char *errmsg;
    IO_CACHE    log;
    File        file;
    Log_event  *ev=0;
    Format_description_log_event fdle(BINLOG_VERSION);
    char        log_name[FN_REFLEN];

    if (! fdle.is_valid())
      goto err;

    do
    {
      strmake(log_name, log_info.log_file_name, sizeof(log_name)-1);
    } while (!(error= find_next_log(&log_info, 1)));

    if (error !=  LOG_INFO_EOF)
    {
      sql_print_error("find_log_pos() failed (error: %d)", error);
      goto err;
    }

    if ((file= open_binlog(&log, log_name, &errmsg)) < 0)
    {
      sql_print_error("%s", errmsg);
      goto err;
    }

    if ((ev= Log_event::read_log_event(&log, 0, &fdle)) &&
        ev->get_type_code() == FORMAT_DESCRIPTION_EVENT &&
        ev->flags & LOG_EVENT_BINLOG_IN_USE_F)
    {
      sql_print_information("Recovering after a crash using %s", opt_name);
      error= recover(&log, (Format_description_log_event *)ev);
    }
    else
      error=0;

    delete ev;
    end_io_cache(&log);
    my_close(file, MYF(MY_WME));

    if (error)
      goto err;
  }

err:
  return error;
}

/* this is called on shutdown, after ha_panic */
void TC_LOG_BINLOG::close()
{
  DBUG_ASSERT(prepared_xids==0);
  pthread_mutex_destroy(&LOCK_prep_xids);
  pthread_cond_destroy (&COND_prep_xids);
}

/*
  TODO group commit

  RETURN
         0  - error
         1  - success
*/
int TC_LOG_BINLOG::log(THD *thd, my_xid xid)
{
  DBUG_ENTER("TC_LOG_BINLOG::log");
  Xid_log_event xle(thd, xid);
  binlog_trx_data *trx_data=
    (binlog_trx_data*) thd->ha_data[binlog_hton.slot];
  DBUG_RETURN(!binlog_end_trans(thd, trx_data, &xle));  // invert return value
}

void TC_LOG_BINLOG::unlog(ulong cookie, my_xid xid)
{
  pthread_mutex_lock(&LOCK_prep_xids);
  if (--prepared_xids == 0)
    pthread_cond_signal(&COND_prep_xids);
  pthread_mutex_unlock(&LOCK_prep_xids);
  rotate_and_purge(0);     // as ::write() did not rotate
}

int TC_LOG_BINLOG::recover(IO_CACHE *log, Format_description_log_event *fdle)
{
  Log_event  *ev;
  HASH xids;
  MEM_ROOT mem_root;

  if (! fdle->is_valid() ||
      hash_init(&xids, &my_charset_bin, TC_LOG_PAGE_SIZE/3, 0,
            sizeof(my_xid), 0, 0, MYF(0)))
    goto err1;

  init_alloc_root(&mem_root, TC_LOG_PAGE_SIZE, TC_LOG_PAGE_SIZE);

  fdle->flags&= ~LOG_EVENT_BINLOG_IN_USE_F; // abort on the first error

  while ((ev= Log_event::read_log_event(log,0,fdle)) && ev->is_valid())
  {
    if (ev->get_type_code() == XID_EVENT)
    {
      Xid_log_event *xev=(Xid_log_event *)ev;
      byte *x=(byte *)memdup_root(&mem_root, (char *)& xev->xid,
                                  sizeof(xev->xid));
      if (! x)
        goto err2;
      my_hash_insert(&xids, x);
    }
    delete ev;
  }

  if (ha_recover(&xids))
    goto err2;

  free_root(&mem_root, MYF(0));
  hash_free(&xids);
  return 0;

err2:
  free_root(&mem_root, MYF(0));
  hash_free(&xids);
err1:
  sql_print_error("Crash recovery failed. Either correct the problem "
                  "(if it's, for example, out of memory error) and restart, "
                  "or delete (or rename) binary log and start mysqld with "
                  "--tc-heuristic-recover={commit|rollback}");
  return 1;
}


mysql_declare_plugin(binlog)
{
  MYSQL_STORAGE_ENGINE_PLUGIN,
  &binlog_hton,
  binlog_hton_name,
  "MySQL AB",
  binlog_hton_comment,
  NULL, /* Plugin Init */
  NULL, /* Plugin Deinit */
  0x0100 /* 1.0 */,
}
mysql_declare_plugin_end;<|MERGE_RESOLUTION|>--- conflicted
+++ resolved
@@ -1900,9 +1900,7 @@
 }
 
 
-<<<<<<< HEAD
-bool MYSQL_LOG::open_index_file(const char *index_file_name_arg,
-=======
+
 MYSQL_BIN_LOG::MYSQL_BIN_LOG()
   :bytes_written(0), prepared_xids(0), file_id(1), open_count(1),
    need_start_event(TRUE), m_table_map_version(0),
@@ -1959,7 +1957,6 @@
 
 
 bool MYSQL_BIN_LOG::open_index_file(const char *index_file_name_arg,
->>>>>>> 319d1b81
                                 const char *log_name)
 {
   File index_file_nr= -1;
