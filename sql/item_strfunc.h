--- conflicted
+++ resolved
@@ -150,17 +150,12 @@
     fix_length_and_charset(32, default_charset());
     return FALSE;
   }
-<<<<<<< HEAD
   LEX_CSTRING func_name_cstring() const override
   {
     static LEX_CSTRING name= {STRING_WITH_LEN("md5") };
     return name;
   }
-  Item *get_copy(THD *thd) override
-=======
-  const char *func_name() const override { return "md5"; }
-  Item *do_get_copy(THD *thd) const override
->>>>>>> cf1c381b
+  Item *do_get_copy(THD *thd) const override
   { return get_item_copy<Item_func_md5>(thd, this); }
 };
 
@@ -171,17 +166,12 @@
   Item_func_sha(THD *thd, Item *a): Item_str_ascii_checksum_func(thd, a) {}
   String *val_str_ascii(String *) override;    
   bool fix_length_and_dec() override;
-<<<<<<< HEAD
   LEX_CSTRING func_name_cstring() const override
   {
     static LEX_CSTRING name= {STRING_WITH_LEN("sha") };
     return name;
   }
-  Item *get_copy(THD *thd) override
-=======
-  const char *func_name() const override { return "sha"; }
-  Item *do_get_copy(THD *thd) const override
->>>>>>> cf1c381b
+  Item *do_get_copy(THD *thd) const override
   { return get_item_copy<Item_func_sha>(thd, this); }
 };
 
@@ -192,17 +182,12 @@
    :Item_str_ascii_checksum_func(thd, a, b) {}
   String *val_str_ascii(String *) override;
   bool fix_length_and_dec() override;
-<<<<<<< HEAD
   LEX_CSTRING func_name_cstring() const override
   {
     static LEX_CSTRING name= {STRING_WITH_LEN("sha2") };
     return name;
   }
-  Item *get_copy(THD *thd) override
-=======
-  const char *func_name() const override { return "sha2"; }
-  Item *do_get_copy(THD *thd) const override
->>>>>>> cf1c381b
+  Item *do_get_copy(THD *thd) const override
   { return get_item_copy<Item_func_sha2>(thd, this); }
 };
 
@@ -214,17 +199,12 @@
    :Item_str_ascii_checksum_func(thd, a) {}
   String *val_str_ascii(String *) override;
   bool fix_length_and_dec() override;
-<<<<<<< HEAD
   LEX_CSTRING func_name_cstring() const override
   {
     static LEX_CSTRING name= {STRING_WITH_LEN("to_base64") };
     return name;
   }
-  Item *get_copy(THD *thd) override
-=======
-  const char *func_name() const override { return "to_base64"; }
-  Item *do_get_copy(THD *thd) const override
->>>>>>> cf1c381b
+  Item *do_get_copy(THD *thd) const override
   { return get_item_copy<Item_func_to_base64>(thd, this); }
 };
 
@@ -236,17 +216,12 @@
    :Item_str_binary_checksum_func(thd, a) { }
   String *val_str(String *) override;
   bool fix_length_and_dec() override;
-<<<<<<< HEAD
   LEX_CSTRING func_name_cstring() const override
   {
     static LEX_CSTRING name= {STRING_WITH_LEN("from_base64") };
     return name;
   }
-  Item *get_copy(THD *thd) override
-=======
-  const char *func_name() const override { return "from_base64"; }
-  Item *do_get_copy(THD *thd) const override
->>>>>>> cf1c381b
+  Item *do_get_copy(THD *thd) const override
   { return get_item_copy<Item_func_from_base64>(thd, this); }
 };
 
@@ -272,17 +247,12 @@
   Item_func_aes_encrypt(THD *thd, Item *a, Item *b)
    :Item_aes_crypt(thd, a, b) {}
   bool fix_length_and_dec() override;
-<<<<<<< HEAD
   LEX_CSTRING func_name_cstring() const override
   {
     static LEX_CSTRING name= {STRING_WITH_LEN("aes_encrypt") };
     return name;
   }
-  Item *get_copy(THD *thd) override
-=======
-  const char *func_name() const override { return "aes_encrypt"; }
-  Item *do_get_copy(THD *thd) const override
->>>>>>> cf1c381b
+  Item *do_get_copy(THD *thd) const override
   { return get_item_copy<Item_func_aes_encrypt>(thd, this); }
 };
 
@@ -292,17 +262,12 @@
   Item_func_aes_decrypt(THD *thd, Item *a, Item *b):
     Item_aes_crypt(thd, a, b) {}
   bool fix_length_and_dec() override;
-<<<<<<< HEAD
   LEX_CSTRING func_name_cstring() const override
   {
     static LEX_CSTRING name= {STRING_WITH_LEN("aes_decrypt") };
     return name;
   }
-  Item *get_copy(THD *thd) override
-=======
-  const char *func_name() const override { return "aes_decrypt"; }
-  Item *do_get_copy(THD *thd) const override
->>>>>>> cf1c381b
+  Item *do_get_copy(THD *thd) const override
   { return get_item_copy<Item_func_aes_decrypt>(thd, this); }
 };
 
@@ -329,7 +294,6 @@
     print_sql_mode_qualified_name(str, query_type);
     print_args_parenthesized(str, query_type);
   }
-<<<<<<< HEAD
   String *val_str(String *) override;
   bool fix_length_and_dec() override;
   LEX_CSTRING func_name_cstring() const override
@@ -337,11 +301,7 @@
     static LEX_CSTRING name= {STRING_WITH_LEN("concat") };
     return name;
   }
-  Item *get_copy(THD *thd) override
-=======
-  const char *func_name() const override { return "concat"; }
-  Item *do_get_copy(THD *thd) const override
->>>>>>> cf1c381b
+  Item *do_get_copy(THD *thd) const override
   { return get_item_copy<Item_func_concat>(thd, this); }
 };
 
@@ -392,17 +352,12 @@
     set_maybe_null();
     return FALSE;
   }
-<<<<<<< HEAD
   LEX_CSTRING func_name_cstring() const override
   {
     static LEX_CSTRING name= {STRING_WITH_LEN("decode_histogram") };
     return name;
   }
-  Item *get_copy(THD *thd) override
-=======
-  const char *func_name() const override { return "decode_histogram"; }
-  Item *do_get_copy(THD *thd) const override
->>>>>>> cf1c381b
+  Item *do_get_copy(THD *thd) const override
   { return get_item_copy<Item_func_decode_histogram>(thd, this); }
 };
 
@@ -430,17 +385,12 @@
   Item_func_reverse(THD *thd, Item *a): Item_str_func(thd, a) {}
   String *val_str(String *) override;
   bool fix_length_and_dec() override;
-<<<<<<< HEAD
   LEX_CSTRING func_name_cstring() const override
   {
     static LEX_CSTRING name= {STRING_WITH_LEN("reverse") };
     return name;
   }
-  Item *get_copy(THD *thd) override
-=======
-  const char *func_name() const override { return "reverse"; }
-  Item *do_get_copy(THD *thd) const override
->>>>>>> cf1c381b
+  Item *do_get_copy(THD *thd) const override
   { return get_item_copy<Item_func_reverse>(thd, this); }
 };
 
@@ -461,17 +411,12 @@
     print_sql_mode_qualified_name(str, query_type);
     print_args_parenthesized(str, query_type);
   }
-<<<<<<< HEAD
   LEX_CSTRING func_name_cstring() const override
   {
     static LEX_CSTRING name= {STRING_WITH_LEN("replace") };
     return name;
   }
-  Item *get_copy(THD *thd) override
-=======
-  const char *func_name() const override { return "replace"; }
-  Item *do_get_copy(THD *thd) const override
->>>>>>> cf1c381b
+  Item *do_get_copy(THD *thd) const override
   { return get_item_copy<Item_func_replace>(thd, this); }
 };
 
@@ -531,17 +476,12 @@
     return val_str_internal(str, false);
   }
   bool fix_length_and_dec() override;
-<<<<<<< HEAD
   LEX_CSTRING func_name_cstring() const override
   {
     static LEX_CSTRING name= {STRING_WITH_LEN("regexp_replace") };
     return name;
   }
-  Item *get_copy(THD *thd) override { return 0;}
-=======
-  const char *func_name() const override { return "regexp_replace"; }
   Item *do_get_copy(THD *thd) const override { return 0;}
->>>>>>> cf1c381b
 };
 
 
@@ -581,17 +521,12 @@
   }
   String *val_str(String *str) override;
   bool fix_length_and_dec() override;
-<<<<<<< HEAD
   LEX_CSTRING func_name_cstring() const override
   {
     static LEX_CSTRING name= {STRING_WITH_LEN("regexp_substr") };
     return name;
   }
-  Item *get_copy(THD *thd) override { return 0; }
-=======
-  const char *func_name() const override { return "regexp_substr"; }
   Item *do_get_copy(THD *thd) const override { return 0; }
->>>>>>> cf1c381b
 };
 
 
@@ -604,17 +539,12 @@
     Item_str_func(thd, org, start, length, new_str) {}
   String *val_str(String *) override;
   bool fix_length_and_dec() override;
-<<<<<<< HEAD
   LEX_CSTRING func_name_cstring() const override
   {
     static LEX_CSTRING name= {STRING_WITH_LEN("insert") };
     return name;
   }
-  Item *get_copy(THD *thd) override
-=======
-  const char *func_name() const override { return "insert"; }
-  Item *do_get_copy(THD *thd) const override
->>>>>>> cf1c381b
+  Item *do_get_copy(THD *thd) const override
   { return get_item_copy<Item_func_insert>(thd, this); }
 };
 
@@ -668,17 +598,12 @@
   bool hash_not_null(Hasher *hasher) override;
   String *val_str(String *) override;
   bool fix_length_and_dec() override;
-<<<<<<< HEAD
   LEX_CSTRING func_name_cstring() const override
   {
     static LEX_CSTRING name= {STRING_WITH_LEN("left") };
     return name;
   }
-  Item *get_copy(THD *thd) override
-=======
-  const char *func_name() const override { return "left"; }
-  Item *do_get_copy(THD *thd) const override
->>>>>>> cf1c381b
+  Item *do_get_copy(THD *thd) const override
   { return get_item_copy<Item_func_left>(thd, this); }
 };
 
@@ -690,17 +615,12 @@
   Item_func_right(THD *thd, Item *a, Item *b): Item_str_func(thd, a, b) {}
   String *val_str(String *) override;
   bool fix_length_and_dec() override;
-<<<<<<< HEAD
   LEX_CSTRING func_name_cstring() const override
   {
     static LEX_CSTRING name= {STRING_WITH_LEN("right") };
     return name;
   }
-  Item *get_copy(THD *thd) override
-=======
-  const char *func_name() const override { return "right"; }
-  Item *do_get_copy(THD *thd) const override
->>>>>>> cf1c381b
+  Item *do_get_copy(THD *thd) const override
   { return get_item_copy<Item_func_right>(thd, this); }
 };
 
@@ -724,17 +644,12 @@
     print_sql_mode_qualified_name(str, query_type);
     print_args_parenthesized(str, query_type);
   }
-<<<<<<< HEAD
   LEX_CSTRING func_name_cstring() const override
   {
     static LEX_CSTRING name= {STRING_WITH_LEN("substr") };
     return name;
   }
-  Item *get_copy(THD *thd) override
-=======
-  const char *func_name() const override { return "substr"; }
-  Item *do_get_copy(THD *thd) const override
->>>>>>> cf1c381b
+  Item *do_get_copy(THD *thd) const override
   { return get_item_copy<Item_func_substr>(thd, this); }
 };
 
@@ -782,17 +697,12 @@
     Item_str_func(thd, a, b, c) {}
   String *val_str(String *) override;
   bool fix_length_and_dec() override;
-<<<<<<< HEAD
   LEX_CSTRING func_name_cstring() const override
   {
     static LEX_CSTRING name= {STRING_WITH_LEN("substring_index") };
     return name;
   }
-  Item *get_copy(THD *thd) override
-=======
-  const char *func_name() const override { return "substring_index"; }
-  Item *do_get_copy(THD *thd) const override
->>>>>>> cf1c381b
+  Item *do_get_copy(THD *thd) const override
   { return get_item_copy<Item_func_substr_index>(thd, this); }
 
 };
@@ -834,13 +744,8 @@
     return name;
   }
   void print(String *str, enum_query_type query_type) override;
-<<<<<<< HEAD
   virtual LEX_CSTRING mode_name() const { return { "both", 4}; }
-  Item *get_copy(THD *thd) override
-=======
-  virtual const char *mode_name() const { return "both"; }
-  Item *do_get_copy(THD *thd) const override
->>>>>>> cf1c381b
+  Item *do_get_copy(THD *thd) const override
   { return get_item_copy<Item_func_trim>(thd, this); }
 };
 
@@ -877,7 +782,6 @@
   }
   String *val_str(String *) override;
   const Schema *schema() const override { return &mariadb_schema; }
-<<<<<<< HEAD
   LEX_CSTRING func_name_cstring() const override
   {
     static LEX_CSTRING name= {STRING_WITH_LEN("ltrim") };
@@ -885,12 +789,7 @@
   }
   LEX_CSTRING mode_name() const override
   { return { STRING_WITH_LEN("leading") }; }
-  Item *get_copy(THD *thd) override
-=======
-  const char *func_name() const override { return "ltrim"; }
-  const char *mode_name() const override { return "leading"; }
-  Item *do_get_copy(THD *thd) const override
->>>>>>> cf1c381b
+  Item *do_get_copy(THD *thd) const override
   { return get_item_copy<Item_func_ltrim>(thd, this); }
 };
 
@@ -923,7 +822,6 @@
   Item_func_rtrim(THD *thd, Item *a): Item_func_trim(thd, a) {}
   String *val_str(String *) override;
   const Schema *schema() const override { return &mariadb_schema; }
-<<<<<<< HEAD
   LEX_CSTRING func_name_cstring() const override
   {
     static LEX_CSTRING name= {STRING_WITH_LEN("rtrim") };
@@ -931,12 +829,7 @@
   }
   LEX_CSTRING mode_name() const override
   { return { STRING_WITH_LEN("trailing") }; }
-  Item *get_copy(THD *thd) override
-=======
-  const char *func_name() const override { return "rtrim"; }
-  const char *mode_name() const override { return "trailing"; }
-  Item *do_get_copy(THD *thd) const override
->>>>>>> cf1c381b
+  Item *do_get_copy(THD *thd) const override
   { return get_item_copy<Item_func_rtrim>(thd, this); }
 };
 
@@ -1022,17 +915,12 @@
     max_length = args[0]->max_length + 9;
     return FALSE;
   }
-<<<<<<< HEAD
   LEX_CSTRING func_name_cstring() const override
   {
     static LEX_CSTRING name= {STRING_WITH_LEN("des_encrypt") };
     return name;
   }
-  Item *get_copy(THD *thd) override
-=======
-  const char *func_name() const override { return "des_encrypt"; }
-  Item *do_get_copy(THD *thd) const override
->>>>>>> cf1c381b
+  Item *do_get_copy(THD *thd) const override
   { return get_item_copy<Item_func_des_encrypt>(thd, this); }
 };
 
@@ -1054,17 +942,12 @@
       max_length-= 9U;
     return FALSE;
   }
-<<<<<<< HEAD
   LEX_CSTRING func_name_cstring() const override
   {
     static LEX_CSTRING name= {STRING_WITH_LEN("des_decrypt") };
     return name;
   }
-  Item *get_copy(THD *thd) override
-=======
-  const char *func_name() const override { return "des_decrypt"; }
-  Item *do_get_copy(THD *thd) const override
->>>>>>> cf1c381b
+  Item *do_get_copy(THD *thd) const override
   { return get_item_copy<Item_func_des_decrypt>(thd, this); }
 };
 
@@ -1128,17 +1011,12 @@
     Item_str_binary_checksum_func(thd, a, seed_arg) {}
   String *val_str(String *) override;
   bool fix_length_and_dec() override;
-<<<<<<< HEAD
   LEX_CSTRING func_name_cstring() const override
   {
     static LEX_CSTRING name= {STRING_WITH_LEN("encode") };
     return name;
   }
-  Item *get_copy(THD *thd) override
-=======
-  const char *func_name() const override { return "encode"; }
-  Item *do_get_copy(THD *thd) const override
->>>>>>> cf1c381b
+  Item *do_get_copy(THD *thd) const override
   { return get_item_copy<Item_func_encode>(thd, this); }
 protected:
   virtual void crypto_transform(String *);
@@ -1158,17 +1036,12 @@
     print_sql_mode_qualified_name(str, query_type);
     print_args_parenthesized(str, query_type);
   }
-<<<<<<< HEAD
   LEX_CSTRING func_name_cstring() const override
   {
     static LEX_CSTRING name= {STRING_WITH_LEN("decode") };
     return name;
   }
-  Item *get_copy(THD *thd) override
-=======
-  const char *func_name() const override { return "decode"; }
-  Item *do_get_copy(THD *thd) const override
->>>>>>> cf1c381b
+  Item *do_get_copy(THD *thd) const override
   { return get_item_copy<Item_func_decode>(thd, this); }
 protected:
   void crypto_transform(String *) override;
@@ -1207,7 +1080,6 @@
     set_maybe_null();
     return FALSE;
   }
-<<<<<<< HEAD
   LEX_CSTRING func_name_cstring() const override
   {
     static LEX_CSTRING name= {STRING_WITH_LEN("database") };
@@ -1215,12 +1087,7 @@
   }
   const char *fully_qualified_func_name() const override
   { return "database()"; }
-  Item *get_copy(THD *thd) override
-=======
-  const char *func_name() const override { return "database"; }
-  const char *fully_qualified_func_name() const override { return "database()"; }
-  Item *do_get_copy(THD *thd) const override
->>>>>>> cf1c381b
+  Item *do_get_copy(THD *thd) const override
   { return get_item_copy<Item_func_database>(thd, this); }
 };
 
@@ -1360,17 +1227,12 @@
   Item_func_soundex(THD *thd, Item *a): Item_str_func(thd, a) {}
   String *val_str(String *) override;
   bool fix_length_and_dec() override;
-<<<<<<< HEAD
   LEX_CSTRING func_name_cstring() const override
   {
     static LEX_CSTRING name= {STRING_WITH_LEN("soundex") };
     return name;
   }
-  Item *get_copy(THD *thd) override
-=======
-  const char *func_name() const override { return "soundex"; }
-  Item *do_get_copy(THD *thd) const override
->>>>>>> cf1c381b
+  Item *do_get_copy(THD *thd) const override
   { return get_item_copy<Item_func_soundex>(thd, this); }
 };
 
@@ -1383,17 +1245,12 @@
   longlong val_int() override;
   String *val_str(String *str) override;
   bool fix_length_and_dec() override;
-<<<<<<< HEAD
   LEX_CSTRING func_name_cstring() const override
   {
     static LEX_CSTRING name= {STRING_WITH_LEN("elt") };
     return name;
   }
-  Item *get_copy(THD *thd) override
-=======
-  const char *func_name() const override { return "elt"; }
-  Item *do_get_copy(THD *thd) const override
->>>>>>> cf1c381b
+  Item *do_get_copy(THD *thd) const override
   { return get_item_copy<Item_func_elt>(thd, this); }
 };
 
@@ -1406,17 +1263,12 @@
   Item_func_make_set(THD *thd, List<Item> &list): Item_str_func(thd, list) {}
   String *val_str(String *str) override;
   bool fix_length_and_dec() override;
-<<<<<<< HEAD
   LEX_CSTRING func_name_cstring() const override
   {
     static LEX_CSTRING name= {STRING_WITH_LEN("make_set") };
     return name;
   }
-  Item *get_copy(THD *thd) override
-=======
-  const char *func_name() const override { return "make_set"; }
-  Item *do_get_copy(THD *thd) const override
->>>>>>> cf1c381b
+  Item *do_get_copy(THD *thd) const override
   { return get_item_copy<Item_func_make_set>(thd, this); }
 };
 
@@ -1432,17 +1284,12 @@
 
   String *val_str_ascii(String *) override;
   bool fix_length_and_dec() override;
-<<<<<<< HEAD
   LEX_CSTRING func_name_cstring() const override
   {
     static LEX_CSTRING name= {STRING_WITH_LEN("format") };
     return name;
   }
-  Item *get_copy(THD *thd) override
-=======
-  const char *func_name() const override { return "format"; }
-  Item *do_get_copy(THD *thd) const override
->>>>>>> cf1c381b
+  Item *do_get_copy(THD *thd) const override
   { return get_item_copy<Item_func_format>(thd, this); }
 };
 
@@ -1486,17 +1333,12 @@
     max_length= 4;
     return FALSE;
   }
-<<<<<<< HEAD
   LEX_CSTRING func_name_cstring() const override
   {
     static LEX_CSTRING name= {STRING_WITH_LEN("chr") };
     return name;
   }
-  Item *get_copy(THD *thd) override
-=======
-  const char *func_name() const override { return "chr"; }
-  Item *do_get_copy(THD *thd) const override
->>>>>>> cf1c381b
+  Item *do_get_copy(THD *thd) const override
   { return get_item_copy<Item_func_chr>(thd, this); }
 };
 
@@ -1508,17 +1350,12 @@
     Item_str_func(thd, arg1, arg2) {}
   String *val_str(String *) override;
   bool fix_length_and_dec() override;
-<<<<<<< HEAD
   LEX_CSTRING func_name_cstring() const override
   {
     static LEX_CSTRING name= {STRING_WITH_LEN("repeat") };
     return name;
   }
-  Item *get_copy(THD *thd) override
-=======
-  const char *func_name() const override { return "repeat"; }
-  Item *do_get_copy(THD *thd) const override
->>>>>>> cf1c381b
+  Item *do_get_copy(THD *thd) const override
   { return get_item_copy<Item_func_repeat>(thd, this); }
 };
 
@@ -1529,17 +1366,12 @@
   Item_func_space(THD *thd, Item *arg1): Item_str_func(thd, arg1) {}
   String *val_str(String *) override;
   bool fix_length_and_dec() override;
-<<<<<<< HEAD
   LEX_CSTRING func_name_cstring() const override
   {
     static LEX_CSTRING name= {STRING_WITH_LEN("space") };
     return name;
   }
-  Item *get_copy(THD *thd) override
-=======
-  const char *func_name() const override { return "space"; }
-  Item *do_get_copy(THD *thd) const override
->>>>>>> cf1c381b
+  Item *do_get_copy(THD *thd) const override
   { return get_item_copy<Item_func_space>(thd, this); }
 };
 
@@ -1657,17 +1489,12 @@
     print_sql_mode_qualified_name(str, query_type);
     print_args_parenthesized(str, query_type);
   }
-<<<<<<< HEAD
   LEX_CSTRING func_name_cstring() const override
   {
     static LEX_CSTRING name= {STRING_WITH_LEN("lpad") };
     return name;
   }
-  Item *get_copy(THD *thd) override
-=======
-  const char *func_name() const override { return "lpad"; }
-  Item *do_get_copy(THD *thd) const override
->>>>>>> cf1c381b
+  Item *do_get_copy(THD *thd) const override
   { return get_item_copy<Item_func_lpad>(thd, this); }
 };
 
@@ -1834,17 +1661,12 @@
 public:
   Item_func_like_range_min(THD *thd, Item *a, Item *b):
     Item_func_like_range(thd, a, b, true) { }
-<<<<<<< HEAD
   LEX_CSTRING func_name_cstring() const override
   {
     static LEX_CSTRING name= {STRING_WITH_LEN("like_range_min") };
     return name;
   }
-  Item *get_copy(THD *thd) override
-=======
-  const char *func_name() const override { return "like_range_min"; }
-  Item *do_get_copy(THD *thd) const override
->>>>>>> cf1c381b
+  Item *do_get_copy(THD *thd) const override
   { return get_item_copy<Item_func_like_range_min>(thd, this); }
 };
 
@@ -1854,17 +1676,12 @@
 public:
   Item_func_like_range_max(THD *thd, Item *a, Item *b):
     Item_func_like_range(thd, a, b, false) { }
-<<<<<<< HEAD
   LEX_CSTRING func_name_cstring() const override
   {
     static LEX_CSTRING name= {STRING_WITH_LEN("like_range_max") };
     return name;
   }
-  Item *get_copy(THD *thd) override
-=======
-  const char *func_name() const override { return "like_range_max"; }
-  Item *do_get_copy(THD *thd) const override
->>>>>>> cf1c381b
+  Item *do_get_copy(THD *thd) const override
   { return get_item_copy<Item_func_like_range_max>(thd, this); }
 };
 #endif
@@ -1939,17 +1756,12 @@
     Item_str_func(thd, a, b, c, d, e) {}
   String  *val_str(String *str) override;
   bool fix_length_and_dec() override;
-<<<<<<< HEAD
   LEX_CSTRING func_name_cstring() const override
   {
     static LEX_CSTRING name= {STRING_WITH_LEN("export_set") };
     return name;
   }
-  Item *get_copy(THD *thd) override
-=======
-  const char *func_name() const override { return "export_set"; }
-  Item *do_get_copy(THD *thd) const override
->>>>>>> cf1c381b
+  Item *do_get_copy(THD *thd) const override
   { return get_item_copy<Item_func_export_set>(thd, this); }
 };
 
@@ -2130,17 +1942,12 @@
   Item_func_charset(THD *thd, Item *a)
     :Item_func_expr_str_metadata(thd, a) { }
   String *val_str(String *) override;
-<<<<<<< HEAD
   LEX_CSTRING func_name_cstring() const override
   {
     static LEX_CSTRING name= {STRING_WITH_LEN("charset") };
     return name;
   }
-  Item *get_copy(THD *thd) override
-=======
-  const char *func_name() const override { return "charset"; }
-  Item *do_get_copy(THD *thd) const override
->>>>>>> cf1c381b
+  Item *do_get_copy(THD *thd) const override
   { return get_item_copy<Item_func_charset>(thd, this); }
 };
 
@@ -2151,17 +1958,12 @@
   Item_func_collation(THD *thd, Item *a)
     :Item_func_expr_str_metadata(thd, a) {}
   String *val_str(String *) override;
-<<<<<<< HEAD
   LEX_CSTRING func_name_cstring() const override
   {
     static LEX_CSTRING name= {STRING_WITH_LEN("collation") };
     return name;
   }
-  Item *get_copy(THD *thd) override
-=======
-  const char *func_name() const override { return "collation"; }
-  Item *do_get_copy(THD *thd) const override
->>>>>>> cf1c381b
+  Item *do_get_copy(THD *thd) const override
   { return get_item_copy<Item_func_collation>(thd, this); }
 };
 
@@ -2350,13 +2152,8 @@
   }
   String *val_str(String *) override;
   void print(String *str, enum_query_type query_type) override;
-<<<<<<< HEAD
   enum Functype functype() const override { return DYNCOL_FUNC; }
-  Item *get_copy(THD *thd) override
-=======
-  enum Functype functype() const override   { return DYNCOL_FUNC; }
-  Item *do_get_copy(THD *thd) const override
->>>>>>> cf1c381b
+  Item *do_get_copy(THD *thd) const override
   { return get_item_copy<Item_func_dyncol_create>(thd, this); }
 };
 
