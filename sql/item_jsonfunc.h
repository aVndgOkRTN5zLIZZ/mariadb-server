--- conflicted
+++ resolved
@@ -358,17 +358,12 @@
     Item_json_func(thd, list) {}
   String *val_str(String *) override;
   bool fix_length_and_dec() override;
-<<<<<<< HEAD
   LEX_CSTRING func_name_cstring() const override
   {
     static LEX_CSTRING name= {STRING_WITH_LEN("json_array") };
     return name;
   }
-  Item *get_copy(THD *thd) override
-=======
-  const char *func_name() const override { return "json_array"; }
-  Item *do_get_copy(THD *thd) const override
->>>>>>> cf1c381b
+  Item *do_get_copy(THD *thd) const override
   { return get_item_copy<Item_func_json_array>(thd, this); }
 };
 
@@ -384,17 +379,12 @@
   bool fix_length_and_dec() override;
   String *val_str(String *) override;
   uint get_n_paths() const override { return arg_count/2; }
-<<<<<<< HEAD
   LEX_CSTRING func_name_cstring() const override
   {
     static LEX_CSTRING name= {STRING_WITH_LEN("json_array_append") };
     return name;
   }
-  Item *get_copy(THD *thd) override
-=======
-  const char *func_name() const override { return "json_array_append"; }
-  Item *do_get_copy(THD *thd) const override
->>>>>>> cf1c381b
+  Item *do_get_copy(THD *thd) const override
   { return get_item_copy<Item_func_json_array_append>(thd, this); }
 };
 
@@ -405,17 +395,12 @@
   Item_func_json_array_insert(THD *thd, List<Item> &list):
     Item_func_json_array_append(thd, list) {}
   String *val_str(String *) override;
-<<<<<<< HEAD
   LEX_CSTRING func_name_cstring() const override
   {
     static LEX_CSTRING name= {STRING_WITH_LEN("json_array_insert") };
     return name;
   }
-  Item *get_copy(THD *thd) override
-=======
-  const char *func_name() const override { return "json_array_insert"; }
-  Item *do_get_copy(THD *thd) const override
->>>>>>> cf1c381b
+  Item *do_get_copy(THD *thd) const override
   { return get_item_copy<Item_func_json_array_insert>(thd, this); }
 };
 
@@ -428,17 +413,12 @@
   Item_func_json_object(THD *thd, List<Item> &list):
     Item_func_json_array(thd, list) {}
   String *val_str(String *) override;
-<<<<<<< HEAD
   LEX_CSTRING func_name_cstring() const override
   {
     static LEX_CSTRING name= {STRING_WITH_LEN("json_object") };
     return name;
   }
-  Item *get_copy(THD *thd) override
-=======
-  const char *func_name() const override { return "json_object"; }
-  Item *do_get_copy(THD *thd) const override
->>>>>>> cf1c381b
+  Item *do_get_copy(THD *thd) const override
   { return get_item_copy<Item_func_json_object>(thd, this); }
 };
 
@@ -451,17 +431,12 @@
   Item_func_json_merge(THD *thd, List<Item> &list):
     Item_func_json_array(thd, list) {}
   String *val_str(String *) override;
-<<<<<<< HEAD
   LEX_CSTRING func_name_cstring() const override
   {
     static LEX_CSTRING name= {STRING_WITH_LEN("json_merge_preserve") };
     return name;
   }
-  Item *get_copy(THD *thd) override
-=======
-  const char *func_name() const override { return "json_merge_preserve"; }
-  Item *do_get_copy(THD *thd) const override
->>>>>>> cf1c381b
+  Item *do_get_copy(THD *thd) const override
   { return get_item_copy<Item_func_json_merge>(thd, this); }
 };
 
@@ -586,17 +561,12 @@
   bool fix_length_and_dec() override;
   String *val_str(String *) override;
   uint get_n_paths() const override { return arg_count - 1; }
-<<<<<<< HEAD
   LEX_CSTRING func_name_cstring() const override
   {
     static LEX_CSTRING name= {STRING_WITH_LEN("json_remove") };
     return name;
   }
-  Item *get_copy(THD *thd) override
-=======
-  const char *func_name() const override { return "json_remove"; }
-  Item *do_get_copy(THD *thd) const override
->>>>>>> cf1c381b
+  Item *do_get_copy(THD *thd) const override
   { return get_item_copy<Item_func_json_remove>(thd, this); }
 };
 
