--- conflicted
+++ resolved
@@ -230,13 +230,9 @@
   uint n_paths;
 public:
   Item_json_str_multipath(THD *thd, List<Item> &list):
-<<<<<<< HEAD
-    Item_json_func(thd, list), tmp_paths(0) {}
-=======
-    Item_str_func(thd, list), paths(NULL), tmp_paths(0), n_paths(0) {}
+    Item_json_func(thd, list), paths(NULL), tmp_paths(0), n_paths(0) {}
   virtual ~Item_json_str_multipath();
 
->>>>>>> 5f890452
   bool fix_fields(THD *thd, Item **ref);
   virtual uint get_n_paths() const = 0;
 };
