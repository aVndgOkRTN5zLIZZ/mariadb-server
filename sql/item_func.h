#ifndef ITEM_FUNC_INCLUDED
#define ITEM_FUNC_INCLUDED
/* Copyright (c) 2000, 2016, Oracle and/or its affiliates.
   Copyright (c) 2009, 2021, MariaDB

   This program is free software; you can redistribute it and/or modify
   it under the terms of the GNU General Public License as published by
   the Free Software Foundation; version 2 of the License.

   This program is distributed in the hope that it will be useful,
   but WITHOUT ANY WARRANTY; without even the implied warranty of
   MERCHANTABILITY or FITNESS FOR A PARTICULAR PURPOSE.  See the
   GNU General Public License for more details.

   You should have received a copy of the GNU General Public License
   along with this program; if not, write to the Free Software
   Foundation, Inc., 51 Franklin Street, Fifth Floor, Boston, MA  02110-1335  USA */


/* Function items used by mysql */

#ifdef USE_PRAGMA_INTERFACE
#pragma interface			/* gcc class implementation */
#endif

#ifdef HAVE_IEEEFP_H
extern "C"				/* Bug in BSDI include file */
{
#include <ieeefp.h>
}
#endif

#include "sql_udf.h"    // udf_handler
#include "my_decimal.h" // string2my_decimal
#include <cmath>


class Item_func :public Item_func_or_sum
{
  void sync_with_sum_func_and_with_field(List<Item> &list);
protected:
  virtual bool check_arguments() const
  {
    return check_argument_types_scalar(0, arg_count);
  }
  bool check_argument_types_like_args0() const;
  bool check_argument_types_scalar(uint start, uint end) const;
  bool check_argument_types_traditional_scalar(uint start, uint end) const;
  bool check_argument_types_or_binary(const Type_handler *handler,
                                      uint start, uint end) const;
  bool check_argument_types_can_return_int(uint start, uint end) const;
  bool check_argument_types_can_return_real(uint start, uint end) const;
  bool check_argument_types_can_return_str(uint start, uint end) const;
  bool check_argument_types_can_return_text(uint start, uint end) const;
  bool check_argument_types_can_return_date(uint start, uint end) const;
  bool check_argument_types_can_return_time(uint start, uint end) const;
  void print_cast_temporal(String *str, enum_query_type query_type);
public:

  table_map not_null_tables_cache;

  enum Functype { UNKNOWN_FUNC,EQ_FUNC,EQUAL_FUNC,NE_FUNC,LT_FUNC,LE_FUNC,
		  GE_FUNC,GT_FUNC,FT_FUNC,
		  LIKE_FUNC,ISNULL_FUNC,ISNOTNULL_FUNC,
		  COND_AND_FUNC, COND_OR_FUNC, XOR_FUNC,
                  BETWEEN, IN_FUNC, MULT_EQUAL_FUNC,
		  INTERVAL_FUNC, ISNOTNULLTEST_FUNC,
		  SP_EQUALS_FUNC, SP_DISJOINT_FUNC,SP_INTERSECTS_FUNC,
		  SP_TOUCHES_FUNC,SP_CROSSES_FUNC,SP_WITHIN_FUNC,
		  SP_CONTAINS_FUNC,SP_OVERLAPS_FUNC,
		  SP_STARTPOINT,SP_ENDPOINT,SP_EXTERIORRING,
		  SP_POINTN,SP_GEOMETRYN,SP_INTERIORRINGN, SP_RELATE_FUNC,
                  NOT_FUNC, NOT_ALL_FUNC, TEMPTABLE_ROWID,
                  NOW_FUNC, NOW_UTC_FUNC, SYSDATE_FUNC, TRIG_COND_FUNC,
                  SUSERVAR_FUNC, GUSERVAR_FUNC, COLLATE_FUNC,
                  EXTRACT_FUNC, CHAR_TYPECAST_FUNC, FUNC_SP, UDF_FUNC,
                  NEG_FUNC, GSYSVAR_FUNC, IN_OPTIMIZER_FUNC, DYNCOL_FUNC,
                  JSON_EXTRACT_FUNC, JSON_VALID_FUNC, ROWNUM_FUNC,
                  CASE_SEARCHED_FUNC, // Used by ColumnStore/Spider
                  CASE_SIMPLE_FUNC,   // Used by ColumnStore/spider,
                };
  static scalar_comparison_op functype_to_scalar_comparison_op(Functype type)
  {
    switch (type) {
    case EQ_FUNC:    return SCALAR_CMP_EQ;
    case EQUAL_FUNC: return SCALAR_CMP_EQUAL;
    case LT_FUNC:    return SCALAR_CMP_LT;
    case LE_FUNC:    return SCALAR_CMP_LE;
    case GE_FUNC:    return SCALAR_CMP_GE;
    case GT_FUNC:    return SCALAR_CMP_GT;
    default: break;
    }
    DBUG_ASSERT(0);
    return SCALAR_CMP_EQ;
  }
  enum Type type() const override { return FUNC_ITEM; }
  virtual enum Functype functype() const   { return UNKNOWN_FUNC; }
  Item_func(THD *thd): Item_func_or_sum(thd)
  {
    DBUG_ASSERT(with_flags == item_with_t::NONE);
    with_flags= item_with_t::NONE;
  }
  Item_func(THD *thd, Item *a): Item_func_or_sum(thd, a)
  {
    with_flags= a->with_flags;
  }
  Item_func(THD *thd, Item *a, Item *b):
    Item_func_or_sum(thd, a, b)
  {
    with_flags= a->with_flags | b->with_flags;
  }
  Item_func(THD *thd, Item *a, Item *b, Item *c):
    Item_func_or_sum(thd, a, b, c)
  {
    with_flags|= a->with_flags | b->with_flags | c->with_flags;
  }
  Item_func(THD *thd, Item *a, Item *b, Item *c, Item *d):
    Item_func_or_sum(thd, a, b, c, d)
  {
    with_flags= a->with_flags | b->with_flags | c->with_flags | d->with_flags;
  }
  Item_func(THD *thd, Item *a, Item *b, Item *c, Item *d, Item* e):
    Item_func_or_sum(thd, a, b, c, d, e)
  {
    with_flags= (a->with_flags | b->with_flags | c->with_flags | d->with_flags |
                 e->with_flags);
  }
  Item_func(THD *thd, List<Item> &list):
    Item_func_or_sum(thd, list)
  {
    set_arguments(thd, list);
  }
  // Constructor used for Item_cond_and/or (see Item comment)
  Item_func(THD *thd, Item_func *item):
    Item_func_or_sum(thd, item),
    not_null_tables_cache(item->not_null_tables_cache)
  { }
  bool fix_fields(THD *, Item **ref) override;
  void cleanup() override
  {
    Item_func_or_sum::cleanup();
    used_tables_and_const_cache_init();
  }
  void fix_after_pullout(st_select_lex *new_parent, Item **ref, bool merge)
    override;
  void quick_fix_field() override;
  table_map not_null_tables() const override;
  void update_used_tables() override
  {
    used_tables_and_const_cache_init();
    used_tables_and_const_cache_update_and_join(arg_count, args);
  }
  COND *build_equal_items(THD *thd, COND_EQUAL *inherited,
                          bool link_item_fields,
                          COND_EQUAL **cond_equal_ref) override;
  SEL_TREE *get_mm_tree(RANGE_OPT_PARAM *param, Item **cond_ptr) override
  {
    DBUG_ENTER("Item_func::get_mm_tree");
    DBUG_RETURN(const_item() ? get_mm_tree_for_const(param) : NULL);
  }
  bool eq(const Item *item, bool binary_cmp) const override;
  virtual Item *key_item() const { return args[0]; }
  void set_arguments(THD *thd, List<Item> &list)
  {
    Item_args::set_arguments(thd, list);
    sync_with_sum_func_and_with_field(list);
    list.empty();                                     // Fields are used
  }
  void split_sum_func(THD *thd, Ref_ptr_array ref_pointer_array,
                      List<Item> &fields, uint flags) override;
  void print(String *str, enum_query_type query_type) override;
  void print_op(String *str, enum_query_type query_type);
  void print_args(String *str, uint from, enum_query_type query_type);
  bool is_null() override
  { 
    update_null_value();
    return null_value; 
  }
  String *val_str_from_val_str_ascii(String *str, String *str2);

  void signal_divide_by_null();
  friend class udf_handler;
  Field *create_field_for_create_select(MEM_ROOT *root, TABLE *table) override
  { return tmp_table_field_from_field_type(root, table); }
  Item *get_tmp_table_item(THD *thd) override;

  void fix_char_length_ulonglong(ulonglong max_char_length_arg)
  {
    ulonglong max_result_length= max_char_length_arg *
                                 collation.collation->mbmaxlen;
    if (max_result_length >= MAX_BLOB_WIDTH)
    {
      max_length= MAX_BLOB_WIDTH;
      set_maybe_null();
    }
    else
      max_length= (uint32) max_result_length;
  }
  Item *transform(THD *thd, Item_transformer transformer, uchar *arg) override;
  Item* compile(THD *thd, Item_analyzer analyzer, uchar **arg_p,
                Item_transformer transformer, uchar *arg_t) override;
  void traverse_cond(Cond_traverser traverser,
                     void * arg, traverse_order order) override;
  bool eval_not_null_tables(void *opt_arg) override;
  bool find_not_null_fields(table_map allowed) override;
 // bool is_expensive_processor(void *arg);
 // virtual bool is_expensive() { return 0; }
  inline void raise_numeric_overflow(const char *type_name)
  {
    char buf[256];
    String str(buf, sizeof(buf), system_charset_info);
    str.length(0);
    print(&str, QT_NO_DATA_EXPANSION);
    my_error(ER_DATA_OUT_OF_RANGE, MYF(0), type_name, str.c_ptr_safe());
  }
  inline double raise_float_overflow()
  {
    raise_numeric_overflow("DOUBLE");
    return 0.0;
  }
  inline longlong raise_integer_overflow()
  {
    raise_numeric_overflow(unsigned_flag ? "BIGINT UNSIGNED": "BIGINT");
    return 0;
  }
  inline int raise_decimal_overflow()
  {
    raise_numeric_overflow("DECIMAL");
    return E_DEC_OVERFLOW;
  }
  /**
     Throw an error if the input double number is not finite, i.e. is either
     +/-INF or NAN.
  */
  inline double check_float_overflow(double value)
  {
    return std::isfinite(value) ? value : raise_float_overflow();
  }
  /**
    Throw an error if the input BIGINT value represented by the
    (longlong value, bool unsigned flag) pair cannot be returned by the
    function, i.e. is not compatible with this Item's unsigned_flag.
  */
  inline longlong check_integer_overflow(longlong value, bool val_unsigned)
  {
    return check_integer_overflow(Longlong_hybrid(value, val_unsigned));
  }

  // Check if the value is compatible with Item::unsigned_flag.
  inline longlong check_integer_overflow(const Longlong_hybrid &sval)
  {
    Longlong_null res= sval.val_int(unsigned_flag);
    return res.is_null() ? raise_integer_overflow() : res.value();
  }

  // Check if the value is compatible with Item::unsigned_flag.
  longlong check_integer_overflow(const ULonglong_hybrid &uval)
  {
    Longlong_null res= uval.val_int(unsigned_flag);
    return res.is_null() ? raise_integer_overflow() : res.value();
  }

  /**
     Throw an error if the error code of a DECIMAL operation is E_DEC_OVERFLOW.
  */
  inline int check_decimal_overflow(int error)
  {
    return (error == E_DEC_OVERFLOW) ? raise_decimal_overflow() : error;
  }

  bool has_timestamp_args()
  {
    DBUG_ASSERT(fixed());
    for (uint i= 0; i < arg_count; i++)
    {
      if (args[i]->type() == Item::FIELD_ITEM &&
          args[i]->field_type() == MYSQL_TYPE_TIMESTAMP)
        return TRUE;
    }
    return FALSE;
  }

  bool has_date_args()
  {
    DBUG_ASSERT(fixed());
    for (uint i= 0; i < arg_count; i++)
    {
      if (args[i]->type() == Item::FIELD_ITEM &&
          (args[i]->field_type() == MYSQL_TYPE_DATE ||
           args[i]->field_type() == MYSQL_TYPE_DATETIME))
        return TRUE;
    }
    return FALSE;
  }

  bool has_time_args()
  {
    DBUG_ASSERT(fixed());
    for (uint i= 0; i < arg_count; i++)
    {
      if (args[i]->type() == Item::FIELD_ITEM &&
          (args[i]->field_type() == MYSQL_TYPE_TIME ||
           args[i]->field_type() == MYSQL_TYPE_DATETIME))
        return TRUE;
    }
    return FALSE;
  }

  bool has_datetime_args()
  {
    DBUG_ASSERT(fixed());
    for (uint i= 0; i < arg_count; i++)
    {
      if (args[i]->type() == Item::FIELD_ITEM &&
          args[i]->field_type() == MYSQL_TYPE_DATETIME)
        return TRUE;
    }
    return FALSE;
  }

  Item* propagate_equal_fields(THD *thd, const Context &ctx, COND_EQUAL *cond)
    override
  {
    /*
      By default only substitution for a field whose two different values
      are never equal is allowed in the arguments of a function.
      This is overruled for the direct arguments of comparison functions.
    */
    Item_args::propagate_equal_fields(thd, Context_identity(), cond);
    return this;
  }

  bool has_rand_bit()
  {
    return used_tables() & RAND_TABLE_BIT;
  }

  bool excl_dep_on_table(table_map tab_map) override
  {
    if (used_tables() & (OUTER_REF_TABLE_BIT | RAND_TABLE_BIT))
      return false; 
    return !(used_tables() & ~tab_map) || 
           Item_args::excl_dep_on_table(tab_map);
  }

  bool excl_dep_on_grouping_fields(st_select_lex *sel) override
  {
    if (has_rand_bit() || with_subquery())
      return false;
    return Item_args::excl_dep_on_grouping_fields(sel);
  }

  bool excl_dep_on_in_subq_left_part(Item_in_subselect *subq_pred) override
  {
    return Item_args::excl_dep_on_in_subq_left_part(subq_pred);
  }

  /*
    We assume the result of any function that has a TIMESTAMP argument to be
    timezone-dependent, since a TIMESTAMP value in both numeric and string
    contexts is interpreted according to the current timezone.
    The only exception is UNIX_TIMESTAMP() which returns the internal
    representation of a TIMESTAMP argument verbatim, and thus does not depend on
    the timezone.
   */
  bool check_valid_arguments_processor(void *bool_arg) override
  {
    return has_timestamp_args();
  }

  bool find_function_processor (void *arg) override
  {
    return functype() == *(Functype *) arg;
  }

  void no_rows_in_result() override
  {
    for (uint i= 0; i < arg_count; i++)
    {
      args[i]->no_rows_in_result();
    }
  }
  void restore_to_before_no_rows_in_result() override
  {
    for (uint i= 0; i < arg_count; i++)
    {
      args[i]->restore_to_before_no_rows_in_result();
    }
  }
  void convert_const_compared_to_int_field(THD *thd);
  /**
    Prepare arguments and setup a comparator.
    Used in Item_func_xxx with two arguments and a comparator,
    e.g. Item_bool_func2 and Item_func_nullif.
    args[0] or args[1] can be modified:
    - converted to character set and collation of the operation
    - or replaced to an Item_int_with_ref
  */
  bool setup_args_and_comparator(THD *thd, Arg_comparator *cmp);
  Item_func *get_item_func() override { return this; }
  bool is_simplified_cond_processor(void *arg) override
  { return const_item() && !val_int(); }
};


class Item_real_func :public Item_func
{
public:
  Item_real_func(THD *thd): Item_func(thd) { collation= DTCollation_numeric(); }
  Item_real_func(THD *thd, Item *a): Item_func(thd, a)
  { collation= DTCollation_numeric(); }
  Item_real_func(THD *thd, Item *a, Item *b): Item_func(thd, a, b)
  { collation= DTCollation_numeric(); }
  Item_real_func(THD *thd, List<Item> &list): Item_func(thd, list)
  { collation= DTCollation_numeric(); }
  String *val_str(String*str) override;
  my_decimal *val_decimal(my_decimal *decimal_value) override;
  longlong val_int() override
  {
    DBUG_ASSERT(fixed());
    return Converter_double_to_longlong(val_real(), unsigned_flag).result();
  }
  bool get_date(THD *thd, MYSQL_TIME *ltime, date_mode_t fuzzydate) override
  { return get_date_from_real(thd, ltime, fuzzydate); }
  const Type_handler *type_handler() const override
  { return &type_handler_double; }
  bool fix_length_and_dec() override
  {
    decimals= NOT_FIXED_DEC;
    max_length= float_length(decimals);
    return FALSE;
  }
};


/**
  Functions whose returned field type is determined at fix_fields() time.
*/
class Item_hybrid_func: public Item_func,
                        public Type_handler_hybrid_field_type
{
protected:
  bool fix_attributes(Item **item, uint nitems);
public:
  Item_hybrid_func(THD *thd): Item_func(thd) { }
  Item_hybrid_func(THD *thd, Item *a):  Item_func(thd, a) { }
  Item_hybrid_func(THD *thd, Item *a, Item *b): Item_func(thd, a, b) { }
  Item_hybrid_func(THD *thd, Item *a, Item *b, Item *c):
    Item_func(thd, a, b, c) { }
  Item_hybrid_func(THD *thd, List<Item> &list): Item_func(thd, list) { }
  Item_hybrid_func(THD *thd, Item_hybrid_func *item)
    :Item_func(thd, item), Type_handler_hybrid_field_type(item) { }
  const Type_handler *type_handler() const override
  { return Type_handler_hybrid_field_type::type_handler(); }
  void fix_length_and_dec_long_or_longlong(uint char_length, bool unsigned_arg)
  {
    collation= DTCollation_numeric();
    unsigned_flag= unsigned_arg;
    max_length= char_length;
    set_handler(Type_handler::type_handler_long_or_longlong(char_length,
                                                            unsigned_arg));
  }
  void fix_length_and_dec_ulong_or_ulonglong_by_nbits(uint nbits)
  {
    uint digits= Type_handler_bit::Bit_decimal_notation_int_digits_by_nbits(nbits);
    collation= DTCollation_numeric();
    unsigned_flag= true;
    max_length= digits;
    if (nbits > 32)
      set_handler(&type_handler_ulonglong);
    else
      set_handler(&type_handler_ulong);
  }
};


class Item_handled_func: public Item_func
{
public:
  class Handler
  {
  public:
    virtual ~Handler() = default;
    virtual String *val_str(Item_handled_func *, String *) const= 0;
    virtual String *val_str_ascii(Item_handled_func *, String *) const= 0;
    virtual double val_real(Item_handled_func *) const= 0;
    virtual longlong val_int(Item_handled_func *) const= 0;
    virtual my_decimal *val_decimal(Item_handled_func *, my_decimal *) const= 0;
    virtual bool get_date(THD *thd, Item_handled_func *, MYSQL_TIME *, date_mode_t fuzzydate) const= 0;
    virtual bool val_native(THD *thd, Item_handled_func *, Native *to) const
    {
      DBUG_ASSERT(0);
      to->length(0);
      return true;
    }
    virtual const Type_handler *
      return_type_handler(const Item_handled_func *item) const= 0;
    virtual const Type_handler *
      type_handler_for_create_select(const Item_handled_func *item) const
    {
      return return_type_handler(item);
    }
    virtual bool fix_length_and_dec(Item_handled_func *) const= 0;
  };

  class Handler_str: public Handler
  {
  public:
    String *val_str_ascii(Item_handled_func *item, String *str) const
    {
      return item->Item::val_str_ascii(str);
    }
    double val_real(Item_handled_func *item) const
    {
      DBUG_ASSERT(item->fixed());
      StringBuffer<64> tmp;
      String *res= item->val_str(&tmp);
      return res ? item->double_from_string_with_check(res) : 0.0;
    }
    longlong val_int(Item_handled_func *item) const
    {
      DBUG_ASSERT(item->fixed());
      StringBuffer<22> tmp;
      String *res= item->val_str(&tmp);
      return res ? item->longlong_from_string_with_check(res) : 0;
    }
    my_decimal *val_decimal(Item_handled_func *item, my_decimal *to) const
    {
      return item->val_decimal_from_string(to);
    }
    bool get_date(THD *thd, Item_handled_func *item, MYSQL_TIME *to,
                  date_mode_t fuzzydate) const
    {
      return item->get_date_from_string(thd, to, fuzzydate);
    }
  };

  /**
    Abstract class for functions returning TIME, DATE, DATETIME or string values,
    whose data type depends on parameters and is set at fix_fields time.
  */
  class Handler_temporal: public Handler
  {
  public:
    String *val_str(Item_handled_func *item, String *to) const
    {
      StringBuffer<MAX_FIELD_WIDTH> ascii_buf;
      return item->val_str_from_val_str_ascii(to, &ascii_buf);
    }
  };

  /**
    Abstract class for functions returning strings,
    which are generated from get_date() results,
    when get_date() can return different MYSQL_TIMESTAMP_XXX per row.
  */
  class Handler_temporal_string: public Handler_temporal
  {
  public:
    const Type_handler *return_type_handler(const Item_handled_func *) const
    {
      return &type_handler_string;
    }
    const Type_handler *
      type_handler_for_create_select(const Item_handled_func *item) const
    {
      return return_type_handler(item)->type_handler_for_tmp_table(item);
    }
    double val_real(Item_handled_func *item) const
    {
      return Temporal_hybrid(item).to_double();
    }
    longlong val_int(Item_handled_func *item) const
    {
      return Temporal_hybrid(item).to_longlong();
    }
    my_decimal *val_decimal(Item_handled_func *item, my_decimal *to) const
    {
      return Temporal_hybrid(item).to_decimal(to);
    }
    String *val_str_ascii(Item_handled_func *item, String *to) const
    {
      return Temporal_hybrid(item).to_string(to, item->decimals);
    }
  };


  class Handler_date: public Handler_temporal
  {
  public:
    const Type_handler *return_type_handler(const Item_handled_func *) const
    {
      return &type_handler_newdate;
    }
    bool fix_length_and_dec(Item_handled_func *item) const
    {
      item->fix_attributes_date();
      return false;
    }
    double val_real(Item_handled_func *item) const
    {
      return Date(item).to_double();
    }
    longlong val_int(Item_handled_func *item) const
    {
      return Date(item).to_longlong();
    }
    my_decimal *val_decimal(Item_handled_func *item, my_decimal *to) const
    {
      return Date(item).to_decimal(to);
    }
    String *val_str_ascii(Item_handled_func *item, String *to) const
    {
      return Date(item).to_string(to);
    }
  };


  class Handler_time: public Handler_temporal
  {
  public:
    const Type_handler *return_type_handler(const Item_handled_func *) const
    {
      return &type_handler_time2;
    }
    double val_real(Item_handled_func *item) const
    {
      return Time(item).to_double();
    }
    longlong val_int(Item_handled_func *item) const
    {
      return Time(item).to_longlong();
    }
    my_decimal *val_decimal(Item_handled_func *item, my_decimal *to) const
    {
      return Time(item).to_decimal(to);
    }
    String *val_str_ascii(Item_handled_func *item, String *to) const
    {
      return Time(item).to_string(to, item->decimals);
    }
    bool val_native(THD *thd, Item_handled_func *item, Native *to) const
    {
      return Time(thd, item).to_native(to, item->decimals);
    }
  };


  class Handler_datetime: public Handler_temporal
  {
  public:
    const Type_handler *return_type_handler(const Item_handled_func *) const
    {
      return &type_handler_datetime2;
    }
    double val_real(Item_handled_func *item) const
    {
      return Datetime(item).to_double();
    }
    longlong val_int(Item_handled_func *item) const
    {
      return Datetime(item).to_longlong();
    }
    my_decimal *val_decimal(Item_handled_func *item, my_decimal *to) const
    {
      return Datetime(item).to_decimal(to);
    }
    String *val_str_ascii(Item_handled_func *item, String *to) const
    {
      return Datetime(item).to_string(to, item->decimals);
    }
  };


  class Handler_int: public Handler
  {
  public:
    String *val_str(Item_handled_func *item, String *to) const
    {
      longlong nr= val_int(item);
      if (item->null_value)
        return 0;
      to->set_int(nr, item->unsigned_flag, item->collation.collation);
      return to;
    }
    String *val_str_ascii(Item_handled_func *item, String *to) const
    {
      return item->Item::val_str_ascii(to);
    }
    double val_real(Item_handled_func *item) const
    {
      return item->unsigned_flag ? (double) ((ulonglong) val_int(item)) :
                                   (double) val_int(item);
    }
    my_decimal *val_decimal(Item_handled_func *item, my_decimal *to) const
    {
      return item->val_decimal_from_int(to);
    }
    bool get_date(THD *thd, Item_handled_func *item,
                  MYSQL_TIME *to, date_mode_t fuzzydate) const
    {
      return item->get_date_from_int(thd, to, fuzzydate);
    }
    longlong val_int(Item_handled_func *item) const
    {
      Longlong_null tmp= to_longlong_null(item);
      item->null_value= tmp.is_null();
      return tmp.value();
    }
    virtual Longlong_null to_longlong_null(Item_handled_func *item) const= 0;
  };

  class Handler_slong: public Handler_int
  {
  public:
    const Type_handler *return_type_handler(const Item_handled_func *item) const
    {
      return &type_handler_slong;
    }
    bool fix_length_and_dec(Item_handled_func *item) const
    {
      item->unsigned_flag= false;
      item->collation= DTCollation_numeric();
      item->fix_char_length(11);
      return false;
    }
  };

  class Handler_slong2: public Handler_slong
  {
  public:
    bool fix_length_and_dec(Item_handled_func *func) const
    {
      bool rc= Handler_slong::fix_length_and_dec(func);
      func->max_length= 2;
      return rc;
    }
  };

  class Handler_ulonglong: public Handler_int
  {
  public:
    const Type_handler *return_type_handler(const Item_handled_func *item) const
    {
      return &type_handler_ulonglong;
    }
    bool fix_length_and_dec(Item_handled_func *item) const
    {
      item->unsigned_flag= true;
      item->collation= DTCollation_numeric();
      item->fix_char_length(21);
      return false;
    }
  };

protected:
  const Handler *m_func_handler;
public:
  Item_handled_func(THD *thd, Item *a)
   :Item_func(thd, a), m_func_handler(NULL) { }
  Item_handled_func(THD *thd, Item *a, Item *b)
   :Item_func(thd, a, b), m_func_handler(NULL) { }
  void set_func_handler(const Handler *handler)
  {
    m_func_handler= handler;
  }
  const Type_handler *type_handler() const override
  {
    return m_func_handler->return_type_handler(this);
  }
  Field *create_field_for_create_select(MEM_ROOT *root, TABLE *table) override
  {
    DBUG_ASSERT(fixed());
    const Type_handler *h= m_func_handler->type_handler_for_create_select(this);
    return h->make_and_init_table_field(root, &name,
                                        Record_addr(maybe_null()),
                                        *this, table);
  }
  String *val_str(String *to) override
  {
    return m_func_handler->val_str(this, to);
  }
  String *val_str_ascii(String *to) override
  {
    return m_func_handler->val_str_ascii(this, to);
  }
  double val_real() override
  {
    return m_func_handler->val_real(this);
  }
  longlong val_int() override
  {
    return m_func_handler->val_int(this);
  }
  my_decimal *val_decimal(my_decimal *to) override
  {
    return m_func_handler->val_decimal(this, to);
  }
  bool get_date(THD *thd, MYSQL_TIME *to, date_mode_t fuzzydate) override
  {
    return m_func_handler->get_date(thd, this, to, fuzzydate);
  }
  bool val_native(THD *thd, Native *to) override
  {
    return m_func_handler->val_native(thd, this, to);
  }
};


/**
  Functions that at fix_fields() time determine the returned field type,
  trying to preserve the exact data type of the arguments.

  The descendants have to implement "native" value methods,
  i.e. str_op(), date_op(), int_op(), real_op(), decimal_op().
  fix_fields() chooses which of the above value methods will be
  used during execution time, according to the returned field type.

  For example, if fix_fields() determines that the returned value type
  is MYSQL_TYPE_LONG, then:
  - int_op() is chosen as the execution time native method.
  - val_int() returns the result of int_op() as is.
  - all other methods, i.e. val_real(), val_decimal(), val_str(), get_date(),
    call int_op() first, then convert the result to the requested data type.
*/
class Item_func_hybrid_field_type: public Item_hybrid_func
{
  /*
    Helper methods to make sure that the result of
    decimal_op(), str_op() and date_op() is properly synched with null_value.
  */
  bool date_op_with_null_check(THD *thd, MYSQL_TIME *ltime)
  {
     bool rc= date_op(thd, ltime, date_mode_t(0));
     DBUG_ASSERT(!rc ^ null_value);
     return rc;
  }
  bool time_op_with_null_check(THD *thd, MYSQL_TIME *ltime)
  {
     bool rc= time_op(thd, ltime);
     DBUG_ASSERT(!rc ^ null_value);
     DBUG_ASSERT(rc || ltime->time_type == MYSQL_TIMESTAMP_TIME);
     return rc;
  }
  String *str_op_with_null_check(String *str)
  {
    String *res= str_op(str);
    DBUG_ASSERT((res != NULL) ^ null_value);
    return res;
  }

public:
  // Value methods that involve no conversion
  String *val_str_from_str_op(String *str)
  {
    return str_op_with_null_check(&str_value);
  }
  longlong val_int_from_int_op()
  {
    return int_op();
  }
  double val_real_from_real_op()
  {
    return real_op();
  }

  // Value methods that involve conversion
  String *val_str_from_real_op(String *str);
  String *val_str_from_int_op(String *str);
  String *val_str_from_date_op(String *str);
  String *val_str_from_time_op(String *str);

  my_decimal *val_decimal_from_str_op(my_decimal *dec);
  my_decimal *val_decimal_from_real_op(my_decimal *dec);
  my_decimal *val_decimal_from_int_op(my_decimal *dec);
  my_decimal *val_decimal_from_date_op(my_decimal *dec);
  my_decimal *val_decimal_from_time_op(my_decimal *dec);

  longlong val_int_from_str_op();
  longlong val_int_from_real_op();
  longlong val_int_from_date_op();
  longlong val_int_from_time_op();

  double val_real_from_str_op();
  double val_real_from_date_op();
  double val_real_from_time_op();
  double val_real_from_int_op();

public:
  Item_func_hybrid_field_type(THD *thd):
    Item_hybrid_func(thd)
  { collation= DTCollation_numeric(); }
  Item_func_hybrid_field_type(THD *thd, Item *a):
    Item_hybrid_func(thd, a)
  { collation= DTCollation_numeric(); }
  Item_func_hybrid_field_type(THD *thd, Item *a, Item *b):
    Item_hybrid_func(thd, a, b)
  { collation= DTCollation_numeric(); }
  Item_func_hybrid_field_type(THD *thd, Item *a, Item *b, Item *c):
    Item_hybrid_func(thd, a, b, c)
  { collation= DTCollation_numeric(); }
  Item_func_hybrid_field_type(THD *thd, List<Item> &list):
    Item_hybrid_func(thd, list)
  { collation= DTCollation_numeric(); }

  double val_real() override
  {
    DBUG_ASSERT(fixed());
    return Item_func_hybrid_field_type::type_handler()->
           Item_func_hybrid_field_type_val_real(this);
  }
  longlong val_int() override
  {
    DBUG_ASSERT(fixed());
    return Item_func_hybrid_field_type::type_handler()->
           Item_func_hybrid_field_type_val_int(this);
  }
  my_decimal *val_decimal(my_decimal *dec) override
  {
    DBUG_ASSERT(fixed());
    return Item_func_hybrid_field_type::type_handler()->
           Item_func_hybrid_field_type_val_decimal(this, dec);
  }
  String *val_str(String*str) override
  {
    DBUG_ASSERT(fixed());
    String *res= Item_func_hybrid_field_type::type_handler()->
                 Item_func_hybrid_field_type_val_str(this, str);
    DBUG_ASSERT(null_value == (res == NULL));
    return res;
  }
  bool get_date(THD *thd, MYSQL_TIME *to, date_mode_t mode) override
  {
    DBUG_ASSERT(fixed());
    return Item_func_hybrid_field_type::type_handler()->
           Item_func_hybrid_field_type_get_date_with_warn(thd, this, to, mode);
  }

  bool val_native(THD *thd, Native *to) override
  {
    DBUG_ASSERT(fixed());
    return native_op(thd, to);
  }

  /**
     @brief Performs the operation that this functions implements when the
     result type is INT.

     @return The result of the operation.
  */
  virtual longlong int_op()= 0;
  Longlong_null to_longlong_null_op()
  {
    longlong nr= int_op();
    /*
      C++ does not guarantee the order of parameter evaluation,
      so to make sure "null_value" is passed to the constructor
      after the int_op() call, int_op() is caled on a separate line.
    */
    return Longlong_null(nr, null_value);
  }
  Longlong_hybrid_null to_longlong_hybrid_null_op()
  {
    return Longlong_hybrid_null(to_longlong_null_op(), unsigned_flag);
  }

  /**
     @brief Performs the operation that this functions implements when the
     result type is REAL.

     @return The result of the operation.
  */
  virtual double real_op()= 0;
  Double_null to_double_null_op()
  {
    // val_real() must be caleed on a separate line. See to_longlong_null()
    double nr= real_op();
    return Double_null(nr, null_value);
  }

  /**
     @brief Performs the operation that this functions implements when the
     result type is DECIMAL.

     @param A pointer where the DECIMAL value will be allocated.
     @return 
       - 0 If the result is NULL
       - The same pointer it was given, with the area initialized to the
         result of the operation.
  */
  virtual my_decimal *decimal_op(my_decimal *)= 0;

  /**
     @brief Performs the operation that this functions implements when the
     result type is a string type.

     @return The result of the operation.
  */
  virtual String *str_op(String *)= 0;

  /**
     @brief Performs the operation that this functions implements when
     field type is DATETIME or DATE.
     @return The result of the operation.
  */
  virtual bool date_op(THD *thd, MYSQL_TIME *res, date_mode_t fuzzydate)= 0;

  /**
     @brief Performs the operation that this functions implements when
     field type is TIME.
     @return The result of the operation.
  */
  virtual bool time_op(THD *thd, MYSQL_TIME *res)= 0;

  virtual bool native_op(THD *thd, Native *native)= 0;
};


/*
  This class resembles SQL standard CASE-alike expressions:
  CASE and its abbreviations COALESCE, NULLIF, IFNULL, IF.

  <case expression> ::=   <case abbreviation>
                        | <case specification>
*/
class Item_func_case_expression: public Item_func_hybrid_field_type
{
public:
  Item_func_case_expression(THD *thd)
   :Item_func_hybrid_field_type(thd)
  { }
  Item_func_case_expression(THD *thd, Item *a)
   :Item_func_hybrid_field_type(thd, a)
  { }
  Item_func_case_expression(THD *thd, Item *a, Item *b)
   :Item_func_hybrid_field_type(thd, a, b)
  { }
  Item_func_case_expression(THD *thd, Item *a, Item *b, Item *c)
   :Item_func_hybrid_field_type(thd, a, b, c)
  { }
  Item_func_case_expression(THD *thd, List<Item> &list):
    Item_func_hybrid_field_type(thd, list)
  { }
  bool find_not_null_fields(table_map allowed) { return false; }
};


class Item_func_numhybrid: public Item_func_hybrid_field_type
{
protected:

  inline void fix_decimals()
  {
    DBUG_ASSERT(result_type() == DECIMAL_RESULT);
    if (decimals == NOT_FIXED_DEC)
      set_if_smaller(decimals, max_length - 1);
  }

public:
  Item_func_numhybrid(THD *thd): Item_func_hybrid_field_type(thd)
  { }
  Item_func_numhybrid(THD *thd, Item *a): Item_func_hybrid_field_type(thd, a)
  { }
  Item_func_numhybrid(THD *thd, Item *a, Item *b):
    Item_func_hybrid_field_type(thd, a, b)
  { }
  Item_func_numhybrid(THD *thd, Item *a, Item *b, Item *c):
    Item_func_hybrid_field_type(thd, a, b, c)
  { }
  Item_func_numhybrid(THD *thd, List<Item> &list):
    Item_func_hybrid_field_type(thd, list)
  { }
  String *str_op(String *str) { DBUG_ASSERT(0); return 0; }
  bool date_op(THD *thd, MYSQL_TIME *ltime, date_mode_t fuzzydate)
  {
    DBUG_ASSERT(0);
    return true;
  }
  bool time_op(THD *thd, MYSQL_TIME *ltime)
  {
    DBUG_ASSERT(0);
    return true;
  }
  bool native_op(THD *thd, Native *to)
  {
    DBUG_ASSERT(0);
    return true;
  }
};


/* function where type of result detected by first argument */
class Item_func_num1: public Item_func_numhybrid
{
public:
  Item_func_num1(THD *thd, Item *a): Item_func_numhybrid(thd, a) {}
  Item_func_num1(THD *thd, Item *a, Item *b): Item_func_numhybrid(thd, a, b) {}
  bool check_partition_func_processor(void *int_arg) { return FALSE; }
  bool check_vcol_func_processor(void *arg) { return FALSE; }
};


/* Base class for operations like '+', '-', '*' */
class Item_num_op :public Item_func_numhybrid
{
protected:
  bool check_arguments() const override
  {
    return false; // Checked by aggregate_for_num_op()
  }
public:
  Item_num_op(THD *thd, Item *a, Item *b): Item_func_numhybrid(thd, a, b) {}
  virtual void result_precision()= 0;

  void print(String *str, enum_query_type query_type) override
  {
    print_op(str, query_type);
  }
  bool fix_type_handler(const Type_aggregator *aggregator);
  void fix_length_and_dec_double()
  {
    aggregate_numeric_attributes_real(args, arg_count);
    max_length= float_length(decimals);
  }
  void fix_length_and_dec_decimal()
  {
    unsigned_flag= args[0]->unsigned_flag & args[1]->unsigned_flag;
    result_precision();
    fix_decimals();
  }
  void fix_length_and_dec_int()
  {
    unsigned_flag= args[0]->unsigned_flag | args[1]->unsigned_flag;
    result_precision();
    decimals= 0;
    set_handler(type_handler_long_or_longlong());
  }
  void fix_length_and_dec_temporal(bool downcast_decimal_to_int)
  {
    set_handler(&type_handler_newdecimal);
    fix_length_and_dec_decimal();
    if (decimals == 0 && downcast_decimal_to_int)
      set_handler(type_handler_long_or_longlong());
  }
  bool need_parentheses_in_default() override { return true; }
};


class Item_int_func :public Item_func
{
public:
  /*
    QQ: shouldn't 20 characters be enough:
    Max unsigned =  18,446,744,073,709,551,615 = 20 digits, 20 characters
    Max signed   =   9,223,372,036,854,775,807 = 19 digits, 19 characters
    Min signed   =  -9,223,372,036,854,775,808 = 19 digits, 20 characters
  */
  Item_int_func(THD *thd): Item_func(thd)
  { collation= DTCollation_numeric(); fix_char_length(21); }
  Item_int_func(THD *thd, Item *a): Item_func(thd, a)
  { collation= DTCollation_numeric(); fix_char_length(21); }
  Item_int_func(THD *thd, Item *a, Item *b): Item_func(thd, a, b)
  { collation= DTCollation_numeric(); fix_char_length(21); }
  Item_int_func(THD *thd, Item *a, Item *b, Item *c): Item_func(thd, a, b, c)
  { collation= DTCollation_numeric(); fix_char_length(21); }
  Item_int_func(THD *thd, Item *a, Item *b, Item *c, Item *d):
    Item_func(thd, a, b, c, d)
  { collation= DTCollation_numeric(); fix_char_length(21); }
  Item_int_func(THD *thd, List<Item> &list): Item_func(thd, list)
  { collation= DTCollation_numeric(); fix_char_length(21); }
  Item_int_func(THD *thd, Item_int_func *item) :Item_func(thd, item)
  { collation= DTCollation_numeric(); }
  double val_real() override;
  String *val_str(String*str) override;
  my_decimal *val_decimal(my_decimal *decimal_value) override
  {
    return val_decimal_from_int(decimal_value);
  }
  bool get_date(THD *thd, MYSQL_TIME *ltime, date_mode_t fuzzydate) override
  { return get_date_from_int(thd, ltime, fuzzydate); }
  const Type_handler *type_handler() const override= 0;
  bool fix_length_and_dec() override { return FALSE; }
};


class Item_long_func: public Item_int_func
{
public:
  Item_long_func(THD *thd): Item_int_func(thd) { }
  Item_long_func(THD *thd, Item *a): Item_int_func(thd, a) {}
  Item_long_func(THD *thd, Item *a, Item *b): Item_int_func(thd, a, b) {}
  Item_long_func(THD *thd, Item *a, Item *b, Item *c): Item_int_func(thd, a, b, c) {}
  Item_long_func(THD *thd, List<Item> &list): Item_int_func(thd, list) { }
  Item_long_func(THD *thd, Item_long_func *item) :Item_int_func(thd, item) {}
  const Type_handler *type_handler() const override
  {
    if (unsigned_flag)
      return &type_handler_ulong;
    return &type_handler_slong;
  }
  bool fix_length_and_dec() override { max_length= 11; return FALSE; }
};


class Item_func_hash: public Item_int_func
{
public:
  Item_func_hash(THD *thd, List<Item> &item): Item_int_func(thd, item)
  {}
  longlong val_int() override;
  bool fix_length_and_dec() override;
  const Type_handler *type_handler() const override
  { return &type_handler_slong; }
  Item *get_copy(THD *thd) override
  { return get_item_copy<Item_func_hash>(thd, this); }
  LEX_CSTRING func_name_cstring() const override
  {
    static LEX_CSTRING name= {STRING_WITH_LEN("<hash>") };
    return name;
  }
};

class Item_func_hash_mariadb_100403: public Item_func_hash
{
public:
  Item_func_hash_mariadb_100403(THD *thd, List<Item> &item)
   :Item_func_hash(thd, item)
  {}
  longlong val_int();
  Item *get_copy(THD *thd)
  { return get_item_copy<Item_func_hash_mariadb_100403>(thd, this); }
  const char *func_name() const { return "<hash_mariadb_100403>"; }
};

class Item_longlong_func: public Item_int_func
{
public:
  Item_longlong_func(THD *thd): Item_int_func(thd) { }
  Item_longlong_func(THD *thd, Item *a): Item_int_func(thd, a) {}
  Item_longlong_func(THD *thd, Item *a, Item *b): Item_int_func(thd, a, b) {}
  Item_longlong_func(THD *thd, Item *a, Item *b, Item *c): Item_int_func(thd, a, b, c) {}
  Item_longlong_func(THD *thd, Item *a, Item *b, Item *c, Item *d):
    Item_int_func(thd, a, b, c, d) {}
  Item_longlong_func(THD *thd, List<Item> &list): Item_int_func(thd, list) { }
  Item_longlong_func(THD *thd, Item_longlong_func *item) :Item_int_func(thd, item) {}
  const Type_handler *type_handler() const override
  {
    if (unsigned_flag)
      return &type_handler_ulonglong;
    return &type_handler_slonglong;
  }
};


class Cursor_ref
{
protected:
  LEX_CSTRING m_cursor_name;
  uint m_cursor_offset;
  class sp_cursor *get_open_cursor_or_error();
  Cursor_ref(const LEX_CSTRING *name, uint offset)
   :m_cursor_name(*name), m_cursor_offset(offset)
  { }
  void print_func(String *str, const LEX_CSTRING &func_name);
};



class Item_func_cursor_rowcount: public Item_longlong_func,
                                 public Cursor_ref
{
public:
  Item_func_cursor_rowcount(THD *thd, const LEX_CSTRING *name, uint offset)
   :Item_longlong_func(thd), Cursor_ref(name, offset)
  {
    set_maybe_null();
  }
  LEX_CSTRING func_name_cstring() const override
  {
    static LEX_CSTRING name= {STRING_WITH_LEN("%ROWCOUNT") };
    return name;
  }
  longlong val_int() override;
  bool check_vcol_func_processor(void *arg) override
  {
    return mark_unsupported_function(func_name(), arg, VCOL_SESSION_FUNC);
  }
  void print(String *str, enum_query_type query_type) override
  {
    return Cursor_ref::print_func(str, func_name_cstring());
  }
  Item *get_copy(THD *thd) override
  { return get_item_copy<Item_func_cursor_rowcount>(thd, this); }
};



class Item_func_connection_id :public Item_long_func
{
  longlong value;

public:
  Item_func_connection_id(THD *thd): Item_long_func(thd) { unsigned_flag=1; }
  LEX_CSTRING func_name_cstring() const override
  {
    static LEX_CSTRING name= {STRING_WITH_LEN("connection_id") };
    return name;
  }
  bool fix_length_and_dec() override;
  bool fix_fields(THD *thd, Item **ref) override;
  longlong val_int() override { DBUG_ASSERT(fixed()); return value; }
  bool check_vcol_func_processor(void *arg) override
  {
    return mark_unsupported_function(func_name(), "()", arg,
                                     VCOL_SESSION_FUNC);
  }
  Item *get_copy(THD *thd) override
  { return get_item_copy<Item_func_connection_id>(thd, this); }
};


class Item_func_signed :public Item_int_func
{
public:
  Item_func_signed(THD *thd, Item *a): Item_int_func(thd, a)
  {
    unsigned_flag= 0;
  }
  LEX_CSTRING func_name_cstring() const override
  {
    static LEX_CSTRING name= {STRING_WITH_LEN("cast_as_signed") };
    return name;
  }
  const Type_handler *type_handler() const override
  {
    return Type_handler::type_handler_long_or_longlong(max_char_length(),
                                                       false);
  }
  longlong val_int() override
  {
    longlong value= args[0]->val_int_signed_typecast();
    null_value= args[0]->null_value;
    return value;
  }
  void fix_length_and_dec_double()
  {
    fix_char_length(MAX_BIGINT_WIDTH);
  }
  void fix_length_and_dec_generic()
  {
    uint32 char_length= MY_MIN(args[0]->max_char_length(),
                               MY_INT64_NUM_DECIMAL_DIGITS);
    /*
      args[0]->max_char_length() can return 0.
      Reserve max_length to fit at least one character for one digit,
      plus one character for the sign (if signed).
    */
    set_if_bigger(char_length, 1U + (unsigned_flag ? 0 : 1));
    fix_char_length(char_length);
  }
  void fix_length_and_dec_string()
  {
    /*
      For strings, use decimal_int_part() instead of max_char_length().
      This is important for Item_hex_hybrid:
        SELECT CAST(0x1FFFFFFFF AS SIGNED);
      Length is 5, decimal_int_part() is 13.
    */
    uint32 char_length= MY_MIN(args[0]->decimal_int_part(),
                               MY_INT64_NUM_DECIMAL_DIGITS);
    set_if_bigger(char_length, 1U + (unsigned_flag ? 0 : 1));
    fix_char_length(char_length);
  }
  bool fix_length_and_dec() override
  {
    return args[0]->type_handler()->Item_func_signed_fix_length_and_dec(this);
  }
  void print(String *str, enum_query_type query_type) override;
  decimal_digits_t decimal_precision() const override
  { return args[0]->decimal_precision(); }
  bool need_parentheses_in_default() override { return true; }
  Item *get_copy(THD *thd) override
  { return get_item_copy<Item_func_signed>(thd, this); }
};


class Item_func_unsigned :public Item_func_signed
{
public:
  Item_func_unsigned(THD *thd, Item *a): Item_func_signed(thd, a)
  {
    unsigned_flag= 1;
  }
  LEX_CSTRING func_name_cstring() const override
  {
    static LEX_CSTRING name= {STRING_WITH_LEN("cast_as_unsigned") };
    return name;
  }
  const Type_handler *type_handler() const override
  {
    if (max_char_length() <= MY_INT32_NUM_DECIMAL_DIGITS - 1)
      return &type_handler_ulong;
    return &type_handler_ulonglong;
  }
  longlong val_int() override
  {
    longlong value= args[0]->val_int_unsigned_typecast();
    null_value= args[0]->null_value;
    return value;
  }
  bool fix_length_and_dec() override
  {
    return args[0]->type_handler()->Item_func_unsigned_fix_length_and_dec(this);
  }
  decimal_digits_t decimal_precision() const override { return max_length; }
  void print(String *str, enum_query_type query_type) override;
  Item *get_copy(THD *thd) override
  { return get_item_copy<Item_func_unsigned>(thd, this); }
};


class Item_decimal_typecast :public Item_func
{
  my_decimal decimal_value;
public:
  Item_decimal_typecast(THD *thd, Item *a, uint len, decimal_digits_t dec)
   :Item_func(thd, a)
  {
    decimals= dec;
    collation= DTCollation_numeric();
    fix_char_length(my_decimal_precision_to_length_no_truncation(len, dec,
                                                                 unsigned_flag));
  }
  String *val_str(String *str) override { return VDec(this).to_string(str); }
  double val_real() override { return VDec(this).to_double(); }
  longlong val_int() override { return VDec(this).to_longlong(unsigned_flag); }
  my_decimal *val_decimal(my_decimal*) override;
  bool get_date(THD *thd, MYSQL_TIME *to, date_mode_t mode) override
  {
    return decimal_to_datetime_with_warn(thd, VDec(this).ptr(), to, mode,
                                         NULL, NULL);
  }
  const Type_handler *type_handler() const override
  { return &type_handler_newdecimal; }
  void fix_length_and_dec_generic() {}
  bool fix_length_and_dec() override
  {
    return
      args[0]->type_handler()->Item_decimal_typecast_fix_length_and_dec(this);
  }
  LEX_CSTRING func_name_cstring() const override
  {
    static LEX_CSTRING name= {STRING_WITH_LEN("decimal_typecast") };
    return name;
  }
  void print(String *str, enum_query_type query_type) override;
  bool need_parentheses_in_default() override { return true; }
  Item *get_copy(THD *thd) override
  { return get_item_copy<Item_decimal_typecast>(thd, this); }
};


class Item_real_typecast: public Item_real_func
{
protected:
  double val_real_with_truncate(double max_value);
public:
  Item_real_typecast(THD *thd, Item *a, uint len, uint dec)
   :Item_real_func(thd, a)
  {
    decimals=   (uint8)  dec;
    max_length= (uint32) len;
  }
  bool need_parentheses_in_default() { return true; }
  void print(String *str, enum_query_type query_type);
  void fix_length_and_dec_generic()
  {
    set_maybe_null();
  }
};


class Item_float_typecast :public Item_real_typecast
{
public:
  Item_float_typecast(THD *thd, Item *a)
   :Item_real_typecast(thd, a, MAX_FLOAT_STR_LENGTH, NOT_FIXED_DEC)
  { }
  const Type_handler *type_handler() const override
  { return &type_handler_float; }
  bool fix_length_and_dec() override
  {
    return
      args[0]->type_handler()->Item_float_typecast_fix_length_and_dec(this);
  }
  LEX_CSTRING func_name_cstring() const override
  {
    static LEX_CSTRING name= {STRING_WITH_LEN("float_typecast") };
    return name;
  }
  double val_real() override
  {
    return (double) (float) val_real_with_truncate(FLT_MAX);
  }
  String *val_str(String*str) override
  {
    Float nr(Item_float_typecast::val_real());
    if (null_value)
      return 0;
    nr.to_string(str, decimals);
    return str;
  }
  Item *get_copy(THD *thd) override
  { return get_item_copy<Item_float_typecast>(thd, this); }
};


class Item_double_typecast :public Item_real_typecast
{
public:
  Item_double_typecast(THD *thd, Item *a, uint len, uint dec):
    Item_real_typecast(thd, a, len, dec)
  { }
  bool fix_length_and_dec() override
  {
    return
      args[0]->type_handler()->Item_double_typecast_fix_length_and_dec(this);
  }
  LEX_CSTRING func_name_cstring() const override
  {
    static LEX_CSTRING name= {STRING_WITH_LEN("double_typecast") };
    return name;
  }
  double val_real() override { return val_real_with_truncate(DBL_MAX); }
  Item *get_copy(THD *thd) override
  { return get_item_copy<Item_double_typecast>(thd, this); }
};


class Item_func_additive_op :public Item_num_op
{
public:
  Item_func_additive_op(THD *thd, Item *a, Item *b): Item_num_op(thd, a, b) {}
  void result_precision();
  bool check_partition_func_processor(void *int_arg) {return FALSE;}
  bool check_vcol_func_processor(void *arg) { return FALSE;}
};


class Item_func_plus :public Item_func_additive_op
{
public:
  Item_func_plus(THD *thd, Item *a, Item *b):
    Item_func_additive_op(thd, a, b) {}
  LEX_CSTRING func_name_cstring() const override
  {
    static LEX_CSTRING name= {STRING_WITH_LEN("+") };
    return name;
  }
  enum precedence precedence() const override { return ADD_PRECEDENCE; }
  bool fix_length_and_dec() override;
  longlong int_op() override;
  double real_op() override;
  my_decimal *decimal_op(my_decimal *) override;
  Item *get_copy(THD *thd) override
  { return get_item_copy<Item_func_plus>(thd, this); }
};

class Item_func_minus :public Item_func_additive_op
{
  bool m_depends_on_sql_mode_no_unsigned_subtraction;
public:
  Item_func_minus(THD *thd, Item *a, Item *b):
    Item_func_additive_op(thd, a, b),
    m_depends_on_sql_mode_no_unsigned_subtraction(false)
  { }
  LEX_CSTRING func_name_cstring() const override
  {
    static LEX_CSTRING name= {STRING_WITH_LEN("-") };
    return name;
  }
  enum precedence precedence() const override { return ADD_PRECEDENCE; }
  Sql_mode_dependency value_depends_on_sql_mode() const override;
  longlong int_op() override;
  double real_op() override;
  my_decimal *decimal_op(my_decimal *) override;
  bool fix_length_and_dec() override;
  void fix_unsigned_flag();
  void fix_length_and_dec_double()
  {
    Item_func_additive_op::fix_length_and_dec_double();
    fix_unsigned_flag();
  }
  void fix_length_and_dec_decimal()
  {
    Item_func_additive_op::fix_length_and_dec_decimal();
    fix_unsigned_flag();
  }
  void fix_length_and_dec_int()
  {
    Item_func_additive_op::fix_length_and_dec_int();
    fix_unsigned_flag();
  }
  Item *get_copy(THD *thd) override
  { return get_item_copy<Item_func_minus>(thd, this); }
};


class Item_func_mul :public Item_num_op
{
public:
  Item_func_mul(THD *thd, Item *a, Item *b):
    Item_num_op(thd, a, b) {}
  LEX_CSTRING func_name_cstring() const override
  {
    static LEX_CSTRING name= {STRING_WITH_LEN("*") };
    return name;
  }
  enum precedence precedence() const override { return MUL_PRECEDENCE; }
  longlong int_op() override;
  double real_op() override;
  my_decimal *decimal_op(my_decimal *) override;
  void result_precision() override;
  bool fix_length_and_dec() override;
  bool check_partition_func_processor(void *int_arg) override {return FALSE;}
  bool check_vcol_func_processor(void *arg) override { return FALSE;}
  Item *get_copy(THD *thd) override
  { return get_item_copy<Item_func_mul>(thd, this); }
};


class Item_func_div :public Item_num_op
{
public:
  uint prec_increment;
  Item_func_div(THD *thd, Item *a, Item *b): Item_num_op(thd, a, b) {}
  longlong int_op() override { DBUG_ASSERT(0); return 0; }
  double real_op() override;
  my_decimal *decimal_op(my_decimal *) override;
  LEX_CSTRING func_name_cstring() const override
  {
    static LEX_CSTRING name= {STRING_WITH_LEN("/") };
    return name;
  }
  enum precedence precedence() const override { return MUL_PRECEDENCE; }
  bool fix_length_and_dec() override;
  void fix_length_and_dec_double();
  void fix_length_and_dec_int();
  void result_precision() override;
  Item *get_copy(THD *thd) override
  { return get_item_copy<Item_func_div>(thd, this); }
};


class Item_func_int_div :public Item_int_func
{
public:
  Item_func_int_div(THD *thd, Item *a, Item *b): Item_int_func(thd, a, b)
  {}
  longlong val_int() override;
  LEX_CSTRING func_name_cstring() const override
  {
    static LEX_CSTRING name= {STRING_WITH_LEN("DIV") };
    return name;
  }
  enum precedence precedence() const override { return MUL_PRECEDENCE; }
  const Type_handler *type_handler() const override
  { return type_handler_long_or_longlong(); }
  bool fix_length_and_dec() override;
  void print(String *str, enum_query_type query_type) override
  {
    print_op(str, query_type);
  }

  bool check_partition_func_processor(void *int_arg) override {return FALSE;}
  bool check_vcol_func_processor(void *arg) override { return FALSE;}
  bool need_parentheses_in_default() override { return true; }
  Item *get_copy(THD *thd) override
  { return get_item_copy<Item_func_int_div>(thd, this); }
};


class Item_func_mod :public Item_num_op
{
public:
  Item_func_mod(THD *thd, Item *a, Item *b): Item_num_op(thd, a, b) {}
  longlong int_op() override;
  double real_op() override;
  my_decimal *decimal_op(my_decimal *) override;
  LEX_CSTRING func_name_cstring() const override
  {
    static LEX_CSTRING name= {STRING_WITH_LEN("MOD") };
    return name;
  }
  enum precedence precedence() const override { return MUL_PRECEDENCE; }
  void result_precision() override;
  bool fix_length_and_dec() override;
  void fix_length_and_dec_double()
  {
    Item_num_op::fix_length_and_dec_double();
    unsigned_flag= args[0]->unsigned_flag;
  }
  void fix_length_and_dec_decimal()
  {
    result_precision();
    fix_decimals();
  }
  void fix_length_and_dec_int()
  {
    result_precision();
    DBUG_ASSERT(decimals == 0);
    set_handler(type_handler_long_or_longlong());
  }
  bool check_partition_func_processor(void *int_arg) override {return FALSE;}
  bool check_vcol_func_processor(void *arg) override { return FALSE;}
  Item *get_copy(THD *thd) override
  { return get_item_copy<Item_func_mod>(thd, this); }
};


class Item_func_neg :public Item_func_num1
{
public:
  Item_func_neg(THD *thd, Item *a): Item_func_num1(thd, a) {}
  double real_op() override;
  longlong int_op() override;
  my_decimal *decimal_op(my_decimal *) override;
  LEX_CSTRING func_name_cstring() const override
  {
    static LEX_CSTRING name= {STRING_WITH_LEN("-") };
    return name;
  }
  enum Functype functype() const override { return NEG_FUNC; }
  enum precedence precedence() const override { return NEG_PRECEDENCE; }
  void print(String *str, enum_query_type query_type) override
  {
    str->append(func_name_cstring());
    args[0]->print_parenthesised(str, query_type, precedence());
  }
  void fix_length_and_dec_int();
  void fix_length_and_dec_double();
  void fix_length_and_dec_decimal();
  bool fix_length_and_dec() override;
  decimal_digits_t decimal_precision() const  override
  { return args[0]->decimal_precision(); }
  bool need_parentheses_in_default() override { return true; }
  Item *get_copy(THD *thd) override
  { return get_item_copy<Item_func_neg>(thd, this); }
};


class Item_func_abs :public Item_func_num1
{
public:
  Item_func_abs(THD *thd, Item *a): Item_func_num1(thd, a) {}
  double real_op() override;
  longlong int_op() override;
  my_decimal *decimal_op(my_decimal *) override;
  LEX_CSTRING func_name_cstring() const override
  {
    static LEX_CSTRING name= {STRING_WITH_LEN("abs") };
    return name;
  }
  void fix_length_and_dec_int();
  void fix_length_and_dec_double();
  void fix_length_and_dec_decimal();
  bool fix_length_and_dec() override;
  Item *get_copy(THD *thd) override
  { return get_item_copy<Item_func_abs>(thd, this); }
};

// A class to handle logarithmic and trigonometric functions

class Item_dec_func :public Item_real_func
{
  bool check_arguments() const override
  { return check_argument_types_can_return_real(0, arg_count); }
 public:
  Item_dec_func(THD *thd, Item *a): Item_real_func(thd, a) {}
  Item_dec_func(THD *thd, Item *a, Item *b): Item_real_func(thd, a, b) {}
  bool fix_length_and_dec() override
  {
    decimals= NOT_FIXED_DEC;
    max_length= float_length(decimals);
    set_maybe_null();
    return FALSE;
  }
};

class Item_func_exp :public Item_dec_func
{
public:
  Item_func_exp(THD *thd, Item *a): Item_dec_func(thd, a) {}
  double val_real() override;
  LEX_CSTRING func_name_cstring() const override
  {
    static LEX_CSTRING name= {STRING_WITH_LEN("exp") };
    return name;
  }
  Item *get_copy(THD *thd) override
  { return get_item_copy<Item_func_exp>(thd, this); }
};


class Item_func_ln :public Item_dec_func
{
public:
  Item_func_ln(THD *thd, Item *a): Item_dec_func(thd, a) {}
  double val_real() override;
  LEX_CSTRING func_name_cstring() const override
  {
    static LEX_CSTRING name= {STRING_WITH_LEN("ln") };
    return name;
  }
  Item *get_copy(THD *thd) override
  { return get_item_copy<Item_func_ln>(thd, this); }
};


class Item_func_log :public Item_dec_func
{
public:
  Item_func_log(THD *thd, Item *a): Item_dec_func(thd, a) {}
  Item_func_log(THD *thd, Item *a, Item *b): Item_dec_func(thd, a, b) {}
  double val_real() override;
  LEX_CSTRING func_name_cstring() const override
  {
    static LEX_CSTRING name= {STRING_WITH_LEN("log") };
    return name;
  }
  Item *get_copy(THD *thd) override
  { return get_item_copy<Item_func_log>(thd, this); }
};


class Item_func_log2 :public Item_dec_func
{
public:
  Item_func_log2(THD *thd, Item *a): Item_dec_func(thd, a) {}
  double val_real() override;
  LEX_CSTRING func_name_cstring() const override
  {
    static LEX_CSTRING name= {STRING_WITH_LEN("log2") };
    return name;
  }
  Item *get_copy(THD *thd) override
  { return get_item_copy<Item_func_log2>(thd, this); }
};


class Item_func_log10 :public Item_dec_func
{
public:
  Item_func_log10(THD *thd, Item *a): Item_dec_func(thd, a) {}
  double val_real() override;
  LEX_CSTRING func_name_cstring() const override
  {
    static LEX_CSTRING name= {STRING_WITH_LEN("log10") };
    return name;
  }
  Item *get_copy(THD *thd) override
  { return get_item_copy<Item_func_log10>(thd, this); }
};


class Item_func_sqrt :public Item_dec_func
{
public:
  Item_func_sqrt(THD *thd, Item *a): Item_dec_func(thd, a) {}
  double val_real() override;
  LEX_CSTRING func_name_cstring() const override
  {
    static LEX_CSTRING name= {STRING_WITH_LEN("sqrt") };
    return name;
  }
  Item *get_copy(THD *thd) override
  { return get_item_copy<Item_func_sqrt>(thd, this); }
};


class Item_func_pow :public Item_dec_func
{
public:
  Item_func_pow(THD *thd, Item *a, Item *b): Item_dec_func(thd, a, b) {}
  double val_real() override;
  LEX_CSTRING func_name_cstring() const override
  {
    static LEX_CSTRING name= {STRING_WITH_LEN("pow") };
    return name;
  }
  Item *get_copy(THD *thd) override
  { return get_item_copy<Item_func_pow>(thd, this); }
};


class Item_func_acos :public Item_dec_func
{
public:
  Item_func_acos(THD *thd, Item *a): Item_dec_func(thd, a) {}
  double val_real() override;
  LEX_CSTRING func_name_cstring() const override
  {
    static LEX_CSTRING name= {STRING_WITH_LEN("acos") };
    return name;
  }
  Item *get_copy(THD *thd) override
  { return get_item_copy<Item_func_acos>(thd, this); }
};

class Item_func_asin :public Item_dec_func
{
public:
  Item_func_asin(THD *thd, Item *a): Item_dec_func(thd, a) {}
  double val_real() override;
  LEX_CSTRING func_name_cstring() const override
  {
    static LEX_CSTRING name= {STRING_WITH_LEN("asin") };
    return name;
  }
  Item *get_copy(THD *thd) override
  { return get_item_copy<Item_func_asin>(thd, this); }
};

class Item_func_atan :public Item_dec_func
{
public:
  Item_func_atan(THD *thd, Item *a): Item_dec_func(thd, a) {}
  Item_func_atan(THD *thd, Item *a, Item *b): Item_dec_func(thd, a, b) {}
  double val_real() override;
  LEX_CSTRING func_name_cstring() const override
  {
    static LEX_CSTRING name= {STRING_WITH_LEN("atan") };
    return name;
  }
  Item *get_copy(THD *thd) override
  { return get_item_copy<Item_func_atan>(thd, this); }
};

class Item_func_cos :public Item_dec_func
{
public:
  Item_func_cos(THD *thd, Item *a): Item_dec_func(thd, a) {}
  double val_real() override;
  LEX_CSTRING func_name_cstring() const override
  {
    static LEX_CSTRING name= {STRING_WITH_LEN("cos") };
    return name;
  }
  Item *get_copy(THD *thd) override
  { return get_item_copy<Item_func_cos>(thd, this); }
};

class Item_func_sin :public Item_dec_func
{
public:
  Item_func_sin(THD *thd, Item *a): Item_dec_func(thd, a) {}
  double val_real() override;
  LEX_CSTRING func_name_cstring() const override
  {
    static LEX_CSTRING name= {STRING_WITH_LEN("sin") };
    return name;
  }
  Item *get_copy(THD *thd) override
  { return get_item_copy<Item_func_sin>(thd, this); }
};

class Item_func_tan :public Item_dec_func
{
public:
  Item_func_tan(THD *thd, Item *a): Item_dec_func(thd, a) {}
  double val_real() override;
  LEX_CSTRING func_name_cstring() const override
  {
    static LEX_CSTRING name= {STRING_WITH_LEN("tan") };
    return name;
  }
  Item *get_copy(THD *thd) override
  { return get_item_copy<Item_func_tan>(thd, this); }
};

class Item_func_cot :public Item_dec_func
{
public:
  Item_func_cot(THD *thd, Item *a): Item_dec_func(thd, a) {}
  double val_real() override;
  LEX_CSTRING func_name_cstring() const override
  {
    static LEX_CSTRING name= {STRING_WITH_LEN("cot") };
    return name;
  }
  Item *get_copy(THD *thd) override
  { return get_item_copy<Item_func_cot>(thd, this); }
};


class Item_func_int_val :public Item_func_hybrid_field_type
{
public:
  Item_func_int_val(THD *thd, Item *a): Item_func_hybrid_field_type(thd, a) {}
  bool check_partition_func_processor(void *int_arg) override { return FALSE; }
  bool check_vcol_func_processor(void *arg) override { return FALSE; }
  virtual decimal_round_mode round_mode() const= 0;
  void fix_length_and_dec_double();
  void fix_length_and_dec_int_or_decimal();
  void fix_length_and_dec_time()
  {
    fix_attributes_time(0);
    set_handler(&type_handler_time2);
  }
  void fix_length_and_dec_datetime()
  {
    fix_attributes_datetime(0);
    set_handler(&type_handler_datetime2);
    // Thinks like CEILING(TIMESTAMP'0000-01-01 23:59:59.9') returns NULL
    set_maybe_null();
  }
<<<<<<< HEAD
  bool fix_length_and_dec() override;
  String *str_op(String *str) override { DBUG_ASSERT(0); return 0; }
  bool native_op(THD *thd, Native *to) override
  {
    DBUG_ASSERT(0);
    return true;
  }
=======
  bool fix_length_and_dec();
  String *str_op(String *str) { DBUG_ASSERT(0); return 0; }
  bool native_op(THD *thd, Native *to);
>>>>>>> 65405308
};


class Item_func_ceiling :public Item_func_int_val
{
public:
  Item_func_ceiling(THD *thd, Item *a): Item_func_int_val(thd, a) {}
  LEX_CSTRING func_name_cstring() const override
  {
    static LEX_CSTRING name= {STRING_WITH_LEN("ceiling") };
    return name;
  }
  decimal_round_mode round_mode() const override { return CEILING; }
  longlong int_op() override;
  double real_op() override;
  my_decimal *decimal_op(my_decimal *) override;
  bool date_op(THD *thd, MYSQL_TIME *ltime, date_mode_t fuzzydate) override;
  bool time_op(THD *thd, MYSQL_TIME *ltime) override;
  Item *get_copy(THD *thd) override
  { return get_item_copy<Item_func_ceiling>(thd, this); }
};


class Item_func_floor :public Item_func_int_val
{
public:
  Item_func_floor(THD *thd, Item *a): Item_func_int_val(thd, a) {}
  LEX_CSTRING func_name_cstring() const override
  {
    static LEX_CSTRING name= {STRING_WITH_LEN("floor") };
    return name;
  }
  decimal_round_mode round_mode() const override { return FLOOR; }
  longlong int_op() override;
  double real_op() override;
  my_decimal *decimal_op(my_decimal *) override;
  bool date_op(THD *thd, MYSQL_TIME *ltime, date_mode_t fuzzydate) override;
  bool time_op(THD *thd, MYSQL_TIME *ltime) override;
  Item *get_copy(THD *thd) override
  { return get_item_copy<Item_func_floor>(thd, this); }
};

/* This handles round and truncate */

class Item_func_round :public Item_func_hybrid_field_type
{
  bool truncate;
  void fix_length_and_dec_decimal(uint decimals_to_set);
  void fix_length_and_dec_double(uint decimals_to_set);
  bool test_if_length_can_increase();
public:
  Item_func_round(THD *thd, Item *a, Item *b, bool trunc_arg)
    :Item_func_hybrid_field_type(thd, a, b), truncate(trunc_arg) {}
<<<<<<< HEAD
  LEX_CSTRING func_name_cstring() const override
  {
    static LEX_CSTRING truncate_name= {STRING_WITH_LEN("truncate") };
    static LEX_CSTRING round_name= {STRING_WITH_LEN("round") };
    return truncate ? truncate_name : round_name;
  }
  double real_op() override;
  longlong int_op() override;
  my_decimal *decimal_op(my_decimal *) override;
  bool date_op(THD *thd, MYSQL_TIME *ltime, date_mode_t fuzzydate) override;
  bool time_op(THD *thd, MYSQL_TIME *ltime) override;
  bool native_op(THD *thd, Native *to) override
  {
    DBUG_ASSERT(0);
    return true;
  }
  String *str_op(String *str) override
=======
  const char *func_name() const { return truncate ? "truncate" : "round"; }
  double real_op();
  longlong int_op();
  my_decimal *decimal_op(my_decimal *);
  bool date_op(THD *thd, MYSQL_TIME *ltime, date_mode_t fuzzydate);
  bool time_op(THD *thd, MYSQL_TIME *ltime);
  bool native_op(THD *thd, Native *to);
  String *str_op(String *str)
>>>>>>> 65405308
  {
    DBUG_ASSERT(0);
    return NULL;
  }
  void fix_arg_decimal();
  void fix_arg_int(const Type_handler *preferred,
                   const Type_std_attributes *preferred_attributes,
                   bool use_decimal_on_length_increase);
  void fix_arg_hex_hybrid();
  void fix_arg_double();
  void fix_arg_time();
  void fix_arg_datetime();
  void fix_arg_temporal(const Type_handler *h, uint int_part_length);
  bool fix_length_and_dec() override
  {
    /*
      We don't want to translate ENUM/SET to CHAR here.
      So let's real_type_handler(), not type_handler().
    */
    return args[0]->real_type_handler()->Item_func_round_fix_length_and_dec(this);
  }
  Item *get_copy(THD *thd) override
  { return get_item_copy<Item_func_round>(thd, this); }
};


class Item_func_rand :public Item_real_func
{
  struct my_rnd_struct *rand;
  bool first_eval; // TRUE if val_real() is called 1st time
  bool check_arguments() const override
  { return check_argument_types_can_return_int(0, arg_count); }
  void seed_random (Item * val);
public:
  Item_func_rand(THD *thd, Item *a):
    Item_real_func(thd, a), rand(0), first_eval(TRUE) {}
  Item_func_rand(THD *thd): Item_real_func(thd) {}
  double val_real() override;
  LEX_CSTRING func_name_cstring() const override
  {
    static LEX_CSTRING name= {STRING_WITH_LEN("rand") };
    return name;
  }
  bool const_item() const override { return 0; }
  void update_used_tables() override;
  bool fix_fields(THD *thd, Item **ref) override;
  void cleanup() override { first_eval= TRUE; Item_real_func::cleanup(); }
  bool check_vcol_func_processor(void *arg) override
  {
    return mark_unsupported_function(func_name(), "()", arg, VCOL_SESSION_FUNC);
  }
  Item *get_copy(THD *thd) override
  { return get_item_copy<Item_func_rand>(thd, this); }
};


class Item_func_rownum final :public Item_longlong_func
{
  /*
    This points to a variable that contains the number of rows
    accpted so far in the result set
  */
  ha_rows *accepted_rows;
  SELECT_LEX *select;
public:
  Item_func_rownum(THD *thd);
  longlong val_int() override;
  LEX_CSTRING func_name_cstring() const override
  {
    static LEX_CSTRING name= {STRING_WITH_LEN("rownum") };
    return name;
  }
  enum Functype functype() const override { return ROWNUM_FUNC; }
  void update_used_tables() override {}
  bool const_item() const override { return 0; }
  void fix_after_optimize(THD *thd) override;
  bool fix_length_and_dec() override
  {
    unsigned_flag= 1;
    used_tables_cache= RAND_TABLE_BIT;
    const_item_cache=0;
    set_maybe_null();
    return FALSE;
  }
  void cleanup() override
  {
    Item_longlong_func::cleanup();
    /* Ensure we don't point to freed memory */
    accepted_rows= 0;
  }
  bool check_vcol_func_processor(void *arg) override
  {
    return mark_unsupported_function(func_name(), "()", arg,
                                     VCOL_IMPOSSIBLE);
  }
  bool check_handler_func_processor(void *arg) override
  {
    return mark_unsupported_function(func_name(), "()", arg,
                                     VCOL_IMPOSSIBLE);
  }
  Item *get_copy(THD *thd) override { return 0; }
  /* This function is used in insert, update and delete */
  void store_pointer_to_row_counter(ha_rows *row_counter)
  {
    accepted_rows= row_counter;
  }
};

void fix_rownum_pointers(THD *thd, SELECT_LEX *select_lex, ha_rows *ptr);


class Item_func_sign :public Item_long_func
{
  bool check_arguments() const override
  { return args[0]->check_type_can_return_real(func_name_cstring()); }
public:
  Item_func_sign(THD *thd, Item *a): Item_long_func(thd, a) {}
  LEX_CSTRING func_name_cstring() const override
  {
    static LEX_CSTRING name= {STRING_WITH_LEN("sign") };
    return name;
  }
  decimal_digits_t decimal_precision() const override { return 1; }
  bool fix_length_and_dec() override { fix_char_length(2); return FALSE; }
  longlong val_int() override;
  Item *get_copy(THD *thd) override
  { return get_item_copy<Item_func_sign>(thd, this); }
};


class Item_func_units :public Item_real_func
{
  LEX_CSTRING name;
  double mul,add;
  bool check_arguments() const override
  { return check_argument_types_can_return_real(0, arg_count); }
public:
  Item_func_units(THD *thd, char *name_arg, Item *a, double mul_arg,
                  double add_arg):
    Item_real_func(thd, a), mul(mul_arg), add(add_arg)
  {
    name.str= name_arg;
    name.length= strlen(name_arg);
  }
  double val_real() override;
  LEX_CSTRING func_name_cstring() const override { return name; }
  bool fix_length_and_dec() override
  {
    decimals= NOT_FIXED_DEC;
    max_length= float_length(decimals);
    return FALSE;
  }
  Item *get_copy(THD *thd) override
  { return get_item_copy<Item_func_units>(thd, this); }
};


/**
  Item_func_min_max does not derive from Item_func_hybrid_field_type
  because the way how its methods val_xxx() and get_date() work depend
  not only by its arguments, but also on the context in which
  LEAST() and GREATEST() appear.
  For example, using Item_func_min_max in a CAST like this:
    CAST(LEAST('11','2') AS SIGNED)
  forces Item_func_min_max to compare the arguments as numbers rather
  than strings.
  Perhaps this should be changed eventually (see MDEV-5893).
*/
class Item_func_min_max :public Item_hybrid_func
{
  String tmp_value;
  int cmp_sign;
protected:
  bool check_arguments() const override
  {
    return false; // Checked by aggregate_for_min_max()
  }
  bool fix_attributes(Item **item, uint nitems);
public:
  Item_func_min_max(THD *thd, List<Item> &list, int cmp_sign_arg):
    Item_hybrid_func(thd, list), cmp_sign(cmp_sign_arg)
  {}
  String *val_str_native(String *str);
  double val_real_native();
  longlong val_int_native();
  my_decimal *val_decimal_native(my_decimal *);
  bool get_date_native(THD *thd, MYSQL_TIME *res, date_mode_t fuzzydate);
  bool get_time_native(THD *thd, MYSQL_TIME *res);

  double val_real() override
  {
    DBUG_ASSERT(fixed());
    return Item_func_min_max::type_handler()->
             Item_func_min_max_val_real(this);
  }
  longlong val_int() override
  {
    DBUG_ASSERT(fixed());
    return Item_func_min_max::type_handler()->
             Item_func_min_max_val_int(this);
  }
  String *val_str(String *str) override
  {
    DBUG_ASSERT(fixed());
    return Item_func_min_max::type_handler()->
             Item_func_min_max_val_str(this, str);
  }
  my_decimal *val_decimal(my_decimal *dec) override
  {
    DBUG_ASSERT(fixed());
    return Item_func_min_max::type_handler()->
             Item_func_min_max_val_decimal(this, dec);
  }
  bool get_date(THD *thd, MYSQL_TIME *res, date_mode_t fuzzydate) override
  {
    DBUG_ASSERT(fixed());
    return Item_func_min_max::type_handler()->
             Item_func_min_max_get_date(thd, this, res, fuzzydate);
  }
  bool val_native(THD *thd, Native *to) override;
  void aggregate_attributes_real(Item **items, uint nitems)
  {
    /*
      Aggregating attributes for the double data type for LEAST/GREATEST
      is almost the same with aggregating for CASE-alike hybrid functions,
      (CASE..THEN, COALESCE, IF, etc).
      There is one notable difference though, when a numeric argument is mixed
      with a string argument:
      - CASE-alike functions return a string data type in such cases
        COALESCE(10,'x') -> VARCHAR(2) = '10'
      - LEAST/GREATEST returns double:
        GREATEST(10,'10e4') -> DOUBLE = 100000
      As the string argument can represent a number in the scientific notation,
      like in the example above, max_length of the result can be longer than
      max_length of the arguments. To handle this properly, max_length is
      additionally assigned to the result of float_length(decimals).
    */
    Item_func::aggregate_attributes_real(items, nitems);
    max_length= float_length(decimals);
  }
  bool fix_length_and_dec() override
  {
    if (aggregate_for_min_max(func_name_cstring(), args, arg_count))
      return true;
    fix_attributes(args, arg_count);
    return false;
  }
};

class Item_func_min :public Item_func_min_max
{
public:
  Item_func_min(THD *thd, List<Item> &list): Item_func_min_max(thd, list, 1) {}
  LEX_CSTRING func_name_cstring() const override
  {
    static LEX_CSTRING name= {STRING_WITH_LEN("least") };
    return name;
  }
  Item *get_copy(THD *thd) override
  { return get_item_copy<Item_func_min>(thd, this); }
};

class Item_func_max :public Item_func_min_max
{
public:
  Item_func_max(THD *thd, List<Item> &list): Item_func_min_max(thd, list, -1) {}
  LEX_CSTRING func_name_cstring() const override
  {
    static LEX_CSTRING name= {STRING_WITH_LEN("greatest") };
    return name;
  }
  Item *get_copy(THD *thd) override
  { return get_item_copy<Item_func_max>(thd, this); }
};


/* 
  Objects of this class are used for ROLLUP queries to wrap up 
  each constant item referred to in GROUP BY list. 
*/

class Item_func_rollup_const :public Item_func
{
public:
  Item_func_rollup_const(THD *thd, Item *a): Item_func(thd, a)
  {
    name= a->name;
  }
  double val_real() override { return val_real_from_item(args[0]); }
  longlong val_int() override { return val_int_from_item(args[0]); }
  String *val_str(String *str) override
  { return val_str_from_item(args[0], str); }
  bool val_native(THD *thd, Native *to) override
  { return val_native_from_item(thd, args[0], to); }
  my_decimal *val_decimal(my_decimal *dec) override
    { return val_decimal_from_item(args[0], dec); }
  bool get_date(THD *thd, MYSQL_TIME *ltime, date_mode_t fuzzydate) override
    { return get_date_from_item(thd, args[0], ltime, fuzzydate); }
  LEX_CSTRING func_name_cstring() const override
  {
    static LEX_CSTRING name= {STRING_WITH_LEN("rollup_const") };
    return name;
  }
  bool const_item() const override { return 0; }
  const Type_handler *type_handler() const override
  { return args[0]->type_handler(); }
  bool fix_length_and_dec() override
  {
    Type_std_attributes::set(*args[0]);
    return FALSE;
  }
  Item *get_copy(THD *thd) override
  { return get_item_copy<Item_func_rollup_const>(thd, this); }
};


class Item_long_func_length: public Item_long_func
{
  bool check_arguments() const override
  { return args[0]->check_type_can_return_str(func_name_cstring()); }
public:
  Item_long_func_length(THD *thd, Item *a): Item_long_func(thd, a) {}
  bool fix_length_and_dec() override { max_length=10; return FALSE; }
};


class Item_func_octet_length :public Item_long_func_length
{
  String value;
public:
  Item_func_octet_length(THD *thd, Item *a): Item_long_func_length(thd, a) {}
  longlong val_int() override;
  LEX_CSTRING func_name_cstring() const override
  {
    static LEX_CSTRING name= {STRING_WITH_LEN("octet_length") };
    return name;
  }
  Item *get_copy(THD *thd) override
  { return get_item_copy<Item_func_octet_length>(thd, this); }
};

class Item_func_bit_length :public Item_longlong_func
{
  String value;
public:
  Item_func_bit_length(THD *thd, Item *a): Item_longlong_func(thd, a) {}
  bool fix_length_and_dec() override
  {
    max_length= 11; // 0x100000000*8 = 34,359,738,368
    return FALSE;
  }
  longlong val_int() override;
  LEX_CSTRING func_name_cstring() const override
  {
    static LEX_CSTRING name= {STRING_WITH_LEN("bit_length") };
    return name;
  }
  Item *get_copy(THD *thd) override
  { return get_item_copy<Item_func_bit_length>(thd, this); }
};

class Item_func_char_length :public Item_long_func_length
{
  String value;
public:
  Item_func_char_length(THD *thd, Item *a): Item_long_func_length(thd, a) {}
  longlong val_int() override;
  LEX_CSTRING func_name_cstring() const override
  {
    static LEX_CSTRING name= {STRING_WITH_LEN("char_length") };
    return name;
  }
  Item *get_copy(THD *thd) override
  { return get_item_copy<Item_func_char_length>(thd, this); }
};

class Item_func_coercibility :public Item_long_func
{
  bool check_arguments() const override
  { return args[0]->check_type_can_return_str(func_name_cstring()); }
public:
  Item_func_coercibility(THD *thd, Item *a): Item_long_func(thd, a) {}
  longlong val_int() override;
  LEX_CSTRING func_name_cstring() const override
  {
    static LEX_CSTRING name= {STRING_WITH_LEN("coercibility") };
    return name;
  }
  bool fix_length_and_dec() override
  {
    max_length=10;
    base_flags&= ~item_base_t::MAYBE_NULL;
    return FALSE;
  }
  bool eval_not_null_tables(void *) override
  {
    not_null_tables_cache= 0;
    return false;
  }
  bool find_not_null_fields(table_map allowed) override
  {
    return false;
  }
  Item* propagate_equal_fields(THD *thd, const Context &ctx, COND_EQUAL *cond)
    override
  { return this; }
  bool const_item() const override { return true; }
  Item *get_copy(THD *thd) override
  { return get_item_copy<Item_func_coercibility>(thd, this); }
};


/*
  In the corner case LOCATE could return (4,294,967,296 + 1),
  which would not fit into Item_long_func range.
  But string lengths are limited with max_allowed_packet,
  which cannot be bigger than 1024*1024*1024.
*/
class Item_func_locate :public Item_long_func
{
  bool check_arguments() const override
  {
    return check_argument_types_can_return_str(0, 2) ||
           (arg_count > 2 && args[2]->check_type_can_return_int(func_name_cstring()));
  }
  String value1,value2;
  DTCollation cmp_collation;
public:
  Item_func_locate(THD *thd, Item *a, Item *b)
   :Item_long_func(thd, a, b) {}
  Item_func_locate(THD *thd, Item *a, Item *b, Item *c)
   :Item_long_func(thd, a, b, c) {}
  LEX_CSTRING func_name_cstring() const override
  {
    static LEX_CSTRING name= {STRING_WITH_LEN("locate") };
    return name;
  }
  longlong val_int() override;
  bool fix_length_and_dec() override
  {
    max_length= MY_INT32_NUM_DECIMAL_DIGITS;
    return agg_arg_charsets_for_comparison(cmp_collation, args, 2);
  }
  void print(String *str, enum_query_type query_type) override;
  Item *get_copy(THD *thd) override
  { return get_item_copy<Item_func_locate>(thd, this); }
};


class Item_func_field :public Item_long_func
{
  String value,tmp;
  Item_result cmp_type;
  DTCollation cmp_collation;
public:
  Item_func_field(THD *thd, List<Item> &list): Item_long_func(thd, list) {}
  longlong val_int() override;
  LEX_CSTRING func_name_cstring() const override
  {
    static LEX_CSTRING name= {STRING_WITH_LEN("field") };
    return name;
  }
  bool fix_length_and_dec() override;
  Item *get_copy(THD *thd) override
  { return get_item_copy<Item_func_field>(thd, this); }
};


class Item_func_ascii :public Item_long_func
{
  bool check_arguments() const override
  { return check_argument_types_can_return_str(0, arg_count); }
  String value;
public:
  Item_func_ascii(THD *thd, Item *a): Item_long_func(thd, a) {}
  longlong val_int() override;
  LEX_CSTRING func_name_cstring() const override
  {
    static LEX_CSTRING name= {STRING_WITH_LEN("ascii") };
    return name;
  }
  bool fix_length_and_dec() override { max_length=3; return FALSE; }
  Item *get_copy(THD *thd) override
  { return get_item_copy<Item_func_ascii>(thd, this); }
};

class Item_func_ord :public Item_long_func
{
  bool check_arguments() const override
  { return args[0]->check_type_can_return_str(func_name_cstring()); }
  String value;
public:
  Item_func_ord(THD *thd, Item *a): Item_long_func(thd, a) {}
  bool fix_length_and_dec() override { fix_char_length(7); return FALSE; }
  longlong val_int() override;
  LEX_CSTRING func_name_cstring() const override
  {
    static LEX_CSTRING name= {STRING_WITH_LEN("ord") };
    return name;
  }
  Item *get_copy(THD *thd) override
  { return get_item_copy<Item_func_ord>(thd, this); }
};

class Item_func_find_in_set :public Item_long_func
{
  bool check_arguments() const override
  { return check_argument_types_can_return_str(0, 2); }
  String value,value2;
  uint enum_value;
  ulonglong enum_bit;
  DTCollation cmp_collation;
public:
  Item_func_find_in_set(THD *thd, Item *a, Item *b):
    Item_long_func(thd, a, b), enum_value(0) {}
  longlong val_int() override;
  LEX_CSTRING func_name_cstring() const override
  {
    static LEX_CSTRING name= {STRING_WITH_LEN("find_in_set") };
    return name;
  }
  bool fix_length_and_dec() override;
  Item *get_copy(THD *thd) override
  { return get_item_copy<Item_func_find_in_set>(thd, this); }
};

/* Base class for all bit functions: '~', '|', '^', '&', '>>', '<<' */

class Item_func_bit_operator: public Item_handled_func
{
  bool check_arguments() const override
  { return check_argument_types_can_return_int(0, arg_count); }
protected:
  bool fix_length_and_dec_op1_std(const Handler *ha_int, const Handler *ha_dec)
  {
    set_func_handler(args[0]->cmp_type() == INT_RESULT ? ha_int : ha_dec);
    return m_func_handler->fix_length_and_dec(this);
  }
  bool fix_length_and_dec_op2_std(const Handler *ha_int, const Handler *ha_dec)
  {
    set_func_handler(args[0]->cmp_type() == INT_RESULT &&
                     args[1]->cmp_type() == INT_RESULT ? ha_int : ha_dec);
    return m_func_handler->fix_length_and_dec(this);
  }
public:
  Item_func_bit_operator(THD *thd, Item *a)
   :Item_handled_func(thd, a) {}
  Item_func_bit_operator(THD *thd, Item *a, Item *b)
   :Item_handled_func(thd, a, b) {}
  void print(String *str, enum_query_type query_type) override
  {
    print_op(str, query_type);
  }
  bool need_parentheses_in_default() override { return true; }
};

class Item_func_bit_or :public Item_func_bit_operator
{
public:
  Item_func_bit_or(THD *thd, Item *a, Item *b)
   :Item_func_bit_operator(thd, a, b) {}
  bool fix_length_and_dec() override;
  LEX_CSTRING func_name_cstring() const override
  {
    static LEX_CSTRING name= {STRING_WITH_LEN("|") };
    return name;
  }
  enum precedence precedence() const override { return BITOR_PRECEDENCE; }
  Item *get_copy(THD *thd) override
  { return get_item_copy<Item_func_bit_or>(thd, this); }
};

class Item_func_bit_and :public Item_func_bit_operator
{
public:
  Item_func_bit_and(THD *thd, Item *a, Item *b)
   :Item_func_bit_operator(thd, a, b) {}
  bool fix_length_and_dec() override;
  LEX_CSTRING func_name_cstring() const override
  {
    static LEX_CSTRING name= {STRING_WITH_LEN("&") };
    return name;
  }
  enum precedence precedence() const override { return BITAND_PRECEDENCE; }
  Item *get_copy(THD *thd) override
  { return get_item_copy<Item_func_bit_and>(thd, this); }
};

class Item_func_bit_count :public Item_handled_func
{
  bool check_arguments() const override
  { return args[0]->check_type_can_return_int(func_name_cstring()); }
public:
  Item_func_bit_count(THD *thd, Item *a): Item_handled_func(thd, a) {}
  LEX_CSTRING func_name_cstring() const override
  {
    static LEX_CSTRING name= {STRING_WITH_LEN("bit_count") };
    return name;
  }
  bool fix_length_and_dec() override;
  Item *get_copy(THD *thd) override
  { return get_item_copy<Item_func_bit_count>(thd, this); }
};

class Item_func_shift_left :public Item_func_bit_operator
{
public:
  Item_func_shift_left(THD *thd, Item *a, Item *b)
   :Item_func_bit_operator(thd, a, b) {}
  bool fix_length_and_dec() override;
  LEX_CSTRING func_name_cstring() const override
  {
    static LEX_CSTRING name= {STRING_WITH_LEN("<<") };
    return name;
  }
  enum precedence precedence() const override { return SHIFT_PRECEDENCE; }
  Item *get_copy(THD *thd) override
  { return get_item_copy<Item_func_shift_left>(thd, this); }
};

class Item_func_shift_right :public Item_func_bit_operator
{
public:
  Item_func_shift_right(THD *thd, Item *a, Item *b)
   :Item_func_bit_operator(thd, a, b) {}
  bool fix_length_and_dec() override;
  LEX_CSTRING func_name_cstring() const override
  {
    static LEX_CSTRING name= {STRING_WITH_LEN(">>") };
    return name;
  }
  enum precedence precedence() const override { return SHIFT_PRECEDENCE; }
  Item *get_copy(THD *thd) override
  { return get_item_copy<Item_func_shift_right>(thd, this); }
};

class Item_func_bit_neg :public Item_func_bit_operator
{
public:
  Item_func_bit_neg(THD *thd, Item *a): Item_func_bit_operator(thd, a) {}
  bool fix_length_and_dec() override;
  LEX_CSTRING func_name_cstring() const override
  {
    static LEX_CSTRING name= {STRING_WITH_LEN("~") };
    return name;
  }
  enum precedence precedence() const override { return NEG_PRECEDENCE; }
  void print(String *str, enum_query_type query_type) override
  {
    str->append(func_name_cstring());
    args[0]->print_parenthesised(str, query_type, precedence());
  }
  Item *get_copy(THD *thd) override
  { return get_item_copy<Item_func_bit_neg>(thd, this); }
};


class Item_func_last_insert_id :public Item_longlong_func
{
  bool check_arguments() const override
  { return check_argument_types_can_return_int(0, arg_count); }
public:
  Item_func_last_insert_id(THD *thd): Item_longlong_func(thd) {}
  Item_func_last_insert_id(THD *thd, Item *a): Item_longlong_func(thd, a) {}
  longlong val_int() override;
  LEX_CSTRING func_name_cstring() const override
  {
    static LEX_CSTRING name= {STRING_WITH_LEN("last_insert_id") };
    return name;
  }
  bool fix_length_and_dec() override
  {
    unsigned_flag= true;
    if (arg_count)
      max_length= args[0]->max_length;
    return FALSE;
  }
  bool fix_fields(THD *thd, Item **ref) override;
  bool check_vcol_func_processor(void *arg) override
  {
    return mark_unsupported_function(func_name(), "()", arg, VCOL_IMPOSSIBLE);
  }
  Item *get_copy(THD *thd) override
  { return get_item_copy<Item_func_last_insert_id>(thd, this); }
};


class Item_func_benchmark :public Item_long_func
{
  bool check_arguments() const override
  {
    return args[0]->check_type_can_return_int(func_name_cstring()) ||
           args[1]->check_type_scalar(func_name_cstring());
  }
public:
  Item_func_benchmark(THD *thd, Item *count_expr, Item *expr):
    Item_long_func(thd, count_expr, expr)
  {}
  longlong val_int() override;
  LEX_CSTRING func_name_cstring() const override
  {
    static LEX_CSTRING name= {STRING_WITH_LEN("benchmark") };
    return name;
  }
  bool fix_length_and_dec() override
  {
    max_length=1;
    base_flags&= ~item_base_t::MAYBE_NULL;
    return FALSE;
  }
  void print(String *str, enum_query_type query_type) override;
  bool check_vcol_func_processor(void *arg) override
  {
    return mark_unsupported_function(func_name(), "()", arg, VCOL_IMPOSSIBLE);
  }
  Item *get_copy(THD *thd) override
  { return get_item_copy<Item_func_benchmark>(thd, this); }
};


void item_func_sleep_init(void);
void item_func_sleep_free(void);

class Item_func_sleep :public Item_long_func
{
  bool check_arguments() const override
  { return args[0]->check_type_can_return_real(func_name_cstring()); }
public:
  Item_func_sleep(THD *thd, Item *a): Item_long_func(thd, a) {}
  bool fix_length_and_dec() override { fix_char_length(1); return FALSE; }
  bool const_item() const override { return 0; }
  LEX_CSTRING func_name_cstring() const override
  {
    static LEX_CSTRING name= {STRING_WITH_LEN("sleep") };
    return name;
  }
  table_map used_tables() const override
  {
    return used_tables_cache | RAND_TABLE_BIT;
  }
  bool is_expensive() override { return 1; }
  longlong val_int() override;
  bool check_vcol_func_processor(void *arg) override
  {
    return mark_unsupported_function(func_name(), "()", arg, VCOL_IMPOSSIBLE);
  }
  Item *get_copy(THD *thd) override
  { return get_item_copy<Item_func_sleep>(thd, this); }
};



#ifdef HAVE_DLOPEN

class Item_udf_func :public Item_func
{
  /**
    Mark "this" as non-deterministic if it uses no tables
    and is not a constant at the same time.
  */
  void set_non_deterministic_if_needed()
  {
    if (!const_item_cache && !used_tables_cache)
      used_tables_cache= RAND_TABLE_BIT;
  }
protected:
  udf_handler udf;
  bool is_expensive_processor(void *arg) override { return TRUE; }

  class VDec_udf: public Dec_ptr_and_buffer
  {
  public:
    VDec_udf(Item_udf_func *func, udf_handler *udf)
    {
      my_bool tmp_null_value;
      m_ptr= udf->val_decimal(&tmp_null_value, &m_buffer);
      DBUG_ASSERT(is_null() == (tmp_null_value != 0));
      func->null_value= is_null();
    }
  };

public:
  Item_udf_func(THD *thd, udf_func *udf_arg):
    Item_func(thd), udf(udf_arg) {}
  Item_udf_func(THD *thd, udf_func *udf_arg, List<Item> &list):
    Item_func(thd, list), udf(udf_arg) {}
  LEX_CSTRING func_name_cstring() const override
  {
    const char *tmp= udf.name();
    return { tmp, strlen(tmp) };
  }
  enum Functype functype() const override { return UDF_FUNC; }
  bool fix_fields(THD *thd, Item **ref) override
  {
    DBUG_ASSERT(fixed() == 0);
    bool res= udf.fix_fields(thd, this, arg_count, args);
    set_non_deterministic_if_needed();
    base_flags|= item_base_t::FIXED;
    return res;
  }
  void fix_num_length_and_dec();
  void update_used_tables() override
  {
    /*
      TODO: Make a member in UDF_INIT and return if a UDF is deterministic or
      not.
      Currently UDF_INIT has a member (const_item) that is an in/out 
      parameter to the init() call.
      The code in udf_handler::fix_fields also duplicates the arguments 
      handling code in Item_func::fix_fields().
      
      The lack of information if a UDF is deterministic makes writing
      a correct update_used_tables() for UDFs impossible.
      One solution to this would be :
       - Add a is_deterministic member of UDF_INIT
       - (optionally) deprecate the const_item member of UDF_INIT
       - Take away the duplicate code from udf_handler::fix_fields() and
         make Item_udf_func call Item_func::fix_fields() to process its 
         arguments as for any other function.
       - Store the deterministic flag returned by <udf>_init into the 
       udf_handler. 
       - Don't implement Item_udf_func::fix_fields, implement
       Item_udf_func::fix_length_and_dec() instead (similar to non-UDF
       functions).
       - Override Item_func::update_used_tables to call 
       Item_func::update_used_tables() and add a RAND_TABLE_BIT to the 
       result of Item_func::update_used_tables() if the UDF is 
       non-deterministic.
       - (optionally) rename RAND_TABLE_BIT to NONDETERMINISTIC_BIT to
       better describe its usage.
       
      The above would require a change of the UDF API.
      Until that change is done here's how the current code works:
      We call Item_func::update_used_tables() only when we know that
      the function depends on real non-const tables and is deterministic.
      This can be done only because we know that the optimizer will
      call update_used_tables() only when there's possibly a new const
      table. So update_used_tables() can only make a Item_func more
      constant than it is currently.
      That's why we don't need to do anything if a function is guaranteed
      to return non-constant (it's non-deterministic) or is already a
      const.
    */  
    if ((used_tables_cache & ~PSEUDO_TABLE_BITS) && 
        !(used_tables_cache & RAND_TABLE_BIT))
    {
      Item_func::update_used_tables();
      set_non_deterministic_if_needed();
    }
  }
  void cleanup() override;
  bool eval_not_null_tables(void *opt_arg) override
  {
    not_null_tables_cache= 0;
    return 0;
  }
  bool find_not_null_fields(table_map allowed) override
  {
    return false;
  }
  bool is_expensive() override { return 1; }
  void print(String *str, enum_query_type query_type) override;
  bool check_vcol_func_processor(void *arg) override
  {
    return mark_unsupported_function(func_name(), "()", arg,
                                     VCOL_NON_DETERMINISTIC);
  }
  bool get_date(THD *thd, MYSQL_TIME *ltime, date_mode_t fuzzydate) override
  {
    return type_handler()->Item_get_date_with_warn(thd, this, ltime, fuzzydate);
  }
  bool excl_dep_on_grouping_fields(st_select_lex *sel) override
  { return false; }
};


class Item_func_udf_float :public Item_udf_func
{
 public:
  Item_func_udf_float(THD *thd, udf_func *udf_arg):
    Item_udf_func(thd, udf_arg) {}
  Item_func_udf_float(THD *thd, udf_func *udf_arg,
                      List<Item> &list):
    Item_udf_func(thd, udf_arg, list) {}
  longlong val_int() override
  {
    DBUG_ASSERT(fixed());
    return Converter_double_to_longlong(Item_func_udf_float::val_real(),
                                        unsigned_flag).result();
  }
  my_decimal *val_decimal(my_decimal *dec_buf) override
  {
    double res=val_real();
    if (null_value)
      return NULL;
    double2my_decimal(E_DEC_FATAL_ERROR, res, dec_buf);
    return dec_buf;
  }
  double val_real() override;
  String *val_str(String *str) override;
  const Type_handler *type_handler() const override
  { return &type_handler_double; }
  bool fix_length_and_dec() override { fix_num_length_and_dec(); return FALSE; }
  Item *get_copy(THD *thd) override
  { return get_item_copy<Item_func_udf_float>(thd, this); }
};


class Item_func_udf_int :public Item_udf_func
{
public:
  Item_func_udf_int(THD *thd, udf_func *udf_arg):
    Item_udf_func(thd, udf_arg) {}
  Item_func_udf_int(THD *thd, udf_func *udf_arg,
                    List<Item> &list):
    Item_udf_func(thd, udf_arg, list) {}
  longlong val_int() override;
  double val_real() override { return (double) Item_func_udf_int::val_int(); }
  my_decimal *val_decimal(my_decimal *decimal_value) override
  {
    return val_decimal_from_int(decimal_value);
  }
  String *val_str(String *str) override;
  const Type_handler *type_handler() const override
  {
    if (unsigned_flag)
      return &type_handler_ulonglong;
    return &type_handler_slonglong;
  }
  bool fix_length_and_dec() override { decimals= 0; max_length= 21; return FALSE; }
  Item *get_copy(THD *thd) override
  { return get_item_copy<Item_func_udf_int>(thd, this); }
};


class Item_func_udf_decimal :public Item_udf_func
{
public:
  Item_func_udf_decimal(THD *thd, udf_func *udf_arg):
    Item_udf_func(thd, udf_arg) {}
  Item_func_udf_decimal(THD *thd, udf_func *udf_arg, List<Item> &list):
    Item_udf_func(thd, udf_arg, list) {}
  longlong val_int() override
  {
    return VDec_udf(this, &udf).to_longlong(unsigned_flag);
  }
  double val_real() override
  {
    return VDec_udf(this, &udf).to_double();
  }
  my_decimal *val_decimal(my_decimal *) override;
  String *val_str(String *str) override
  {
    return VDec_udf(this, &udf).to_string_round(str, decimals);
  }
  const Type_handler *type_handler() const override
  { return &type_handler_newdecimal; }
  bool fix_length_and_dec() override { fix_num_length_and_dec(); return FALSE; }
  Item *get_copy(THD *thd) override
  { return get_item_copy<Item_func_udf_decimal>(thd, this); }
};


class Item_func_udf_str :public Item_udf_func
{
public:
  Item_func_udf_str(THD *thd, udf_func *udf_arg):
    Item_udf_func(thd, udf_arg) {}
  Item_func_udf_str(THD *thd, udf_func *udf_arg, List<Item> &list):
    Item_udf_func(thd, udf_arg, list) {}
  String *val_str(String *) override;
  double val_real() override
  {
    int err_not_used;
    char *end_not_used;
    String *res;
    res= val_str(&str_value);
    return res ? res->charset()->strntod((char*) res->ptr(), res->length(),
                                         &end_not_used, &err_not_used) : 0.0;
  }
  longlong val_int() override
  {
    int err_not_used;
    String *res;  res=val_str(&str_value);
    return res ? res->charset()->strntoll(res->ptr(),res->length(),10,
                                          (char**) 0, &err_not_used) : (longlong) 0;
  }
  my_decimal *val_decimal(my_decimal *dec_buf) override
  {
    String *res=val_str(&str_value);
    if (!res)
      return NULL;
    string2my_decimal(E_DEC_FATAL_ERROR, res, dec_buf);
    return dec_buf;
  }
  const Type_handler *type_handler() const override
  { return string_type_handler(); }
  bool fix_length_and_dec() override;
  Item *get_copy(THD *thd) override
  { return get_item_copy<Item_func_udf_str>(thd, this); }
};

#else /* Dummy functions to get yy_*.cc files compiled */

class Item_func_udf_float :public Item_real_func
{
 public:
  Item_func_udf_float(THD *thd, udf_func *udf_arg):
    Item_real_func(thd) {}
  Item_func_udf_float(THD *thd, udf_func *udf_arg, List<Item> &list):
    Item_real_func(thd, list) {}
  double val_real() { DBUG_ASSERT(fixed()); return 0.0; }
};


class Item_func_udf_int :public Item_int_func
{
public:
  Item_func_udf_int(THD *thd, udf_func *udf_arg):
    Item_int_func(thd) {}
  Item_func_udf_int(THD *thd, udf_func *udf_arg, List<Item> &list):
    Item_int_func(thd, list) {}
  const Type_handler *type_handler() const override
  { return &type_handler_slonglong; }
  longlong val_int() { DBUG_ASSERT(fixed()); return 0; }
};


class Item_func_udf_decimal :public Item_int_func
{
public:
  Item_func_udf_decimal(THD *thd, udf_func *udf_arg):
    Item_int_func(thd) {}
  Item_func_udf_decimal(THD *thd, udf_func *udf_arg, List<Item> &list):
    Item_int_func(thd, list) {}
  const Type_handler *type_handler() const override
  { return &type_handler_slonglong; }
  my_decimal *val_decimal(my_decimal *) { DBUG_ASSERT(fixed()); return 0; }
};


class Item_func_udf_str :public Item_func
{
public:
  Item_func_udf_str(THD *thd, udf_func *udf_arg):
    Item_func(thd) {}
  Item_func_udf_str(THD *thd, udf_func *udf_arg, List<Item> &list):
    Item_func(thd, list) {}
  String *val_str(String *)
    { DBUG_ASSERT(fixed()); null_value=1; return 0; }
  double val_real() { DBUG_ASSERT(fixed()); null_value= 1; return 0.0; }
  longlong val_int() { DBUG_ASSERT(fixed()); null_value=1; return 0; }
  bool fix_length_and_dec() override
  { base_flags|= item_base_t::MAYBE_NULL; max_length=0; return FALSE; }
};

#endif /* HAVE_DLOPEN */

void mysql_ull_cleanup(THD *thd);
void mysql_ull_set_explicit_lock_duration(THD *thd);


class Item_func_lock :public Item_long_func
{
 public:
  Item_func_lock(THD *thd): Item_long_func(thd) { }
  Item_func_lock(THD *thd, Item *a): Item_long_func(thd, a) {}
  Item_func_lock(THD *thd, Item *a, Item *b): Item_long_func(thd, a, b) {}
  table_map used_tables() const override
  {
    return used_tables_cache | RAND_TABLE_BIT;
  }
  bool const_item() const override { return 0; }
  bool is_expensive() override { return 1; }
  bool check_vcol_func_processor(void *arg) override
  {
    return mark_unsupported_function(func_name(), "()", arg, VCOL_IMPOSSIBLE);
  }
};


class Item_func_get_lock final :public Item_func_lock
{
  bool check_arguments() const override
  {
    return args[0]->check_type_general_purpose_string(func_name_cstring()) ||
           args[1]->check_type_can_return_real(func_name_cstring());
  }
  String value;
 public:
  Item_func_get_lock(THD *thd, Item *a, Item *b) :Item_func_lock(thd, a, b) {}
  longlong val_int() final;
  LEX_CSTRING func_name_cstring() const override final
  {
    static LEX_CSTRING name= {STRING_WITH_LEN("get_lock") };
    return name;
  }
  bool fix_length_and_dec() override
  {
    max_length= 1;
    set_maybe_null();
    return FALSE;
  }
  Item *get_copy(THD *thd) final
  { return get_item_copy<Item_func_get_lock>(thd, this); }
};


class Item_func_release_all_locks final :public Item_func_lock
{
public:
  Item_func_release_all_locks(THD *thd): Item_func_lock(thd)
  { unsigned_flag= 1; }
  longlong val_int() final;
  LEX_CSTRING func_name_cstring() const override
  {
    static LEX_CSTRING name= {STRING_WITH_LEN("release_all_locks") };
    return name;
  }
  Item *get_copy(THD *thd) final
  { return get_item_copy<Item_func_release_all_locks>(thd, this); }
};


class Item_func_release_lock final :public Item_func_lock
{
  bool check_arguments() const override
  { return args[0]->check_type_general_purpose_string(func_name_cstring()); }
  String value;
public:
  Item_func_release_lock(THD *thd, Item *a): Item_func_lock(thd, a) {}
  longlong val_int() final;
  LEX_CSTRING func_name_cstring() const override
  {
    static LEX_CSTRING name= {STRING_WITH_LEN("release_lock") };
    return name;
  }
  bool fix_length_and_dec() override
  {
    max_length= 1;
    set_maybe_null();
    return FALSE;
  }
  Item *get_copy(THD *thd) final
  { return get_item_copy<Item_func_release_lock>(thd, this); }
};


/* replication functions */

class Item_master_pos_wait :public Item_longlong_func
{
  bool check_arguments() const override
  {
    return
      args[0]->check_type_general_purpose_string(func_name_cstring()) ||
      args[1]->check_type_can_return_int(func_name_cstring()) ||
      (arg_count > 2 && args[2]->check_type_can_return_int(func_name_cstring())) ||
      (arg_count > 3 && args[3]->check_type_general_purpose_string(func_name_cstring()));
  }
  String value;
public:
  Item_master_pos_wait(THD *thd, Item *a, Item *b)
   :Item_longlong_func(thd, a, b) {}
  Item_master_pos_wait(THD *thd, Item *a, Item *b, Item *c):
    Item_longlong_func(thd, a, b, c) {}
  Item_master_pos_wait(THD *thd, Item *a, Item *b, Item *c, Item *d):
    Item_longlong_func(thd, a, b, c, d) {}
  longlong val_int() override;
  LEX_CSTRING func_name_cstring() const override
  {
    static LEX_CSTRING name= {STRING_WITH_LEN("master_pos_wait") };
    return name;
  }
  bool fix_length_and_dec() override
  {
    max_length=21;
    set_maybe_null();
    return FALSE;
  }
  bool check_vcol_func_processor(void *arg) override
  {
    return mark_unsupported_function(func_name(), "()", arg, VCOL_IMPOSSIBLE);
  }
  Item *get_copy(THD *thd) override
  { return get_item_copy<Item_master_pos_wait>(thd, this); }
};


class Item_master_gtid_wait :public Item_long_func
{
  bool check_arguments() const override
  {
    return args[0]->check_type_general_purpose_string(func_name_cstring()) ||
      (arg_count > 1 && args[1]->check_type_can_return_real(func_name_cstring()));
  }
  String value;
public:
  Item_master_gtid_wait(THD *thd, Item *a)
   :Item_long_func(thd, a) {}
  Item_master_gtid_wait(THD *thd, Item *a, Item *b)
   :Item_long_func(thd, a, b) {}
  longlong val_int() override;
  LEX_CSTRING func_name_cstring() const override
  {
    static LEX_CSTRING name= {STRING_WITH_LEN("master_gtid_wait") };
    return name;
  }
  bool fix_length_and_dec() override { max_length=2; return FALSE; }
  bool check_vcol_func_processor(void *arg) override
  {
    return mark_unsupported_function(func_name(), "()", arg, VCOL_IMPOSSIBLE);
  }
  Item *get_copy(THD *thd) override
  { return get_item_copy<Item_master_gtid_wait>(thd, this); }
};


/* Handling of user definable variables */

class user_var_entry;


/**
  A class to set and get user variables
*/
class Item_func_user_var :public Item_hybrid_func
{
protected:
  user_var_entry *m_var_entry;
public:
  LEX_CSTRING name; // keep it public
  Item_func_user_var(THD *thd, const LEX_CSTRING *a)
    :Item_hybrid_func(thd), m_var_entry(NULL), name(*a) { }
  Item_func_user_var(THD *thd, const LEX_CSTRING *a, Item *b)
    :Item_hybrid_func(thd, b), m_var_entry(NULL), name(*a) { }
  Item_func_user_var(THD *thd, Item_func_user_var *item)
    :Item_hybrid_func(thd, item),
    m_var_entry(item->m_var_entry), name(item->name) { }
  Field *create_tmp_field_ex(MEM_ROOT *root, TABLE *table, Tmp_field_src *src,
                             const Tmp_field_param *param)
  {
    DBUG_ASSERT(fixed());
    return create_tmp_field_ex_from_handler(root, table, src, param,
                                            type_handler());
  }
  Field *create_field_for_create_select(MEM_ROOT *root, TABLE *table)
  { return create_table_field_from_handler(root, table); }
  bool check_vcol_func_processor(void *arg);
  bool get_date(THD *thd, MYSQL_TIME *ltime, date_mode_t fuzzydate)
  {
    return type_handler()->Item_get_date_with_warn(thd, this, ltime, fuzzydate);
  }
};


class Item_func_set_user_var :public Item_func_user_var
{
  /*
    The entry_thread_id variable is used:
    1) to skip unnecessary updates of the entry field (see above);
    2) to reset the entry field that was initialized in the other thread
       (for example, an item tree of a trigger that updates user variables
       may be shared between several connections, and the entry_thread_id field
       prevents updates of one connection user variables from a concurrent
       connection calling the same trigger that initially updated some
       user variable it the first connection context).
  */
  my_thread_id entry_thread_id;
  String value;
  my_decimal decimal_buff;
  bool null_item;
  union
  {
    longlong vint;
    double vreal;
    String *vstr;
    my_decimal *vdec;
  } save_result;

public:
  Item_func_set_user_var(THD *thd, const LEX_CSTRING *a, Item *b):
    Item_func_user_var(thd, a, b),
    entry_thread_id(0)
  {}
  Item_func_set_user_var(THD *thd, Item_func_set_user_var *item)
    :Item_func_user_var(thd, item),
    entry_thread_id(item->entry_thread_id),
    value(item->value), decimal_buff(item->decimal_buff),
    null_item(item->null_item), save_result(item->save_result)
  {}

  enum Functype functype() const override { return SUSERVAR_FUNC; }
  double val_real() override;
  longlong val_int() override;
  String *val_str(String *str) override;
  my_decimal *val_decimal(my_decimal *) override;
  double val_result() override;
  longlong val_int_result() override;
  bool val_bool_result() override;
  String *str_result(String *str) override;
  my_decimal *val_decimal_result(my_decimal *) override;
  bool is_null_result() override;
  bool update_hash(void *ptr, size_t length, enum Item_result type,
                   CHARSET_INFO *cs, bool unsigned_arg);
  bool send(Protocol *protocol, st_value *buffer) override;
  void make_send_field(THD *thd, Send_field *tmp_field) override;
  bool check(bool use_result_field);
  void save_item_result(Item *item);
  bool update();
  bool fix_fields(THD *thd, Item **ref) override;
  bool fix_length_and_dec() override;
  void print(String *str, enum_query_type query_type) override;
  enum precedence precedence() const override { return ASSIGN_PRECEDENCE; }
  void print_as_stmt(String *str, enum_query_type query_type);
  LEX_CSTRING func_name_cstring() const override
  {
    static LEX_CSTRING name= {STRING_WITH_LEN("set_user_var") };
    return name;
  }
  int save_in_field(Field *field, bool no_conversions,
                    bool can_use_result_field);
  int save_in_field(Field *field, bool no_conversions) override
  {
    return save_in_field(field, no_conversions, 1);
  }
  void save_org_in_field(Field *field,
                         fast_field_copier data __attribute__ ((__unused__)))
    override
  { (void) save_in_field(field, 1, 0); }
  bool register_field_in_read_map(void *arg) override;
  bool register_field_in_bitmap(void *arg) override;
  bool set_entry(THD *thd, bool create_if_not_exists);
  void cleanup() override;
  Item *get_copy(THD *thd) override
  { return get_item_copy<Item_func_set_user_var>(thd, this); }
  bool excl_dep_on_table(table_map tab_map) override { return false; }
};


class Item_func_get_user_var :public Item_func_user_var,
                              private Settable_routine_parameter
{
public:
  Item_func_get_user_var(THD *thd, const LEX_CSTRING *a):
    Item_func_user_var(thd, a) {}
  enum Functype functype() const override { return GUSERVAR_FUNC; }
  LEX_CSTRING get_name() { return name; }
  double val_real() override;
  longlong val_int() override;
  my_decimal *val_decimal(my_decimal*) override;
  String *val_str(String* str) override;
  bool fix_length_and_dec() override;
  void print(String *str, enum_query_type query_type) override;
  /*
    We must always return variables as strings to guard against selects of type
    select @t1:=1,@t1,@t:="hello",@t from foo where (@t1:= t2.b)
  */
  LEX_CSTRING func_name_cstring() const override
  {
    static LEX_CSTRING name= {STRING_WITH_LEN("get_user_var") };
    return name;
  }
  bool const_item() const override;
  table_map used_tables() const override
  { return const_item() ? 0 : RAND_TABLE_BIT; }
  bool eq(const Item *item, bool binary_cmp) const override;
  Item *get_copy(THD *thd) override
  { return get_item_copy<Item_func_get_user_var>(thd, this); }
private:
  bool set_value(THD *thd, sp_rcontext *ctx, Item **it) override;

public:
  Settable_routine_parameter *get_settable_routine_parameter() override
  {
    return this;
  }
};


/*
  This item represents user variable used as out parameter (e.g in LOAD DATA),
  and it is supposed to be used only for this purprose. So it is simplified
  a lot. Actually you should never obtain its value.

  The only two reasons for this thing being an Item is possibility to store it
  in List<Item> and desire to place this code somewhere near other functions
  working with user variables.
*/
class Item_user_var_as_out_param :public Item_fixed_hybrid,
                                  public Load_data_outvar
{
  LEX_CSTRING org_name;
  user_var_entry *entry;
public:
  Item_user_var_as_out_param(THD *thd, const LEX_CSTRING *a)
  :Item_fixed_hybrid(thd)
  {
    DBUG_ASSERT(a->length < UINT_MAX32);
    org_name= *a;
    set_name(thd, a->str, a->length, system_charset_info);
  }
  Load_data_outvar *get_load_data_outvar() override
  {
    return this;
  }
  bool load_data_set_null(THD *thd, const Load_data_param *param) override
  {
    set_null_value(param->charset());
    return false;
  }
  bool load_data_set_no_data(THD *thd, const Load_data_param *param) override
  {
    set_null_value(param->charset());
    return false;
  }
  bool load_data_set_value(THD *thd, const char *pos, uint length,
                           const Load_data_param *param) override
  {
    set_value(pos, length, param->charset());
    return false;
  }
  void load_data_print_for_log_event(THD *thd, String *to) const override;
  bool load_data_add_outvar(THD *thd, Load_data_param *param) const override
  {
    return param->add_outvar_user_var(thd);
  }
  uint load_data_fixed_length() const override
  {
    return 0;
  }
  Field *create_tmp_field_ex(MEM_ROOT *root, TABLE *table, Tmp_field_src *src,
                             const Tmp_field_param *param) override
  {
    DBUG_ASSERT(0);
    return NULL;
  }
  /* We should return something different from FIELD_ITEM here */
  enum Type type() const override { return CONST_ITEM;}
  double val_real() override;
  longlong val_int() override;
  String *val_str(String *str) override;
  bool get_date(THD *thd, MYSQL_TIME *ltime, date_mode_t fuzzydate) override;
  my_decimal *val_decimal(my_decimal *decimal_buffer) override;
  /* fix_fields() binds variable name with its entry structure */
  bool fix_fields(THD *thd, Item **ref) override;
  void set_null_value(CHARSET_INFO* cs);
  void set_value(const char *str, uint length, CHARSET_INFO* cs);
  const Type_handler *type_handler() const override
  { return &type_handler_double; }
  Item *get_copy(THD *thd) override
  { return get_item_copy<Item_user_var_as_out_param>(thd, this); }
};


/* A system variable */

#define GET_SYS_VAR_CACHE_LONG     1
#define GET_SYS_VAR_CACHE_DOUBLE   2
#define GET_SYS_VAR_CACHE_STRING   4

class Item_func_get_system_var :public Item_func
{
  sys_var *var;
  enum_var_type var_type, orig_var_type;
  LEX_CSTRING component;
  longlong cached_llval;
  double cached_dval;
  String cached_strval;
  bool cached_null_value;
  query_id_t used_query_id;
  uchar cache_present;

public:
  Item_func_get_system_var(THD *thd, sys_var *var_arg,
                           enum_var_type var_type_arg,
                           LEX_CSTRING *component_arg, const char *name_arg,
                           size_t name_len_arg);
  enum Functype functype() const override { return GSYSVAR_FUNC; }
  void update_null_value() override;
  bool fix_length_and_dec() override;
  void print(String *str, enum_query_type query_type) override;
  bool const_item() const override { return true; }
  table_map used_tables() const override { return 0; }
  const Type_handler *type_handler() const override;
  double val_real() override;
  longlong val_int() override;
  String* val_str(String*) override;
  my_decimal *val_decimal(my_decimal *dec_buf) override
  { return val_decimal_from_real(dec_buf); }
  bool get_date(THD *thd, MYSQL_TIME *ltime, date_mode_t fuzzydate) override
  {
    return type_handler()->Item_get_date_with_warn(thd, this, ltime, fuzzydate);
  }
  /* TODO: fix to support views */
  LEX_CSTRING func_name_cstring() const override
  {
    static LEX_CSTRING name= {STRING_WITH_LEN("get_system_var") };
    return name;
  }
  /**
    Indicates whether this system variable is written to the binlog or not.

    Variables are written to the binlog as part of "status_vars" in
    Query_log_event, as an Intvar_log_event, or a Rand_log_event.

    @return true if the variable is written to the binlog, false otherwise.
  */
  bool is_written_to_binlog();
  bool eq(const Item *item, bool binary_cmp) const override;

  void cleanup() override;
  bool check_vcol_func_processor(void *arg) override;
  Item *get_copy(THD *thd) override
  { return get_item_copy<Item_func_get_system_var>(thd, this); }
};


/* for fulltext search */

class Item_func_match :public Item_real_func
{
public:
  uint key, match_flags;
  bool join_key;
  DTCollation cmp_collation;
  FT_INFO *ft_handler;
  TABLE *table;
  Item_func_match *master;   // for master-slave optimization
  Item *concat_ws;           // Item_func_concat_ws
  String value;              // value of concat_ws
  String search_value;       // key_item()'s value converted to cmp_collation

  Item_func_match(THD *thd, List<Item> &a, uint b):
    Item_real_func(thd, a), key(0), match_flags(b), join_key(0), ft_handler(0),
    table(0), master(0), concat_ws(0) { }
  void cleanup() override
  {
    DBUG_ENTER("Item_func_match::cleanup");
    Item_real_func::cleanup();
    if (!master && ft_handler)
      ft_handler->please->close_search(ft_handler);
    ft_handler= 0;
    concat_ws= 0;
    table= 0;           // required by Item_func_match::eq()
    DBUG_VOID_RETURN;
  }
  bool is_expensive_processor(void *arg) override { return TRUE; }
  enum Functype functype() const override { return FT_FUNC; }
  LEX_CSTRING func_name_cstring() const override
  {
    static LEX_CSTRING name= {STRING_WITH_LEN("match") };
    return name;
  }
  bool eval_not_null_tables(void *opt_arg) override
  {
    not_null_tables_cache= 0;
    return 0;
  }
  bool find_not_null_fields(table_map allowed) override
  {
    return false;
  }
  bool fix_fields(THD *thd, Item **ref) override;
  bool eq(const Item *, bool binary_cmp) const override;
  /* The following should be safe, even if we compare doubles */
  longlong val_int() override { DBUG_ASSERT(fixed()); return val_real() != 0.0; }
  double val_real() override;
  void print(String *str, enum_query_type query_type) override;

  bool fix_index();
  bool init_search(THD *thd, bool no_order);
  bool check_vcol_func_processor(void *arg) override
  {
    return mark_unsupported_function("match ... against()", arg, VCOL_IMPOSSIBLE);
  }
  Item *get_copy(THD *thd) override
  { return get_item_copy<Item_func_match>(thd, this); }
  Item *build_clone(THD *thd) override { return 0; }
private:
  /**
     Check whether storage engine for given table, 
     allows FTS Boolean search on non-indexed columns.

     @todo A flag should be added to the extended fulltext API so that 
           it may be checked whether search on non-indexed columns are 
           supported. Currently, it is not possible to check for such a 
           flag since @c this->ft_handler is not yet set when this function is 
           called.  The current hack is to assume that search on non-indexed
           columns are supported for engines that does not support the extended
           fulltext API (e.g., MyISAM), while it is not supported for other 
           engines (e.g., InnoDB)

     @param table_arg Table for which storage engine to check

     @retval true if BOOLEAN search on non-indexed columns is supported
     @retval false otherwise
   */
  bool allows_search_on_non_indexed_columns(TABLE* table_arg)
  {
    // Only Boolean search may support non_indexed columns
    if (!(match_flags & FT_BOOL))
      return false;

    DBUG_ASSERT(table_arg && table_arg->file);

    // Assume that if extended fulltext API is not supported,
    // non-indexed columns are allowed.  This will be true for MyISAM.
    if ((table_arg->file->ha_table_flags() & HA_CAN_FULLTEXT_EXT) == 0)
      return true;

    return false;
  }
};


class Item_func_bit_xor : public Item_func_bit_operator
{
public:
  Item_func_bit_xor(THD *thd, Item *a, Item *b)
   :Item_func_bit_operator(thd, a, b) {}
  bool fix_length_and_dec() override;
  LEX_CSTRING func_name_cstring() const override
  {
    static LEX_CSTRING name= {STRING_WITH_LEN("^") };
    return name;
  }
  enum precedence precedence() const override { return BITXOR_PRECEDENCE; }
  Item *get_copy(THD *thd) override
  { return get_item_copy<Item_func_bit_xor>(thd, this); }
};

class Item_func_is_free_lock :public Item_long_func
{
  bool check_arguments() const override
  { return args[0]->check_type_general_purpose_string(func_name_cstring()); }
  String value;
public:
  Item_func_is_free_lock(THD *thd, Item *a): Item_long_func(thd, a) {}
  longlong val_int() override;
  LEX_CSTRING func_name_cstring() const override
  {
    static LEX_CSTRING name= {STRING_WITH_LEN("is_free_lock") };
    return name;
  }
  bool fix_length_and_dec() override
  {
    decimals=0;
    max_length=1;
    set_maybe_null();
    return FALSE;
  }
  bool check_vcol_func_processor(void *arg) override
  {
    return mark_unsupported_function(func_name(), "()", arg, VCOL_IMPOSSIBLE);
  }
  Item *get_copy(THD *thd) override
  { return get_item_copy<Item_func_is_free_lock>(thd, this); }
};

class Item_func_is_used_lock :public Item_long_func
{
  bool check_arguments() const override
  { return args[0]->check_type_general_purpose_string(func_name_cstring()); }
  String value;
public:
  Item_func_is_used_lock(THD *thd, Item *a): Item_long_func(thd, a) {}
  longlong val_int() override;
  LEX_CSTRING func_name_cstring() const override
  {
    static LEX_CSTRING name= {STRING_WITH_LEN("is_used_lock") };
    return name;
  }
  bool fix_length_and_dec() override
  {
    decimals=0; max_length=10;
    set_maybe_null();
    return FALSE;
  }
  bool check_vcol_func_processor(void *arg) override
  {
    return mark_unsupported_function(func_name(), "()", arg, VCOL_IMPOSSIBLE);
  }
  Item *get_copy(THD *thd) override
  { return get_item_copy<Item_func_is_used_lock>(thd, this); }
};


struct Lex_cast_type_st: public Lex_length_and_dec_st
{
private:
  const Type_handler *m_type_handler;
public:
  void set(const Type_handler *handler, const char *length, const char *dec)
  {
    m_type_handler= handler;
    Lex_length_and_dec_st::set(length, dec);
  }
  void set(const Type_handler *handler, Lex_length_and_dec_st length_and_dec)
  {
    m_type_handler= handler;
    Lex_length_and_dec_st::operator=(length_and_dec);
  }
  void set(const Type_handler *handler, const char *length)
  {
    set(handler, length, 0);
  }
  void set(const Type_handler *handler)
  {
    set(handler, 0, 0);
  }
  const Type_handler *type_handler() const { return m_type_handler; }
  Item *create_typecast_item(THD *thd, Item *item,
                             CHARSET_INFO *cs= NULL) const
  {
    return m_type_handler->
      create_typecast_item(thd, item,
                           Type_cast_attributes(length(), dec(), cs));
  }
  Item *create_typecast_item_or_error(THD *thd, Item *item,
                                      CHARSET_INFO *cs= NULL) const;
};


class Item_func_row_count :public Item_longlong_func
{
public:
  Item_func_row_count(THD *thd): Item_longlong_func(thd) {}
  longlong val_int() override;
  LEX_CSTRING func_name_cstring() const override
  {
    static LEX_CSTRING name= {STRING_WITH_LEN("row_count") };
    return name;
  }
  bool fix_length_and_dec() override
  {
    decimals= 0;
    base_flags&= ~item_base_t::MAYBE_NULL;
    return FALSE;
  }
  bool check_vcol_func_processor(void *arg) override
  {
    return mark_unsupported_function(func_name(), "()", arg, VCOL_IMPOSSIBLE);
  }
  Item *get_copy(THD *thd) override
  { return get_item_copy<Item_func_row_count>(thd, this); }
};


/*
 *
 * Stored FUNCTIONs
 *
 */

class Item_func_sp :public Item_func,
                    public Item_sp
{
private:
  const Sp_handler *m_handler;

  bool execute();

protected:
  bool is_expensive_processor(void *arg) override
  { return is_expensive(); }

  bool check_arguments() const override
  {
    // sp_prepare_func_item() checks that the number of columns is correct
    return false;
  } 
public:

  Item_func_sp(THD *thd, Name_resolution_context *context_arg,
               sp_name *name, const Sp_handler *sph);

  Item_func_sp(THD *thd, Name_resolution_context *context_arg,
               sp_name *name, const Sp_handler *sph, List<Item> &list);

  virtual ~Item_func_sp() = default;

  void update_used_tables() override;

  void cleanup() override;

  LEX_CSTRING func_name_cstring() const override;

  const Type_handler *type_handler() const override;

  Field *create_tmp_field_ex(MEM_ROOT *root, TABLE *table, Tmp_field_src *src,
                             const Tmp_field_param *param) override;
  Field *create_field_for_create_select(MEM_ROOT *root, TABLE *table) override
  {
    return result_type() != STRING_RESULT ?
           sp_result_field :
           create_table_field_from_handler(root, table);
  }
  void make_send_field(THD *thd, Send_field *tmp_field) override;

  longlong val_int() override
  {
    if (execute())
      return (longlong) 0;
    return sp_result_field->val_int();
  }

  double val_real() override
  {
    if (execute())
      return 0.0;
    return sp_result_field->val_real();
  }

  my_decimal *val_decimal(my_decimal *dec_buf) override
  {
    if (execute())
      return NULL;
    return sp_result_field->val_decimal(dec_buf);
  }

  bool get_date(THD *thd, MYSQL_TIME *ltime, date_mode_t fuzzydate) override
  {
    if (execute())
      return true;
    return sp_result_field->get_date(ltime, fuzzydate);
  }

  String *val_str(String *str) override
  {
    String buf;
    char buff[20];
    buf.set(buff, 20, str->charset());
    buf.length(0);
    if (execute())
      return NULL;
    /*
      result_field will set buf pointing to internal buffer
      of the resul_field. Due to this it will change any time
      when SP is executed. In order to prevent occasional
      corruption of returned value, we make here a copy.
    */
    sp_result_field->val_str(&buf);
    str->copy(buf);
    return str;
  }

  bool val_native(THD *thd, Native *to) override
  {
    if (execute())
      return true;
    return (null_value= sp_result_field->val_native(to));
  }

  void update_null_value() override
  { 
    execute();
  }

  bool change_context_processor(void *cntx) override
  { context= (Name_resolution_context *)cntx; return FALSE; }

  enum Functype functype() const override { return FUNC_SP; }

  bool fix_fields(THD *thd, Item **ref) override;
  bool fix_length_and_dec(void) override;
  bool is_expensive() override;

  inline Field *get_sp_result_field()
  {
    return sp_result_field;
  }
  const sp_name *get_sp_name() const
  {
    return m_name;
  }

  bool check_vcol_func_processor(void *arg) override;
  bool limit_index_condition_pushdown_processor(void *opt_arg) override
  {
    return TRUE;
  }
  Item *get_copy(THD *) override { return 0; }
  bool eval_not_null_tables(void *opt_arg) override
  {
    not_null_tables_cache= 0;
    return 0;
  }
  bool excl_dep_on_grouping_fields(st_select_lex *sel) override
  { return false; }
  bool find_not_null_fields(table_map allowed) override
  {
    return false;
  }
};


class Item_func_found_rows :public Item_longlong_func
{
public:
  Item_func_found_rows(THD *thd): Item_longlong_func(thd) {}
  longlong val_int() override;
  LEX_CSTRING func_name_cstring() const override
  {
    static LEX_CSTRING name= {STRING_WITH_LEN("found_rows") };
    return name;
  }
  bool fix_length_and_dec() override
  {
    decimals= 0;
    base_flags&= ~item_base_t::MAYBE_NULL;
    return FALSE;
  }
  bool check_vcol_func_processor(void *arg) override
  {
    return mark_unsupported_function(func_name(), "()", arg, VCOL_IMPOSSIBLE);
  }
  Item *get_copy(THD *thd) override
  { return get_item_copy<Item_func_found_rows>(thd, this); }
};


class Item_func_oracle_sql_rowcount :public Item_longlong_func
{
public:
  Item_func_oracle_sql_rowcount(THD *thd): Item_longlong_func(thd) {}
  longlong val_int() override;
  LEX_CSTRING func_name_cstring() const override
  {
    static LEX_CSTRING name= {STRING_WITH_LEN("SQL%ROWCOUNT") };
    return name;
  }
  void print(String *str, enum_query_type query_type) override
  {
    str->append(func_name_cstring());
  }
  bool check_vcol_func_processor(void *arg) override
  {
    return mark_unsupported_function(func_name(), "()", arg, VCOL_IMPOSSIBLE);
  }
  Item *get_copy(THD *thd) override
  { return get_item_copy<Item_func_oracle_sql_rowcount>(thd, this); }
};


class Item_func_sqlcode: public Item_long_func
{
public:
  Item_func_sqlcode(THD *thd): Item_long_func(thd) { }
  longlong val_int() override;
  LEX_CSTRING func_name_cstring() const override
  {
    static LEX_CSTRING name= {STRING_WITH_LEN("SQLCODE") };
    return name;
  }
  void print(String *str, enum_query_type query_type) override
  {
    str->append(func_name_cstring());
  }
  bool check_vcol_func_processor(void *arg) override
  {
    return mark_unsupported_function(func_name(), "()", arg, VCOL_IMPOSSIBLE);
  }
  bool fix_length_and_dec() override
  {
    base_flags&= ~item_base_t::MAYBE_NULL;
    null_value= false;
    max_length= 11;
    return FALSE;
  }
  Item *get_copy(THD *thd) override
  { return get_item_copy<Item_func_sqlcode>(thd, this); }
};


void uuid_short_init();
ulonglong server_uuid_value();

class Item_func_uuid_short :public Item_longlong_func
{
public:
  Item_func_uuid_short(THD *thd): Item_longlong_func(thd) {}
  LEX_CSTRING func_name_cstring() const override
  {
    static LEX_CSTRING name= {STRING_WITH_LEN("uuid_short") };
    return name;
  }
  longlong val_int() override;
  bool const_item() const override { return false; }
  bool fix_length_and_dec() override
  { max_length= 21; unsigned_flag=1; return FALSE; }
  table_map used_tables() const override { return RAND_TABLE_BIT; }
  bool check_vcol_func_processor(void *arg) override
  {
    return mark_unsupported_function(func_name(), "()", arg,
                                     VCOL_NON_DETERMINISTIC);
  }
  Item *get_copy(THD *thd) override
  { return get_item_copy<Item_func_uuid_short>(thd, this); }
};


class Item_func_last_value :public Item_func
{
protected:
  Item *last_value;
public:
  Item_func_last_value(THD *thd, List<Item> &list): Item_func(thd, list) {}
  double val_real() override;
  longlong val_int() override;
  String *val_str(String *) override;
  my_decimal *val_decimal(my_decimal *) override;
  bool get_date(THD *thd, MYSQL_TIME *ltime, date_mode_t fuzzydate) override;
  bool val_native(THD *thd, Native *) override;
  bool fix_length_and_dec() override;
  LEX_CSTRING func_name_cstring() const override
  {
    static LEX_CSTRING name= {STRING_WITH_LEN("last_value") };
    return name;
  }
  const Type_handler *type_handler() const override
  { return last_value->type_handler(); }
  bool eval_not_null_tables(void *) override
  {
    not_null_tables_cache= 0;
    return 0;
  }
  bool find_not_null_fields(table_map allowed) override
  {
    return false;
  }
  bool const_item() const override { return 0; }
  void evaluate_sideeffects();
  void update_used_tables() override
  {
    Item_func::update_used_tables();
    copy_flags(last_value, item_base_t::MAYBE_NULL);
  }
  Item *get_copy(THD *thd) override
  { return get_item_copy<Item_func_last_value>(thd, this); }
};


/* Implementation for sequences: NEXT VALUE FOR sequence and NEXTVAL() */

class Item_func_nextval :public Item_longlong_func
{
protected:
  TABLE_LIST *table_list;
  TABLE *table;
public:
  Item_func_nextval(THD *thd, TABLE_LIST *table_list_arg):
  Item_longlong_func(thd), table_list(table_list_arg) {}
  longlong val_int() override;
  LEX_CSTRING func_name_cstring() const override
  {
    static LEX_CSTRING name= {STRING_WITH_LEN("nextval") };
    return name;
  }
  bool fix_length_and_dec() override
  {
    unsigned_flag= 0;
    max_length= MAX_BIGINT_WIDTH;
    set_maybe_null();             /* In case of errors */
    return FALSE;
  }
  /*
    update_table() function must be called during the value function
    as in case of DEFAULT the sequence table may not yet be open
    while fix_fields() are called
  */
  void update_table()
  {
    if (!(table= table_list->table))
    {
      /*
        If nextval was used in DEFAULT then next_local points to
        the table_list used by to open the sequence table
      */
      table= table_list->next_local->table;
    }
  }
  bool const_item() const override { return 0; }
  Item *get_copy(THD *thd) override
  { return get_item_copy<Item_func_nextval>(thd, this); }
  void print(String *str, enum_query_type query_type) override;
  bool check_vcol_func_processor(void *arg) override
  {
    return mark_unsupported_function(func_name(), "()", arg, VCOL_NEXTVAL);
  }
};


/* Implementation for sequences: LASTVAL(sequence), PostgreSQL style */

class Item_func_lastval :public Item_func_nextval
{
public:
  Item_func_lastval(THD *thd, TABLE_LIST *table_list_arg):
  Item_func_nextval(thd, table_list_arg) {}
  longlong val_int() override;
  LEX_CSTRING func_name_cstring() const override
  {
    static LEX_CSTRING name= {STRING_WITH_LEN("lastval") };
    return name;
  }
  Item *get_copy(THD *thd) override
  { return get_item_copy<Item_func_lastval>(thd, this); }
};


/* Implementation for sequences: SETVAL(sequence), PostgreSQL style */

class Item_func_setval :public Item_func_nextval
{
  longlong nextval;
  ulonglong round;
  bool is_used;
public:
  Item_func_setval(THD *thd, TABLE_LIST *table_list_arg, longlong nextval_arg,
                   ulonglong round_arg, bool is_used_arg)
    : Item_func_nextval(thd, table_list_arg),
    nextval(nextval_arg), round(round_arg), is_used(is_used_arg)
  {}
  longlong val_int() override;
  LEX_CSTRING func_name_cstring() const override
  {
    static LEX_CSTRING name= {STRING_WITH_LEN("setval") };
    return name;
  }
  void print(String *str, enum_query_type query_type) override;
  Item *get_copy(THD *thd) override
  { return get_item_copy<Item_func_setval>(thd, this); }
};


Item *get_system_var(THD *thd, enum_var_type var_type,
                     const LEX_CSTRING *name, const LEX_CSTRING *component);
extern bool check_reserved_words(const LEX_CSTRING *name);
double my_double_round(double value, longlong dec, bool dec_unsigned,
                       bool truncate);

extern bool volatile  mqh_used;

bool update_hash(user_var_entry *entry, bool set_null, void *ptr, size_t length,
                 Item_result type, CHARSET_INFO *cs,
                 bool unsigned_arg);

#endif /* ITEM_FUNC_INCLUDED */<|MERGE_RESOLUTION|>--- conflicted
+++ resolved
@@ -2014,19 +2014,9 @@
     // Thinks like CEILING(TIMESTAMP'0000-01-01 23:59:59.9') returns NULL
     set_maybe_null();
   }
-<<<<<<< HEAD
   bool fix_length_and_dec() override;
   String *str_op(String *str) override { DBUG_ASSERT(0); return 0; }
-  bool native_op(THD *thd, Native *to) override
-  {
-    DBUG_ASSERT(0);
-    return true;
-  }
-=======
-  bool fix_length_and_dec();
-  String *str_op(String *str) { DBUG_ASSERT(0); return 0; }
-  bool native_op(THD *thd, Native *to);
->>>>>>> 65405308
+  bool native_op(THD *thd, Native *to) override;
 };
 
 
@@ -2080,7 +2070,6 @@
 public:
   Item_func_round(THD *thd, Item *a, Item *b, bool trunc_arg)
     :Item_func_hybrid_field_type(thd, a, b), truncate(trunc_arg) {}
-<<<<<<< HEAD
   LEX_CSTRING func_name_cstring() const override
   {
     static LEX_CSTRING truncate_name= {STRING_WITH_LEN("truncate") };
@@ -2092,22 +2081,8 @@
   my_decimal *decimal_op(my_decimal *) override;
   bool date_op(THD *thd, MYSQL_TIME *ltime, date_mode_t fuzzydate) override;
   bool time_op(THD *thd, MYSQL_TIME *ltime) override;
-  bool native_op(THD *thd, Native *to) override
-  {
-    DBUG_ASSERT(0);
-    return true;
-  }
+  bool native_op(THD *thd, Native *to) override;
   String *str_op(String *str) override
-=======
-  const char *func_name() const { return truncate ? "truncate" : "round"; }
-  double real_op();
-  longlong int_op();
-  my_decimal *decimal_op(my_decimal *);
-  bool date_op(THD *thd, MYSQL_TIME *ltime, date_mode_t fuzzydate);
-  bool time_op(THD *thd, MYSQL_TIME *ltime);
-  bool native_op(THD *thd, Native *to);
-  String *str_op(String *str)
->>>>>>> 65405308
   {
     DBUG_ASSERT(0);
     return NULL;
