/* Copyright (c) 2000, 2013, Oracle and/or its affiliates. All rights reserved.
<<<<<<< HEAD
   Copyright (c) 2009, 2020, MariaDB Corporation.
=======
   Copyright (c) 2009, 2021, MariaDB Corporation.
>>>>>>> c294443b

   This program is free software; you can redistribute it and/or modify
   it under the terms of the GNU General Public License as published by
   the Free Software Foundation; version 2 of the License.

   This program is distributed in the hope that it will be useful,
   but WITHOUT ANY WARRANTY; without even the implied warranty of
   MERCHANTABILITY or FITNESS FOR A PARTICULAR PURPOSE.  See the
   GNU General Public License for more details.

   You should have received a copy of the GNU General Public License
   along with this program; if not, write to the Free Software
   Foundation, Inc., 51 Franklin Street, Fifth Floor, Boston, MA  02110-1335  USA */


#ifdef USE_PRAGMA_IMPLEMENTATION
#pragma implementation                         // gcc: Class implementation
#endif

#include "mariadb.h"
#include "sql_priv.h"
#include "transaction.h"
#include "debug_sync.h"         // DEBUG_SYNC
#include "sql_acl.h"
#include "semisync_master.h"
#include <pfs_transaction_provider.h>
#include <mysql/psi/mysql_transaction.h>
#ifdef WITH_WSREP
#include "wsrep_trans_observer.h"
#endif /* WITH_WSREP */

/**
  Helper: Tell tracker (if any) that transaction ended.
*/
void trans_track_end_trx(THD *thd)
{
#ifndef EMBEDDED_LIBRARY
  if (thd->variables.session_track_transaction_info > TX_TRACK_NONE)
    thd->session_tracker.transaction_info.end_trx(thd);
#endif //EMBEDDED_LIBRARY
}


/**
  Helper: transaction ended, SET TRANSACTION one-shot variables
  revert to session values. Let the transaction state tracker know.
*/
void trans_reset_one_shot_chistics(THD *thd)
{
#ifndef EMBEDDED_LIBRARY
  if (thd->variables.session_track_transaction_info > TX_TRACK_NONE)
  {
    thd->session_tracker.transaction_info.set_read_flags(thd, TX_READ_INHERIT);
    thd->session_tracker.transaction_info.set_isol_level(thd, TX_ISOL_INHERIT);
  }
#endif //EMBEDDED_LIBRARY
  thd->tx_isolation= (enum_tx_isolation) thd->variables.tx_isolation;
  thd->tx_read_only= thd->variables.tx_read_only;
}


/*
  Conditions under which the transaction state must not change

  @result TRUE  Transaction can not commit
  @result FALSE Transaction can commit
*/

static bool trans_check(THD *thd)
{
  DBUG_ENTER("trans_check");

  /*
    Always commit statement transaction before manipulating with
    the normal one.
  */
  DBUG_ASSERT(thd->transaction->stmt.is_empty());

  if (unlikely(thd->in_sub_stmt))
  {
    my_error(ER_COMMIT_NOT_ALLOWED_IN_SF_OR_TRG, MYF(0));
    DBUG_RETURN(TRUE);
  }
  if (likely(!thd->transaction->xid_state.is_explicit_XA()))
    DBUG_RETURN(FALSE);

  thd->transaction->xid_state.er_xaer_rmfail();
  DBUG_RETURN(TRUE);
}


/**
  Begin a new transaction.

  @note Beginning a transaction implicitly commits any current
        transaction and releases existing locks.

  @param thd     Current thread
  @param flags   Transaction flags

  @retval FALSE  Success
  @retval TRUE   Failure
*/

bool trans_begin(THD *thd, uint flags)
{
  int res= FALSE;
  DBUG_ENTER("trans_begin");

  if (trans_check(thd))
    DBUG_RETURN(TRUE);

  if (thd->locked_tables_list.unlock_locked_tables(thd))
    DBUG_RETURN(true);

  DBUG_ASSERT(!thd->locked_tables_mode);

  if (thd->in_multi_stmt_transaction_mode() ||
      (thd->variables.option_bits & OPTION_TABLE_LOCK))
  {
    thd->variables.option_bits&= ~OPTION_TABLE_LOCK;
    thd->server_status&=
      ~(SERVER_STATUS_IN_TRANS | SERVER_STATUS_IN_TRANS_READONLY);
    DBUG_PRINT("info", ("clearing SERVER_STATUS_IN_TRANS"));
    res= MY_TEST(ha_commit_trans(thd, TRUE));
#ifdef WITH_WSREP
    if (wsrep_thd_is_local(thd))
    {
      res= res || wsrep_after_statement(thd);
    }
#endif /* WITH_WSREP */
  }

  thd->variables.option_bits&= ~(OPTION_BEGIN | OPTION_KEEP_LOG);

  /*
    The following set should not be needed as transaction state should
    already be reset. We should at some point change this to an assert.
  */
  thd->transaction->all.reset();
  thd->has_waiter= false;
  thd->waiting_on_group_commit= false;
  thd->transaction->start_time.reset(thd);

  if (res)
    DBUG_RETURN(TRUE);

  /*
    Release transactional metadata locks only after the
    transaction has been committed.
  */
  thd->release_transactional_locks();

  // The RO/RW options are mutually exclusive.
  DBUG_ASSERT(!((flags & MYSQL_START_TRANS_OPT_READ_ONLY) &&
                (flags & MYSQL_START_TRANS_OPT_READ_WRITE)));
  if (flags & MYSQL_START_TRANS_OPT_READ_ONLY)
  {
    thd->tx_read_only= true;
#ifndef EMBEDDED_LIBRARY
    if (thd->variables.session_track_transaction_info > TX_TRACK_NONE)
      thd->session_tracker.transaction_info.set_read_flags(thd, TX_READ_ONLY);
#endif //EMBEDDED_LIBRARY
  }
  else if (flags & MYSQL_START_TRANS_OPT_READ_WRITE)
  {
    /*
      Explicitly starting a RW transaction when the server is in
      read-only mode, is not allowed unless the user has SUPER priv.
      Implicitly starting a RW transaction is allowed for backward
      compatibility.
    */
    const bool user_is_super=
      MY_TEST(thd->security_ctx->master_access & PRIV_IGNORE_READ_ONLY);
    if (opt_readonly && !user_is_super)
    {
      my_error(ER_OPTION_PREVENTS_STATEMENT, MYF(0), "--read-only");
      DBUG_RETURN(true);
    }
    thd->tx_read_only= false;
    /*
      This flags that tx_read_only was set explicitly, rather than
      just from the session's default.
    */
#ifndef EMBEDDED_LIBRARY
    if (thd->variables.session_track_transaction_info > TX_TRACK_NONE)
      thd->session_tracker.transaction_info.set_read_flags(thd, TX_READ_WRITE);
#endif //EMBEDDED_LIBRARY
  }

#ifdef WITH_WSREP
  if (wsrep_thd_is_local(thd))
  {
    if (wsrep_sync_wait(thd))
      DBUG_RETURN(TRUE);
    if (!thd->tx_read_only &&
        wsrep_start_transaction(thd, thd->wsrep_next_trx_id()))
      DBUG_RETURN(TRUE);
  }
#endif /* WITH_WSREP */

  thd->variables.option_bits|= OPTION_BEGIN;
  thd->server_status|= SERVER_STATUS_IN_TRANS;
  if (thd->tx_read_only)
    thd->server_status|= SERVER_STATUS_IN_TRANS_READONLY;
  DBUG_PRINT("info", ("setting SERVER_STATUS_IN_TRANS"));

#ifndef EMBEDDED_LIBRARY
  if (thd->variables.session_track_transaction_info > TX_TRACK_NONE)
    thd->session_tracker.transaction_info.add_trx_state(thd, TX_EXPLICIT);
#endif //EMBEDDED_LIBRARY

  /* ha_start_consistent_snapshot() relies on OPTION_BEGIN flag set. */
  if (flags & MYSQL_START_TRANS_OPT_WITH_CONS_SNAPSHOT)
  {
#ifndef EMBEDDED_LIBRARY
    if (thd->variables.session_track_transaction_info > TX_TRACK_NONE)
      thd->session_tracker.transaction_info.add_trx_state(thd, TX_WITH_SNAPSHOT);
#endif //EMBEDDED_LIBRARY
    res= ha_start_consistent_snapshot(thd);
  }
  /*
    Register transaction start in performance schema if not done already.
    We handle explicitly started transactions here, implicitly started
    transactions (and single-statement transactions in autocommit=1 mode)
    are handled in trans_register_ha().
    We can't handle explicit transactions in the same way as implicit
    because we want to correctly attribute statements which follow
    BEGIN but do not touch any transactional tables.
  */
  if (thd->m_transaction_psi == NULL)
  {
    thd->m_transaction_psi= MYSQL_START_TRANSACTION(&thd->m_transaction_state,
                                                 NULL, 0, thd->tx_isolation,
                                                 thd->tx_read_only, false);
    DEBUG_SYNC(thd, "after_set_transaction_psi_before_set_transaction_gtid");
    //gtid_set_performance_schema_values(thd);
  }

  DBUG_RETURN(MY_TEST(res));
}


/**
  Commit the current transaction, making its changes permanent.

  @param thd     Current thread

  @retval FALSE  Success
  @retval TRUE   Failure
*/

bool trans_commit(THD *thd)
{
  int res;
  DBUG_ENTER("trans_commit");

  if (trans_check(thd))
    DBUG_RETURN(TRUE);

  thd->server_status&=
    ~(SERVER_STATUS_IN_TRANS | SERVER_STATUS_IN_TRANS_READONLY);
  DBUG_PRINT("info", ("clearing SERVER_STATUS_IN_TRANS"));
  res= ha_commit_trans(thd, TRUE);

  mysql_mutex_assert_not_owner(&LOCK_prepare_ordered);
  mysql_mutex_assert_not_owner(mysql_bin_log.get_log_lock());
  mysql_mutex_assert_not_owner(&LOCK_after_binlog_sync);
  mysql_mutex_assert_not_owner(&LOCK_commit_ordered);

  /*
    if res is non-zero, then ha_commit_trans has rolled back the
    transaction, so the hooks for rollback will be called.
  */
#ifdef HAVE_REPLICATION
  if (res)
    repl_semisync_master.wait_after_rollback(thd, FALSE);
  else
    repl_semisync_master.wait_after_commit(thd, FALSE);
#endif
  thd->variables.option_bits&= ~(OPTION_BEGIN | OPTION_KEEP_LOG);
  thd->transaction->all.reset();
  thd->lex->start_transaction_opt= 0;

  /* The transaction should be marked as complete in P_S. */
  DBUG_ASSERT(thd->m_transaction_psi == NULL);
  trans_track_end_trx(thd);

  DBUG_RETURN(MY_TEST(res));
}


/**
  Implicitly commit the current transaction.

  @note A implicit commit does not releases existing table locks.

  @param thd     Current thread

  @retval FALSE  Success
  @retval TRUE   Failure
*/

bool trans_commit_implicit(THD *thd)
{
  bool res= FALSE;
  DBUG_ENTER("trans_commit_implicit");

  if (trans_check(thd))
    DBUG_RETURN(TRUE);

  if (thd->variables.option_bits & OPTION_GTID_BEGIN)
  {
    DBUG_PRINT("error", ("OPTION_GTID_BEGIN is set. "
                         "Master and slave will have different GTID values"));
  }

  if (thd->in_multi_stmt_transaction_mode() ||
      (thd->variables.option_bits & OPTION_TABLE_LOCK))
  {
    /* Safety if one did "drop table" on locked tables */
    if (!thd->locked_tables_mode)
      thd->variables.option_bits&= ~OPTION_TABLE_LOCK;
    thd->server_status&=
      ~(SERVER_STATUS_IN_TRANS | SERVER_STATUS_IN_TRANS_READONLY);
    DBUG_PRINT("info", ("clearing SERVER_STATUS_IN_TRANS"));
    res= MY_TEST(ha_commit_trans(thd, TRUE));
  }

  thd->variables.option_bits&= ~(OPTION_BEGIN | OPTION_KEEP_LOG);
  thd->transaction->all.reset();

  /* The transaction should be marked as complete in P_S. */
  DBUG_ASSERT(thd->m_transaction_psi == NULL);

  /*
    Upon implicit commit, reset the current transaction
    isolation level and access mode. We do not care about
    @@session.completion_type since it's documented
    to not have any effect on implicit commit.
  */
  trans_reset_one_shot_chistics(thd);

  trans_track_end_trx(thd);

  DBUG_RETURN(res);
}


/**
  Rollback the current transaction, canceling its changes.

  @param thd     Current thread

  @retval FALSE  Success
  @retval TRUE   Failure
*/

bool trans_rollback(THD *thd)
{
  int res;
  DBUG_ENTER("trans_rollback");

  if (trans_check(thd))
    DBUG_RETURN(TRUE);

  thd->server_status&=
    ~(SERVER_STATUS_IN_TRANS | SERVER_STATUS_IN_TRANS_READONLY);
  DBUG_PRINT("info", ("clearing SERVER_STATUS_IN_TRANS"));
  res= ha_rollback_trans(thd, TRUE);
#ifdef HAVE_REPLICATION
  repl_semisync_master.wait_after_rollback(thd, FALSE);
#endif
  /* Reset the binlog transaction marker */
  thd->variables.option_bits&= ~(OPTION_BEGIN | OPTION_KEEP_LOG |
                                 OPTION_GTID_BEGIN);
  thd->transaction->all.reset();
  thd->lex->start_transaction_opt= 0;

  /* The transaction should be marked as complete in P_S. */
  DBUG_ASSERT(thd->m_transaction_psi == NULL);

  trans_track_end_trx(thd);

  DBUG_RETURN(MY_TEST(res));
}


/**
  Implicitly rollback the current transaction, typically
  after deadlock was discovered.

  @param thd     Current thread

  @retval False Success
  @retval True  Failure

  @note ha_rollback_low() which is indirectly called by this
        function will mark XA transaction for rollback by
        setting appropriate RM error status if there was
        transaction rollback request.
*/

bool trans_rollback_implicit(THD *thd)
{
  int res;
  DBUG_ENTER("trans_rollback_implict");

  /*
    Always commit/rollback statement transaction before manipulating
    with the normal one.
    Don't perform rollback in the middle of sub-statement, wait till
    its end.
  */
  DBUG_ASSERT(thd->transaction->stmt.is_empty() && !thd->in_sub_stmt);

  thd->server_status&= ~SERVER_STATUS_IN_TRANS;
  DBUG_PRINT("info", ("clearing SERVER_STATUS_IN_TRANS"));
  res= ha_rollback_trans(thd, true);
  /*
    We don't reset OPTION_BEGIN flag below to simulate implicit start
    of new transacton in @@autocommit=1 mode. This is necessary to
    preserve backward compatibility.
  */
  thd->variables.option_bits&= ~(OPTION_KEEP_LOG);
  thd->transaction->all.reset();

  /* Rollback should clear transaction_rollback_request flag. */
  DBUG_ASSERT(!thd->transaction_rollback_request);
  /* The transaction should be marked as complete in P_S. */
  DBUG_ASSERT(thd->m_transaction_psi == NULL);

  trans_track_end_trx(thd);

  DBUG_RETURN(MY_TEST(res));
}


/**
  Commit the single statement transaction.

  @note Note that if the autocommit is on, then the following call
        inside InnoDB will commit or rollback the whole transaction
        (= the statement). The autocommit mechanism built into InnoDB
        is based on counting locks, but if the user has used LOCK
        TABLES then that mechanism does not know to do the commit.

  @param thd     Current thread

  @retval FALSE  Success
  @retval TRUE   Failure
*/

bool trans_commit_stmt(THD *thd)
{
  DBUG_ENTER("trans_commit_stmt");
  int res= FALSE;
  /*
    We currently don't invoke commit/rollback at end of
    a sub-statement.  In future, we perhaps should take
    a savepoint for each nested statement, and release the
    savepoint when statement has succeeded.
  */
  DBUG_ASSERT(! thd->in_sub_stmt);

  thd->merge_unsafe_rollback_flags();

  if (thd->transaction->stmt.ha_list)
  {
    res= ha_commit_trans(thd, FALSE);
    if (! thd->in_active_multi_stmt_transaction())
    {
      trans_reset_one_shot_chistics(thd);
    }
  }

  mysql_mutex_assert_not_owner(&LOCK_prepare_ordered);
  mysql_mutex_assert_not_owner(mysql_bin_log.get_log_lock());
  mysql_mutex_assert_not_owner(&LOCK_after_binlog_sync);
  mysql_mutex_assert_not_owner(&LOCK_commit_ordered);

    /*
      if res is non-zero, then ha_commit_trans has rolled back the
      transaction, so the hooks for rollback will be called.
    */
  if (res)
  {
#ifdef HAVE_REPLICATION
    repl_semisync_master.wait_after_rollback(thd, FALSE);
#endif
  }
  else
  {
#ifdef HAVE_REPLICATION
    repl_semisync_master.wait_after_commit(thd, FALSE);
#endif
  }

  /* In autocommit=1 mode the transaction should be marked as complete in P_S */
  DBUG_ASSERT(thd->in_active_multi_stmt_transaction() ||
              thd->m_transaction_psi == NULL);

  thd->transaction->stmt.reset();

  DBUG_RETURN(MY_TEST(res));
}


/**
  Rollback the single statement transaction.

  @param thd     Current thread

  @retval FALSE  Success
  @retval TRUE   Failure
*/
bool trans_rollback_stmt(THD *thd)
{
  DBUG_ENTER("trans_rollback_stmt");

  /*
    We currently don't invoke commit/rollback at end of
    a sub-statement.  In future, we perhaps should take
    a savepoint for each nested statement, and release the
    savepoint when statement has succeeded.
  */
  DBUG_ASSERT(! thd->in_sub_stmt);

  thd->merge_unsafe_rollback_flags();

  if (thd->transaction->stmt.ha_list)
  {
    ha_rollback_trans(thd, FALSE);
    if (! thd->in_active_multi_stmt_transaction())
      trans_reset_one_shot_chistics(thd);
  }

#ifdef HAVE_REPLICATION
  repl_semisync_master.wait_after_rollback(thd, FALSE);
#endif

  /* In autocommit=1 mode the transaction should be marked as complete in P_S */
  DBUG_ASSERT(thd->in_active_multi_stmt_transaction() ||
              thd->m_transaction_psi == NULL);

  thd->transaction->stmt.reset();

  DBUG_RETURN(FALSE);
}

/* Find a named savepoint in the current transaction. */
static SAVEPOINT **
find_savepoint(THD *thd, LEX_CSTRING name)
{
  SAVEPOINT **sv= &thd->transaction->savepoints;

  while (*sv)
  {
    if (system_charset_info->strnncoll(
                     (uchar *) name.str, name.length,
                     (uchar *) (*sv)->name, (*sv)->length) == 0)
      break;
    sv= &(*sv)->prev;
  }

  return sv;
}


/**
  Set a named transaction savepoint.

  @param thd    Current thread
  @param name   Savepoint name

  @retval FALSE  Success
  @retval TRUE   Failure
*/

bool trans_savepoint(THD *thd, LEX_CSTRING name)
{
  SAVEPOINT **sv, *newsv;
  DBUG_ENTER("trans_savepoint");

  if (!(thd->in_multi_stmt_transaction_mode() || thd->in_sub_stmt) ||
      !opt_using_transactions)
    DBUG_RETURN(FALSE);

  if (thd->transaction->xid_state.check_has_uncommitted_xa())
    DBUG_RETURN(TRUE);

  sv= find_savepoint(thd, name);

  if (*sv) /* old savepoint of the same name exists */
  {
    newsv= *sv;
    ha_release_savepoint(thd, *sv);
    *sv= (*sv)->prev;
  }
  else if ((newsv= (SAVEPOINT *) alloc_root(&thd->transaction->mem_root,
                                            savepoint_alloc_size)) == NULL)
  {
    my_error(ER_OUT_OF_RESOURCES, MYF(0));
    DBUG_RETURN(TRUE);
  }

  newsv->name= strmake_root(&thd->transaction->mem_root, name.str, name.length);
  newsv->length= (uint)name.length;

  /*
    if we'll get an error here, don't add new savepoint to the list.
    we'll lose a little bit of memory in transaction mem_root, but it'll
    be free'd when transaction ends anyway
  */
  if (unlikely(ha_savepoint(thd, newsv)))
    DBUG_RETURN(TRUE);

  newsv->prev= thd->transaction->savepoints;
  thd->transaction->savepoints= newsv;

  /*
    Remember locks acquired before the savepoint was set.
    They are used as a marker to only release locks acquired after
    the setting of this savepoint.
    Note: this works just fine if we're under LOCK TABLES,
    since mdl_savepoint() is guaranteed to be beyond
    the last locked table. This allows to release some
    locks acquired during LOCK TABLES.
  */
  newsv->mdl_savepoint= thd->mdl_context.mdl_savepoint();

  DBUG_RETURN(FALSE);
}


/**
  Rollback a transaction to the named savepoint.

  @note Modifications that the current transaction made to
        rows after the savepoint was set are undone in the
        rollback.

  @note Savepoints that were set at a later time than the
        named savepoint are deleted.

  @param thd    Current thread
  @param name   Savepoint name

  @retval FALSE  Success
  @retval TRUE   Failure
*/

bool trans_rollback_to_savepoint(THD *thd, LEX_CSTRING name)
{
  int res= FALSE;
  SAVEPOINT *sv= *find_savepoint(thd, name);
  DBUG_ENTER("trans_rollback_to_savepoint");

  if (sv == NULL)
  {
    my_error(ER_SP_DOES_NOT_EXIST, MYF(0), "SAVEPOINT", name.str);
    DBUG_RETURN(TRUE);
  }

  if (thd->transaction->xid_state.check_has_uncommitted_xa())
    DBUG_RETURN(TRUE);

  if (ha_rollback_to_savepoint(thd, sv))
    res= TRUE;
  else if (((thd->variables.option_bits & OPTION_KEEP_LOG) ||
            thd->transaction->all.modified_non_trans_table) &&
           !thd->slave_thread)
    push_warning(thd, Sql_condition::WARN_LEVEL_WARN,
                 ER_WARNING_NOT_COMPLETE_ROLLBACK,
                 ER_THD(thd, ER_WARNING_NOT_COMPLETE_ROLLBACK));

  thd->transaction->savepoints= sv;

  if (res)
    /* An error occurred during rollback; we cannot release any MDL */;
  else if (thd->variables.sql_log_bin &&
           (WSREP_EMULATE_BINLOG_NNULL(thd) || mysql_bin_log.is_open()))
    /* In some cases (such as with non-transactional tables) we may
    choose to preserve events that were added after the SAVEPOINT,
    delimiting them by SAVEPOINT and ROLLBACK TO SAVEPOINT statements.
    Prematurely releasing MDL on such objects would break replication. */;
  else if (ha_rollback_to_savepoint_can_release_mdl(thd))
    thd->mdl_context.rollback_to_savepoint(sv->mdl_savepoint);

  DBUG_RETURN(MY_TEST(res));
}


/**
  Remove the named savepoint from the set of savepoints of
  the current transaction.

  @note No commit or rollback occurs. It is an error if the
        savepoint does not exist.

  @param thd    Current thread
  @param name   Savepoint name

  @retval FALSE  Success
  @retval TRUE   Failure
*/

bool trans_release_savepoint(THD *thd, LEX_CSTRING name)
{
  int res= FALSE;
  SAVEPOINT *sv= *find_savepoint(thd, name);
  DBUG_ENTER("trans_release_savepoint");

  if (sv == NULL)
  {
    my_error(ER_SP_DOES_NOT_EXIST, MYF(0), "SAVEPOINT", name.str);
    DBUG_RETURN(TRUE);
  }

  if (ha_release_savepoint(thd, sv))
    res= TRUE;

  thd->transaction->savepoints= sv->prev;

  DBUG_RETURN(MY_TEST(res));
}<|MERGE_RESOLUTION|>--- conflicted
+++ resolved
@@ -1,9 +1,5 @@
 /* Copyright (c) 2000, 2013, Oracle and/or its affiliates. All rights reserved.
-<<<<<<< HEAD
-   Copyright (c) 2009, 2020, MariaDB Corporation.
-=======
    Copyright (c) 2009, 2021, MariaDB Corporation.
->>>>>>> c294443b
 
    This program is free software; you can redistribute it and/or modify
    it under the terms of the GNU General Public License as published by
