--- conflicted
+++ resolved
@@ -5997,15 +5997,7 @@
 {
   DBUG_ENTER("Item_func_match::init_search");
 
-<<<<<<< HEAD
   if (!table->file->get_table()) // the handler isn't opened yet
-=======
-  /*
-    We will skip execution if the item is not fixed
-    with fix_field
-  */
-  if (!fixed)
->>>>>>> c0c9b92e
     DBUG_VOID_RETURN;
 
   /* Check if init_search() has been called before */
