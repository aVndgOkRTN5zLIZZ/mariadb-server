--- conflicted
+++ resolved
@@ -6051,7 +6051,6 @@
 }
 
 
-<<<<<<< HEAD
 /*
   uuid_short handling.
 
@@ -6086,7 +6085,9 @@
   val= uuid_value++;
   pthread_mutex_unlock(&LOCK_uuid_generator);
   return (longlong) val;
-=======
+}
+
+
 void Item_func::agg_num_lengths(Item *arg)
 {
   uint len= my_decimal_length_to_precision(arg->max_length, arg->decimals,
@@ -6094,5 +6095,4 @@
   set_if_bigger(max_length, len); 
   set_if_bigger(decimals, arg->decimals);
   unsigned_flag= unsigned_flag && arg->unsigned_flag; 
->>>>>>> 3aadda91
 }