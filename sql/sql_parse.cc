--- conflicted
+++ resolved
@@ -9394,13 +9394,7 @@
 #ifdef WITH_WSREP
   return;
  wsrep_error_label:
-<<<<<<< HEAD
   my_error(ER_KILL_DENIED_ERROR, MYF(0), (long long) thd->thread_id);
-=======
-  error= (type == KILL_TYPE_QUERY ? ER_KILL_QUERY_DENIED_ERROR :
-                                    ER_KILL_DENIED_ERROR);
-  my_error(error, MYF(0), (long long) id);
->>>>>>> c41c7965
 #endif /* WITH_WSREP */
 }
 
