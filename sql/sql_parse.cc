--- conflicted
+++ resolved
@@ -6552,11 +6552,6 @@
 #ifndef NO_EMBEDDED_ACCESS_CHECKS
   if (options & REFRESH_GRANT)
   {
-<<<<<<< HEAD
-    acl_reload(thd);
-    grant_reload(thd);
-    reset_mqh((LEX_USER *)NULL, TRUE);
-=======
     THD *tmp_thd= 0;
     /*
       If reload_acl_and_cache() is called from SIGHUP handler we have to
@@ -6568,8 +6563,6 @@
     {
       (void)acl_reload(thd);
       (void)grant_reload(thd);
-      if (mqh_used)
-        reset_mqh(thd, (LEX_USER *) NULL, TRUE);
     }
     if (tmp_thd)
     {
@@ -6578,7 +6571,7 @@
       my_pthread_setspecific_ptr(THR_THD,  0);
       thd= 0;
     }
->>>>>>> 831b9133
+    reset_mqh((LEX_USER *)NULL, TRUE);
   }
 #endif
   if (options & REFRESH_LOG)
