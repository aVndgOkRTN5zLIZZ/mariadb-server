/* Copyright (c) 2000, 2017, Oracle and/or its affiliates.
   Copyright (c) 2008, 2024, MariaDB

   This program is free software; you can redistribute it and/or modify
   it under the terms of the GNU General Public License as published by
   the Free Software Foundation; version 2 of the License.

   This program is distributed in the hope that it will be useful,
   but WITHOUT ANY WARRANTY; without even the implied warranty of
   MERCHANTABILITY or FITNESS FOR A PARTICULAR PURPOSE.  See the
   GNU General Public License for more details.

   You should have received a copy of the GNU General Public License
   along with this program; if not, write to the Free Software
   Foundation, Inc., 51 Franklin St, Fifth Floor, Boston, MA  02110-1335  USA */

#define MYSQL_LEX 1
#include "mariadb.h"
#include "sql_priv.h"
#include "sql_parse.h"        // sql_kill, *_precheck, *_prepare
#include "lock.h"             // try_transactional_lock,
                              // check_transactional_lock,
                              // set_handler_table_locks,
                              // lock_global_read_lock,
                              // make_global_read_lock_block_commit
#include "sql_base.h"         // open_tables, open_and_lock_tables,
                              // lock_tables, unique_table,
                              // close_thread_tables, is_temporary_table
                              // table_cache.h
#include "sql_cache.h"        // QUERY_CACHE_FLAGS_SIZE, query_cache_*
#include "sql_show.h"         // mysqld_list_*, mysqld_show_*,
                              // calc_sum_of_all_status
#include "mysqld.h"
#include "sql_locale.h"                         // my_locale_en_US
#include "log.h"                                // flush_error_log
#include "sql_view.h"         // mysql_create_view, mysql_drop_view
#include "sql_insert.h"       // mysql_insert
#include "sql_partition.h"    // struct partition_info
#include "sql_db.h"           // mysql_change_db, mysql_create_db,
                              // mysql_rm_db, mysql_upgrade_db,
                              // mysql_alter_db,
                              // check_db_dir_existence,
                              // my_dbopt_cleanup
#include "sql_table.h"        // mysql_alter_table,
                              // mysql_backup_table,
                              // mysql_restore_table
#include "sql_reload.h"       // reload_acl_and_cache
#include "sql_admin.h"        // mysql_assign_to_keycache
#include "sql_connect.h"      // decrease_user_connections,
                              // check_mqh,
                              // reset_mqh
#include "sql_rename.h"       // mysql_rename_tables
#include "hostname.h"         // hostname_cache_refresh
#include "sql_test.h"         // mysql_print_status
#include "sql_select.h"       // handle_select, mysql_select,
                              // mysql_explain_union
#include "sql_load.h"         // mysql_load
#include "sql_servers.h"      // create_servers, alter_servers,
                              // drop_servers, servers_reload
#include "sql_handler.h"      // mysql_ha_open, mysql_ha_close,
                              // mysql_ha_read
#include "sql_binlog.h"       // mysql_client_binlog_statement
#include "sql_do.h"           // mysql_do
#include "sql_help.h"         // mysqld_help
#include "rpl_constants.h"    // Incident, INCIDENT_LOST_EVENTS
#include "log_event.h"
#include "sql_repl.h"
#include "rpl_filter.h"
#include "repl_failsafe.h"
#include <m_ctype.h>
#include <myisam.h>
#include <my_dir.h>
#include "rpl_mi.h"

#include "sql_digest.h"

#include "sp_head.h"
#include "sp.h"
#include "sp_cache.h"
#include "events.h"
#include "sql_trigger.h"
#include "transaction.h"
#include "sql_alter.h"
#include "sql_audit.h"
#include "sql_prepare.h"
#include "sql_cte.h"
#include "debug_sync.h"
#include "probes_mysql.h"
#include "set_var.h"
#include "sql_bootstrap.h"
#include "sql_sequence.h"
#include "opt_trace.h"
#include "mysql/psi/mysql_sp.h"

#include "my_json_writer.h" 

#define FLAGSTR(V,F) ((V)&(F)?#F" ":"")

#ifdef WITH_ARIA_STORAGE_ENGINE
#include "../storage/maria/ha_maria.h"
#endif

#include "wsrep.h"
#include "wsrep_mysqld.h"
#ifdef WITH_WSREP
#include "wsrep_thd.h"
#include "wsrep_trans_observer.h" /* wsrep transaction hooks */

static bool wsrep_mysql_parse(THD *thd, char *rawbuf, uint length,
                              Parser_state *parser_state);

#endif /* WITH_WSREP */
/**
  @defgroup Runtime_Environment Runtime Environment
  @{
*/

static bool execute_sqlcom_select(THD *thd, TABLE_LIST *all_tables);
static void sql_kill(THD *thd, my_thread_id id, killed_state state, killed_type type);
static void sql_kill_user(THD *thd, LEX_USER *user, killed_state state);
static bool lock_tables_precheck(THD *thd, TABLE_LIST *tables);
static bool execute_show_status(THD *, TABLE_LIST *);
static bool check_rename_table(THD *, TABLE_LIST *, TABLE_LIST *);
static bool generate_incident_event(THD *thd);
static int  show_create_db(THD *thd, LEX *lex);
static bool alter_routine(THD *thd, LEX *lex);
static bool drop_routine(THD *thd, LEX *lex);

const Lex_ident_db_normalized any_db(STRING_WITH_LEN("*any*"));

const LEX_CSTRING command_name[257]={
  { STRING_WITH_LEN("Sleep") },           //0
  { STRING_WITH_LEN("Quit") },            //1
  { STRING_WITH_LEN("Init DB") },         //2
  { STRING_WITH_LEN("Query") },           //3
  { STRING_WITH_LEN("Field List") },      //4
  { STRING_WITH_LEN("Create DB") },       //5
  { STRING_WITH_LEN("Drop DB") },         //6
  { STRING_WITH_LEN("Refresh") },         //7
  { STRING_WITH_LEN("Shutdown") },        //8
  { STRING_WITH_LEN("Statistics") },      //9
  { STRING_WITH_LEN("Processlist") },     //10
  { STRING_WITH_LEN("Connect") },         //11
  { STRING_WITH_LEN("Kill") },            //12
  { STRING_WITH_LEN("Debug") },           //13
  { STRING_WITH_LEN("Ping") },            //14
  { STRING_WITH_LEN("Time") },            //15
  { STRING_WITH_LEN("Delayed insert") },  //16
  { STRING_WITH_LEN("Change user") },     //17
  { STRING_WITH_LEN("Binlog Dump") },     //18
  { STRING_WITH_LEN("Table Dump") },      //19
  { STRING_WITH_LEN("Connect Out") },     //20
  { STRING_WITH_LEN("Register Slave") },  //21
  { STRING_WITH_LEN("Prepare") },         //22
  { STRING_WITH_LEN("Execute") },         //23
  { STRING_WITH_LEN("Long Data") },       //24
  { STRING_WITH_LEN("Close stmt") },      //25
  { STRING_WITH_LEN("Reset stmt") },      //26
  { STRING_WITH_LEN("Set option") },      //27
  { STRING_WITH_LEN("Fetch") },           //28
  { STRING_WITH_LEN("Daemon") },          //29
  { STRING_WITH_LEN("Unimpl get tid") },  //30
  { STRING_WITH_LEN("Reset connection") },//31
  { 0, 0 }, //32
  { 0, 0 }, //33
  { 0, 0 }, //34
  { 0, 0 }, //35
  { 0, 0 }, //36
  { 0, 0 }, //37
  { 0, 0 }, //38
  { 0, 0 }, //39
  { 0, 0 }, //40
  { 0, 0 }, //41
  { 0, 0 }, //42
  { 0, 0 }, //43
  { 0, 0 }, //44
  { 0, 0 }, //45
  { 0, 0 }, //46
  { 0, 0 }, //47
  { 0, 0 }, //48
  { 0, 0 }, //49
  { 0, 0 }, //50
  { 0, 0 }, //51
  { 0, 0 }, //52
  { 0, 0 }, //53
  { 0, 0 }, //54
  { 0, 0 }, //55
  { 0, 0 }, //56
  { 0, 0 }, //57
  { 0, 0 }, //58
  { 0, 0 }, //59
  { 0, 0 }, //60
  { 0, 0 }, //61
  { 0, 0 }, //62
  { 0, 0 }, //63
  { 0, 0 }, //64
  { 0, 0 }, //65
  { 0, 0 }, //66
  { 0, 0 }, //67
  { 0, 0 }, //68
  { 0, 0 }, //69
  { 0, 0 }, //70
  { 0, 0 }, //71
  { 0, 0 }, //72
  { 0, 0 }, //73
  { 0, 0 }, //74
  { 0, 0 }, //75
  { 0, 0 }, //76
  { 0, 0 }, //77
  { 0, 0 }, //78
  { 0, 0 }, //79
  { 0, 0 }, //80
  { 0, 0 }, //81
  { 0, 0 }, //82
  { 0, 0 }, //83
  { 0, 0 }, //84
  { 0, 0 }, //85
  { 0, 0 }, //86
  { 0, 0 }, //87
  { 0, 0 }, //88
  { 0, 0 }, //89
  { 0, 0 }, //90
  { 0, 0 }, //91
  { 0, 0 }, //92
  { 0, 0 }, //93
  { 0, 0 }, //94
  { 0, 0 }, //95
  { 0, 0 }, //96
  { 0, 0 }, //97
  { 0, 0 }, //98
  { 0, 0 }, //99
  { 0, 0 }, //100
  { 0, 0 }, //101
  { 0, 0 }, //102
  { 0, 0 }, //103
  { 0, 0 }, //104
  { 0, 0 }, //105
  { 0, 0 }, //106
  { 0, 0 }, //107
  { 0, 0 }, //108
  { 0, 0 }, //109
  { 0, 0 }, //110
  { 0, 0 }, //111
  { 0, 0 }, //112
  { 0, 0 }, //113
  { 0, 0 }, //114
  { 0, 0 }, //115
  { 0, 0 }, //116
  { 0, 0 }, //117
  { 0, 0 }, //118
  { 0, 0 }, //119
  { 0, 0 }, //120
  { 0, 0 }, //121
  { 0, 0 }, //122
  { 0, 0 }, //123
  { 0, 0 }, //124
  { 0, 0 }, //125
  { 0, 0 }, //126
  { 0, 0 }, //127
  { 0, 0 }, //128
  { 0, 0 }, //129
  { 0, 0 }, //130
  { 0, 0 }, //131
  { 0, 0 }, //132
  { 0, 0 }, //133
  { 0, 0 }, //134
  { 0, 0 }, //135
  { 0, 0 }, //136
  { 0, 0 }, //137
  { 0, 0 }, //138
  { 0, 0 }, //139
  { 0, 0 }, //140
  { 0, 0 }, //141
  { 0, 0 }, //142
  { 0, 0 }, //143
  { 0, 0 }, //144
  { 0, 0 }, //145
  { 0, 0 }, //146
  { 0, 0 }, //147
  { 0, 0 }, //148
  { 0, 0 }, //149
  { 0, 0 }, //150
  { 0, 0 }, //151
  { 0, 0 }, //152
  { 0, 0 }, //153
  { 0, 0 }, //154
  { 0, 0 }, //155
  { 0, 0 }, //156
  { 0, 0 }, //157
  { 0, 0 }, //158
  { 0, 0 }, //159
  { 0, 0 }, //160
  { 0, 0 }, //161
  { 0, 0 }, //162
  { 0, 0 }, //163
  { 0, 0 }, //164
  { 0, 0 }, //165
  { 0, 0 }, //166
  { 0, 0 }, //167
  { 0, 0 }, //168
  { 0, 0 }, //169
  { 0, 0 }, //170
  { 0, 0 }, //171
  { 0, 0 }, //172
  { 0, 0 }, //173
  { 0, 0 }, //174
  { 0, 0 }, //175
  { 0, 0 }, //176
  { 0, 0 }, //177
  { 0, 0 }, //178
  { 0, 0 }, //179
  { 0, 0 }, //180
  { 0, 0 }, //181
  { 0, 0 }, //182
  { 0, 0 }, //183
  { 0, 0 }, //184
  { 0, 0 }, //185
  { 0, 0 }, //186
  { 0, 0 }, //187
  { 0, 0 }, //188
  { 0, 0 }, //189
  { 0, 0 }, //190
  { 0, 0 }, //191
  { 0, 0 }, //192
  { 0, 0 }, //193
  { 0, 0 }, //194
  { 0, 0 }, //195
  { 0, 0 }, //196
  { 0, 0 }, //197
  { 0, 0 }, //198
  { 0, 0 }, //199
  { 0, 0 }, //200
  { 0, 0 }, //201
  { 0, 0 }, //202
  { 0, 0 }, //203
  { 0, 0 }, //204
  { 0, 0 }, //205
  { 0, 0 }, //206
  { 0, 0 }, //207
  { 0, 0 }, //208
  { 0, 0 }, //209
  { 0, 0 }, //210
  { 0, 0 }, //211
  { 0, 0 }, //212
  { 0, 0 }, //213
  { 0, 0 }, //214
  { 0, 0 }, //215
  { 0, 0 }, //216
  { 0, 0 }, //217
  { 0, 0 }, //218
  { 0, 0 }, //219
  { 0, 0 }, //220
  { 0, 0 }, //221
  { 0, 0 }, //222
  { 0, 0 }, //223
  { 0, 0 }, //224
  { 0, 0 }, //225
  { 0, 0 }, //226
  { 0, 0 }, //227
  { 0, 0 }, //228
  { 0, 0 }, //229
  { 0, 0 }, //230
  { 0, 0 }, //231
  { 0, 0 }, //232
  { 0, 0 }, //233
  { 0, 0 }, //234
  { 0, 0 }, //235
  { 0, 0 }, //236
  { 0, 0 }, //237
  { 0, 0 }, //238
  { 0, 0 }, //239
  { 0, 0 }, //240
  { 0, 0 }, //241
  { 0, 0 }, //242
  { 0, 0 }, //243
  { 0, 0 }, //244
  { 0, 0 }, //245
  { 0, 0 }, //246
  { 0, 0 }, //247
  { 0, 0 }, //248
  { 0, 0 }, //249
  { STRING_WITH_LEN("Bulk_execute") }, //250
  { STRING_WITH_LEN("Slave_worker") }, //251
  { STRING_WITH_LEN("Slave_IO") }, //252
  { STRING_WITH_LEN("Slave_SQL") }, //253
  { 0, 0},
  { STRING_WITH_LEN("Error") }  // Last command number 255
};

#ifdef HAVE_REPLICATION
/**
  Returns true if all tables should be ignored.
*/
inline bool all_tables_not_ok(THD *thd, TABLE_LIST *tables)
{
  Rpl_filter *rpl_filter= thd->system_thread_info.rpl_sql_info->rpl_filter;
  return rpl_filter->is_on() && tables && !thd->spcont &&
         !rpl_filter->tables_ok(thd->db.str, tables);
}
#endif


static bool some_non_temp_table_to_be_updated(THD *thd, TABLE_LIST *tables)
{
  for (TABLE_LIST *table= tables; table; table= table->next_global)
  {
    DBUG_ASSERT(table->db.str && table->table_name.str);
    if (table->updating && !thd->find_tmp_table_share(table))
      return 1;
  }
  return 0;
}


/*
  Check whether the statement implicitly commits an active transaction.

  @param thd    Thread handle.
  @param mask   Bitmask used for the SQL command match.

  @return 0     No implicit commit
  @return 1     Do a commit
*/
bool stmt_causes_implicit_commit(THD *thd, uint mask)
{
  LEX *lex= thd->lex;
  bool skip= FALSE;
  DBUG_ENTER("stmt_causes_implicit_commit");

  if (!(sql_command_flags[lex->sql_command] & mask))
    DBUG_RETURN(FALSE);

  switch (lex->sql_command) {
  case SQLCOM_ALTER_TABLE:
  case SQLCOM_ALTER_SEQUENCE:
    /* If ALTER TABLE of non-temporary table, do implicit commit */
    skip= (lex->tmp_table());
    break;
  case SQLCOM_DROP_TABLE:
  case SQLCOM_DROP_SEQUENCE:
  case SQLCOM_CREATE_TABLE:
  case SQLCOM_CREATE_SEQUENCE:
    /*
      If CREATE TABLE of non-temporary table and the table is not part
      if a BEGIN GTID ... COMMIT group, do a implicit commit.
      This ensures that CREATE ... SELECT will in the same GTID group on the
      master and slave.
    */
    skip= (lex->tmp_table() ||
           (thd->variables.option_bits & OPTION_GTID_BEGIN));
    break;
  case SQLCOM_SET_OPTION:
    skip= lex->autocommit ? FALSE : TRUE;
    break;
  default:
    break;
  }

  DBUG_RETURN(!skip);
}


/**
  Mark all commands that somehow changes a table.

  This is used to check number of updates / hour.

  sql_command is actually set to SQLCOM_END sometimes
  so we need the +1 to include it in the array.

  See COMMAND_FLAG_xxx for different type of commands
     2  - query that returns meaningful ROW_COUNT() -
          a number of modified rows
*/

uint sql_command_flags[SQLCOM_END+1];
uint server_command_flags[COM_END+1];

void init_update_queries(void)
{
  /* Initialize the server command flags array. */
  memset(server_command_flags, 0, sizeof(server_command_flags));

  server_command_flags[COM_STATISTICS]= CF_SKIP_QUERY_ID | CF_SKIP_QUESTIONS | CF_SKIP_WSREP_CHECK;
  server_command_flags[COM_PING]=       CF_SKIP_QUERY_ID | CF_SKIP_QUESTIONS | CF_SKIP_WSREP_CHECK;

  server_command_flags[COM_QUIT]= CF_SKIP_WSREP_CHECK;
  server_command_flags[COM_PROCESS_INFO]= CF_SKIP_WSREP_CHECK;
  server_command_flags[COM_PROCESS_KILL]= CF_SKIP_WSREP_CHECK;
  server_command_flags[COM_SHUTDOWN]= CF_SKIP_WSREP_CHECK;
  server_command_flags[COM_SLEEP]= CF_SKIP_WSREP_CHECK;
  server_command_flags[COM_TIME]= CF_SKIP_WSREP_CHECK;
  server_command_flags[COM_INIT_DB]= CF_SKIP_WSREP_CHECK;
  server_command_flags[COM_END]= CF_SKIP_WSREP_CHECK;
  for (uint i= COM_MDB_GAP_BEG; i <= COM_MDB_GAP_END; i++)
  {
    server_command_flags[i]= CF_SKIP_WSREP_CHECK;
  }

  /*
    COM_QUERY, COM_SET_OPTION and COM_STMT_XXX are allowed to pass the early
    COM_xxx filter, they're checked later in mysql_execute_command().
  */
  server_command_flags[COM_QUERY]= CF_SKIP_WSREP_CHECK;
  server_command_flags[COM_SET_OPTION]= CF_SKIP_WSREP_CHECK;
  server_command_flags[COM_STMT_PREPARE]= CF_SKIP_QUESTIONS | CF_SKIP_WSREP_CHECK;
  server_command_flags[COM_STMT_EXECUTE]= CF_SKIP_WSREP_CHECK;
  server_command_flags[COM_STMT_FETCH]=   CF_SKIP_WSREP_CHECK;
  server_command_flags[COM_STMT_CLOSE]= CF_SKIP_QUESTIONS | CF_SKIP_WSREP_CHECK;
  server_command_flags[COM_STMT_RESET]= CF_SKIP_QUESTIONS | CF_SKIP_WSREP_CHECK;
  server_command_flags[COM_STMT_EXECUTE]= CF_SKIP_WSREP_CHECK;
  server_command_flags[COM_STMT_SEND_LONG_DATA]= CF_SKIP_WSREP_CHECK;
  server_command_flags[COM_REGISTER_SLAVE]= CF_SKIP_WSREP_CHECK;

  /* Initialize the sql command flags array. */
  memset(sql_command_flags, 0, sizeof(sql_command_flags));

  /*
    In general, DDL statements do not generate row events and do not go
    through a cache before being written to the binary log. However, the
    CREATE TABLE...SELECT is an exception because it may generate row
    events. For that reason,  the SQLCOM_CREATE_TABLE  which represents
    a CREATE TABLE, including the CREATE TABLE...SELECT, has the
    CF_CAN_GENERATE_ROW_EVENTS flag. The distinction between a regular
    CREATE TABLE and the CREATE TABLE...SELECT is made in other parts of
    the code, in particular in the Query_log_event's constructor.
  */
  sql_command_flags[SQLCOM_CREATE_TABLE]=   CF_CHANGES_DATA | CF_REEXECUTION_FRAGILE |
                                            CF_AUTO_COMMIT_TRANS | CF_REPORT_PROGRESS |
                                            CF_CAN_GENERATE_ROW_EVENTS |
                                            CF_SCHEMA_CHANGE;
  sql_command_flags[SQLCOM_CREATE_SEQUENCE]=  (CF_CHANGES_DATA |
                                            CF_REEXECUTION_FRAGILE |
                                            CF_AUTO_COMMIT_TRANS |
                                            CF_SCHEMA_CHANGE);
  sql_command_flags[SQLCOM_CREATE_INDEX]=   CF_CHANGES_DATA | CF_AUTO_COMMIT_TRANS |
                                            CF_ADMIN_COMMAND | CF_REPORT_PROGRESS;
  sql_command_flags[SQLCOM_ALTER_TABLE]=    CF_CHANGES_DATA | CF_WRITE_LOGS_COMMAND |
                                            CF_AUTO_COMMIT_TRANS | CF_REPORT_PROGRESS |
                                            CF_INSERTS_DATA | CF_ADMIN_COMMAND;
  sql_command_flags[SQLCOM_ALTER_SEQUENCE]= CF_CHANGES_DATA | CF_WRITE_LOGS_COMMAND |
                                            CF_AUTO_COMMIT_TRANS | CF_SCHEMA_CHANGE |
                                            CF_ADMIN_COMMAND;
  sql_command_flags[SQLCOM_TRUNCATE]=       CF_CHANGES_DATA | CF_WRITE_LOGS_COMMAND |
                                            CF_AUTO_COMMIT_TRANS;
  sql_command_flags[SQLCOM_DROP_TABLE]=     CF_CHANGES_DATA | CF_AUTO_COMMIT_TRANS | CF_SCHEMA_CHANGE;
  sql_command_flags[SQLCOM_DROP_SEQUENCE]=  CF_CHANGES_DATA | CF_AUTO_COMMIT_TRANS | CF_SCHEMA_CHANGE;
  sql_command_flags[SQLCOM_LOAD]=           CF_CHANGES_DATA | CF_REEXECUTION_FRAGILE |
                                            CF_CAN_GENERATE_ROW_EVENTS | CF_REPORT_PROGRESS |
                                            CF_INSERTS_DATA;
  sql_command_flags[SQLCOM_CREATE_DB]=      CF_CHANGES_DATA | CF_AUTO_COMMIT_TRANS | CF_DB_CHANGE;
  sql_command_flags[SQLCOM_DROP_DB]=        CF_CHANGES_DATA | CF_AUTO_COMMIT_TRANS | CF_DB_CHANGE;
  sql_command_flags[SQLCOM_CREATE_PACKAGE]= CF_CHANGES_DATA | CF_AUTO_COMMIT_TRANS;
  sql_command_flags[SQLCOM_DROP_PACKAGE]=   CF_CHANGES_DATA | CF_AUTO_COMMIT_TRANS;
  sql_command_flags[SQLCOM_CREATE_PACKAGE_BODY]= CF_CHANGES_DATA | CF_AUTO_COMMIT_TRANS;
  sql_command_flags[SQLCOM_DROP_PACKAGE_BODY]= CF_CHANGES_DATA | CF_AUTO_COMMIT_TRANS;
  sql_command_flags[SQLCOM_ALTER_DB_UPGRADE]= CF_AUTO_COMMIT_TRANS;
  sql_command_flags[SQLCOM_ALTER_DB]=       CF_CHANGES_DATA | CF_AUTO_COMMIT_TRANS | CF_DB_CHANGE;
  sql_command_flags[SQLCOM_RENAME_TABLE]=   CF_CHANGES_DATA | CF_AUTO_COMMIT_TRANS | CF_ADMIN_COMMAND;
  sql_command_flags[SQLCOM_DROP_INDEX]=     CF_CHANGES_DATA | CF_AUTO_COMMIT_TRANS |
                                            CF_REPORT_PROGRESS | CF_ADMIN_COMMAND;
  sql_command_flags[SQLCOM_CREATE_VIEW]=    CF_CHANGES_DATA | CF_REEXECUTION_FRAGILE |
                                            CF_AUTO_COMMIT_TRANS;
  sql_command_flags[SQLCOM_DROP_VIEW]=      CF_CHANGES_DATA | CF_AUTO_COMMIT_TRANS;
  sql_command_flags[SQLCOM_CREATE_TRIGGER]= CF_CHANGES_DATA | CF_AUTO_COMMIT_TRANS;
  sql_command_flags[SQLCOM_DROP_TRIGGER]=   CF_CHANGES_DATA | CF_AUTO_COMMIT_TRANS;
  sql_command_flags[SQLCOM_CREATE_EVENT]=   CF_CHANGES_DATA | CF_AUTO_COMMIT_TRANS;
  sql_command_flags[SQLCOM_ALTER_EVENT]=    CF_CHANGES_DATA | CF_AUTO_COMMIT_TRANS;
  sql_command_flags[SQLCOM_DROP_EVENT]=     CF_CHANGES_DATA | CF_AUTO_COMMIT_TRANS;

  sql_command_flags[SQLCOM_UPDATE]=	    CF_CHANGES_DATA | CF_REEXECUTION_FRAGILE |
                                            CF_CAN_GENERATE_ROW_EVENTS |
                                            CF_OPTIMIZER_TRACE |
                                            CF_CAN_BE_EXPLAINED |
                                            CF_UPDATES_DATA |
                                            CF_PS_ARRAY_BINDING_SAFE;
  sql_command_flags[SQLCOM_UPDATE_MULTI]=   CF_CHANGES_DATA | CF_REEXECUTION_FRAGILE |
                                            CF_CAN_GENERATE_ROW_EVENTS |
                                            CF_OPTIMIZER_TRACE |
                                            CF_CAN_BE_EXPLAINED |
                                            CF_UPDATES_DATA |
                                            CF_PS_ARRAY_BINDING_SAFE;
  sql_command_flags[SQLCOM_INSERT]=	    CF_CHANGES_DATA | CF_REEXECUTION_FRAGILE |
                                            CF_CAN_GENERATE_ROW_EVENTS |
                                            CF_OPTIMIZER_TRACE |
                                            CF_CAN_BE_EXPLAINED |
                                            CF_INSERTS_DATA |
                                            CF_PS_ARRAY_BINDING_SAFE |
                                            CF_PS_ARRAY_BINDING_OPTIMIZED;
  sql_command_flags[SQLCOM_INSERT_SELECT]=  CF_CHANGES_DATA | CF_REEXECUTION_FRAGILE |
                                            CF_CAN_GENERATE_ROW_EVENTS |
                                            CF_OPTIMIZER_TRACE |
                                            CF_CAN_BE_EXPLAINED |
                                            CF_INSERTS_DATA;
  sql_command_flags[SQLCOM_DELETE]=         CF_CHANGES_DATA | CF_REEXECUTION_FRAGILE |
                                            CF_CAN_GENERATE_ROW_EVENTS |
                                            CF_OPTIMIZER_TRACE |
                                            CF_CAN_BE_EXPLAINED |
                                            CF_DELETES_DATA |
                                            CF_PS_ARRAY_BINDING_SAFE;
  sql_command_flags[SQLCOM_DELETE_MULTI]=   CF_CHANGES_DATA | CF_REEXECUTION_FRAGILE |
                                            CF_CAN_GENERATE_ROW_EVENTS |
                                            CF_OPTIMIZER_TRACE |
                                            CF_CAN_BE_EXPLAINED |
                                            CF_DELETES_DATA;
  sql_command_flags[SQLCOM_REPLACE]=        CF_CHANGES_DATA | CF_REEXECUTION_FRAGILE |
                                            CF_CAN_GENERATE_ROW_EVENTS |
                                            CF_OPTIMIZER_TRACE |
                                            CF_CAN_BE_EXPLAINED |
                                            CF_INSERTS_DATA |
                                            CF_PS_ARRAY_BINDING_SAFE |
                                            CF_PS_ARRAY_BINDING_OPTIMIZED;
  sql_command_flags[SQLCOM_REPLACE_SELECT]= CF_CHANGES_DATA | CF_REEXECUTION_FRAGILE |
                                            CF_CAN_GENERATE_ROW_EVENTS |
                                            CF_OPTIMIZER_TRACE |
                                            CF_CAN_BE_EXPLAINED |
                                            CF_INSERTS_DATA;
  sql_command_flags[SQLCOM_SELECT]=         CF_REEXECUTION_FRAGILE |
                                            CF_CAN_GENERATE_ROW_EVENTS |
                                            CF_OPTIMIZER_TRACE |
                                            CF_CAN_BE_EXPLAINED;
  // (1) so that subquery is traced when doing "SET @var = (subquery)"
  /*
    @todo SQLCOM_SET_OPTION should have CF_CAN_GENERATE_ROW_EVENTS
    set, because it may invoke a stored function that generates row
    events. /Sven
  */
  sql_command_flags[SQLCOM_SET_OPTION]=     CF_REEXECUTION_FRAGILE |
                                            CF_AUTO_COMMIT_TRANS |
                                            CF_CAN_GENERATE_ROW_EVENTS |
                                            CF_OPTIMIZER_TRACE; // (1)
  // (1) so that subquery is traced when doing "DO @var := (subquery)"
  sql_command_flags[SQLCOM_DO]=             CF_REEXECUTION_FRAGILE |
                                            CF_CAN_GENERATE_ROW_EVENTS |
                                            CF_OPTIMIZER_TRACE; // (1)

  sql_command_flags[SQLCOM_SHOW_STATUS_PROC]= CF_STATUS_COMMAND | CF_REEXECUTION_FRAGILE;
  sql_command_flags[SQLCOM_SHOW_STATUS_PACKAGE]= CF_STATUS_COMMAND | CF_REEXECUTION_FRAGILE;
  sql_command_flags[SQLCOM_SHOW_STATUS_PACKAGE_BODY]= CF_STATUS_COMMAND | CF_REEXECUTION_FRAGILE;
  sql_command_flags[SQLCOM_SHOW_STATUS]=      CF_STATUS_COMMAND | CF_REEXECUTION_FRAGILE;
  sql_command_flags[SQLCOM_SHOW_DATABASES]=   CF_STATUS_COMMAND | CF_REEXECUTION_FRAGILE;
  sql_command_flags[SQLCOM_SHOW_TRIGGERS]=    CF_STATUS_COMMAND | CF_REEXECUTION_FRAGILE;
  sql_command_flags[SQLCOM_SHOW_EVENTS]=      CF_STATUS_COMMAND | CF_REEXECUTION_FRAGILE;
  sql_command_flags[SQLCOM_SHOW_OPEN_TABLES]= CF_STATUS_COMMAND | CF_REEXECUTION_FRAGILE;
  sql_command_flags[SQLCOM_SHOW_PLUGINS]=     CF_STATUS_COMMAND;
  sql_command_flags[SQLCOM_SHOW_GENERIC]=     CF_STATUS_COMMAND;
  sql_command_flags[SQLCOM_SHOW_FIELDS]=      CF_STATUS_COMMAND | CF_REEXECUTION_FRAGILE;
  sql_command_flags[SQLCOM_SHOW_KEYS]=        CF_STATUS_COMMAND | CF_REEXECUTION_FRAGILE;
  sql_command_flags[SQLCOM_SHOW_VARIABLES]=   CF_STATUS_COMMAND | CF_REEXECUTION_FRAGILE;
  sql_command_flags[SQLCOM_SHOW_CHARSETS]=    CF_STATUS_COMMAND | CF_REEXECUTION_FRAGILE;
  sql_command_flags[SQLCOM_SHOW_COLLATIONS]=  CF_STATUS_COMMAND | CF_REEXECUTION_FRAGILE;
  sql_command_flags[SQLCOM_SHOW_BINLOGS]=     CF_STATUS_COMMAND;
  sql_command_flags[SQLCOM_SHOW_SLAVE_HOSTS]= CF_STATUS_COMMAND;
  sql_command_flags[SQLCOM_SHOW_BINLOG_EVENTS]= CF_STATUS_COMMAND;
  sql_command_flags[SQLCOM_SHOW_STORAGE_ENGINES]= CF_STATUS_COMMAND;
  sql_command_flags[SQLCOM_SHOW_AUTHORS]=     CF_STATUS_COMMAND;
  sql_command_flags[SQLCOM_SHOW_CONTRIBUTORS]= CF_STATUS_COMMAND;
  sql_command_flags[SQLCOM_SHOW_PRIVILEGES]=  CF_STATUS_COMMAND;
  sql_command_flags[SQLCOM_SHOW_WARNS]=       CF_STATUS_COMMAND | CF_DIAGNOSTIC_STMT;
  sql_command_flags[SQLCOM_SHOW_ERRORS]=      CF_STATUS_COMMAND | CF_DIAGNOSTIC_STMT;
  sql_command_flags[SQLCOM_SHOW_ENGINE_STATUS]= CF_STATUS_COMMAND;
  sql_command_flags[SQLCOM_SHOW_ENGINE_MUTEX]= CF_STATUS_COMMAND;
  sql_command_flags[SQLCOM_SHOW_ENGINE_LOGS]= CF_STATUS_COMMAND;
  sql_command_flags[SQLCOM_SHOW_EXPLAIN]= CF_STATUS_COMMAND;
  sql_command_flags[SQLCOM_SHOW_ANALYZE]= CF_STATUS_COMMAND;
  sql_command_flags[SQLCOM_SHOW_PROCESSLIST]= CF_STATUS_COMMAND;
  sql_command_flags[SQLCOM_SHOW_GRANTS]=      CF_STATUS_COMMAND;
  sql_command_flags[SQLCOM_SHOW_CREATE_USER]= CF_STATUS_COMMAND;
  sql_command_flags[SQLCOM_SHOW_CREATE_DB]=   CF_STATUS_COMMAND;
  sql_command_flags[SQLCOM_SHOW_CREATE]=  CF_STATUS_COMMAND;
  sql_command_flags[SQLCOM_SHOW_BINLOG_STAT]= CF_STATUS_COMMAND;
  sql_command_flags[SQLCOM_SHOW_SLAVE_STAT]=  CF_STATUS_COMMAND;
  sql_command_flags[SQLCOM_SHOW_CREATE_PROC]= CF_STATUS_COMMAND;
  sql_command_flags[SQLCOM_SHOW_CREATE_FUNC]= CF_STATUS_COMMAND;
  sql_command_flags[SQLCOM_SHOW_CREATE_PACKAGE]= CF_STATUS_COMMAND;
  sql_command_flags[SQLCOM_SHOW_CREATE_PACKAGE_BODY]= CF_STATUS_COMMAND;
  sql_command_flags[SQLCOM_SHOW_CREATE_TRIGGER]=  CF_STATUS_COMMAND;
  sql_command_flags[SQLCOM_SHOW_STATUS_FUNC]= CF_STATUS_COMMAND | CF_REEXECUTION_FRAGILE;
  sql_command_flags[SQLCOM_SHOW_PROC_CODE]=   CF_STATUS_COMMAND;
  sql_command_flags[SQLCOM_SHOW_FUNC_CODE]=   CF_STATUS_COMMAND;
  sql_command_flags[SQLCOM_SHOW_PACKAGE_BODY_CODE]= CF_STATUS_COMMAND;
  sql_command_flags[SQLCOM_SHOW_CREATE_EVENT]= CF_STATUS_COMMAND;
  sql_command_flags[SQLCOM_SHOW_PROFILES]=    CF_STATUS_COMMAND;
  sql_command_flags[SQLCOM_SHOW_PROFILE]=     CF_STATUS_COMMAND;
  sql_command_flags[SQLCOM_BINLOG_BASE64_EVENT]= CF_STATUS_COMMAND | CF_CAN_GENERATE_ROW_EVENTS;
  sql_command_flags[SQLCOM_SHOW_TABLES]=       (CF_STATUS_COMMAND | CF_SHOW_TABLE_COMMAND | CF_REEXECUTION_FRAGILE);
  sql_command_flags[SQLCOM_SHOW_TABLE_STATUS]= (CF_STATUS_COMMAND | CF_SHOW_TABLE_COMMAND | CF_REEXECUTION_FRAGILE);


  sql_command_flags[SQLCOM_CREATE_USER]=       CF_CHANGES_DATA;
  sql_command_flags[SQLCOM_RENAME_USER]=       CF_CHANGES_DATA;
  sql_command_flags[SQLCOM_DROP_USER]=         CF_CHANGES_DATA;
  sql_command_flags[SQLCOM_ALTER_USER]=        CF_CHANGES_DATA;
  sql_command_flags[SQLCOM_CREATE_ROLE]=       CF_CHANGES_DATA;
  sql_command_flags[SQLCOM_GRANT]=             CF_CHANGES_DATA;
  sql_command_flags[SQLCOM_GRANT_ROLE]=        CF_CHANGES_DATA;
  sql_command_flags[SQLCOM_REVOKE]=            CF_CHANGES_DATA;
  sql_command_flags[SQLCOM_REVOKE_ROLE]=       CF_CHANGES_DATA;
  sql_command_flags[SQLCOM_OPTIMIZE]=          CF_CHANGES_DATA;
  sql_command_flags[SQLCOM_CREATE_FUNCTION]=   CF_CHANGES_DATA | CF_AUTO_COMMIT_TRANS;
  sql_command_flags[SQLCOM_CREATE_PROCEDURE]=  CF_CHANGES_DATA | CF_AUTO_COMMIT_TRANS;
  sql_command_flags[SQLCOM_CREATE_SPFUNCTION]= CF_CHANGES_DATA | CF_AUTO_COMMIT_TRANS;
  sql_command_flags[SQLCOM_DROP_PROCEDURE]=    CF_CHANGES_DATA | CF_AUTO_COMMIT_TRANS;
  sql_command_flags[SQLCOM_DROP_FUNCTION]=     CF_CHANGES_DATA | CF_AUTO_COMMIT_TRANS;
  sql_command_flags[SQLCOM_ALTER_PROCEDURE]=   CF_CHANGES_DATA | CF_AUTO_COMMIT_TRANS;
  sql_command_flags[SQLCOM_ALTER_FUNCTION]=    CF_CHANGES_DATA | CF_AUTO_COMMIT_TRANS;
  sql_command_flags[SQLCOM_INSTALL_PLUGIN]=    CF_CHANGES_DATA | CF_AUTO_COMMIT_TRANS;
  sql_command_flags[SQLCOM_UNINSTALL_PLUGIN]=  CF_CHANGES_DATA | CF_AUTO_COMMIT_TRANS;

  /*
    The following is used to preserver CF_ROW_COUNT during the
    a CALL or EXECUTE statement, so the value generated by the
    last called (or executed) statement is preserved.
    See mysql_execute_command() for how CF_ROW_COUNT is used.
  */
  /*
    (1): without it, in "CALL some_proc((subq))", subquery would not be
    traced.
  */
  sql_command_flags[SQLCOM_CALL]=      CF_REEXECUTION_FRAGILE |
                                       CF_CAN_GENERATE_ROW_EVENTS |
                                       CF_OPTIMIZER_TRACE; // (1)
  sql_command_flags[SQLCOM_EXECUTE]=   CF_CAN_GENERATE_ROW_EVENTS;
  sql_command_flags[SQLCOM_EXECUTE_IMMEDIATE]= CF_CAN_GENERATE_ROW_EVENTS;
  sql_command_flags[SQLCOM_COMPOUND]=  CF_CAN_GENERATE_ROW_EVENTS;

  /*
    We don't want to change to statement based replication for these commands
  */
  sql_command_flags[SQLCOM_ROLLBACK]|= CF_FORCE_ORIGINAL_BINLOG_FORMAT;
  /* We don't want to replicate ALTER TABLE for temp tables in row format */
  sql_command_flags[SQLCOM_ALTER_TABLE]|= CF_FORCE_ORIGINAL_BINLOG_FORMAT;
  /* We don't want to replicate TRUNCATE for temp tables in row format */
  sql_command_flags[SQLCOM_TRUNCATE]|= CF_FORCE_ORIGINAL_BINLOG_FORMAT;
  /* We don't want to replicate DROP for temp tables in row format */
  sql_command_flags[SQLCOM_DROP_TABLE]|= CF_FORCE_ORIGINAL_BINLOG_FORMAT;
  sql_command_flags[SQLCOM_DROP_SEQUENCE]|= CF_FORCE_ORIGINAL_BINLOG_FORMAT;
  /* We don't want to replicate CREATE/DROP INDEX for temp tables in row format */
  sql_command_flags[SQLCOM_CREATE_INDEX]|= CF_FORCE_ORIGINAL_BINLOG_FORMAT;
  sql_command_flags[SQLCOM_DROP_INDEX]|= CF_FORCE_ORIGINAL_BINLOG_FORMAT;
  /* One can change replication mode with SET */
  sql_command_flags[SQLCOM_SET_OPTION]|= CF_FORCE_ORIGINAL_BINLOG_FORMAT;

  /*
    The following admin table operations are allowed
    on log tables.
  */
  sql_command_flags[SQLCOM_REPAIR]=    CF_WRITE_LOGS_COMMAND | CF_AUTO_COMMIT_TRANS |
                                       CF_REPORT_PROGRESS | CF_ADMIN_COMMAND;
  sql_command_flags[SQLCOM_OPTIMIZE]|= CF_WRITE_LOGS_COMMAND | CF_AUTO_COMMIT_TRANS |
                                       CF_REPORT_PROGRESS | CF_ADMIN_COMMAND;
  sql_command_flags[SQLCOM_ANALYZE]=   CF_WRITE_LOGS_COMMAND | CF_AUTO_COMMIT_TRANS |
                                       CF_REPORT_PROGRESS | CF_ADMIN_COMMAND;
  sql_command_flags[SQLCOM_CHECK]=     CF_WRITE_LOGS_COMMAND | CF_AUTO_COMMIT_TRANS |
                                       CF_REPORT_PROGRESS | CF_ADMIN_COMMAND;
  sql_command_flags[SQLCOM_CHECKSUM]=  CF_REPORT_PROGRESS;

  sql_command_flags[SQLCOM_CREATE_USER]|=       CF_AUTO_COMMIT_TRANS;
  sql_command_flags[SQLCOM_ALTER_USER]|=        CF_AUTO_COMMIT_TRANS;
  sql_command_flags[SQLCOM_DROP_USER]|=         CF_AUTO_COMMIT_TRANS;
  sql_command_flags[SQLCOM_RENAME_USER]|=       CF_AUTO_COMMIT_TRANS;
  sql_command_flags[SQLCOM_CREATE_ROLE]|=       CF_AUTO_COMMIT_TRANS;
  sql_command_flags[SQLCOM_DROP_ROLE]|=         CF_AUTO_COMMIT_TRANS;
  sql_command_flags[SQLCOM_REVOKE]|=            CF_AUTO_COMMIT_TRANS;
  sql_command_flags[SQLCOM_REVOKE_ALL]=         CF_AUTO_COMMIT_TRANS;
  sql_command_flags[SQLCOM_REVOKE_ROLE]|=       CF_AUTO_COMMIT_TRANS;
  sql_command_flags[SQLCOM_GRANT]|=             CF_AUTO_COMMIT_TRANS;
  sql_command_flags[SQLCOM_GRANT_ROLE]|=        CF_AUTO_COMMIT_TRANS;

  sql_command_flags[SQLCOM_FLUSH]=              CF_AUTO_COMMIT_TRANS;
  sql_command_flags[SQLCOM_RESET]=              CF_AUTO_COMMIT_TRANS;
  sql_command_flags[SQLCOM_CREATE_SERVER]=      CF_AUTO_COMMIT_TRANS;
  sql_command_flags[SQLCOM_ALTER_SERVER]=       CF_AUTO_COMMIT_TRANS;
  sql_command_flags[SQLCOM_DROP_SERVER]=        CF_AUTO_COMMIT_TRANS;
  sql_command_flags[SQLCOM_BACKUP]=             CF_AUTO_COMMIT_TRANS;
  sql_command_flags[SQLCOM_BACKUP_LOCK]=        CF_AUTO_COMMIT_TRANS;

  /*
    The following statements can deal with temporary tables,
    so temporary tables should be pre-opened for those statements to
    simplify privilege checking.

    There are other statements that deal with temporary tables and open
    them, but which are not listed here. The thing is that the order of
    pre-opening temporary tables for those statements is somewhat custom.

    Note that SQLCOM_RENAME_TABLE should not be in this list!
  */
  sql_command_flags[SQLCOM_CREATE_TABLE]|=    CF_PREOPEN_TMP_TABLES;
  sql_command_flags[SQLCOM_CREATE_SEQUENCE]|= CF_PREOPEN_TMP_TABLES;
  sql_command_flags[SQLCOM_CREATE_INDEX]|=    CF_PREOPEN_TMP_TABLES;
  sql_command_flags[SQLCOM_ALTER_TABLE]|=     CF_PREOPEN_TMP_TABLES;
  sql_command_flags[SQLCOM_TRUNCATE]|=        CF_PREOPEN_TMP_TABLES;
  sql_command_flags[SQLCOM_LOAD]|=            CF_PREOPEN_TMP_TABLES;
  sql_command_flags[SQLCOM_DROP_INDEX]|=      CF_PREOPEN_TMP_TABLES;
  sql_command_flags[SQLCOM_UPDATE]|=          CF_PREOPEN_TMP_TABLES;
  sql_command_flags[SQLCOM_UPDATE_MULTI]|=    CF_PREOPEN_TMP_TABLES;
  sql_command_flags[SQLCOM_INSERT_SELECT]|=   CF_PREOPEN_TMP_TABLES;
  sql_command_flags[SQLCOM_DELETE]|=          CF_PREOPEN_TMP_TABLES;
  sql_command_flags[SQLCOM_DELETE_MULTI]|=    CF_PREOPEN_TMP_TABLES;
  sql_command_flags[SQLCOM_REPLACE_SELECT]|=  CF_PREOPEN_TMP_TABLES;
  sql_command_flags[SQLCOM_SELECT]|=          CF_PREOPEN_TMP_TABLES;
  sql_command_flags[SQLCOM_SET_OPTION]|=      CF_PREOPEN_TMP_TABLES;
  sql_command_flags[SQLCOM_DO]|=              CF_PREOPEN_TMP_TABLES;
  sql_command_flags[SQLCOM_HA_OPEN]|=         CF_PREOPEN_TMP_TABLES;
  sql_command_flags[SQLCOM_CALL]|=            CF_PREOPEN_TMP_TABLES;
  sql_command_flags[SQLCOM_CHECKSUM]|=        CF_PREOPEN_TMP_TABLES;
  sql_command_flags[SQLCOM_ANALYZE]|=         CF_PREOPEN_TMP_TABLES;
  sql_command_flags[SQLCOM_CHECK]|=           CF_PREOPEN_TMP_TABLES;
  sql_command_flags[SQLCOM_OPTIMIZE]|=        CF_PREOPEN_TMP_TABLES;
  sql_command_flags[SQLCOM_REPAIR]|=          CF_PREOPEN_TMP_TABLES;
  sql_command_flags[SQLCOM_PRELOAD_KEYS]|=    CF_PREOPEN_TMP_TABLES;
  sql_command_flags[SQLCOM_ASSIGN_TO_KEYCACHE]|= CF_PREOPEN_TMP_TABLES;

  /*
    DDL statements that should start with closing opened handlers.

    We use this flag only for statements for which open HANDLERs
    have to be closed before temporary tables are pre-opened.
  */
  sql_command_flags[SQLCOM_CREATE_TABLE]|=    CF_HA_CLOSE;
  sql_command_flags[SQLCOM_CREATE_SEQUENCE]|= CF_HA_CLOSE;
  sql_command_flags[SQLCOM_DROP_TABLE]|=      CF_HA_CLOSE;
  sql_command_flags[SQLCOM_DROP_SEQUENCE]|=   CF_HA_CLOSE;
  sql_command_flags[SQLCOM_ALTER_TABLE]|=     CF_HA_CLOSE;
  sql_command_flags[SQLCOM_TRUNCATE]|=        CF_HA_CLOSE;
  sql_command_flags[SQLCOM_REPAIR]|=          CF_HA_CLOSE;
  sql_command_flags[SQLCOM_OPTIMIZE]|=        CF_HA_CLOSE;
  sql_command_flags[SQLCOM_ANALYZE]|=         CF_HA_CLOSE;
  sql_command_flags[SQLCOM_CHECK]|=           CF_HA_CLOSE;
  sql_command_flags[SQLCOM_CREATE_INDEX]|=    CF_HA_CLOSE;
  sql_command_flags[SQLCOM_DROP_INDEX]|=      CF_HA_CLOSE;
  sql_command_flags[SQLCOM_PRELOAD_KEYS]|=    CF_HA_CLOSE;
  sql_command_flags[SQLCOM_ASSIGN_TO_KEYCACHE]|=  CF_HA_CLOSE;

  /*
    Mark statements that always are disallowed in read-only
    transactions. Note that according to the SQL standard,
    even temporary table DDL should be disallowed.
  */
  sql_command_flags[SQLCOM_CREATE_TABLE]|=     CF_DISALLOW_IN_RO_TRANS;
  sql_command_flags[SQLCOM_CREATE_SEQUENCE]|=  CF_DISALLOW_IN_RO_TRANS;
  sql_command_flags[SQLCOM_ALTER_TABLE]|=      CF_DISALLOW_IN_RO_TRANS;
  sql_command_flags[SQLCOM_DROP_TABLE]|=       CF_DISALLOW_IN_RO_TRANS;
  sql_command_flags[SQLCOM_DROP_SEQUENCE]|=    CF_DISALLOW_IN_RO_TRANS;
  sql_command_flags[SQLCOM_RENAME_TABLE]|=     CF_DISALLOW_IN_RO_TRANS;
  sql_command_flags[SQLCOM_CREATE_INDEX]|=     CF_DISALLOW_IN_RO_TRANS;
  sql_command_flags[SQLCOM_DROP_INDEX]|=       CF_DISALLOW_IN_RO_TRANS;
  sql_command_flags[SQLCOM_CREATE_DB]|=        CF_DISALLOW_IN_RO_TRANS;
  sql_command_flags[SQLCOM_DROP_DB]|=          CF_DISALLOW_IN_RO_TRANS;
  sql_command_flags[SQLCOM_CREATE_PACKAGE]|=   CF_DISALLOW_IN_RO_TRANS;
  sql_command_flags[SQLCOM_DROP_PACKAGE]|=     CF_DISALLOW_IN_RO_TRANS;
  sql_command_flags[SQLCOM_CREATE_PACKAGE_BODY]|= CF_DISALLOW_IN_RO_TRANS;
  sql_command_flags[SQLCOM_DROP_PACKAGE_BODY]|= CF_DISALLOW_IN_RO_TRANS;
  sql_command_flags[SQLCOM_ALTER_DB_UPGRADE]|= CF_DISALLOW_IN_RO_TRANS;
  sql_command_flags[SQLCOM_ALTER_DB]|=         CF_DISALLOW_IN_RO_TRANS;
  sql_command_flags[SQLCOM_CREATE_VIEW]|=      CF_DISALLOW_IN_RO_TRANS;
  sql_command_flags[SQLCOM_DROP_VIEW]|=        CF_DISALLOW_IN_RO_TRANS;
  sql_command_flags[SQLCOM_CREATE_TRIGGER]|=   CF_DISALLOW_IN_RO_TRANS;
  sql_command_flags[SQLCOM_DROP_TRIGGER]|=     CF_DISALLOW_IN_RO_TRANS;
  sql_command_flags[SQLCOM_CREATE_EVENT]|=     CF_DISALLOW_IN_RO_TRANS;
  sql_command_flags[SQLCOM_ALTER_EVENT]|=      CF_DISALLOW_IN_RO_TRANS;
  sql_command_flags[SQLCOM_DROP_EVENT]|=       CF_DISALLOW_IN_RO_TRANS;
  sql_command_flags[SQLCOM_CREATE_USER]|=      CF_DISALLOW_IN_RO_TRANS;
  sql_command_flags[SQLCOM_ALTER_USER]|=       CF_DISALLOW_IN_RO_TRANS;
  sql_command_flags[SQLCOM_RENAME_USER]|=      CF_DISALLOW_IN_RO_TRANS;
  sql_command_flags[SQLCOM_DROP_USER]|=        CF_DISALLOW_IN_RO_TRANS;
  sql_command_flags[SQLCOM_CREATE_SERVER]|=    CF_DISALLOW_IN_RO_TRANS;
  sql_command_flags[SQLCOM_ALTER_SERVER]|=     CF_DISALLOW_IN_RO_TRANS;
  sql_command_flags[SQLCOM_DROP_SERVER]|=      CF_DISALLOW_IN_RO_TRANS;
  sql_command_flags[SQLCOM_CREATE_FUNCTION]|=  CF_DISALLOW_IN_RO_TRANS;
  sql_command_flags[SQLCOM_CREATE_PROCEDURE]|= CF_DISALLOW_IN_RO_TRANS;
  sql_command_flags[SQLCOM_CREATE_SPFUNCTION]|=CF_DISALLOW_IN_RO_TRANS;
  sql_command_flags[SQLCOM_DROP_PROCEDURE]|=   CF_DISALLOW_IN_RO_TRANS;
  sql_command_flags[SQLCOM_DROP_FUNCTION]|=    CF_DISALLOW_IN_RO_TRANS;
  sql_command_flags[SQLCOM_ALTER_PROCEDURE]|=  CF_DISALLOW_IN_RO_TRANS;
  sql_command_flags[SQLCOM_ALTER_FUNCTION]|=   CF_DISALLOW_IN_RO_TRANS;
  sql_command_flags[SQLCOM_TRUNCATE]|=         CF_DISALLOW_IN_RO_TRANS;
  sql_command_flags[SQLCOM_REPAIR]|=           CF_DISALLOW_IN_RO_TRANS;
  sql_command_flags[SQLCOM_OPTIMIZE]|=         CF_DISALLOW_IN_RO_TRANS;
  sql_command_flags[SQLCOM_GRANT]|=            CF_DISALLOW_IN_RO_TRANS;
  sql_command_flags[SQLCOM_REVOKE]|=           CF_DISALLOW_IN_RO_TRANS;
  sql_command_flags[SQLCOM_REVOKE_ALL]|=       CF_DISALLOW_IN_RO_TRANS;
  sql_command_flags[SQLCOM_INSTALL_PLUGIN]|=   CF_DISALLOW_IN_RO_TRANS;
  sql_command_flags[SQLCOM_UNINSTALL_PLUGIN]|= CF_DISALLOW_IN_RO_TRANS;
#ifdef WITH_WSREP
  /*
    Statements for which some errors are ignored when
    wsrep_ignore_apply_errors = WSREP_IGNORE_ERRORS_ON_RECONCILING_DDL
  */
  sql_command_flags[SQLCOM_DROP_DB]|=          CF_WSREP_MAY_IGNORE_ERRORS;
  sql_command_flags[SQLCOM_DROP_TABLE]|=       CF_WSREP_MAY_IGNORE_ERRORS;
  sql_command_flags[SQLCOM_DROP_INDEX]|=       CF_WSREP_MAY_IGNORE_ERRORS;
  sql_command_flags[SQLCOM_ALTER_TABLE]|=      CF_WSREP_MAY_IGNORE_ERRORS;
#endif /* WITH_WSREP */
}

bool sqlcom_can_generate_row_events(const THD *thd)
{
  return (sql_command_flags[thd->lex->sql_command] &
          CF_CAN_GENERATE_ROW_EVENTS);
}
 
bool is_update_query(enum enum_sql_command command)
{
  DBUG_ASSERT(command <= SQLCOM_END);
  return (sql_command_flags[command] & CF_CHANGES_DATA) != 0;
}

/**
  Check if a sql command is allowed to write to log tables.
  @param command The SQL command
  @return true if writing is allowed
*/
bool is_log_table_write_query(enum enum_sql_command command)
{
  DBUG_ASSERT(command <= SQLCOM_END);
  return (sql_command_flags[command] & CF_WRITE_LOGS_COMMAND) != 0;
}

void execute_init_command(THD *thd, LEX_STRING *init_command,
                          mysql_rwlock_t *var_lock)
{
  Vio* save_vio;
  ulonglong save_client_capabilities;

  mysql_rwlock_rdlock(var_lock);
  if (!init_command->length)
  {
    mysql_rwlock_unlock(var_lock);
    return;
  }

  /*
    copy the value under a lock, and release the lock.
    init_command has to be executed without a lock held,
    as it may try to change itself
  */
  size_t len= init_command->length;
  char *buf= thd->strmake(init_command->str, len);
  mysql_rwlock_unlock(var_lock);

  THD_STAGE_INFO(thd, stage_execution_of_init_command);
  save_client_capabilities= thd->client_capabilities;
  thd->client_capabilities|= CLIENT_MULTI_QUERIES;
  /*
    We don't need return result of execution to client side.
    To forbid this we should set thd->net.vio to 0.
  */
  save_vio= thd->net.vio;
  thd->net.vio= 0;
  thd->clear_error(1);
  dispatch_command(COM_QUERY, thd, buf, (uint)len);
  thd->client_capabilities= save_client_capabilities;
  thd->net.vio= save_vio;

}


static char *fgets_fn(char *buffer, size_t size, fgets_input_t input, int *error)
{
  MYSQL_FILE *in= static_cast<MYSQL_FILE*> (input);
  char *line= mysql_file_fgets(buffer, (int)size, in);
  if (unlikely(error))
    *error= (line == NULL) ? ferror(in->m_file) : 0;
  return line;
}


int bootstrap(MYSQL_FILE *file)
{
  int bootstrap_error= 0;
  DBUG_ENTER("handle_bootstrap");

  THD *thd= new THD(next_thread_id());
  char *buffer= new char[MAX_BOOTSTRAP_QUERY_SIZE];
#ifdef WITH_WSREP
  thd->variables.wsrep_on= 0;
#endif
  thd->bootstrap=1;
  my_net_init(&thd->net,(st_vio*) 0, thd, MYF(0));
  thd->max_client_packet_length= thd->net.max_packet;
  thd->security_ctx->master_access= ALL_KNOWN_ACL;

#ifndef EMBEDDED_LIBRARY
  mysql_thread_set_psi_id(thd->thread_id);
#else
  thd->mysql= 0;
#endif

  /* The following must be called before DBUG_ENTER */
  thd->thread_stack= (char*) &thd;
  thd->store_globals();

  thd->security_ctx->user= (char*) my_strdup(key_memory_MPVIO_EXT_auth_info,
                                             "boot", MYF(MY_WME));
  thd->security_ctx->priv_user[0]= thd->security_ctx->priv_host[0]=
    thd->security_ctx->priv_role[0]= 0;
  /*
    Make the "client" handle multiple results. This is necessary
    to enable stored procedures with SELECTs and Dynamic SQL
    in init-file.
  */
  thd->client_capabilities|= CLIENT_MULTI_RESULTS;

  thd->init_for_queries();

  for ( ; ; )
  {
    buffer[0]= 0;
    int rc, length;
    char *query;
    int error= 0;

    rc= read_bootstrap_query(buffer, &length, file, fgets_fn, 0, &error);

    if (rc == READ_BOOTSTRAP_EOF)
      break;
    /*
      Check for bootstrap file errors. SQL syntax errors will be
      caught below.
    */
    if (rc != READ_BOOTSTRAP_SUCCESS)
    {
      /*
        mysql_parse() may have set a successful error status for the previous
        query. We must clear the error status to report the bootstrap error.
      */
      thd->get_stmt_da()->reset_diagnostics_area();

      /* Get the nearest query text for reference. */
      char *err_ptr= buffer + (length <= MAX_BOOTSTRAP_ERROR_LEN ?
                                        0 : (length - MAX_BOOTSTRAP_ERROR_LEN));
      switch (rc)
      {
      case READ_BOOTSTRAP_ERROR:
        my_printf_error(ER_UNKNOWN_ERROR, "Bootstrap file error, return code (%d). "
                        "Nearest query: '%s'", MYF(0), error, err_ptr);
        break;

      case READ_BOOTSTRAP_QUERY_SIZE:
        my_printf_error(ER_UNKNOWN_ERROR, "Bootstrap file error. Query size "
                        "exceeded %d bytes near '%s'.", MYF(0),
                        MAX_BOOTSTRAP_QUERY_SIZE, err_ptr);
        break;

      default:
        DBUG_ASSERT(false);
        break;
      }

      thd->protocol->end_statement();
      bootstrap_error= 1;
      break;
    }

    query= (char *) thd->memdup_w_gap(buffer, length + 1,
                                      thd->db.length + 1 +
                                      QUERY_CACHE_DB_LENGTH_SIZE +
                                      QUERY_CACHE_FLAGS_SIZE);
    size_t db_len= 0;
    memcpy(query + length + 1, (char *) &db_len, sizeof(size_t));
    thd->set_query_and_id(query, length, thd->charset(), next_query_id());
    int2store(query + length + 1, 0);           // No db in bootstrap
    DBUG_PRINT("query",("%-.4096s",thd->query()));
#if defined(ENABLED_PROFILING)
    thd->profiling.start_new_query();
    thd->profiling.set_query_source(thd->query(), length);
#endif

    thd->set_time();
    Parser_state parser_state;
    if (parser_state.init(thd, thd->query(), length))
    {
      thd->protocol->end_statement();
      bootstrap_error= 1;
      break;
    }

    mysql_parse(thd, thd->query(), length, &parser_state);

    bootstrap_error= thd->is_error();
    thd->protocol->end_statement();

#if defined(ENABLED_PROFILING)
    thd->profiling.finish_current_query();
#endif
    delete_explain_query(thd->lex);

    if (unlikely(bootstrap_error))
      break;

    thd->reset_kill_query();  /* Ensure that killed_errmsg is released */
    free_root(thd->mem_root,MYF(MY_KEEP_PREALLOC));
    thd->lex->restore_set_statement_var();
  }
  delete thd;
  delete[] buffer;
  DBUG_RETURN(bootstrap_error);
}


/* This works because items are allocated on THD::mem_root */

void free_items(Item *item)
{
  Item *next;
  DBUG_ENTER("free_items");
  for (; item ; item=next)
  {
    next=item->next;
    item->delete_self();
  }
  DBUG_VOID_RETURN;
}

/**
   This works because items are allocated on THD::mem_root.
   @note The function also handles null pointers (empty list).
*/
void cleanup_items(Item *item)
{
  DBUG_ENTER("cleanup_items");  
  for (; item ; item=item->next)
    item->cleanup();
  DBUG_VOID_RETURN;
}

#ifdef WITH_WSREP
static bool wsrep_tables_accessible_when_detached(const TABLE_LIST *tables)
{
  for (const TABLE_LIST *t= tables; t; t= t->next_global)
  {
<<<<<<< HEAD
    if (get_table_category(t->db, t->table_name) < TABLE_CATEGORY_INFORMATION)
=======
    if (get_table_category(Lex_ident_db(table->db),
                           Lex_ident_table(table->table_name))
                           < TABLE_CATEGORY_INFORMATION)
>>>>>>> 14d9801c
      return false;
  }
  return tables != NULL;
}

static bool wsrep_command_no_result(char command)
{
  return (command == COM_STMT_FETCH            ||
          command == COM_STMT_SEND_LONG_DATA   ||
          command == COM_STMT_CLOSE);
}
#endif /* WITH_WSREP */
#ifndef EMBEDDED_LIBRARY
static enum enum_server_command fetch_command(THD *thd, char *packet)
{
  enum enum_server_command
    command= (enum enum_server_command) (uchar) packet[0];
  DBUG_ENTER("fetch_command");

  if (command >= COM_END ||
      (command >= COM_MDB_GAP_BEG && command <= COM_MDB_GAP_END))
    command= COM_END;				// Wrong command

  DBUG_PRINT("info",("Command on %s = %d (%s)",
                     vio_description(thd->net.vio), command,
                     command_name[command].str));
  DBUG_RETURN(command);
}

/**
  Read one command from connection and execute it (query or simple command).
  This function is to be used by different schedulers (one-thread-per-connection,
  pool-of-threads)

  For profiling to work, it must never be called recursively.

  @param thd - client connection context

  @param blocking - wait for command to finish.
                    if false (nonblocking), then the function might
                    return when command is "half-finished", with
                    DISPATCH_COMMAND_WOULDBLOCK.
                    Currenly, this can *only* happen when using
                    threadpool. The command will resume, after all outstanding
                    async operations (i.e group commit) finish.
                    Threadpool scheduler takes care of "resume".

  @retval
    DISPATCH_COMMAND_SUCCESS - success
  @retval
    DISPATCH_COMMAND_CLOSE_CONNECTION  request of THD shutdown
          (s. dispatch_command() description)
  @retval
    DISPATCH_COMMAND_WOULDBLOCK - need to wait for asynchronous operations
                                  to finish. Only returned if parameter
                                  'blocking' is false.
*/

dispatch_command_return do_command(THD *thd, bool blocking)
{
  dispatch_command_return return_value;
  char *packet= 0;
  ulong packet_length;
  NET *net= &thd->net;
  enum enum_server_command command;
  DBUG_ENTER("do_command");

#ifdef WITH_WSREP
  DBUG_ASSERT(!thd->async_state.pending_ops() ||
              (WSREP(thd) &&
               thd->wsrep_trx().state() == wsrep::transaction::s_aborted));
#else
  DBUG_ASSERT(!thd->async_state.pending_ops());
#endif

  if (thd->async_state.m_state == thd_async_state::enum_async_state::RESUMED)
  {
    /*
     Resuming previously suspended command.
     Restore the state
    */
    command = thd->async_state.m_command;
    packet = thd->async_state.m_packet.str;
    packet_length = (ulong)thd->async_state.m_packet.length;
    goto resume;
  }

  /*
    indicator of uninitialized lex => normal flow of errors handling
    (see my_message_sql)
  */
  thd->lex->current_select= 0;

  /*
    This thread will do a blocking read from the client which
    will be interrupted when the next command is received from
    the client, the connection is closed or "net_wait_timeout"
    number of seconds has passed.
  */
  if (!thd->skip_wait_timeout)
    my_net_set_read_timeout(net, thd->get_net_wait_timeout());

  /* Errors and diagnostics are cleared once here before query */
  thd->clear_error(1);

  net_new_transaction(net);

  /* Save for user statistics */
  thd->start_bytes_received= thd->status_var.bytes_received;

  /*
    Synchronization point for testing of KILL_CONNECTION.
    This sync point can wait here, to simulate slow code execution
    between the last test of thd->killed and blocking in read().

    The goal of this test is to verify that a connection does not
    hang, if it is killed at this point of execution.
    (Bug#37780 - main.kill fails randomly)

    Note that the sync point wait itself will be terminated by a
    kill. In this case it consumes a condition broadcast, but does
    not change anything else. The consumed broadcast should not
    matter here, because the read/recv() below doesn't use it.
  */
  DEBUG_SYNC(thd, "before_do_command_net_read");

  packet_length= my_net_read_packet(net, 1);

  if (unlikely(packet_length == packet_error))
  {
    DBUG_PRINT("info",("Got error %d reading command from socket %s",
		       net->error,
		       vio_description(net->vio)));

    /* Instrument this broken statement as "statement/com/error" */
    thd->m_statement_psi= MYSQL_REFINE_STATEMENT(thd->m_statement_psi,
                                                 com_statement_info[COM_END].
                                                 m_key);


    /* Check if we can continue without closing the connection */

    /* The error must be set. */
    DBUG_ASSERT(thd->is_error());
    thd->protocol->end_statement();

    /* Mark the statement completed. */
    MYSQL_END_STATEMENT(thd->m_statement_psi, thd->get_stmt_da());
    thd->m_statement_psi= NULL;
    thd->m_digest= NULL;

    if (net->error != 3)
    {
      return_value= DISPATCH_COMMAND_CLOSE_CONNECTION;     // We have to close it.
      goto out;
    }

    net->error= 0;
    return_value= DISPATCH_COMMAND_SUCCESS;
    goto out;
  }

  packet= (char*) net->read_pos;
  /*
    'packet_length' contains length of data, as it was stored in packet
    header. In case of malformed header, my_net_read returns zero.
    If packet_length is not zero, my_net_read ensures that the returned
    number of bytes was actually read from network.
    There is also an extra safety measure in my_net_read:
    it sets packet[packet_length]= 0, but only for non-zero packets.
  */
  if (packet_length == 0)                       /* safety */
  {
    /* Initialize with COM_SLEEP packet */
    packet[0]= (uchar) COM_SLEEP;
    packet_length= 1;
  }
  /* Do not rely on my_net_read, extra safety against programming errors. */
  packet[packet_length]= '\0';                  /* safety */


  command= fetch_command(thd, packet);

#ifdef WITH_WSREP
  DEBUG_SYNC(thd, "wsrep_before_before_command");
  /*
    If this command does not return a result, then we
    instruct wsrep_before_command() to skip result handling.
    This causes BF aborted transaction to roll back but keep
    the error state until next command which is able to return
    a result to the client.
  */
  if (unlikely(wsrep_service_started) &&
      wsrep_before_command(thd, wsrep_command_no_result(command)))
  {
    /*
      Aborted by background rollbacker thread.
      Handle error here and jump straight to out.
      Notice that thd->store_globals() is called
      in wsrep_before_command().
    */
    WSREP_LOG_THD(thd, "enter found BF aborted");
    DBUG_ASSERT(!thd->mdl_context.has_transactional_locks());
    DBUG_ASSERT(!thd->get_stmt_da()->is_set());
    /* We let COM_QUIT and COM_STMT_CLOSE to execute even if wsrep aborted. */
    if (command == COM_STMT_EXECUTE)
    {
      WSREP_DEBUG("PS BF aborted at do_command");
      thd->wsrep_delayed_BF_abort= true;
    }
    if (command != COM_STMT_CLOSE   &&
	command != COM_STMT_EXECUTE &&
        command != COM_QUIT)
    {
      my_error(ER_LOCK_DEADLOCK, MYF(0));
      WSREP_DEBUG("Deadlock error for: %s", thd->query());
      thd->reset_killed();
      thd->mysys_var->abort     = 0;
      thd->wsrep_retry_counter  = 0;

      /* Instrument this broken statement as "statement/com/error" */
      thd->m_statement_psi= MYSQL_REFINE_STATEMENT(thd->m_statement_psi,
                                                 com_statement_info[COM_END].
                                                 m_key);

      thd->protocol->end_statement();

      /* Mark the statement completed. */
      MYSQL_END_STATEMENT(thd->m_statement_psi, thd->get_stmt_da());
      thd->m_statement_psi= NULL;
      thd->m_digest= NULL;
      return_value= DISPATCH_COMMAND_SUCCESS;

      wsrep_after_command_before_result(thd);
      goto out;
    }
  }

  if (WSREP(thd))
  {
    /*
     * bail out if DB snapshot has not been installed. We however,
     * allow queries "SET" and "SHOW", they are trapped later in execute_command
     */
    if (!(thd->wsrep_applier) &&
        (!wsrep_ready_get() || wsrep_reject_queries != WSREP_REJECT_NONE) &&
        (server_command_flags[command] & CF_SKIP_WSREP_CHECK) == 0)
    {
      my_message(ER_UNKNOWN_COM_ERROR,
                 "WSREP has not yet prepared node for application use", MYF(0));
      thd->protocol->end_statement();

      /* Performance Schema Interface instrumentation end. */
      MYSQL_END_STATEMENT(thd->m_statement_psi, thd->get_stmt_da());
      thd->m_statement_psi= NULL;
      thd->m_digest= NULL;

      return_value= DISPATCH_COMMAND_SUCCESS;
      wsrep_after_command_before_result(thd);
      goto out;
    }
  }
#endif /* WITH_WSREP */
  /* Restore read timeout value */
  my_net_set_read_timeout(net, thd->variables.net_read_timeout);

  DBUG_ASSERT(packet_length);
  DBUG_ASSERT(!thd->apc_target.is_enabled());

resume:
  return_value= dispatch_command(command, thd, packet+1,
                                 (uint) (packet_length-1), blocking);
  if (return_value == DISPATCH_COMMAND_WOULDBLOCK)
  {
    /* Save current state, and resume later.*/
    thd->async_state.m_command= command;
    thd->async_state.m_packet={packet,packet_length};
    DBUG_RETURN(return_value);
  }

  DBUG_ASSERT(!thd->apc_target.is_enabled());

out:
  thd->lex->restore_set_statement_var();
  /* The statement instrumentation must be closed in all cases. */
  DBUG_ASSERT(thd->m_digest == NULL);
  DBUG_ASSERT(thd->m_statement_psi == NULL);
#ifdef WITH_WSREP
  if (packet_length != packet_error)
  {
    /* there was a command to process, and before_command() has been called */
    if (unlikely(wsrep_service_started))
      wsrep_after_command_after_result(thd);
  }

  if (thd->wsrep_delayed_BF_abort)
  {
      my_error(ER_LOCK_DEADLOCK, MYF(0));
      WSREP_DEBUG("Deadlock error for PS query: %s", thd->query());
      thd->reset_killed();
      thd->mysys_var->abort     = 0;
      thd->wsrep_retry_counter  = 0;

      thd->wsrep_delayed_BF_abort= false;
  }
#endif /* WITH_WSREP */
  DBUG_RETURN(return_value);
}
#endif  /* EMBEDDED_LIBRARY */

/**
  @brief Determine if an attempt to update a non-temporary table while the
    read-only option was enabled has been made.

  This is a helper function to mysql_execute_command.

  @note SQLCOM_MULTI_UPDATE is an exception and dealt with elsewhere.

  @see mysql_execute_command
  @returns Status code
    @retval TRUE The statement should be denied.
    @retval FALSE The statement isn't updating any relevant tables.
*/

static bool deny_updates_if_read_only_option(THD *thd, TABLE_LIST *all_tables)
{
  DBUG_ENTER("deny_updates_if_read_only_option");

  if (!opt_readonly)
    DBUG_RETURN(FALSE);

  LEX *lex= thd->lex;

  /* Super user is allowed to do changes */
  if ((thd->security_ctx->master_access & PRIV_IGNORE_READ_ONLY) != NO_ACL)
    DBUG_RETURN(FALSE);

  /* Check if command doesn't update anything */
  if (!(sql_command_flags[lex->sql_command] & CF_CHANGES_DATA))
    DBUG_RETURN(FALSE);

  /* Multi update is an exception and is dealt with later. */
  if (lex->sql_command == SQLCOM_UPDATE_MULTI)
    DBUG_RETURN(FALSE);

  /*
    a table-to-be-created is not in the temp table list yet,
    so CREATE TABLE needs a special treatment
  */
  if (lex->sql_command == SQLCOM_CREATE_TABLE)
    DBUG_RETURN(!lex->tmp_table());

  /*
    a table-to-be-dropped might not exist (DROP TEMPORARY TABLE IF EXISTS),
    cannot use the temp table list either.
  */
  if (lex->sql_command == SQLCOM_DROP_TABLE && lex->tmp_table())
    DBUG_RETURN(FALSE);

  /* Check if we created, dropped, or renamed a database */
  if ((sql_command_flags[lex->sql_command] & CF_DB_CHANGE))
    DBUG_RETURN(TRUE);

  if (some_non_temp_table_to_be_updated(thd, all_tables))
    DBUG_RETURN(TRUE);

  /* Assuming that only temporary tables are modified. */
  DBUG_RETURN(FALSE);
}

#ifdef WITH_WSREP
static void wsrep_copy_query(THD *thd)
{
  thd->wsrep_retry_command   = thd->get_command();
  thd->wsrep_retry_query_len = thd->query_length();
  if (thd->wsrep_retry_query) {
      my_free(thd->wsrep_retry_query);
  }
  thd->wsrep_retry_query = (char *)my_malloc(PSI_INSTRUMENT_ME,
                                 thd->wsrep_retry_query_len + 1, MYF(0));
  strncpy(thd->wsrep_retry_query, thd->query(), thd->wsrep_retry_query_len);
  thd->wsrep_retry_query[thd->wsrep_retry_query_len] = '\0';
}
#endif /* WITH_WSREP */



#if defined(WITH_ARIA_STORAGE_ENGINE)
class Silence_all_errors : public Internal_error_handler
{
  char m_message[MYSQL_ERRMSG_SIZE];
  int error;
public:
  Silence_all_errors():error(0) {}
  virtual ~Silence_all_errors() {}

  virtual bool handle_condition(THD *thd,
                                uint sql_errno,
                                const char* sql_state,
                                Sql_condition::enum_warning_level *level,
                                const char* msg,
                                Sql_condition ** cond_hdl)
  {
    error= sql_errno;
    *cond_hdl= NULL;
    strmake_buf(m_message, msg);
    return true;                              // Error handled
  }
};
#endif


/**
  Perform one connection-level (COM_XXXX) command.

  @param command         type of command to perform
  @param thd             connection handle
  @param packet          data for the command, packet is always null-terminated
  @param packet_length   length of packet + 1 (to show that data is
                         null-terminated) except for COM_SLEEP, where it
                         can be zero.
  @param blocking        if false (nonblocking), then the function might
                         return when command is "half-finished", with
                         DISPATCH_COMMAND_WOULDBLOCK.
                         Currenly, this can *only* happen when using threadpool.
                         The current command will resume, after all outstanding
                         async operations (i.e group commit) finish.
                         Threadpool scheduler takes care of "resume".

  @todo
    set thd->lex->sql_command to SQLCOM_END here.
  @todo
    The following has to be changed to an 8 byte integer

  @retval
    0   ok
  @retval
    1   request of thread shutdown, i. e. if command is
        COM_QUIT/COM_SHUTDOWN
*/
dispatch_command_return dispatch_command(enum enum_server_command command, THD *thd,
		      char* packet, uint packet_length, bool blocking)
{
  NET *net= &thd->net;
  bool error= 0;
  bool do_end_of_statement= true;
  DBUG_ENTER("dispatch_command");
  DBUG_PRINT("info", ("command: %d %s", command,
                      (command_name[command].str != 0 ?
                       command_name[command].str :
                       "<?>")));
  bool drop_more_results= 0;

  if (thd->async_state.m_state == thd_async_state::enum_async_state::RESUMED)
  {
    thd->async_state.m_state = thd_async_state::enum_async_state::NONE;
    goto resume;
  }

  /* keep it withing 1 byte */
  compile_time_assert(COM_END == 255);

#if defined(ENABLED_PROFILING)
  thd->profiling.start_new_query();
#endif
  MYSQL_COMMAND_START(thd->thread_id, command,
                      &thd->security_ctx->priv_user[0],
                      (char *) thd->security_ctx->host_or_ip);
  
  DBUG_EXECUTE_IF("crash_dispatch_command_before",
                  { DBUG_PRINT("crash_dispatch_command_before", ("now"));
                    DBUG_SUICIDE(); });

  /* Performance Schema Interface instrumentation, begin */
  thd->m_statement_psi= MYSQL_REFINE_STATEMENT(thd->m_statement_psi,
                                               com_statement_info[command].
                                               m_key);
  /*
    We should always call reset_for_next_command() before a query.
    mysql_parse() will do this for queries. Ensure it's also done
    for other commands.
  */
  if (command != COM_QUERY)
    thd->reset_for_next_command();
  thd->set_command(command);

  thd->enable_slow_log= true;
  thd->query_plan_flags= QPLAN_INIT;
  thd->lex->sql_command= SQLCOM_END; /* to avoid confusing VIEW detectors */
  thd->reset_kill_query();

  DEBUG_SYNC(thd,"dispatch_command_before_set_time");

  thd->set_time();
  if (!(server_command_flags[command] & CF_SKIP_QUERY_ID))
    thd->set_query_id(next_query_id());
  else
  {
    /*
      ping, get statistics or similar stateless command.
      No reason to increase query id here.
    */
    thd->set_query_id(get_query_id());
  }
#ifdef WITH_WSREP
  if (WSREP(thd) && thd->wsrep_next_trx_id() == WSREP_UNDEFINED_TRX_ID)
  {
    thd->set_wsrep_next_trx_id(thd->query_id);
    WSREP_DEBUG("assigned new next trx id: %" PRIu64, thd->wsrep_next_trx_id());
  }
#endif /* WITH_WSREP */

  if (!(server_command_flags[command] & CF_SKIP_QUESTIONS))
    statistic_increment(thd->status_var.questions, &LOCK_status);

  /* Copy data for user stats */
  if ((thd->userstat_running= opt_userstat_running))
  {
    thd->start_cpu_time= my_getcputime();
    memcpy(&thd->org_status_var, &thd->status_var, sizeof(thd->status_var));
    thd->select_commands= thd->update_commands= thd->other_commands= 0;
  }

  /**
    Clear the set of flags that are expected to be cleared at the
    beginning of each command.
  */
  thd->server_status&= ~SERVER_STATUS_CLEAR_SET;

  if (unlikely(thd->security_ctx->password_expired &&
               command != COM_QUERY &&
               command != COM_PING &&
               command != COM_QUIT &&
               command != COM_STMT_PREPARE &&
               command != COM_STMT_EXECUTE &&
               command != COM_STMT_CLOSE))
  {
    my_error(ER_MUST_CHANGE_PASSWORD, MYF(0));
    goto dispatch_end;
  }

  switch (command) {
  case COM_INIT_DB:
  {
    LEX_CSTRING tmp;
    status_var_increment(thd->status_var.com_stat[SQLCOM_CHANGE_DB]);
    if (unlikely(thd->copy_with_error(system_charset_info, (LEX_STRING*) &tmp,
                                      thd->charset(), packet, packet_length)))
      break;
    if (!mysql_change_db(thd, &tmp, FALSE))
    {
      general_log_write(thd, command, thd->db.str, thd->db.length);
      my_ok(thd);
    }
    break;
  }
#ifdef HAVE_REPLICATION
  case COM_REGISTER_SLAVE:
  {
    status_var_increment(thd->status_var.com_register_slave);
    if (!thd->register_slave((uchar*) packet, packet_length))
      my_ok(thd);
    break;
  }
#endif
  case COM_RESET_CONNECTION:
  {
    thd->status_var.com_other++;
#ifdef WITH_WSREP
    if (unlikely(wsrep_service_started))
    {
      wsrep_after_command_ignore_result(thd);
      wsrep_close(thd);
    }
#endif /* WITH_WSREP */
    thd->change_user();
    thd->clear_error();                         // if errors from rollback
#ifdef WITH_WSREP
    if (unlikely(wsrep_service_started))
    {
      wsrep_open(thd);
      wsrep_before_command(thd);
    }
#endif /* WITH_WSREP */
    /* Restore original charset from client authentication packet.*/
    if(thd->org_charset)
      thd->update_charset(thd->org_charset,thd->org_charset,thd->org_charset);
    my_ok(thd, 0, 0, 0);
    break;
  }
  case COM_CHANGE_USER:
  {
    int auth_rc;
    status_var_increment(thd->status_var.com_other);

#ifdef WITH_WSREP
    if (unlikely(wsrep_service_started))
    {
      wsrep_after_command_ignore_result(thd);
      wsrep_close(thd);
    }
#endif /* WITH_WSREP */
    thd->change_user();
#ifdef WITH_WSREP
    if (unlikely(wsrep_service_started))
    {
      wsrep_open(thd);
      wsrep_before_command(thd);
    }
#endif /* WITH_WSREP */
    thd->clear_error();                         // if errors from rollback

    /* acl_authenticate() takes the data from net->read_pos */
    net->read_pos= (uchar*)packet;

    LEX_CSTRING save_db= thd->db;
    USER_CONN *save_user_connect= thd->user_connect;
    Security_context save_security_ctx= *thd->security_ctx;
    CHARSET_INFO *save_character_set_client=
      thd->variables.character_set_client;
    CHARSET_INFO *save_collation_connection=
      thd->variables.collation_connection;
    CHARSET_INFO *save_character_set_results=
      thd->variables.character_set_results;

    /* Ensure we don't free security_ctx->user in case we have to revert */
    thd->security_ctx->user= 0;
    thd->user_connect= 0;

    /*
      to limit COM_CHANGE_USER ability to brute-force passwords,
      we only allow three unsuccessful COM_CHANGE_USER per connection.
    */
    if (thd->failed_com_change_user >= 3)
    {
      my_message(ER_UNKNOWN_COM_ERROR, ER_THD(thd,ER_UNKNOWN_COM_ERROR),
                 MYF(0));
      auth_rc= 1;
    }
    else
      auth_rc= acl_authenticate(thd, packet_length);

    mysql_audit_notify_connection_change_user(thd, &save_security_ctx);
    if (auth_rc)
    {
      /* Free user if allocated by acl_authenticate */
      my_free(const_cast<char*>(thd->security_ctx->user));
      *thd->security_ctx= save_security_ctx;
      if (thd->user_connect)
	decrease_user_connections(thd->user_connect);
      thd->user_connect= save_user_connect;
      thd->reset_db(&save_db);
      thd->update_charset(save_character_set_client, save_collation_connection,
                          save_character_set_results);
      thd->failed_com_change_user++;
      my_sleep(1000000);
    }
    else
    {
#ifndef NO_EMBEDDED_ACCESS_CHECKS
      /* we've authenticated new user */
      if (save_user_connect)
	decrease_user_connections(save_user_connect);
#endif /* NO_EMBEDDED_ACCESS_CHECKS */
      my_free((char*) save_db.str);
      my_free(const_cast<char*>(save_security_ctx.user));
    }
    break;
  }
  case COM_STMT_BULK_EXECUTE:
  {
    mysqld_stmt_bulk_execute(thd, packet, packet_length);
#ifdef WITH_WSREP
    if (WSREP(thd))
    {
        (void)wsrep_after_statement(thd);
    }
#endif /* WITH_WSREP */
    break;
  }
  case COM_STMT_EXECUTE:
  {
    mysqld_stmt_execute(thd, packet, packet_length);
#ifdef WITH_WSREP
    if (WSREP(thd))
    {
        (void)wsrep_after_statement(thd);
    }
#endif /* WITH_WSREP */
    break;
  }
  case COM_STMT_FETCH:
  {
    mysqld_stmt_fetch(thd, packet, packet_length);
    break;
  }
  case COM_STMT_SEND_LONG_DATA:
  {
    mysql_stmt_get_longdata(thd, packet, packet_length);
    break;
  }
  case COM_STMT_PREPARE:
  {
    mysqld_stmt_prepare(thd, packet, packet_length);
    break;
  }
  case COM_STMT_CLOSE:
  {
    mysqld_stmt_close(thd, packet);
    break;
  }
  case COM_STMT_RESET:
  {
    mysqld_stmt_reset(thd, packet);
    break;
  }
  case COM_QUERY:
  {
    DBUG_ASSERT(thd->m_digest == NULL);
    thd->m_digest= & thd->m_digest_state;
    thd->m_digest->reset(thd->m_token_array, max_digest_length);

    if (unlikely(alloc_query(thd, packet, packet_length)))
      break;					// fatal error is set
    MYSQL_QUERY_START(thd->query(), thd->thread_id,
                      thd->get_db(),
                      &thd->security_ctx->priv_user[0],
                      (char *) thd->security_ctx->host_or_ip);
    char *packet_end= thd->query() + thd->query_length();
    general_log_write(thd, command, thd->query(), thd->query_length());
    DBUG_PRINT("query",("%-.4096s",thd->query()));
#if defined(ENABLED_PROFILING)
    thd->profiling.set_query_source(thd->query(), thd->query_length());
#endif
    MYSQL_SET_STATEMENT_TEXT(thd->m_statement_psi, thd->query(),
                             thd->query_length());

    Parser_state parser_state;
    if (unlikely(parser_state.init(thd, thd->query(), thd->query_length())))
      break;

#ifdef WITH_WSREP
    if (WSREP(thd))
    {
      if (wsrep_mysql_parse(thd, thd->query(), thd->query_length(),
                            &parser_state))
      {
        WSREP_DEBUG("Deadlock error for: %s", thd->query());
        mysql_mutex_lock(&thd->LOCK_thd_data);
        thd->reset_kill_query();
        thd->wsrep_retry_counter  = 0;
        mysql_mutex_unlock(&thd->LOCK_thd_data);
        goto dispatch_end;
      }
    }
    else
#endif /* WITH_WSREP */
      mysql_parse(thd, thd->query(), thd->query_length(), &parser_state);

    while (!thd->killed && (parser_state.m_lip.found_semicolon != NULL) &&
           ! thd->is_error())
    {
      /*
        Multiple queries exist, execute them individually
      */
      char *beginning_of_next_stmt= (char*) parser_state.m_lip.found_semicolon;

      /* Finalize server status flags after executing a statement. */
      thd->update_server_status();
      thd->protocol->end_statement();
      query_cache_end_of_result(thd);

      mysql_audit_general(thd, MYSQL_AUDIT_GENERAL_STATUS,
                          thd->get_stmt_da()->is_error()
                            ? thd->get_stmt_da()->sql_errno()
                            : 0,
                          command_name[command].str);

      ulong length= (ulong)(packet_end - beginning_of_next_stmt);

      log_slow_statement(thd);
      DBUG_ASSERT(!thd->apc_target.is_enabled());

      /* Remove garbage at start of query */
      while (length > 0 && my_isspace(thd->charset(), *beginning_of_next_stmt))
      {
        beginning_of_next_stmt++;
        length--;
      }

      /* PSI end */
      MYSQL_END_STATEMENT(thd->m_statement_psi, thd->get_stmt_da());
      thd->m_statement_psi= NULL;
      thd->m_digest= NULL;

      /* DTRACE end */
      if (MYSQL_QUERY_DONE_ENABLED())
      {
        MYSQL_QUERY_DONE(thd->is_error());
      }

      thd->lex->restore_set_statement_var();

#if defined(ENABLED_PROFILING)
      thd->profiling.finish_current_query();
      thd->profiling.start_new_query("continuing");
      thd->profiling.set_query_source(beginning_of_next_stmt, length);
#endif

      /* DTRACE begin */
      MYSQL_QUERY_START(beginning_of_next_stmt, thd->thread_id,
                        thd->get_db(),
                        &thd->security_ctx->priv_user[0],
                        (char *) thd->security_ctx->host_or_ip);

      /* PSI begin */
      thd->m_digest= & thd->m_digest_state;

      thd->m_statement_psi= MYSQL_START_STATEMENT(&thd->m_statement_state,
                                                  com_statement_info[command].m_key,
                                                  thd->db.str, thd->db.length,
                                                  thd->charset(), NULL);
      THD_STAGE_INFO(thd, stage_starting);
      MYSQL_SET_STATEMENT_TEXT(thd->m_statement_psi, beginning_of_next_stmt,
                               length);

      thd->set_query_and_id(beginning_of_next_stmt, length,
                            thd->charset(), next_query_id());

      /*
        Count each statement from the client.
      */
      statistic_increment(thd->status_var.questions, &LOCK_status);

      if (!WSREP(thd))
        thd->set_time(); /* Reset the query start time. */

      parser_state.reset(beginning_of_next_stmt, length);

#ifdef WITH_WSREP
      if (WSREP(thd))
      {
        if (wsrep_mysql_parse(thd, beginning_of_next_stmt,
                              length, &parser_state))
        {
          WSREP_DEBUG("Deadlock error for: %s", thd->query());
          mysql_mutex_lock(&thd->LOCK_thd_data);
          thd->reset_kill_query();
          thd->wsrep_retry_counter  = 0;
          mysql_mutex_unlock(&thd->LOCK_thd_data);

          goto dispatch_end;
        }
      }
      else
#endif /* WITH_WSREP */
      mysql_parse(thd, beginning_of_next_stmt, length, &parser_state);

    }

    DBUG_PRINT("info",("query ready"));
    break;
  }
  case COM_FIELD_LIST:				// This isn't actually needed
#ifdef DONT_ALLOW_SHOW_COMMANDS
    my_message(ER_NOT_ALLOWED_COMMAND, ER_THD(thd, ER_NOT_ALLOWED_COMMAND),
               MYF(0));	/* purecov: inspected */
    break;
#else
  {
    char *fields, *packet_end= packet + packet_length, *arg_end;
    /* Locked closure of all tables */
    TABLE_LIST table_list;
    LEX_STRING table_name;
    LEX_CSTRING db;
    /*
      SHOW statements should not add the used tables to the list of tables
      used in a transaction.
    */
    MDL_savepoint mdl_savepoint= thd->mdl_context.mdl_savepoint();

    status_var_increment(thd->status_var.com_stat[SQLCOM_SHOW_FIELDS]);
    if (thd->copy_db_to(&db))
      break;
    /*
      We have name + wildcard in packet, separated by endzero
      (The packet is guaranteed to end with an end zero)
    */
    arg_end= strend(packet);
    uint arg_length= (uint)(arg_end - packet);

    /* Check given table name length. */
    if (packet_length - arg_length > NAME_LEN + 1 || arg_length > SAFE_NAME_LEN)
    {
      my_message(ER_UNKNOWN_COM_ERROR, ER_THD(thd, ER_UNKNOWN_COM_ERROR),
                 MYF(0));
      break;
    }
    thd->convert_string(&table_name, system_charset_info,
			packet, arg_length, thd->charset());
    if (Lex_ident_table::check_name(table_name, false))
    {
      /* this is OK due to convert_string() null-terminating the string */
      my_error(ER_WRONG_TABLE_NAME, MYF(0), table_name.str);
      break;
    }
    packet= arg_end + 1;

    lex_start(thd);
    /* Must be before we init the table list. */
    if (lower_case_table_names)
    {
      table_name= thd->make_ident_casedn(table_name);
      db= thd->make_ident_casedn(db);
    }
    table_list.init_one_table(&db, (LEX_CSTRING*) &table_name, 0, TL_READ);
    /*
      Init TABLE_LIST members necessary when the undelrying
      table is view.
    */
    table_list.select_lex= thd->lex->first_select_lex();
    thd->lex->
      first_select_lex()->table_list.link_in_list(&table_list,
                                                  &table_list.next_local);
    thd->lex->add_to_query_tables(&table_list);

    if (is_infoschema_db(&table_list.db))
    {
      ST_SCHEMA_TABLE *schema_table= find_schema_table(thd, &table_list.alias);
      if (schema_table)
        table_list.schema_table= schema_table;
    }

    uint query_length= (uint) (packet_end - packet); // Don't count end \0
    if (!(fields= (char *) thd->memdup(packet, query_length + 1)))
      break;
    thd->set_query(fields, query_length);
    general_log_print(thd, command, "%s %s", table_list.table_name.str,
                      fields);

    if (thd->open_temporary_tables(&table_list))
      break;

    if (check_table_access(thd, SELECT_ACL, &table_list,
                           TRUE, UINT_MAX, FALSE))
      break;
    /*
      Turn on an optimization relevant if the underlying table
      is a view: do not fill derived tables.
    */
    thd->lex->sql_command= SQLCOM_SHOW_FIELDS;

    mysqld_list_fields(thd,&table_list,fields);
    thd->lex->unit.cleanup();
    /* No need to rollback statement transaction, it's not started. */
    DBUG_ASSERT(thd->transaction->stmt.is_empty());
    close_thread_tables(thd);
    thd->mdl_context.rollback_to_savepoint(mdl_savepoint);

    if (thd->transaction_rollback_request)
    {
      /*
        Transaction rollback was requested since MDL deadlock was
        discovered while trying to open tables. Rollback transaction
        in all storage engines including binary log and release all
        locks.
      */
      trans_rollback_implicit(thd);
      thd->release_transactional_locks();
    }

    thd->cleanup_after_query();
    break;
  }
#endif
  case COM_QUIT:
    /* Note: We don't calculate statistics for this command */

    /* Ensure that quit works even if max_mem_used is set */
    thd->variables.max_mem_used= LONGLONG_MAX;
    general_log_print(thd, command, NullS);
    net->error=0;				// Don't give 'abort' message
    thd->get_stmt_da()->disable_status();       // Don't send anything back
    error=TRUE;					// End server
    break;
#ifndef EMBEDDED_LIBRARY
  case COM_BINLOG_DUMP:
    {
      ulong pos;
      ushort flags;

      status_var_increment(thd->status_var.com_other);

      thd->query_plan_flags|= QPLAN_ADMIN;
      if (check_global_access(thd, PRIV_COM_BINLOG_DUMP))
	break;

      /* TODO: The following has to be changed to an 8 byte integer */
      pos = uint4korr(packet);
      flags = uint2korr(packet + 4);
      if ((thd->variables.server_id= uint4korr(packet+6)))
      {
        bool got_error;

        got_error= kill_zombie_dump_threads(thd,
                                            thd->variables.server_id);
        if (got_error || thd->killed)
        {
          if (!thd->killed)
            my_printf_error(ER_MASTER_FATAL_ERROR_READING_BINLOG,
                            "Could not start dump thread for slave: %u as "
                            "it has already a running dump thread",
                            MYF(0), (uint) thd->variables.server_id);
          else if (! thd->get_stmt_da()->is_set())
            thd->send_kill_message();
          error= TRUE;
          thd->unregister_slave(); // todo: can be extraneous
          break;
        }
      }

      const char *name= packet + 10;
      size_t nlen= strlen(name);

      general_log_print(thd, command, "Log: '%s'  Pos: %lu", name, pos);
      if (nlen < FN_REFLEN)
        mysql_binlog_send(thd, thd->strmake(name, nlen), (my_off_t)pos, flags);
      if (thd->killed && ! thd->get_stmt_da()->is_set())
        thd->send_kill_message();
      thd->unregister_slave(); // todo: can be extraneous
      /*  fake COM_QUIT -- if we get here, the thread needs to terminate */
      error = TRUE;
      break;
    }
#endif
  case COM_REFRESH:
  {
    int not_used;

    /*
      Initialize thd->lex since it's used in many base functions, such as
      open_tables(). Otherwise, it remains unitialized and may cause crash
      during execution of COM_REFRESH.
    */
    lex_start(thd);
    
    status_var_increment(thd->status_var.com_stat[SQLCOM_FLUSH]);
    ulonglong options= (ulonglong) (uchar) packet[0];
    if (trans_commit_implicit(thd))
      break;
    thd->release_transactional_locks();
    if (options & REFRESH_STATUS &&
        !(thd->variables.old_behavior & OLD_MODE_OLD_FLUSH_STATUS))
      options= (options & ~REFRESH_STATUS) | REFRESH_SESSION_STATUS;
    if ((options & ~REFRESH_SESSION_STATUS) &&
        check_global_access(thd,RELOAD_ACL))
      break;
    general_log_print(thd, command, NullS);
#ifndef DBUG_OFF
    bool debug_simulate= FALSE;
    DBUG_EXECUTE_IF("simulate_detached_thread_refresh", debug_simulate= TRUE;);
    if (debug_simulate)
    {
      /* This code doesn't work under FTWRL */
      DBUG_ASSERT(! (options & REFRESH_READ_LOCK));
      /*
        Simulate a reload without a attached thread session.
        Provides a environment similar to that of when the
        server receives a SIGHUP signal and reloads caches
        and flushes tables.
      */
      bool res;
      set_current_thd(0);
      res= reload_acl_and_cache(NULL, options | REFRESH_FAST,
                                NULL, &not_used);
      set_current_thd(thd);
      if (res)
        break;
    }
    else
#endif
    {
      thd->lex->relay_log_connection_name= empty_clex_str;
      if (reload_acl_and_cache(thd, options, (TABLE_LIST*) 0, &not_used))
        break;
    }
    if (trans_commit_implicit(thd))
      break;
    close_thread_tables(thd);
    thd->release_transactional_locks();
    my_ok(thd);
    break;
  }
#ifndef EMBEDDED_LIBRARY
  case COM_SHUTDOWN:
  {
    status_var_increment(thd->status_var.com_other);
    if (check_global_access(thd,SHUTDOWN_ACL))
      break; /* purecov: inspected */
    /*
      If the client is < 4.1.3, it is going to send us no argument; then
      packet_length is 0, packet[0] is the end 0 of the packet. Note that
      SHUTDOWN_DEFAULT is 0. If client is >= 4.1.3, the shutdown level is in
      packet[0].
    */
    enum mysql_enum_shutdown_level level;
    level= (enum mysql_enum_shutdown_level) (uchar) packet[0];
    thd->lex->is_shutdown_wait_for_slaves= false;  // "deferred" cleanup
    if (level == SHUTDOWN_DEFAULT)
      level= SHUTDOWN_WAIT_ALL_BUFFERS; // soon default will be configurable
    else if (level != SHUTDOWN_WAIT_ALL_BUFFERS)
    {
      my_error(ER_NOT_SUPPORTED_YET, MYF(0), "this shutdown level");
      break;
    }
    DBUG_PRINT("quit",("Got shutdown command for level %u", level));
    general_log_print(thd, command, NullS);
    my_eof(thd);
    kill_mysql(thd);
    error=TRUE;
    DBUG_EXECUTE_IF("simulate_slow_client_at_shutdown", my_sleep(2000000););
    break;
  }
#endif
  case COM_STATISTICS:
  {
    STATUS_VAR *current_global_status_var;      // Big; Don't allocate on stack
    ulong uptime;
    ulonglong queries_per_second1000;
    char buff[250];
    uint buff_len= sizeof(buff);

    if (!(current_global_status_var= (STATUS_VAR*)
          thd->alloc(sizeof(STATUS_VAR))))
      break;
    general_log_print(thd, command, NullS);
    status_var_increment(thd->status_var.com_stat[SQLCOM_SHOW_STATUS]);
    *current_global_status_var= global_status_var;
    calc_sum_of_all_status(current_global_status_var);
    if (!(uptime= (ulong) (thd->start_time - server_start_time)))
      queries_per_second1000= 0;
    else
      queries_per_second1000= thd->query_id * 1000 / uptime;
#ifndef EMBEDDED_LIBRARY
    size_t length=
#endif
    my_snprintf(buff, buff_len - 1,
                        "Uptime: %lu  Threads: %u  Questions: %lu  "
                        "Slow queries: %lu  Opens: %lu  "
                        "Open tables: %u  Queries per second avg: %u.%03u",
                        uptime, THD_count::value(), (ulong) thd->query_id,
                        current_global_status_var->long_query_count,
                        current_global_status_var->opened_tables,
                        tc_records(),
                        (uint) (queries_per_second1000 / 1000),
                        (uint) (queries_per_second1000 % 1000));
#ifdef EMBEDDED_LIBRARY
    /* Store the buffer in permanent memory */
    my_ok(thd, 0, 0, buff);
#else
    (void) my_net_write(net, (uchar*) buff, length);
    (void) net_flush(net);
    thd->get_stmt_da()->disable_status();
#endif
    break;
  }
  case COM_PING:
    status_var_increment(thd->status_var.com_other);
    my_ok(thd);				// Tell client we are alive
    break;
  case COM_PROCESS_INFO:
    status_var_increment(thd->status_var.com_stat[SQLCOM_SHOW_PROCESSLIST]);
    if (!thd->security_ctx->priv_user[0] &&
        check_global_access(thd, PRIV_COM_PROCESS_INFO))
      break;
    general_log_print(thd, command, NullS);
    mysqld_list_processes(thd,
                     thd->security_ctx->master_access & PRIV_COM_PROCESS_INFO ?
                     NullS : thd->security_ctx->priv_user, 0);
    break;
  case COM_PROCESS_KILL:
  {
    status_var_increment(thd->status_var.com_stat[SQLCOM_KILL]);
    ulong id=(ulong) uint4korr(packet);
    sql_kill(thd, id, KILL_CONNECTION_HARD, KILL_TYPE_ID);
    break;
  }
  case COM_SET_OPTION:
  {
    status_var_increment(thd->status_var.com_stat[SQLCOM_SET_OPTION]);
    uint opt_command= uint2korr(packet);

    switch (opt_command) {
    case (int) MYSQL_OPTION_MULTI_STATEMENTS_ON:
      thd->client_capabilities|= CLIENT_MULTI_STATEMENTS;
      my_eof(thd);
      break;
    case (int) MYSQL_OPTION_MULTI_STATEMENTS_OFF:
      thd->client_capabilities&= ~CLIENT_MULTI_STATEMENTS;
      my_eof(thd);
      break;
    default:
      my_message(ER_UNKNOWN_COM_ERROR, ER_THD(thd, ER_UNKNOWN_COM_ERROR),
                 MYF(0));
      break;
    }
    break;
  }
  case COM_DEBUG:
    status_var_increment(thd->status_var.com_other);
    if (check_global_access(thd, PRIV_DEBUG))
      break;					/* purecov: inspected */
    mysql_print_status();
    general_log_print(thd, command, NullS);
    my_eof(thd);
    break;

  case COM_SLEEP:
  case COM_CONNECT:				// Impossible here
  case COM_TIME:				// Impossible from client
  case COM_DELAYED_INSERT:
  case COM_END:
  case COM_UNIMPLEMENTED:
  default:
    my_message(ER_UNKNOWN_COM_ERROR, ER_THD(thd, ER_UNKNOWN_COM_ERROR),
               MYF(0));
    break;
  }

dispatch_end:
  /*
   For the threadpool i.e if non-blocking call, if not all async operations
   are finished, return without cleanup. The cleanup will be done on
   later, when command execution is resumed.
  */
  if (!blocking && !error && thd->async_state.pending_ops())
  {
    DBUG_RETURN(DISPATCH_COMMAND_WOULDBLOCK);
  }

resume:

#ifdef WITH_WSREP
  /*
    Next test should really be WSREP(thd), but that causes a failure when doing
    'set WSREP_ON=0'
  */
  if (unlikely(wsrep_service_started))
  {
    if (thd->killed == KILL_QUERY)
    {
      WSREP_DEBUG("THD is killed at dispatch_end");
    }
    wsrep_after_command_before_result(thd);
    if (wsrep_current_error(thd) && !wsrep_command_no_result(command))
    {
      /* todo: Pass wsrep client state current error to override */
      wsrep_override_error(thd, wsrep_current_error(thd),
                           wsrep_current_error_status(thd));
      WSREP_LOG_THD(thd, "leave");
    }
    if (WSREP(thd))
    {
      /*
        MDEV-10812
        In the case of COM_QUIT/COM_STMT_CLOSE thread status should be disabled.
      */
      DBUG_ASSERT((command != COM_QUIT && command != COM_STMT_CLOSE)
                  || thd->get_stmt_da()->is_disabled());
      DBUG_ASSERT(thd->wsrep_trx().state() != wsrep::transaction::s_replaying);
      /* wsrep BF abort in query exec phase */
      mysql_mutex_lock(&thd->LOCK_thd_kill);
      do_end_of_statement= thd_is_connection_alive(thd);
      mysql_mutex_unlock(&thd->LOCK_thd_kill);
    }
  }
#endif /* WITH_WSREP */

  if (thd->reset_sp_cache)
  {
    thd->sp_caches_empty();
    thd->reset_sp_cache= false;
  }

  if (do_end_of_statement)
  {
    DBUG_ASSERT(thd->derived_tables == NULL &&
               (thd->open_tables == NULL ||
               (thd->locked_tables_mode == LTM_LOCK_TABLES)));

    thd_proc_info(thd, "Updating status");
    /* Finalize server status flags after executing a command. */
    thd->update_server_status();
    thd->protocol->end_statement();
    query_cache_end_of_result(thd);
  }
  if (drop_more_results)
    thd->server_status&= ~SERVER_MORE_RESULTS_EXISTS;

  if (likely(!thd->is_error() && !thd->killed_errno()))
    mysql_audit_general(thd, MYSQL_AUDIT_GENERAL_RESULT, 0, 0);

  mysql_audit_general(thd, MYSQL_AUDIT_GENERAL_STATUS,
                      thd->get_stmt_da()->is_error() ?
                      thd->get_stmt_da()->sql_errno() : 0,
                      command_name[command].str);

  thd->update_all_stats();

  /*
    Write to slow query log only those statements that received via the text
    protocol except the EXECUTE statement. The reason we do that way is
    that for statements received via binary protocol and for the EXECUTE
    statement, the slow statements have been already written to slow query log
    inside the method Prepared_statement::execute().
  */
  if(command == COM_QUERY &&
     thd->lex->sql_command != SQLCOM_EXECUTE)
    log_slow_statement(thd);
  else
    delete_explain_query(thd->lex);

  THD_STAGE_INFO(thd, stage_cleaning_up);
  thd->reset_query();

  /* Performance Schema Interface instrumentation, end */
  MYSQL_END_STATEMENT(thd->m_statement_psi, thd->get_stmt_da());
  /* Reset values shown in processlist */
  thd->examined_row_count_for_statement= thd->sent_row_count_for_statement= 0;
  thd->mark_connection_idle();

  thd->m_statement_psi= NULL;
  thd->m_digest= NULL;

  thd->packet.shrink(thd->variables.net_buffer_length); // Reclaim some memory

  thd->reset_kill_query();  /* Ensure that killed_errmsg is released */
  /*
    LEX::m_sql_cmd can point to Sql_cmd allocated on thd->mem_root.
    Unlink it now, before freeing the root.
  */
  thd->lex->m_sql_cmd= NULL;
  free_root(thd->mem_root,MYF(MY_KEEP_PREALLOC));
  DBUG_EXECUTE_IF("print_allocated_thread_memory",
                  SAFEMALLOC_REPORT_MEMORY(sf_malloc_dbug_id()););

#if defined(ENABLED_PROFILING)
  thd->profiling.finish_current_query();
#endif
  if (MYSQL_QUERY_DONE_ENABLED() || MYSQL_COMMAND_DONE_ENABLED())
  {
    int res __attribute__((unused));
    res= (int) thd->is_error();
    if (command == COM_QUERY)
    {
      MYSQL_QUERY_DONE(res);
    }
    MYSQL_COMMAND_DONE(res);
  }
  DEBUG_SYNC(thd,"dispatch_command_end");
  DEBUG_SYNC(thd,"dispatch_command_end2");

  /* Check that some variables are reset properly */
  DBUG_ASSERT(thd->abort_on_warning == 0);
  thd->lex->restore_set_statement_var();
  DBUG_RETURN(error?DISPATCH_COMMAND_CLOSE_CONNECTION: DISPATCH_COMMAND_SUCCESS);
}

static bool slow_filter_masked(THD *thd, ulonglong mask)
{
  return thd->variables.log_slow_filter && !(thd->variables.log_slow_filter & mask);
}

/*
  Log query to slow queries, if it passes filtering

  @note
    This function must call delete_explain_query().
*/

void log_slow_statement(THD *thd)
{
  DBUG_ENTER("log_slow_statement");

  /*
    The following should never be true with our current code base,
    but better to keep this here so we don't accidently try to log a
    statement in a trigger or stored function
  */
  if (unlikely(thd->in_sub_stmt))
    goto end;                           // Don't set time for sub stmt
  /*
    Skip both long_query_count increment and logging if the current
    statement forces slow log suppression (e.g. an SP statement).

    Note, we don't check for global_system_variables.sql_log_slow here.
    According to the manual, the "Slow_queries" status variable does not require
    sql_log_slow to be ON. So even if sql_log_slow is OFF, we still need to
    continue and increment long_query_count (and skip only logging, see below):
  */
  if (!thd->enable_slow_log)
    goto end; // E.g. SP statement

  DBUG_EXECUTE_IF("simulate_slow_query", {
                  if (thd->get_command() == COM_QUERY ||
                      thd->get_command() == COM_STMT_EXECUTE)
                    thd->server_status|= SERVER_QUERY_WAS_SLOW;
                  });

  if ((thd->server_status &
       (SERVER_QUERY_NO_INDEX_USED | SERVER_QUERY_NO_GOOD_INDEX_USED)) &&
      !(thd->query_plan_flags & QPLAN_STATUS) &&
      (thd->variables.log_slow_filter & QPLAN_NOT_USING_INDEX))
  {
    thd->query_plan_flags|= QPLAN_NOT_USING_INDEX;
    /* We are always logging no index queries if enabled in filter */
    thd->server_status|= SERVER_QUERY_WAS_SLOW;
  }

  if ((thd->server_status & SERVER_QUERY_WAS_SLOW) &&
      thd->get_examined_row_count() >= thd->variables.min_examined_row_limit)
  {
    thd->status_var.long_query_count++;

    /*
      until log_slow_disabled_statements=admin is removed, it
      duplicates slow_log_filter=admin
    */
    if ((thd->query_plan_flags & QPLAN_ADMIN) &&
        (thd->variables.log_slow_disabled_statements & LOG_SLOW_DISABLE_ADMIN))
      goto end;

    if (!global_system_variables.sql_log_slow || !thd->variables.sql_log_slow)
      goto end;

    /*
      If rate limiting of slow log writes is enabled, decide whether to log
      this query to the log or not.
    */ 
    if (thd->variables.log_slow_rate_limit > 1 &&
        (global_query_id % thd->variables.log_slow_rate_limit) != 0)
      goto end;

    /*
      Follow the slow log filter configuration:
      skip logging if the current statement matches the filter.
    */
    if (slow_filter_masked(thd, thd->query_plan_flags))
      goto end;

    THD_STAGE_INFO(thd, stage_logging_slow_query);
    slow_log_print(thd, thd->query(), thd->query_length(), 
                   thd->utime_after_query);
  }

end:
  delete_explain_query(thd->lex);
  DBUG_VOID_RETURN;
}


/**
  Create a TABLE_LIST object for an INFORMATION_SCHEMA table.

    This function is used in the parser to convert a SHOW or DESCRIBE
    table_name command to a SELECT from INFORMATION_SCHEMA.
    It prepares a SELECT_LEX and a TABLE_LIST object to represent the
    given command as a SELECT parse tree.

  @param thd              thread handle
  @param lex              current lex
  @param table_ident      table alias if it's used
  @param schema_table_idx the type of the INFORMATION_SCHEMA table to be
                          created

  @note
    Due to the way this function works with memory and LEX it cannot
    be used outside the parser (parse tree transformations outside
    the parser break PS and SP).

  @retval
    0                 success
  @retval
    1                 out of memory or SHOW commands are not allowed
                      in this version of the server.
*/

int prepare_schema_table(THD *thd, LEX *lex, Table_ident *table_ident,
                         enum enum_schema_tables schema_table_idx)
{
  SELECT_LEX *schema_select_lex= NULL;
  DBUG_ENTER("prepare_schema_table");

  switch (schema_table_idx) {
  case SCH_SCHEMATA:
#if defined(DONT_ALLOW_SHOW_COMMANDS)
    my_message(ER_NOT_ALLOWED_COMMAND,
               ER_THD(thd, ER_NOT_ALLOWED_COMMAND), MYF(0));
    DBUG_RETURN(1);
#else
    break;
#endif

  case SCH_TABLE_NAMES:
  case SCH_TABLES:
  case SCH_CHECK_CONSTRAINTS:
  case SCH_VIEWS:
  case SCH_TRIGGERS:
  case SCH_EVENTS:
#ifdef DONT_ALLOW_SHOW_COMMANDS
    my_message(ER_NOT_ALLOWED_COMMAND,
               ER_THD(thd, ER_NOT_ALLOWED_COMMAND), MYF(0));
    DBUG_RETURN(1);
#else
    {
      if (lex->first_select_lex()->db.str == NULL &&
          lex->copy_db_to(&lex->first_select_lex()->db))
      {
        DBUG_RETURN(1);
      }
      schema_select_lex= new (thd->mem_root) SELECT_LEX();
      schema_select_lex->table_list.first= NULL;
      if (lower_case_table_names == 1)
        lex->first_select_lex()->db=
          thd->make_ident_casedn(lex->first_select_lex()->db);
      schema_select_lex->db= lex->first_select_lex()->db;
      if (Lex_ident_db::check_name_with_error(lex->first_select_lex()->db))
        DBUG_RETURN(1);
      break;
    }
#endif
  case SCH_COLUMNS:
  case SCH_STATISTICS:
#ifdef DONT_ALLOW_SHOW_COMMANDS
    my_message(ER_NOT_ALLOWED_COMMAND,
               ER_THD(thd, ER_NOT_ALLOWED_COMMAND), MYF(0));
    DBUG_RETURN(1);
#else
  {
    DBUG_ASSERT(table_ident);
    TABLE_LIST **query_tables_last= lex->query_tables_last;
    schema_select_lex= new (thd->mem_root) SELECT_LEX();
    /* 'parent_lex' is used in init_query() so it must be before it. */
    schema_select_lex->parent_lex= lex;
    schema_select_lex->init_query();
    schema_select_lex->select_number= 0;
    if (!schema_select_lex->add_table_to_list(thd, table_ident, 0, 0, TL_READ,
                                              MDL_SHARED_READ))
      DBUG_RETURN(1);
    lex->query_tables_last= query_tables_last;
    break;
#endif
  }
  case SCH_PROFILES:
    /* 
      Mark this current profiling record to be discarded.  We don't
      wish to have SHOW commands show up in profiling.
    */
#if defined(ENABLED_PROFILING)
    thd->profiling.discard_current_query();
#endif
    break;
  default:
    break;
  }
  if (schema_select_lex)
    schema_select_lex->set_master_unit(&lex->unit);
  SELECT_LEX *select_lex= lex->current_select;
  if (make_schema_select(thd, select_lex, get_schema_table(schema_table_idx)))
    DBUG_RETURN(1);

  select_lex->table_list.first->schema_select_lex= schema_select_lex;
  DBUG_RETURN(0);
}


/**
  Read query from packet and store in thd->query.
  Used in COM_QUERY and COM_STMT_PREPARE.

    Sets the following THD variables:
  - query
  - query_length

  @retval
    FALSE ok
  @retval
    TRUE  error;  In this case thd->fatal_error is set
*/

bool alloc_query(THD *thd, const char *packet, size_t packet_length)
{
  char *query;
  /* Remove garbage at start and end of query */
  while (packet_length > 0 && my_isspace(thd->charset(), packet[0]))
  {
    packet++;
    packet_length--;
  }
  const char *pos= packet + packet_length;     // Point at end null
  while (packet_length > 0 &&
	 (pos[-1] == ';' || my_isspace(thd->charset() ,pos[-1])))
  {
    pos--;
    packet_length--;
  }
  /* We must allocate some extra memory for query cache 

    The query buffer layout is:
       buffer :==
            <statement>   The input statement(s)
            '\0'          Terminating null char  (1 byte)
            <length>      Length of following current database name (size_t)
            <db_name>     Name of current database
            <flags>       Flags struct
  */
  if (! (query= (char*) thd->memdup_w_gap(packet,
                                          packet_length,
                                          1 + thd->db.length +
                                          QUERY_CACHE_DB_LENGTH_SIZE +
                                          QUERY_CACHE_FLAGS_SIZE)))
      return TRUE;
  query[packet_length]= '\0';
  /*
    Space to hold the name of the current database is allocated.  We
    also store this length, in case current database is changed during
    execution.  We might need to reallocate the 'query' buffer
  */
  int2store(query + packet_length + 1, thd->db.length);
    
  thd->set_query(query, packet_length);

  /* Reclaim some memory */
  thd->packet.shrink(thd->variables.net_buffer_length);
  thd->convert_buffer.shrink(thd->variables.net_buffer_length);

  return FALSE;
}


bool sp_process_definer(THD *thd)
{
  DBUG_ENTER("sp_process_definer");

  LEX *lex= thd->lex;

  /*
    If the definer is not specified, this means that CREATE-statement missed
    DEFINER-clause. DEFINER-clause can be missed in two cases:

      - The user submitted a statement w/o the clause. This is a normal
        case, we should assign CURRENT_USER as definer.

      - Our slave received an updated from the master, that does not
        replicate definer for stored rountines. We should also assign
        CURRENT_USER as definer here, but also we should mark this routine
        as NON-SUID. This is essential for the sake of backward
        compatibility.

        The problem is the slave thread is running under "special" user (@),
        that actually does not exist. In the older versions we do not fail
        execution of a stored routine if its definer does not exist and
        continue the execution under the authorization of the invoker
        (BUG#13198). And now if we try to switch to slave-current-user (@),
        we will fail.

        Actually, this leads to the inconsistent state of master and
        slave (different definers, different SUID behaviour), but it seems,
        this is the best we can do.
  */

  if (!lex->definer)
  {
    Query_arena original_arena;
    Query_arena *ps_arena= thd->activate_stmt_arena_if_needed(&original_arena);

    lex->definer= create_default_definer(thd, false);

    if (ps_arena)
      thd->restore_active_arena(ps_arena, &original_arena);

    /* Error has been already reported. */
    if (lex->definer == NULL)
      DBUG_RETURN(TRUE);

    if (thd->slave_thread && lex->sphead)
      lex->sphead->set_suid(SP_IS_NOT_SUID);
  }
  else
  {
    LEX_USER *d= get_current_user(thd, lex->definer);
    if (!d)
      DBUG_RETURN(TRUE);
    if (d->user.str == public_name.str)
    {
      my_error(ER_INVALID_ROLE, MYF(0), lex->definer->user.str);
      DBUG_RETURN(TRUE);
    }
    thd->change_item_tree((Item**)&lex->definer, (Item*)d);

    /*
      If the specified definer differs from the current user or role, we
      should check that the current user has SUPER privilege (in order
      to create a stored routine under another user one must have
      SUPER privilege).
    */
    bool curuser= !strcmp(d->user.str, thd->security_ctx->priv_user);
    bool currole= !curuser && !strcmp(d->user.str, thd->security_ctx->priv_role);
    bool curuserhost= curuser && d->host.str &&
                      Lex_ident_host(d->host).
                        streq(Lex_cstring_strlen(thd->security_ctx->priv_host));
    if (!curuserhost && !currole &&
        check_global_access(thd, PRIV_DEFINER_CLAUSE, false))
      DBUG_RETURN(TRUE);
  }

  /* Check that the specified definer exists. Emit a warning if not. */

#ifndef NO_EMBEDDED_ACCESS_CHECKS
  if (!is_acl_user(lex->definer->host, lex->definer->user))
  {
    push_warning_printf(thd, Sql_condition::WARN_LEVEL_NOTE,
                        ER_NO_SUCH_USER, ER_THD(thd, ER_NO_SUCH_USER),
                        lex->definer->user.str, lex->definer->host.str);
  }
#endif /* NO_EMBEDDED_ACCESS_CHECKS */

  DBUG_RETURN(FALSE);
}


/**
  Auxiliary call that opens and locks tables for LOCK TABLES statement
  and initializes the list of locked tables.

  @param thd     Thread context.
  @param tables  List of tables to be locked.

  @return FALSE in case of success, TRUE in case of error.
*/

static bool __attribute__ ((noinline))
lock_tables_open_and_lock_tables(THD *thd, TABLE_LIST *tables)
{
  Lock_tables_prelocking_strategy lock_tables_prelocking_strategy;
  MDL_deadlock_and_lock_abort_error_handler deadlock_handler;
  MDL_savepoint mdl_savepoint= thd->mdl_context.mdl_savepoint();
  uint counter;
  TABLE_LIST *table;

  thd->in_lock_tables= 1;

retry:

  if (open_tables(thd, &tables, &counter, 0, &lock_tables_prelocking_strategy))
    goto err;

  for (table= tables; table; table= table->next_global)
  {
    if (!table->placeholder())
    {
      if (table->table->s->tmp_table)
      {
        /*
          We allow to change temporary tables even if they were locked for read
          by LOCK TABLES. To avoid a discrepancy between lock acquired at LOCK
          TABLES time and by the statement which is later executed under LOCK
          TABLES we ensure that for temporary tables we always request a write
          lock (such discrepancy can cause problems for the storage engine).
          We don't set TABLE_LIST::lock_type in this case as this might result
          in extra warnings from THD::decide_logging_format() even though
          binary logging is totally irrelevant for LOCK TABLES.
        */
        table->table->reginfo.lock_type= TL_WRITE;
      }
      else if (table->mdl_request.type == MDL_SHARED_READ &&
               ! table->prelocking_placeholder &&
               table->table->file->lock_count() == 0)
      {
        enum enum_mdl_type lock_type;
        /*
          In case when LOCK TABLE ... READ LOCAL was issued for table with
          storage engine which doesn't support READ LOCAL option and doesn't
          use THR_LOCK locks we need to upgrade weak SR metadata lock acquired
          in open_tables() to stronger SRO metadata lock.
          This is not needed for tables used through stored routines or
          triggers as we always acquire SRO (or even stronger SNRW) metadata
          lock for them.
        */
        deadlock_handler.init();
        thd->push_internal_handler(&deadlock_handler);

        lock_type= table->table->mdl_ticket->get_type() == MDL_SHARED_WRITE ?
                   MDL_SHARED_NO_READ_WRITE : MDL_SHARED_READ_ONLY;

        bool result= thd->mdl_context.upgrade_shared_lock(
                                        table->table->mdl_ticket,
                                        lock_type,
                                        thd->variables.lock_wait_timeout);

        thd->pop_internal_handler();

        if (deadlock_handler.need_reopen())
        {
          /*
            Deadlock occurred during upgrade of metadata lock.
            Let us restart acquring and opening tables for LOCK TABLES.
          */
          close_tables_for_reopen(thd, &tables, mdl_savepoint);
          if (thd->open_temporary_tables(tables))
            goto err;
          goto retry;
        }

        if (result)
          goto err;
      }

#ifdef WITH_WSREP
      if (WSREP(thd) && table->table->s->table_type == TABLE_TYPE_SEQUENCE)
      {
        my_error(ER_NOT_SUPPORTED_YET, MYF(0),
                 "LOCK TABLE on SEQUENCES in Galera cluster");
        goto err;
      }
#endif

    }
    /*
       Check privileges of view tables here, after views were opened.
       Either definer or invoker has to have PRIV_LOCK_TABLES to be able
       to lock view and its tables. For mysqldump (that locks views
       before dumping their structures) compatibility we allow locking
       views that select from I_S or P_S tables, but downrade the lock
       to TL_READ
     */
    if (table->belong_to_view &&
        check_single_table_access(thd, PRIV_LOCK_TABLES, table, 1))
    {
      if (table->grant.m_internal.m_schema_access)
        table->lock_type= TL_READ;
      else
      {
        bool error= true;
        if (Security_context *sctx= table->security_ctx)
        {
          table->security_ctx= 0;
          error= check_single_table_access(thd, PRIV_LOCK_TABLES, table, 1);
          table->security_ctx= sctx;
        }
        if (error)
        {
          my_error(ER_VIEW_INVALID, MYF(0), table->belong_to_view->view_db.str,
                   table->belong_to_view->view_name.str);
          goto err;
        }
      }
    }
  }

  if (lock_tables(thd, tables, counter, 0) ||
      thd->locked_tables_list.init_locked_tables(thd))
    goto err;

  thd->in_lock_tables= 0;

  return FALSE;

err:
  thd->in_lock_tables= 0;

  trans_rollback_stmt(thd);
  /*
    Need to end the current transaction, so the storage engine (InnoDB)
    can free its locks if LOCK TABLES locked some tables before finding
    that it can't lock a table in its list
  */
  trans_rollback(thd);
  /* Close tables and release metadata locks. */
  close_thread_tables(thd);
  DBUG_ASSERT(!thd->locked_tables_mode);
  thd->release_transactional_locks();
  return TRUE;
}


static bool do_execute_sp(THD *thd, sp_head *sp)
{
  /* bits that should be cleared in thd->server_status */
  uint bits_to_be_cleared= 0;
  ulonglong affected_rows;
  if (sp->m_flags & sp_head::MULTI_RESULTS)
  {
    if (!(thd->client_capabilities & CLIENT_MULTI_RESULTS))
    {
      /* The client does not support multiple result sets being sent back */
      my_error(ER_SP_BADSELECT, MYF(0), ErrConvDQName(sp).ptr());
      return 1;
    }
  }
  /*
    If SERVER_MORE_RESULTS_EXISTS is not set,
    then remember that it should be cleared
  */
  bits_to_be_cleared= (~thd->server_status &
                       SERVER_MORE_RESULTS_EXISTS);
  thd->server_status|= SERVER_MORE_RESULTS_EXISTS;
  ha_rows select_limit= thd->variables.select_limit;
  thd->variables.select_limit= HA_POS_ERROR;

  /*
    Reset current_select as it may point to random data as a
    result of previous parsing.
  */
  thd->lex->current_select= NULL;
  thd->lex->in_sum_func= 0;                     // For Item_field::fix_fields()

  /*
    We never write CALL statements into binlog:
     - If the mode is non-prelocked, each statement will be logged
       separately.
     - If the mode is prelocked, the invoking statement will care
       about writing into binlog.
    So just execute the statement.
  */
  int res= sp->execute_procedure(thd, &thd->lex->value_list);

  thd->variables.select_limit= select_limit;
  thd->server_status&= ~bits_to_be_cleared;

  if (res)
  {
    DBUG_ASSERT(thd->is_error() || thd->killed);
    return 1;  		// Substatement should already have sent error
  }

  affected_rows= thd->affected_rows; // Affected rows for all sub statements
  thd->affected_rows= 0;             // Reset total, as my_ok() adds to it
  my_ok(thd, affected_rows);
  return 0;
}


static int __attribute__ ((noinline))
mysql_create_routine(THD *thd, LEX *lex)
{
  DBUG_ASSERT(lex->sphead != 0);
  DBUG_ASSERT(lex->sphead->m_db.str); /* Must be initialized in the parser */
  DBUG_ASSERT(lower_case_table_names != 1 ||
              Lex_ident_fs(lex->sphead->m_db).is_in_lower_case());

  if (Lex_ident_db::check_name_with_error(lex->sphead->m_db))
    return true;

  if (check_access(thd, CREATE_PROC_ACL, lex->sphead->m_db.str,
                   NULL, NULL, 0, 0))
    return true;

  /* Checking the drop permissions if CREATE OR REPLACE is used */
  if (lex->create_info.or_replace())
  {
    if (check_routine_access(thd, ALTER_PROC_ACL, &lex->sphead->m_db,
                             &lex->sphead->m_name,
                             Sp_handler::handler(lex->sql_command), 0))
      return true;
  }

  const Lex_ident_routine name= Lex_ident_routine(*lex->sphead->name());
#ifdef HAVE_DLOPEN
  if (lex->sphead->m_handler->type() == SP_TYPE_FUNCTION)
  {
    udf_func *udf= find_udf(name.str, name.length);

    if (udf)
    {
      my_error(ER_UDF_EXISTS, MYF(0), name.str);
      return true;
    }
  }
#endif

  if (sp_process_definer(thd))
    return true;

  WSREP_TO_ISOLATION_BEGIN(WSREP_MYSQL_DB, NULL, NULL);

  if (!lex->sphead->m_handler->sp_create_routine(thd, lex->sphead))
  {
#ifndef NO_EMBEDDED_ACCESS_CHECKS
    /* only add privileges if really neccessary */

    Security_context security_context;
    bool restore_backup_context= false;
    Security_context *backup= NULL;
    LEX_USER *definer= thd->lex->definer;
    /*
      We're going to issue an implicit GRANT statement so we close all
      open tables. We have to keep metadata locks as this ensures that
      this statement is atomic against concurent FLUSH TABLES WITH READ
      LOCK. Deadlocks which can arise due to fact that this implicit
      statement takes metadata locks should be detected by a deadlock
      detector in MDL subsystem and reported as errors.

      TODO: Long-term we should either ensure that implicit GRANT statement
            is written into binary log as a separate statement or make both
            creation of routine and implicit GRANT parts of one fully atomic
            statement.
      */
    if (trans_commit_stmt(thd))
      goto wsrep_error_label;
    close_thread_tables(thd);
    /*
      Check if the definer exists on slave,
      then use definer privilege to insert routine privileges to mysql.procs_priv.

      For current user of SQL thread has GLOBAL_ACL privilege,
      which doesn't any check routine privileges,
      so no routine privilege record  will insert into mysql.procs_priv.
    */
    if (thd->slave_thread && is_acl_user(definer->host, definer->user))
    {
      security_context.change_security_context(thd, &thd->lex->definer->user,
                                               &thd->lex->definer->host,
                                               &thd->lex->sphead->m_db,
                                               &backup);
      restore_backup_context= true;
    }

    if (sp_automatic_privileges && !opt_noacl &&
        check_routine_access(thd, DEFAULT_CREATE_PROC_ACLS,
                             &lex->sphead->m_db, &name,
                             Sp_handler::handler(lex->sql_command), 1))
    {
      if (sp_grant_privileges(thd, lex->sphead->m_db, name,
                              Sp_handler::handler(lex->sql_command)))
        push_warning(thd, Sql_condition::WARN_LEVEL_WARN,
                     ER_PROC_AUTO_GRANT_FAIL, ER_THD(thd, ER_PROC_AUTO_GRANT_FAIL));
      thd->clear_error();
    }

    /*
      Restore current user with GLOBAL_ACL privilege of SQL thread
    */
    if (restore_backup_context)
    {
      DBUG_ASSERT(thd->slave_thread == 1);
      thd->security_ctx->restore_security_context(thd, backup);
    }

#endif
    return false;
  }
  (void) trans_commit_stmt(thd);

#if !defined(NO_EMBEDDED_ACCESS_CHECKS) || defined(WITH_WSREP)
wsrep_error_label:
#endif
  return true;
}


/**
  Prepare for CREATE DATABASE, ALTER DATABASE, DROP DATABASE.

  @param thd         - current THD
  @param want_access - access needed
  @param dbname      - the database name

  @retval false      - Ok to proceed with CREATE/ALTER/DROP
  @retval true       - not OK to proceed (error, or filtered)

  Note, on slave this function returns true if the database
  is in the ignore filter. The caller must distinguish this case
  from other cases: bad database error, no access error.
  This can be done by testing thd->is_error().
*/
static bool prepare_db_action(THD *thd, privilege_t want_access,
                              const Lex_ident_db &dbname)
{
  /*
    If in a slave thread :
    - CREATE DATABASE DB was certainly not preceded by USE DB.
    - ALTER DATABASE DB may not be preceded by USE DB.
    - DROP DATABASE DB may not be preceded by USE DB.
    For that reason, db_ok() in sql/slave.cc did not check the
    do_db/ignore_db. And as this query involves no tables, tables_ok()
    was not called. So we have to check rules again here.
  */
  return thd->check_slave_ignored_db_with_error(dbname) ||
         check_access(thd, want_access, dbname.str, NULL, NULL, 1, 0);
}


bool Sql_cmd_call::execute(THD *thd)
{
  TABLE_LIST *all_tables= thd->lex->query_tables;
  sp_head *sp;
  /*
    This will cache all SP and SF and open and lock all tables
    required for execution.
  */
  if (check_table_access(thd, SELECT_ACL, all_tables, FALSE,
                         UINT_MAX, FALSE) ||
      open_and_lock_tables(thd, all_tables, TRUE, 0))
   return true;

  /*
    By this moment all needed SPs should be in cache so no need to look
    into DB.
  */
  if (!(sp= m_handler->sp_find_routine(thd, m_name, true)))
  {
    /*
      If the routine is not found, let's still check EXECUTE_ACL to decide
      whether to return "Access denied" or "Routine does not exist".
    */
    if (check_routine_access(thd, EXECUTE_ACL, &m_name->m_db,
                             &m_name->m_name,
                             &sp_handler_procedure,
                             false))
      return true;
    /*
      sp_find_routine can have issued an ER_SP_RECURSION_LIMIT error.
      Send message ER_SP_DOES_NOT_EXIST only if procedure is not found in
      cache.
    */
    if (!sp_cache_lookup(&thd->sp_proc_cache, m_name))
      my_error(ER_SP_DOES_NOT_EXIST, MYF(0), "PROCEDURE",
               ErrConvDQName(m_name).ptr());
    return true;
  }
  else
  {
    if (sp->check_execute_access(thd))
      return true;
    /*
      Check that the stored procedure doesn't contain Dynamic SQL
      and doesn't return result sets: such stored procedures can't
      be called from a function or trigger.
    */
    if (thd->in_sub_stmt)
    {
      const char *where= (thd->in_sub_stmt & SUB_STMT_TRIGGER ?
                          "trigger" : "function");
      if (sp->is_not_allowed_in_function(where))
        return true;
    }

    if (do_execute_sp(thd, sp))
      return true;

    /*
      Disable slow log for the above call(), if calls are disabled.
      Instead we will log the executed statements to the slow log.
    */
    if (thd->variables.log_slow_disabled_statements & LOG_SLOW_DISABLE_CALL)
      thd->enable_slow_log= 0;
  }
  return false;
}


/**
  Check whether the SQL statement being processed is prepended by
  SET STATEMENT clause and handle variables assignment if it is.

  @param thd  thread handle
  @param lex  current lex

  @return false in case of success, true in case of error.
*/

bool run_set_statement_if_requested(THD *thd, LEX *lex)
{
  if (!lex->stmt_var_list.is_empty() && !thd->slave_thread)
  {
    Query_arena backup;
    DBUG_PRINT("info", ("SET STATEMENT %d vars", lex->stmt_var_list.elements));

    lex->old_var_list.empty();
    List_iterator_fast<set_var_base> it(lex->stmt_var_list);
    set_var_base *var;

    if (lex->set_arena_for_set_stmt(&backup))
      return true;

    MEM_ROOT *mem_root= thd->mem_root;
    while ((var= it++))
    {
      DBUG_ASSERT(var->is_system());
      set_var *o= NULL, *v= (set_var*)var;
      if (!v->var->is_set_stmt_ok())
      {
        my_error(ER_SET_STATEMENT_NOT_SUPPORTED, MYF(0), v->var->name.str);
        lex->reset_arena_for_set_stmt(&backup);
        lex->old_var_list.empty();
        lex->free_arena_for_set_stmt();
        return true;
      }
      if (v->var->session_is_default(thd))
        o= new set_var(thd,v->type, v->var, &v->base, NULL);
      else
      {
        switch (v->var->option.var_type & GET_TYPE_MASK)
        {
          case GET_BIT:
          case GET_BOOL:
          case GET_INT:
          case GET_LONG:
          case GET_LL:
          {
            bool null_value;
            longlong val= v->var->val_int(&null_value, thd, v->type, &v->base);
            o= new set_var(thd, v->type, v->var, &v->base,
                           (null_value ?
                            (Item *) new (mem_root) Item_null(thd) :
                            (Item *) new (mem_root) Item_int(thd, val)));
          }
          break;
          case GET_UINT:
          case GET_ULONG:
          case GET_ULL:
          {
            bool null_value;
            ulonglong val= v->var->val_int(&null_value, thd, v->type, &v->base);
            o= new set_var(thd, v->type, v->var, &v->base,
                           (null_value ?
                            (Item *) new (mem_root) Item_null(thd) :
                            (Item *) new (mem_root) Item_uint(thd, val)));
          }
          break;
          case GET_DOUBLE:
          {
            bool null_value;
            double val= v->var->val_real(&null_value, thd, v->type, &v->base);
            o= new set_var(thd, v->type, v->var, &v->base,
                           (null_value ?
                            (Item *) new (mem_root) Item_null(thd) :
                            (Item *) new (mem_root) Item_float(thd, val, 1)));
          }
          break;
          default:
          case GET_NO_ARG:
          case GET_DISABLED:
            DBUG_ASSERT(0);
            /* fall through */
          case 0:
          case GET_FLAGSET:
          case GET_ENUM:
          case GET_SET:
          case GET_STR:
          case GET_STR_ALLOC:
          {
            char buff[STRING_BUFFER_USUAL_SIZE];
            String tmp(buff, sizeof(buff), v->var->charset(thd)),*val;
            val= v->var->val_str(&tmp, thd, v->type, &v->base);
            if (val)
            {
              Item_string *str=
		new (mem_root) Item_string(thd, v->var->charset(thd),
                                           val->ptr(), val->length());
              o= new set_var(thd, v->type, v->var, &v->base, str);
            }
            else
              o= new set_var(thd, v->type, v->var, &v->base,
                             new (mem_root) Item_null(thd));
          }
          break;
        }
      }
      DBUG_ASSERT(o);
      lex->old_var_list.push_back(o, thd->mem_root);
    }
    lex->reset_arena_for_set_stmt(&backup);

    if (lex->old_var_list.is_empty())
      lex->free_arena_for_set_stmt();

    if (thd->is_error() ||
        sql_set_variables(thd, &lex->stmt_var_list, false))
    {
      if (!thd->is_error())
        my_error(ER_WRONG_ARGUMENTS, MYF(0), "SET");
      lex->restore_set_statement_var();
      return true;
    }
    /*
      The value of last_insert_id is remembered in THD to be written to binlog
      when it's used *the first time* in the statement. But SET STATEMENT
      must read the old value of last_insert_id to be able to restore it at
      the end. This should not count at "reading of last_insert_id" and
      should not remember last_insert_id for binlog. That is, it should clear
      stmt_depends_on_first_successful_insert_id_in_prev_stmt flag.
    */
    if (!thd->in_sub_stmt)
    {
      thd->stmt_depends_on_first_successful_insert_id_in_prev_stmt= 0;
    }
  }
  return false;
}


/**
  Execute command saved in thd and lex->sql_command.

  @param thd                       Thread handle

  @todo
    - Invalidate the table in the query cache if something changed
    after unlocking when changes become visible.
    TODO: this is workaround. right way will be move invalidating in
    the unlock procedure.
    - TODO: use check_change_password()

  @retval
    FALSE       OK
  @retval
    TRUE        Error
*/

int
mysql_execute_command(THD *thd, bool is_called_from_prepared_stmt)
{
  int res= 0;
  LEX  *lex= thd->lex;
  /* first SELECT_LEX (have special meaning for many of non-SELECTcommands) */
  SELECT_LEX *select_lex= lex->first_select_lex();
  /* first table of first SELECT_LEX */
  TABLE_LIST *first_table= select_lex->table_list.first;
  /* list of all tables in query */
  TABLE_LIST *all_tables;
  /* most outer SELECT_LEX_UNIT of query */
  SELECT_LEX_UNIT *unit= &lex->unit;
  DBUG_ENTER("mysql_execute_command");

  // check that we correctly marked first table for data insertion
  DBUG_ASSERT(!(sql_command_flags[lex->sql_command] & CF_INSERTS_DATA) ||
              first_table->for_insert_data);

  if (thd->security_ctx->password_expired &&
      lex->sql_command != SQLCOM_SET_OPTION &&
      lex->sql_command != SQLCOM_PREPARE &&
      lex->sql_command != SQLCOM_EXECUTE &&
      lex->sql_command != SQLCOM_DEALLOCATE_PREPARE)
  {
    my_error(ER_MUST_CHANGE_PASSWORD, MYF(0));
    DBUG_RETURN(1);
  }

  DBUG_ASSERT(thd->transaction->stmt.is_empty() || thd->in_sub_stmt);
  /*
    Each statement or replication event which might produce deadlock
    should handle transaction rollback on its own. So by the start of
    the next statement transaction rollback request should be fulfilled
    already.
  */
  DBUG_ASSERT(! thd->transaction_rollback_request || thd->in_sub_stmt);
  /*
    In many cases first table of main SELECT_LEX have special meaning =>
    check that it is first table in global list and relink it first in 
    queries_tables list if it is necessary (we need such relinking only
    for queries with subqueries in select list, in this case tables of
    subqueries will go to global list first)

    all_tables will differ from first_table only if most upper SELECT_LEX
    do not contain tables.

    Because of above in place where should be at least one table in most
    outer SELECT_LEX we have following check:
    DBUG_ASSERT(first_table == all_tables);
    DBUG_ASSERT(first_table == all_tables && first_table != 0);
  */
  lex->first_lists_tables_same();
  lex->fix_first_select_number();
  /* should be assigned after making first tables same */
  all_tables= lex->query_tables;
  /* set context for commands which do not use setup_tables */
  select_lex->
    context.resolve_in_table_list_only(select_lex->
                                       table_list.first);

  /*
    Remember last commmand executed, so that we can use it in places
    like mysql_audit_plugin.
  */
  thd->last_sql_command= lex->sql_command;

  /*
    Reset warning count for each query that uses tables
    A better approach would be to reset this for any commands
    that is not a SHOW command or a select that only access local
    variables, but for now this is probably good enough.
  */
  if ((sql_command_flags[lex->sql_command] & CF_DIAGNOSTIC_STMT) != 0)
    thd->get_stmt_da()->set_warning_info_read_only(TRUE);
  else
  {
    thd->get_stmt_da()->set_warning_info_read_only(FALSE);
    if (all_tables)
      thd->get_stmt_da()->opt_clear_warning_info(thd->query_id);
  }

#ifdef HAVE_REPLICATION
  if (unlikely(thd->slave_thread))
  {
    if (lex->sql_command == SQLCOM_DROP_TRIGGER)
    {
      /*
        When dropping a trigger, we need to load its table name
        before checking slave filter rules.
      */
      add_table_for_trigger(thd, thd->lex->spname, 1, &all_tables);
      
      if (!all_tables)
      {
        /*
          If table name cannot be loaded,
          it means the trigger does not exists possibly because
          CREATE TRIGGER was previously skipped for this trigger
          according to slave filtering rules.
          Returning success without producing any errors in this case.
        */
        if (!thd->lex->create_info.if_exists() &&
            !(thd->variables.option_bits & OPTION_IF_EXISTS))
          DBUG_RETURN(0);
        /*
          DROP TRIGGER IF NOT EXISTS will return without an error later
          after possibly writing the query to a binlog
        */
      }
      else // force searching in slave.cc:tables_ok()
        all_tables->updating= 1;
    }

    /*
      For fix of BUG#37051, the master stores the table map for update
      in the Query_log_event, and the value is assigned to
      thd->variables.table_map_for_update before executing the update
      query.

      If thd->variables.table_map_for_update is set, then we are
      replicating from a new master, we can use this value to apply
      filter rules without opening all the tables. However If
      thd->variables.table_map_for_update is not set, then we are
      replicating from an old master, so we just skip this and
      continue with the old method. And of course, the bug would still
      exist for old masters.
    */
    if (lex->sql_command == SQLCOM_UPDATE_MULTI &&
        thd->table_map_for_update)
    {
      table_map table_map_for_update= thd->table_map_for_update;
      uint nr= 0;
      TABLE_LIST *table;
      for (table=all_tables; table; table=table->next_global, nr++)
      {
        if (table_map_for_update & ((table_map)1 << nr))
          table->updating= TRUE;
        else
          table->updating= FALSE;
      }

      if (all_tables_not_ok(thd, all_tables))
      {
        /* we warn the slave SQL thread */
        my_message(ER_SLAVE_IGNORED_TABLE, ER_THD(thd, ER_SLAVE_IGNORED_TABLE),
                   MYF(0));
      }
    }
    
    /*
      Check if statment should be skipped because of slave filtering
      rules

      Exceptions are:
      - UPDATE MULTI: For this statement, we want to check the filtering
        rules later in the code
      - SET: we always execute it (Not that many SET commands exists in
        the binary log anyway -- only 4.1 masters write SET statements,
	in 5.0 there are no SET statements in the binary log)
      - DROP TEMPORARY TABLE IF EXISTS: we always execute it (otherwise we
        have stale files on slave caused by exclusion of one tmp table).
    */
    if (!(lex->sql_command == SQLCOM_UPDATE_MULTI) &&
	!(lex->sql_command == SQLCOM_SET_OPTION) &&
	!((lex->sql_command == SQLCOM_DROP_TABLE ||
           lex->sql_command == SQLCOM_DROP_SEQUENCE) &&
          lex->tmp_table() && lex->if_exists()) &&
        all_tables_not_ok(thd, all_tables))
    {
      /* we warn the slave SQL thread */
      my_message(ER_SLAVE_IGNORED_TABLE, ER_THD(thd, ER_SLAVE_IGNORED_TABLE),
                 MYF(0));
      DBUG_RETURN(0);
    }
    /* 
       Execute deferred events first
    */
    if (slave_execute_deferred_events(thd))
      DBUG_RETURN(-1);
  }
  else
  {
#endif /* HAVE_REPLICATION */
    /*
      When option readonly is set deny operations which change non-temporary
      tables. Except for the replication thread and the 'super' users.
    */
    if (deny_updates_if_read_only_option(thd, all_tables))
    {
      my_error(ER_OPTION_PREVENTS_STATEMENT, MYF(0), "--read-only");
      DBUG_RETURN(-1);
    }
#ifdef HAVE_REPLICATION
  } /* endif unlikely slave */
#endif
  Opt_trace_start ots(thd);

  /* store old value of binlog format */
  enum_binlog_format orig_binlog_format,orig_current_stmt_binlog_format;

  thd->get_binlog_format(&orig_binlog_format,
                         &orig_current_stmt_binlog_format);
#ifdef WITH_WSREP
  if (WSREP(thd))
  {
    /*
      change LOCK TABLE WRITE to transaction
    */
    if (lex->sql_command== SQLCOM_LOCK_TABLES && wsrep_convert_LOCK_to_trx)
    {
      for (TABLE_LIST *table= all_tables; table; table= table->next_global)
      {
	if (table->lock_type >= TL_FIRST_WRITE)
        {
	  lex->sql_command= SQLCOM_BEGIN;
	  thd->wsrep_converted_lock_session= true;
	  break;
	}
      }
    }
    if (lex->sql_command== SQLCOM_UNLOCK_TABLES &&
	thd->wsrep_converted_lock_session)
    {
      thd->wsrep_converted_lock_session= false;
      lex->sql_command= SQLCOM_COMMIT;
      lex->tx_release= TVL_NO;
    }

    /*
     * Bail out if DB snapshot has not been installed. We however,
     * allow SET and SHOW queries and reads from information schema
     * and dirty reads (if configured)
     */
    if (!(thd->wsrep_applier) &&
        !(wsrep_ready_get() && wsrep_reject_queries == WSREP_REJECT_NONE)  &&
        !(thd->variables.wsrep_dirty_reads &&
          (sql_command_flags[lex->sql_command] & CF_CHANGES_DATA) == 0)    &&
        !wsrep_tables_accessible_when_detached(all_tables)                 &&
        lex->sql_command != SQLCOM_SET_OPTION                              &&
        lex->sql_command != SQLCOM_CHANGE_DB                               &&
        !(lex->sql_command == SQLCOM_SELECT && !all_tables)                &&
        !wsrep_is_show_query(lex->sql_command))
    {
      my_message(ER_UNKNOWN_COM_ERROR,
                 "WSREP has not yet prepared node for application use", MYF(0));
      goto error;
    }
  }
#endif /* WITH_WSREP */
  status_var_increment(thd->status_var.com_stat[lex->sql_command]);
  thd->progress.report_to_client= MY_TEST(sql_command_flags[lex->sql_command] &
                                          CF_REPORT_PROGRESS);

  DBUG_ASSERT(thd->transaction->stmt.modified_non_trans_table == FALSE);

  /*
    Assign system variables with values specified by the clause
    SET STATEMENT var1=value1 [, var2=value2, ...] FOR <statement>
    if they are any.
  */
  if (run_set_statement_if_requested(thd, lex))
    goto error;

  /* After SET STATEMENT is done, we can initialize the Optimizer Trace: */
  ots.init(thd, all_tables, lex->sql_command, &lex->var_list, thd->query(),
           thd->query_length(), thd->variables.character_set_client);

  if (thd->lex->mi.connection_name.str == NULL)
      thd->lex->mi.connection_name= thd->variables.default_master_connection;

  /*
    Force statement logging for DDL commands to allow us to update
    privilege, system or statistic tables directly without the updates
    getting logged.
  */
  if (!(sql_command_flags[lex->sql_command] &
        (CF_CAN_GENERATE_ROW_EVENTS | CF_FORCE_ORIGINAL_BINLOG_FORMAT |
         CF_STATUS_COMMAND)))
    thd->set_binlog_format_stmt();

  /*
    End a active transaction so that this command will have it's
    own transaction and will also sync the binary log. If a DDL is
    not run in it's own transaction it may simply never appear on
    the slave in case the outside transaction rolls back.
  */
  if (stmt_causes_implicit_commit(thd, CF_IMPLICIT_COMMIT_BEGIN))
  {
    /*
      Note that this should never happen inside of stored functions
      or triggers as all such statements prohibited there.
    */
    DBUG_ASSERT(! thd->in_sub_stmt);
    /* Statement transaction still should not be started. */
    DBUG_ASSERT(thd->transaction->stmt.is_empty());
    if (!(thd->variables.option_bits & OPTION_GTID_BEGIN))
    {
      /* Commit the normal transaction if one is active. */
      bool commit_failed= trans_commit_implicit(thd);
      /* Release metadata locks acquired in this transaction. */
      thd->release_transactional_locks();
      if (commit_failed)
      {
        WSREP_DEBUG("implicit commit failed, MDL released: %lld",
                    (longlong) thd->thread_id);
        goto error;
      }
    }
    thd->transaction->stmt.mark_trans_did_ddl();
#ifdef WITH_WSREP
    /* Clean up the previous transaction on implicit commit */
    if (WSREP_NNULL(thd) && wsrep_thd_is_local(thd) &&
        wsrep_after_statement(thd))
    {
      goto error;
    }
#endif /* WITH_WSREP */
  }

#ifndef DBUG_OFF
  if (lex->sql_command != SQLCOM_SET_OPTION)
    DEBUG_SYNC(thd,"before_execute_sql_command");
#endif

  /*
    Check if we are in a read-only transaction and we're trying to
    execute a statement which should always be disallowed in such cases.

    Note that this check is done after any implicit commits.
  */
  if (thd->tx_read_only &&
      (sql_command_flags[lex->sql_command] & CF_DISALLOW_IN_RO_TRANS))
  {
    my_error(ER_CANT_EXECUTE_IN_READ_ONLY_TRANSACTION, MYF(0));
    goto error;
  }

  /*
    Close tables open by HANDLERs before executing DDL statement
    which is going to affect those tables.

    This should happen before temporary tables are pre-opened as
    otherwise we will get errors about attempt to re-open tables
    if table to be changed is open through HANDLER.

    Note that even although this is done before any privilege
    checks there is no security problem here as closing open
    HANDLER doesn't require any privileges anyway.
  */
  if (sql_command_flags[lex->sql_command] & CF_HA_CLOSE)
    mysql_ha_rm_tables(thd, all_tables);

  /*
    Pre-open temporary tables to simplify privilege checking
    for statements which need this.
  */
  if (sql_command_flags[lex->sql_command] & CF_PREOPEN_TMP_TABLES)
  {
    if (thd->open_temporary_tables(all_tables))
      goto error;
  }

  if (sql_command_flags[lex->sql_command] & CF_STATUS_COMMAND)
    thd->query_plan_flags|= QPLAN_STATUS;
  if (sql_command_flags[lex->sql_command] & CF_ADMIN_COMMAND)
    thd->query_plan_flags|= QPLAN_ADMIN;

  /* Start timeouts */
  thd->set_query_timer();

#ifdef WITH_WSREP
  /* Check wsrep_mode rules before command execution. */
  if (WSREP_NNULL(thd) &&
      wsrep_thd_is_local(thd) && !wsrep_check_mode_before_cmd_execute(thd))
    goto error;

  /*
    Always start a new transaction for a wsrep THD unless the
    current command is DDL or explicit BEGIN. This will guarantee that
    the THD is BF abortable even if it does not generate any
    changes and takes only read locks. If the statement does not
    start a multi STMT transaction, the wsrep_transaction is
    committed as empty at the end of this function.

    Transaction is started for BEGIN in trans_begin(), for DDL the
    implicit commit took care of committing previous transaction
    above and a new transaction should not be started.

    Do not start transaction for stored procedures, it will be handled
    internally in SP processing.
  */
  if (WSREP_NNULL(thd)                    &&
      wsrep_thd_is_local(thd)             &&
      lex->sql_command != SQLCOM_BEGIN    &&
      lex->sql_command != SQLCOM_CALL     &&
      lex->sql_command != SQLCOM_EXECUTE  &&
      lex->sql_command != SQLCOM_EXECUTE_IMMEDIATE &&
      !(sql_command_flags[lex->sql_command] & CF_AUTO_COMMIT_TRANS))
  {
    wsrep_start_trx_if_not_started(thd);
  }
#endif /* WITH_WSREP */

  switch (lex->sql_command) {

  case SQLCOM_SHOW_EVENTS:
#ifndef HAVE_EVENT_SCHEDULER
    my_error(ER_NOT_SUPPORTED_YET, MYF(0), "embedded server");
    break;
#endif
  case SQLCOM_SHOW_STATUS:
  {
    WSREP_SYNC_WAIT(thd, WSREP_SYNC_WAIT_BEFORE_SHOW);
    execute_show_status(thd, all_tables);

    break;
  }
  case SQLCOM_SHOW_EXPLAIN:
  case SQLCOM_SHOW_ANALYZE:
  {
    if (!thd->security_ctx->priv_user[0] &&
        check_global_access(thd, PRIV_STMT_SHOW_EXPLAIN))
      break;

    /*
      The select should use only one table, it's the SHOW EXPLAIN pseudo-table
    */
    if (lex->sroutines.records || lex->query_tables->next_global)
    {
      my_message(ER_SET_CONSTANTS_ONLY, ER_THD(thd, ER_SET_CONSTANTS_ONLY),
		 MYF(0));
      goto error;
    }

    Item **it= lex->value_list.head_ref();
    if (!(*it)->basic_const_item() ||
        (*it)->fix_fields_if_needed_for_scalar(lex->thd, it))
    {
      my_message(ER_SET_CONSTANTS_ONLY, ER_THD(thd, ER_SET_CONSTANTS_ONLY),
		 MYF(0));
      goto error;
    }
  }
    /* fall through */
  case SQLCOM_SHOW_STATUS_PROC:
  case SQLCOM_SHOW_STATUS_FUNC:
  case SQLCOM_SHOW_STATUS_PACKAGE:
  case SQLCOM_SHOW_STATUS_PACKAGE_BODY:
  case SQLCOM_SHOW_DATABASES:
  case SQLCOM_SHOW_TABLES:
  case SQLCOM_SHOW_TRIGGERS:
  case SQLCOM_SHOW_TABLE_STATUS:
  case SQLCOM_SHOW_OPEN_TABLES:
  case SQLCOM_SHOW_GENERIC:
  case SQLCOM_SHOW_PLUGINS:
  case SQLCOM_SHOW_FIELDS:
  case SQLCOM_SHOW_KEYS:
  case SQLCOM_SHOW_VARIABLES:
  case SQLCOM_SHOW_CHARSETS:
  case SQLCOM_SHOW_COLLATIONS:
  case SQLCOM_SHOW_STORAGE_ENGINES:
  case SQLCOM_SHOW_PROFILE:
  case SQLCOM_SELECT:
  {
#ifdef WITH_WSREP
    if (lex->sql_command == SQLCOM_SELECT)
    {
      WSREP_SYNC_WAIT(thd, WSREP_SYNC_WAIT_BEFORE_READ);
    }
    else
    {
      WSREP_SYNC_WAIT(thd, WSREP_SYNC_WAIT_BEFORE_SHOW);
# ifdef ENABLED_PROFILING
      if (lex->sql_command == SQLCOM_SHOW_PROFILE)
        thd->profiling.discard_current_query();
# endif
    }
#endif /* WITH_WSREP */

    thd->status_var.last_query_cost= 0.0;

    /*
      lex->exchange != NULL implies SELECT .. INTO OUTFILE and this
      requires FILE_ACL access.
    */
    privilege_t privileges_requested= lex->exchange ? SELECT_ACL | FILE_ACL :
                                                      SELECT_ACL;

    if (all_tables)
      res= check_table_access(thd,
                              privileges_requested,
                              all_tables, FALSE, UINT_MAX, FALSE);
    else
      res= check_access(thd, privileges_requested, any_db.str, NULL,NULL,0,0);

    if (!res)
      res= execute_sqlcom_select(thd, all_tables);

    break;
  }
  case SQLCOM_EXECUTE_IMMEDIATE:
  {
    mysql_sql_stmt_execute_immediate(thd);
    break;
  }
  case SQLCOM_PREPARE:
  {
    mysql_sql_stmt_prepare(thd);
    break;
  }
  case SQLCOM_EXECUTE:
  {
    mysql_sql_stmt_execute(thd);
    break;
  }
  case SQLCOM_DEALLOCATE_PREPARE:
  {
    mysql_sql_stmt_close(thd);
    break;
  }
  case SQLCOM_DO:
    if (check_table_access(thd, SELECT_ACL, all_tables, FALSE, UINT_MAX, FALSE)
        || open_and_lock_tables(thd, all_tables, TRUE, 0))
      goto error;

    res= mysql_do(thd, *lex->insert_list);
    break;

  case SQLCOM_EMPTY_QUERY:
    my_ok(thd);
    break;

  case SQLCOM_HELP:
    res= mysqld_help(thd,lex->help_arg);
    break;

#ifndef EMBEDDED_LIBRARY
  case SQLCOM_PURGE:
  {
    if (check_global_access(thd, PRIV_STMT_PURGE_BINLOG))
      goto error;
    /* PURGE MASTER LOGS TO 'file' */
    res = purge_master_logs(thd, lex->to_log);
    break;
  }
  case SQLCOM_PURGE_BEFORE:
  {
    Item *it;

    if (check_global_access(thd, PRIV_STMT_PURGE_BINLOG))
      goto error;
    /* PURGE MASTER LOGS BEFORE 'data' */
    it= (Item *)lex->value_list.head();
    if (it->fix_fields_if_needed_for_scalar(lex->thd, &it))
    {
      my_error(ER_WRONG_ARGUMENTS, MYF(0), "PURGE LOGS BEFORE");
      goto error;
    }
    it= new (thd->mem_root) Item_func_unix_timestamp(thd, it);
    it->fix_fields(thd, &it);
    res = purge_master_logs_before_date(thd, (ulong)it->val_int());
    break;
  }
#endif
  case SQLCOM_SHOW_WARNS:
  {
    res= mysqld_show_warnings(thd, (ulong)
			      ((1L << (uint) Sql_condition::WARN_LEVEL_NOTE) |
			       (1L << (uint) Sql_condition::WARN_LEVEL_WARN) |
			       (1L << (uint) Sql_condition::WARN_LEVEL_ERROR)
			       ));
    break;
  }
  case SQLCOM_SHOW_ERRORS:
  {
    res= mysqld_show_warnings(thd, (ulong)
			      (1L << (uint) Sql_condition::WARN_LEVEL_ERROR));
    break;
  }
  case SQLCOM_SHOW_PROFILES:
  {
#if defined(ENABLED_PROFILING)
    thd->profiling.discard_current_query();
    res= thd->profiling.show_profiles();
    if (res)
      goto error;
#else
    my_error(ER_FEATURE_DISABLED, MYF(0), "SHOW PROFILES", "enable-profiling");
    goto error;
#endif
    break;
  }

#ifdef HAVE_REPLICATION
  case SQLCOM_SHOW_SLAVE_HOSTS:
  {
    if (check_global_access(thd, PRIV_STMT_SHOW_SLAVE_HOSTS))
      goto error;
    res = show_slave_hosts(thd);
    break;
  }
  case SQLCOM_SHOW_RELAYLOG_EVENTS:
  {
    WSREP_SYNC_WAIT(thd, WSREP_SYNC_WAIT_BEFORE_SHOW);
    if (check_global_access(thd, PRIV_STMT_SHOW_RELAYLOG_EVENTS))
      goto error;
    res = mysql_show_binlog_events(thd);
    break;
  }
  case SQLCOM_SHOW_BINLOG_EVENTS:
  {
    WSREP_SYNC_WAIT(thd, WSREP_SYNC_WAIT_BEFORE_SHOW);
    if (check_global_access(thd, PRIV_STMT_SHOW_BINLOG_EVENTS))
      goto error;
    res = mysql_show_binlog_events(thd);
    break;
  }
#endif

  case SQLCOM_ASSIGN_TO_KEYCACHE:
  {
    DBUG_ASSERT(first_table == all_tables && first_table != 0);
    if (check_access(thd, INDEX_ACL, first_table->db.str,
                     &first_table->grant.privilege,
                     &first_table->grant.m_internal,
                     0, 0))
      goto error;
    res= mysql_assign_to_keycache(thd, first_table, &lex->ident);
    break;
  }
  case SQLCOM_PRELOAD_KEYS:
  {
    DBUG_ASSERT(first_table == all_tables && first_table != 0);
    if (check_access(thd, INDEX_ACL, first_table->db.str,
                     &first_table->grant.privilege,
                     &first_table->grant.m_internal,
                     0, 0))
      goto error;
    res = mysql_preload_keys(thd, first_table);
    break;
  }
#ifdef HAVE_REPLICATION
  case SQLCOM_CHANGE_MASTER:
  {
    LEX_MASTER_INFO *lex_mi= &thd->lex->mi;
    Master_info *mi;
    bool new_master= 0;
    bool master_info_added;

    if (check_global_access(thd, PRIV_STMT_CHANGE_MASTER))
      goto error;
    /*
      In this code it's ok to use LOCK_active_mi as we are adding new things
      into master_info_index
    */
    mysql_mutex_lock(&LOCK_active_mi);
    if (!master_info_index)
    {
      mysql_mutex_unlock(&LOCK_active_mi);
      my_error(ER_SERVER_SHUTDOWN, MYF(0));
      goto error;
    }

    mi= master_info_index->get_master_info(&lex_mi->connection_name,
                                           Sql_condition::WARN_LEVEL_NOTE);

    if (mi == NULL)
    {
      /* New replication created */
      mi= new Master_info(&lex_mi->connection_name, relay_log_recovery); 
      if (unlikely(!mi || mi->error()))
      {
        delete mi;
        res= 1;
        mysql_mutex_unlock(&LOCK_active_mi);
        break;
      }
      new_master= 1;
    }

    res= change_master(thd, mi, &master_info_added);
    if (res && new_master)
    {
      /*
        If the new master was added by change_master(), remove it as it didn't
        work (this will free mi as well).

        If new master was not added, we still need to free mi.
      */
      if (master_info_added)
        master_info_index->remove_master_info(mi, 1);
      else
        delete mi;
    }
    else
    {
      mi->rpl_filter= get_or_create_rpl_filter(lex_mi->connection_name.str,
                                               lex_mi->connection_name.length);
    }

    mysql_mutex_unlock(&LOCK_active_mi);
    break;
  }

  case SQLCOM_SHOW_BINLOG_STAT:
  {
    /* Accept one of two privileges */
    if (check_global_access(thd, PRIV_STMT_SHOW_BINLOG_STATUS))
      goto error;
    res = show_binlog_info(thd);
    break;
  }

#endif /* HAVE_REPLICATION */
  case SQLCOM_SHOW_ENGINE_STATUS:
    {
      if (check_global_access(thd, PRIV_STMT_SHOW_ENGINE_STATUS))
        goto error;
      res = ha_show_status(thd, lex->create_info.db_type, HA_ENGINE_STATUS);
      break;
    }
  case SQLCOM_SHOW_ENGINE_MUTEX:
    {
      if (check_global_access(thd, PRIV_STMT_SHOW_ENGINE_MUTEX))
        goto error;
      res = ha_show_status(thd, lex->create_info.db_type, HA_ENGINE_MUTEX);
      break;
    }
  case SQLCOM_DROP_INDEX:
    if (thd->variables.option_bits & OPTION_IF_EXISTS)
      lex->create_info.set(DDL_options_st::OPT_IF_EXISTS);
    /* fall through */
  case SQLCOM_CREATE_INDEX:
  /*
    CREATE INDEX and DROP INDEX are implemented by calling ALTER
    TABLE with proper arguments.

    In the future ALTER TABLE will notice that the request is to
    only add indexes and create these one by one for the existing
    table without having to do a full rebuild.
  */
  {
    /* Prepare stack copies to be re-execution safe */
    Table_specification_st create_info;
    Alter_info alter_info(lex->alter_info, thd->mem_root);

    if (unlikely(thd->is_fatal_error)) /* out of memory creating alter_info */
      goto error;

    DBUG_ASSERT(first_table == all_tables && first_table != 0);
    if (check_one_table_access(thd, INDEX_ACL, all_tables))
      goto error; /* purecov: inspected */

    create_info.init();
    create_info.db_type= 0;
    create_info.row_type= ROW_TYPE_NOT_USED;
    create_info.alter_info= &alter_info;

    WSREP_TO_ISOLATION_BEGIN(first_table->db.str, first_table->table_name.str, NULL);

    Recreate_info recreate_info;
    res= mysql_alter_table(thd, &first_table->db, &first_table->table_name,
                           &create_info, first_table,
                           &recreate_info, &alter_info,
                           0, (ORDER*) 0, 0, lex->if_exists());
    break;
  }
#ifdef HAVE_REPLICATION
  case SQLCOM_SLAVE_START:
  {
    LEX_MASTER_INFO* lex_mi= &thd->lex->mi;
    Master_info *mi;
    int load_error;

    load_error= rpl_load_gtid_slave_state(thd);

    /*
      We don't need to ensure that only one user is using master_info
      as start_slave is protected against simultaneous usage
    */
    if (unlikely((mi= get_master_info(&lex_mi->connection_name,
                                      Sql_condition::WARN_LEVEL_ERROR))))
    {
      if (load_error)
      {
        /*
          We cannot start a slave using GTID if we cannot load the
          GTID position from the mysql.gtid_slave_pos table. But we
          can allow non-GTID replication (useful eg. during upgrade).
        */
        if (mi->using_gtid != Master_info::USE_GTID_NO)
        {
          mi->release();
          break;
        }
        else
          thd->clear_error();
      }
      if (!start_slave(thd, mi, 1 /* net report*/))
        my_ok(thd);
      mi->release();
    }
    break;
  }
  case SQLCOM_SLAVE_STOP:
  {
    LEX_MASTER_INFO *lex_mi;
    Master_info *mi;
    /*
      If the client thread has locked tables, a deadlock is possible.
      Assume that
      - the client thread does LOCK TABLE t READ.
      - then the master updates t.
      - then the SQL slave thread wants to update t,
        so it waits for the client thread because t is locked by it.
    - then the client thread does SLAVE STOP.
      SLAVE STOP waits for the SQL slave thread to terminate its
      update t, which waits for the client thread because t is locked by it.
      To prevent that, refuse SLAVE STOP if the
      client thread has locked tables
    */
    if (thd->locked_tables_mode ||
        thd->in_active_multi_stmt_transaction() ||
        thd->global_read_lock.is_acquired())
    {
      my_message(ER_LOCK_OR_ACTIVE_TRANSACTION,
                 ER_THD(thd, ER_LOCK_OR_ACTIVE_TRANSACTION), MYF(0));
      goto error;
    }

    lex_mi= &thd->lex->mi;
    if ((mi= get_master_info(&lex_mi->connection_name,
                             Sql_condition::WARN_LEVEL_ERROR)))
    {
      if (stop_slave(thd, mi, 1/* net report*/))
        res= 1;
      mi->release();
      if (rpl_parallel_resize_pool_if_no_slaves())
        res= 1;
      if (!res)
        my_ok(thd);
    }
    break;
  }
  case SQLCOM_SLAVE_ALL_START:
  {
    mysql_mutex_lock(&LOCK_active_mi);
    if (master_info_index && !master_info_index->start_all_slaves(thd))
      my_ok(thd);
    mysql_mutex_unlock(&LOCK_active_mi);
    break;
  }
  case SQLCOM_SLAVE_ALL_STOP:
  {
    if (thd->locked_tables_mode ||
        thd->in_active_multi_stmt_transaction() ||
        thd->global_read_lock.is_acquired())
    {
      my_message(ER_LOCK_OR_ACTIVE_TRANSACTION,
                 ER_THD(thd, ER_LOCK_OR_ACTIVE_TRANSACTION), MYF(0));
      goto error;
    }
    mysql_mutex_lock(&LOCK_active_mi);
    if (master_info_index && !master_info_index->stop_all_slaves(thd))
      my_ok(thd);      
    mysql_mutex_unlock(&LOCK_active_mi);
    break;
  }
#endif /* HAVE_REPLICATION */
  case SQLCOM_RENAME_TABLE:
  {
    if (check_rename_table(thd, first_table, all_tables))
      goto error;

    WSREP_TO_ISOLATION_BEGIN(0, 0, first_table);

    if (thd->variables.option_bits & OPTION_IF_EXISTS)
      lex->create_info.set(DDL_options_st::OPT_IF_EXISTS);

    if (mysql_rename_tables(thd, first_table, 0, lex->if_exists()))
      goto error;
    break;
  }
#ifndef EMBEDDED_LIBRARY
  case SQLCOM_SHOW_BINLOGS:
#ifdef DONT_ALLOW_SHOW_COMMANDS
    my_message(ER_NOT_ALLOWED_COMMAND, ER_THD(thd, ER_NOT_ALLOWED_COMMAND),
               MYF(0)); /* purecov: inspected */
    goto error;
#else
    {
      if (check_global_access(thd, PRIV_STMT_SHOW_BINARY_LOGS))
	goto error;
      WSREP_SYNC_WAIT(thd, WSREP_SYNC_WAIT_BEFORE_SHOW);
      res = show_binlogs(thd);
      break;
    }
#endif
#endif /* EMBEDDED_LIBRARY */
  case SQLCOM_SHOW_CREATE:
  {
     DBUG_ASSERT(first_table == all_tables && first_table != 0);
#ifdef DONT_ALLOW_SHOW_COMMANDS
    my_message(ER_NOT_ALLOWED_COMMAND, ER_THD(thd, ER_NOT_ALLOWED_COMMAND),
               MYF(0)); /* purecov: inspected */
    goto error;
#else
      WSREP_SYNC_WAIT(thd, WSREP_SYNC_WAIT_BEFORE_SHOW);

     /*
        Access check:
        SHOW CREATE TABLE require any privileges on the table level (ie
        effecting all columns in the table).
        SHOW CREATE VIEW require the SHOW_VIEW and SELECT ACLs on the table
        level.
        NOTE: SHOW_VIEW ACL is checked when the view is created.
      */

      DBUG_PRINT("debug", ("lex->only_view: %d, table: %s.%s",
                           lex->table_type == TABLE_TYPE_VIEW,
                           first_table->db.str, first_table->table_name.str));
      res= mysqld_show_create(thd, first_table);
      break;
#endif
  }
  case SQLCOM_CHECKSUM:
  {
    DBUG_ASSERT(first_table == all_tables && first_table != 0);
    WSREP_SYNC_WAIT(thd, WSREP_SYNC_WAIT_BEFORE_READ);

    if (check_table_access(thd, SELECT_ACL, all_tables,
                           FALSE, UINT_MAX, FALSE))
      goto error; /* purecov: inspected */

    res = mysql_checksum_table(thd, first_table, &lex->check_opt);
    break;
  }
  case SQLCOM_UPDATE:
  case SQLCOM_UPDATE_MULTI:
  case SQLCOM_DELETE:
  case SQLCOM_DELETE_MULTI:
  {
    DBUG_ASSERT(first_table == all_tables && first_table != 0);
    DBUG_ASSERT(lex->m_sql_cmd != NULL);

    res = lex->m_sql_cmd->execute(thd);
    thd->abort_on_warning= 0;
    break;
  }
  case SQLCOM_REPLACE:
    if ((res= generate_incident_event(thd)))
      break;
    /* fall through */
  case SQLCOM_INSERT:
  {
    WSREP_SYNC_WAIT(thd, WSREP_SYNC_WAIT_BEFORE_INSERT_REPLACE);
    select_result *sel_result= NULL;
    DBUG_ASSERT(first_table == all_tables && first_table != 0);

    WSREP_SYNC_WAIT(thd, WSREP_SYNC_WAIT_BEFORE_INSERT_REPLACE);

    /*
      Since INSERT DELAYED doesn't support temporary tables, we could
      not pre-open temporary tables for SQLCOM_INSERT / SQLCOM_REPLACE.
      Open them here instead.
    */
    if (first_table->lock_type != TL_WRITE_DELAYED)
    {
      res= (thd->open_temporary_tables(all_tables)) ? TRUE : FALSE;
      if (res)
        break;
    }

    if ((res= insert_precheck(thd, all_tables)))
      break;

    MYSQL_INSERT_START(thd->query());
    Protocol* save_protocol=NULL;

    if (lex->has_returning())
    {
      status_var_increment(thd->status_var.feature_insert_returning);

      /* This is INSERT ... RETURNING. It will return output to the client */
      if (thd->lex->analyze_stmt)
      {
        /*
          Actually, it is ANALYZE .. INSERT .. RETURNING. We need to produce
          output and then discard it.
        */
        sel_result= new (thd->mem_root) select_send_analyze(thd);
        save_protocol= thd->protocol;
        thd->protocol= new Protocol_discard(thd);
      }
      else
      {
        if (!(sel_result= new (thd->mem_root) select_send(thd)))
          goto error;
      }
    }

    res= mysql_insert(thd, all_tables, lex->field_list, lex->many_values,
                      lex->update_list, lex->value_list,
                      lex->duplicates, lex->ignore, sel_result);
    status_var_add(thd->status_var.rows_sent, thd->get_sent_row_count());
    if (save_protocol)
    {
      delete thd->protocol;
      thd->protocol= save_protocol;
    }
    if (!res && thd->lex->analyze_stmt)
    {
      bool extended= thd->lex->describe & DESCRIBE_EXTENDED;
      res= thd->lex->explain->send_explain(thd, extended);
    }
    delete sel_result;
    MYSQL_INSERT_DONE(res, (ulong) thd->get_row_count_func());
    /*
      If we have inserted into a VIEW, and the base table has
      AUTO_INCREMENT column, but this column is not accessible through
      a view, then we should restore LAST_INSERT_ID to the value it
      had before the statement.
    */
    if (first_table->view && !first_table->contain_auto_increment)
      thd->first_successful_insert_id_in_cur_stmt=
        thd->first_successful_insert_id_in_prev_stmt;

#ifdef ENABLED_DEBUG_SYNC
    DBUG_EXECUTE_IF("after_mysql_insert",
                    {
                      const char act1[]= "now wait_for signal.continue";
                      const char act2[]= "now signal signal.continued";
                      DBUG_ASSERT(debug_sync_service);
                      DBUG_ASSERT(!debug_sync_set_action(thd,
                                                         STRING_WITH_LEN(act1)));
                      DBUG_ASSERT(!debug_sync_set_action(thd,
                                                         STRING_WITH_LEN(act2)));
                    };);
    DEBUG_SYNC(thd, "after_mysql_insert");
#endif
    break;
  }
  case SQLCOM_REPLACE_SELECT:
  case SQLCOM_INSERT_SELECT:
  {
    WSREP_SYNC_WAIT(thd, WSREP_SYNC_WAIT_BEFORE_INSERT_REPLACE);
    select_insert *sel_result;
    select_result *result= NULL;
    bool explain= MY_TEST(lex->describe);
    DBUG_ASSERT(first_table == all_tables && first_table != 0);
    WSREP_SYNC_WAIT(thd, WSREP_SYNC_WAIT_BEFORE_UPDATE_DELETE);

    if ((res= insert_precheck(thd, all_tables)))
      break;

#ifdef WITH_WSREP
    bool wsrep_toi= false;
    const bool wsrep= WSREP(thd);

    if (wsrep && thd->wsrep_consistency_check == CONSISTENCY_CHECK_DECLARED)
    {
      thd->wsrep_consistency_check = CONSISTENCY_CHECK_RUNNING;
      wsrep_toi= true;
      WSREP_TO_ISOLATION_BEGIN(first_table->db.str, first_table->table_name.str, NULL);
    }
#endif /* WITH_WSREP */

    /*
      INSERT...SELECT...ON DUPLICATE KEY UPDATE/REPLACE SELECT/
      INSERT...IGNORE...SELECT can be unsafe, unless ORDER BY PRIMARY KEY
      clause is used in SELECT statement. We therefore use row based
      logging if mixed or row based logging is available.
      TODO: Check if the order of the output of the select statement is
      deterministic. Waiting for BUG#42415
    */
    if (lex->sql_command == SQLCOM_INSERT_SELECT &&
        lex->duplicates == DUP_UPDATE)
      lex->set_stmt_unsafe(LEX::BINLOG_STMT_UNSAFE_INSERT_SELECT_UPDATE);

    if (lex->sql_command == SQLCOM_INSERT_SELECT && lex->ignore)
      lex->set_stmt_unsafe(LEX::BINLOG_STMT_UNSAFE_INSERT_IGNORE_SELECT);

    if (lex->sql_command == SQLCOM_REPLACE_SELECT)
      lex->set_stmt_unsafe(LEX::BINLOG_STMT_UNSAFE_REPLACE_SELECT);

    /* Fix lock for first table */
    if (first_table->lock_type == TL_WRITE_DELAYED)
      first_table->lock_type= TL_WRITE;

    /* Don't unlock tables until command is written to binary log */
    select_lex->options|= SELECT_NO_UNLOCK;

    unit->set_limit(select_lex);

    if (!(res=open_and_lock_tables(thd, all_tables, TRUE, 0)))
    {
      MYSQL_INSERT_SELECT_START(thd->query());

#ifdef WITH_WSREP
      if (wsrep && !first_table->view)
      {
        bool is_innodb= first_table->table->file->partition_ht()->db_type == DB_TYPE_INNODB;

        // For consistency check inserted table needs to be InnoDB
        if (!is_innodb && thd->wsrep_consistency_check != NO_CONSISTENCY_CHECK)
        {
          push_warning_printf(thd, Sql_condition::WARN_LEVEL_WARN,
                              HA_ERR_UNSUPPORTED,
                              "Galera cluster does support consistency check only"
                              " for InnoDB tables.");
          thd->wsrep_consistency_check= NO_CONSISTENCY_CHECK;
        }

        // For !InnoDB we start TOI if it is not yet started and hope for the best
        if (!is_innodb && !wsrep_toi)
          WSREP_TO_ISOLATION_BEGIN(first_table->db.str, first_table->table_name.str, NULL);
      }
#endif /* WITH_WSREP */
      /*
        Only the INSERT table should be merged. Other will be handled by
        select.
      */

      Protocol* save_protocol=NULL;

      if (lex->has_returning())
      {
        status_var_increment(thd->status_var.feature_insert_returning);

        /* This is INSERT ... RETURNING. It will return output to the client */
        if (thd->lex->analyze_stmt)
        {
          /*
            Actually, it is ANALYZE .. INSERT .. RETURNING. We need to produce
            output and then discard it.
          */
          result= new (thd->mem_root) select_send_analyze(thd);
          save_protocol= thd->protocol;
          thd->protocol= new Protocol_discard(thd);
        }
        else
        {
          if (!(result= new (thd->mem_root) select_send(thd)))
            goto error;
        }
      }

      /* Skip first table, which is the table we are inserting in */
      TABLE_LIST *second_table= first_table->next_local;
      /*
        This is a hack: this leaves select_lex->table_list in an inconsistent
        state as 'elements' does not contain number of elements in the list.
        Moreover, if second_table == NULL then 'next' becomes invalid.
        TODO: fix it by removing the front element (restoring of it should
        be done properly as well)
      */
      select_lex->table_list.first= second_table;
      select_lex->context.table_list=
        select_lex->context.first_name_resolution_table= second_table;
      res= mysql_insert_select_prepare(thd, result);
      if (!res &&
          (sel_result= new (thd->mem_root)
                       select_insert(thd, first_table,
                                    first_table->table,
                                    &lex->field_list,
                                    &lex->update_list,
                                    &lex->value_list,
                                    lex->duplicates,
                                    lex->ignore,
                                    result)))
      {
        if (lex->analyze_stmt)
          ((select_result_interceptor*)sel_result)->disable_my_ok_calls();

        if (explain)
          res= mysql_explain_union(thd, &thd->lex->unit, sel_result);
        else
          res= handle_select(thd, lex, sel_result, OPTION_SETUP_TABLES_DONE);
        /*
          Invalidate the table in the query cache if something changed
          after unlocking when changes become visible.
          TODO: this is workaround. right way will be move invalidating in
          the unlock procedure.
        */
        if (!res && first_table->lock_type ==  TL_WRITE_CONCURRENT_INSERT &&
            thd->lock)
        {
          /* INSERT ... SELECT should invalidate only the very first table */
          TABLE_LIST *save_table= first_table->next_local;
          first_table->next_local= 0;
          query_cache_invalidate3(thd, first_table, 1);
          first_table->next_local= save_table;
        }
        if (explain)
        {
          /*
            sel_result needs to be cleaned up properly.
            INSERT... SELECT statement will call either send_eof() or
            abort_result_set(). EXPLAIN doesn't call either, so we need
            to cleanup manually.
          */
          sel_result->abort_result_set();
        }
        delete sel_result;
      }
      else if (res < 0)
      {
        /*
          Insert should be ignored but we have to log the query in statement
          format in the binary log
        */
        res= thd->binlog_current_query_unfiltered();
      }
      delete result;
      if (save_protocol)
      {
        delete thd->protocol;
        thd->protocol= save_protocol;
      }
      if (!res && (explain || lex->analyze_stmt))
      {
        bool extended= thd->lex->describe & DESCRIBE_EXTENDED;
        res= thd->lex->explain->send_explain(thd, extended);
      }

      /* revert changes for SP */
      MYSQL_INSERT_SELECT_DONE(res, (ulong) thd->get_row_count_func());
      select_lex->table_list.first= first_table;

      status_var_add(thd->status_var.rows_sent, thd->get_sent_row_count());
    }
    /*
      If we have inserted into a VIEW, and the base table has
      AUTO_INCREMENT column, but this column is not accessible through
      a view, then we should restore LAST_INSERT_ID to the value it
      had before the statement.
    */
    if (first_table->view && !first_table->contain_auto_increment)
      thd->first_successful_insert_id_in_cur_stmt=
        thd->first_successful_insert_id_in_prev_stmt;

    break;
  }
  case SQLCOM_DROP_SEQUENCE:
  case SQLCOM_DROP_TABLE:
  {
    int result;
    DBUG_ASSERT(first_table == all_tables && first_table != 0);

    thd->open_options|= HA_OPEN_FOR_REPAIR;
    result= thd->open_temporary_tables(all_tables);
    thd->open_options&= ~HA_OPEN_FOR_REPAIR;
    if (result)
      goto error;
    if (!lex->tmp_table())
    {
      if (check_table_access(thd, DROP_ACL, all_tables, FALSE, UINT_MAX, FALSE))
	goto error;				/* purecov: inspected */
    }
    else
    {
      if (thd->transaction->xid_state.check_has_uncommitted_xa())
        goto error;
      status_var_decrement(thd->status_var.com_stat[lex->sql_command]);
      status_var_increment(thd->status_var.com_drop_tmp_table);

      /* So that DROP TEMPORARY TABLE gets to binlog at commit/rollback */
      thd->variables.option_bits|= OPTION_BINLOG_THIS_TRX;
    }
    /*
      If we are a slave, we should add IF EXISTS if the query executed
      on the master without an error. This will help a slave to
      recover from multi-table DROP TABLE that was aborted in the
      middle.
    */
    if ((thd->slave_thread && !thd->slave_expected_error &&
         slave_ddl_exec_mode_options == SLAVE_EXEC_MODE_IDEMPOTENT) ||
        thd->variables.option_bits & OPTION_IF_EXISTS)
      lex->create_info.set(DDL_options_st::OPT_IF_EXISTS);

#ifdef WITH_WSREP
    if (WSREP(thd))
    {
      for (TABLE_LIST *table= all_tables; table; table= table->next_global)
      {
        if (!lex->tmp_table() &&
           (!thd->is_current_stmt_binlog_format_row() ||
	    !is_temporary_table(table)))
        {
          WSREP_TO_ISOLATION_BEGIN(NULL, NULL, all_tables);
          break;
        }
      }
    }
#endif /* WITH_WSREP */

    /* DDL and binlog write order are protected by metadata locks. */
    res= mysql_rm_table(thd, first_table, lex->if_exists(), lex->tmp_table(),
                        lex->table_type == TABLE_TYPE_SEQUENCE, 0);

    /*
      When dropping temporary tables if @@session_track_state_change is ON
      then send the boolean tracker in the OK packet
    */
    if(!res && (lex->create_info.options & HA_LEX_CREATE_TMP_TABLE))
    {
      thd->session_tracker.state_change.mark_as_changed(thd);
    }
    break;
  }
  case SQLCOM_SHOW_PROCESSLIST:
    if (!thd->security_ctx->priv_user[0] &&
        check_global_access(thd, PRIV_STMT_SHOW_PROCESSLIST))
      break;
    mysqld_list_processes(thd,
                (thd->security_ctx->master_access & PRIV_STMT_SHOW_PROCESSLIST ?
                 NullS :
                 thd->security_ctx->priv_user),
                lex->verbose);
    break;
  case SQLCOM_SHOW_AUTHORS:
    res= mysqld_show_authors(thd);
    break;
  case SQLCOM_SHOW_CONTRIBUTORS:
    res= mysqld_show_contributors(thd);
    break;
  case SQLCOM_SHOW_PRIVILEGES:
    res= mysqld_show_privileges(thd);
    break;
  case SQLCOM_SHOW_ENGINE_LOGS:
#ifdef DONT_ALLOW_SHOW_COMMANDS
    my_message(ER_NOT_ALLOWED_COMMAND, ER_THD(thd, ER_NOT_ALLOWED_COMMAND),
               MYF(0));	/* purecov: inspected */
    goto error;
#else
    {
      if (check_access(thd, FILE_ACL, any_db.str, NULL, NULL, 0, 0))
	goto error;
      res= ha_show_status(thd, lex->create_info.db_type, HA_ENGINE_LOGS);
      break;
    }
#endif
  case SQLCOM_CHANGE_DB:
  {
    if (!mysql_change_db(thd, &select_lex->db, FALSE))
      my_ok(thd);

    break;
  }

  case SQLCOM_LOAD:
  {
    DBUG_ASSERT(first_table == all_tables && first_table != 0);
    privilege_t privilege= (lex->duplicates == DUP_REPLACE ?
                            INSERT_ACL | DELETE_ACL : INSERT_ACL) |
                           (lex->local_file ? NO_ACL : FILE_ACL);

    if (lex->local_file)
    {
      if (!(thd->client_capabilities & CLIENT_LOCAL_FILES) ||
          !opt_local_infile)
      {
        my_message(ER_LOAD_INFILE_CAPABILITY_DISABLED, 
                   ER_THD(thd, ER_LOAD_INFILE_CAPABILITY_DISABLED), MYF(0));
        goto error;
      }
    }

    if (check_one_table_access(thd, privilege, all_tables))
      goto error;

    res= mysql_load(thd, lex->exchange, first_table, lex->field_list,
                    lex->update_list, lex->value_list, lex->duplicates,
                    lex->ignore, (bool) lex->local_file);
    break;
  }

  case SQLCOM_SET_OPTION:
  {
    List<set_var_base> *lex_var_list= &lex->var_list;

    if ((check_table_access(thd, SELECT_ACL, all_tables, FALSE, UINT_MAX, FALSE)
         || open_and_lock_tables(thd, all_tables, TRUE, 0)))
      goto error;
    if (likely(!(res= sql_set_variables(thd, lex_var_list, true))))
    {
      if (likely(!thd->is_error()))
        my_ok(thd);
    }
    else
    {
      /*
        We encountered some sort of error, but no message was sent.
        Send something semi-generic here since we don't know which
        assignment in the list caused the error.
      */
      if (!thd->is_error())
        my_error(ER_WRONG_ARGUMENTS,MYF(0),"SET");
      goto error;
    }

    break;
  }

  case SQLCOM_UNLOCK_TABLES:
    /*
      It is critical for mysqldump --single-transaction --master-data that
      UNLOCK TABLES does not implicitely commit a connection which has only
      done FLUSH TABLES WITH READ LOCK + BEGIN. If this assumption becomes
      false, mysqldump will not work.
    */
    if (thd->variables.option_bits & OPTION_TABLE_LOCK)
    {
      res= trans_commit_implicit(thd);
      if (thd->locked_tables_list.unlock_locked_tables(thd))
        res= 1;
      thd->release_transactional_locks();
      thd->variables.option_bits&= ~(OPTION_TABLE_LOCK);
      thd->reset_binlog_for_next_statement();
    }
    if (thd->global_read_lock.is_acquired() &&
        thd->current_backup_stage == BACKUP_FINISHED)
      thd->global_read_lock.unlock_global_read_lock(thd);
    if (res)
      goto error;
    my_ok(thd);
    break;
  case SQLCOM_LOCK_TABLES:
    /* We must end the transaction first, regardless of anything */
    res= trans_commit_implicit(thd);
    if (thd->locked_tables_list.unlock_locked_tables(thd))
      res= 1;
    /* Release transactional metadata locks. */
    thd->release_transactional_locks();
    if (res)
      goto error;

#ifdef WITH_WSREP
    /* Clean up the previous transaction on implicit commit. */
    if (wsrep_on(thd) && !wsrep_not_committed(thd) && wsrep_after_statement(thd))
      goto error;
#endif

    /* We can't have any kind of table locks while backup is active */
    if (thd->current_backup_stage != BACKUP_FINISHED)
    {
      my_error(ER_BACKUP_LOCK_IS_ACTIVE, MYF(0));
      goto error;
    }

    /* Should not lock tables while BACKUP LOCK is active */
    if (thd->mdl_backup_lock)
    {
      my_error(ER_LOCK_OR_ACTIVE_TRANSACTION, MYF(0));
      goto error;
    }

    /*
      Here we have to pre-open temporary tables for LOCK TABLES.

      CF_PREOPEN_TMP_TABLES is not set for this SQL statement simply
      because LOCK TABLES calls close_thread_tables() as a first thing
      (it's called from unlock_locked_tables() above). So even if
      CF_PREOPEN_TMP_TABLES was set and the tables would be pre-opened
      in a usual way, they would have been closed.
    */
    if (thd->open_temporary_tables(all_tables))
      goto error;

    if (lock_tables_precheck(thd, all_tables))
      goto error;

    thd->variables.option_bits|= OPTION_TABLE_LOCK;

    res= lock_tables_open_and_lock_tables(thd, all_tables);

    if (res)
    {
      thd->variables.option_bits&= ~(OPTION_TABLE_LOCK);
    }
    else
    {
      if (thd->variables.query_cache_wlock_invalidate)
	query_cache_invalidate_locked_for_write(thd, first_table);
      my_ok(thd);
    }
    break;
  case SQLCOM_BACKUP:
    if (check_global_access(thd, RELOAD_ACL))
      goto error;
    if (!(res= run_backup_stage(thd, lex->backup_stage)))
      my_ok(thd);
    break;
  case SQLCOM_BACKUP_LOCK:
    if (check_global_access(thd, RELOAD_ACL, true))
    {
#ifndef NO_EMBEDDED_ACCESS_CHECKS
      /*
        In case there is no global privilege, check DB privilege for LOCK TABLES.
      */
      if (first_table) // BACKUP LOCK
      {
        if (check_single_table_access(thd, LOCK_TABLES_ACL, first_table, true))
        {
          char command[30];
          get_privilege_desc(command, sizeof(command), RELOAD_ACL|LOCK_TABLES_ACL);
          my_error(ER_SPECIFIC_ACCESS_DENIED_ERROR, MYF(0), command);
          goto error;
        }
      }
      else // BACKUP UNLOCK
      {
        /*
          We test mdl_backup_lock here because, if a user could obtain a lock
          it would be silly to error and say `you can't BACKUP UNLOCK`
          (because its obvious you did a `BACKUP LOCK`).
          As `BACKUP UNLOCK` doesn't have a database reference,
          there's no way we can check if the `BACKUP LOCK` privilege is missing.
          Testing `thd->db` would involve faking a `TABLE_LIST` structure,
          which because of the depth of inspection
          in `check_single_table_access` makes the faking likely to cause crashes,
          or unintended effects. The outcome of this is,
          if a user does an `BACKUP UNLOCK` without a `BACKUP LOCKED` table,
          there may be a` ER_SPECIFIC_ACCESS_DENIED` error even though
          user has the privilege.
          Its a bit different to what happens if the user has RELOAD_ACL,
          where the error is silently ignored.
        */
        if (!thd->mdl_backup_lock)
        {

          char command[30];
          get_privilege_desc(command, sizeof(command), RELOAD_ACL|LOCK_TABLES_ACL);
          my_error(ER_SPECIFIC_ACCESS_DENIED_ERROR, MYF(0), command);
          goto error;
        }
      }
#endif
    }
    /*
      There is reload privilege, first table is set for lock.
      For unlock the list is empty
    */
    if (first_table)
      res= backup_lock(thd, first_table);
    else
      backup_unlock(thd);
    if (!res)
      my_ok(thd);
    break;
  case SQLCOM_CREATE_DB:
  {
    const DBNameBuffer dbbuf(lex->name, lower_case_table_names == 1);
    const Lex_ident_db db= dbbuf.to_lex_ident_db_with_error();

    if (!db.str ||
        prepare_db_action(thd, lex->create_info.or_replace() ?
                          (CREATE_ACL | DROP_ACL) : CREATE_ACL,
                          db) ||
        (res= lex->create_info.resolve_to_charset_collation_context(thd,
                                 thd->charset_collation_context_create_db())))
      break;

    WSREP_TO_ISOLATION_BEGIN(db.str, NULL, NULL);

    res= mysql_create_db(thd, db, lex->create_info, &lex->create_info);
    break;
  }
  case SQLCOM_DROP_DB:
  {
    if (thd->variables.option_bits & OPTION_IF_EXISTS)
      lex->create_info.set(DDL_options_st::OPT_IF_EXISTS);

    const DBNameBuffer dbbuf(lex->name, lower_case_table_names == 1);
    const Lex_ident_db db= dbbuf.to_lex_ident_db_with_error();

    if (!db.str || prepare_db_action(thd, DROP_ACL, db))
      break;

    WSREP_TO_ISOLATION_BEGIN(db.str, NULL, NULL);

    res= mysql_rm_db(thd, db, lex->if_exists());
    break;
  }
  case SQLCOM_ALTER_DB_UPGRADE:
  {
    const DBNameBuffer dbbuf(lex->name, lower_case_table_names == 1);
    const Lex_ident_db db= dbbuf.to_lex_ident_db_with_error();

    if (!db.str ||
        thd->check_slave_ignored_db_with_error(db) ||
        check_access(thd, ALTER_ACL, db.str, NULL, NULL, 1, 0) ||
        check_access(thd, DROP_ACL, db.str, NULL, NULL, 1, 0) ||
        check_access(thd, CREATE_ACL, db.str, NULL, NULL, 1, 0))
    {
      res= 1;
      break;
    }

    WSREP_TO_ISOLATION_BEGIN(db.str, NULL, NULL);

    res= mysql_upgrade_db(thd, db);
    if (!res)
      my_ok(thd);
    break;
  }
  case SQLCOM_ALTER_DB:
  {
    const DBNameBuffer dbbuf(lex->name, lower_case_table_names == 1);
    const Lex_ident_db db= dbbuf.to_lex_ident_db_with_error();

    if (!db.str ||
        prepare_db_action(thd, ALTER_ACL, db) ||
        (res= lex->create_info.resolve_to_charset_collation_context(thd,
                     thd->charset_collation_context_alter_db(db.str))))
      break;

    WSREP_TO_ISOLATION_BEGIN(db.str, NULL, NULL);

    res= mysql_alter_db(thd, db, &lex->create_info);
    break;
  }
  case SQLCOM_SHOW_CREATE_DB:
    WSREP_SYNC_WAIT(thd, WSREP_SYNC_WAIT_BEFORE_SHOW);
    res= show_create_db(thd, lex);
    break;
  case SQLCOM_CREATE_EVENT:
  case SQLCOM_ALTER_EVENT:
  #ifdef HAVE_EVENT_SCHEDULER
  do
  {
    DBUG_ASSERT(lex->event_parse_data);
    if (lex->table_or_sp_used())
    {
      my_error(ER_SUBQUERIES_NOT_SUPPORTED, MYF(0), "CREATE/ALTER EVENT");
      break;
    }

    res= sp_process_definer(thd);
    if (res)
      break;

    switch (lex->sql_command) {
    case SQLCOM_CREATE_EVENT:
    {
      res= Events::create_event(thd, lex->event_parse_data);
      break;
    }
    case SQLCOM_ALTER_EVENT:
      res= Events::update_event(thd, lex->event_parse_data,
                                lex->spname ? &lex->spname->m_db : NULL,
                                lex->spname ? &lex->spname->m_name : NULL);
      break;
    default:
      DBUG_ASSERT(0);
    }
    DBUG_PRINT("info",("DDL error code=%d", res));
    if (!res)
      my_ok(thd);

  } while (0);
  /* Don't do it, if we are inside a SP */
  if (!thd->spcont && !is_called_from_prepared_stmt)
  {
    sp_head::destroy(lex->sphead);
    lex->sphead= NULL;
  }
  /* lex->unit.cleanup() is called outside, no need to call it here */
  break;
  case SQLCOM_SHOW_CREATE_EVENT:
    WSREP_SYNC_WAIT(thd, WSREP_SYNC_WAIT_BEFORE_SHOW);
    res= Events::show_create_event(thd, &lex->spname->m_db,
                                   &lex->spname->m_name);
    break;
  case SQLCOM_DROP_EVENT:
    if (!(res= Events::drop_event(thd,
                                  &lex->spname->m_db, &lex->spname->m_name,
                                  lex->if_exists())))
      my_ok(thd);
    break;
#else
    my_error(ER_NOT_SUPPORTED_YET,MYF(0),"embedded server");
    break;
#endif
  case SQLCOM_CREATE_FUNCTION:                  // UDF function
  {
    if (check_access(thd, lex->create_info.or_replace() ?
                          (INSERT_ACL | DELETE_ACL) : INSERT_ACL,
                     "mysql", NULL, NULL, 1, 0))
      break;
#ifdef HAVE_DLOPEN
    WSREP_TO_ISOLATION_BEGIN(WSREP_MYSQL_DB, NULL, NULL);

    if (!(res = mysql_create_function(thd, &lex->udf)))
      my_ok(thd);
#else
    my_error(ER_CANT_OPEN_LIBRARY, MYF(0), lex->udf.dl, 0, "feature disabled");
    res= TRUE;
#endif
    break;
  }
#ifndef NO_EMBEDDED_ACCESS_CHECKS
  case SQLCOM_CREATE_USER:
  case SQLCOM_CREATE_ROLE:
  {
    if (check_access(thd, lex->create_info.or_replace() ?
                          INSERT_ACL | DELETE_ACL : INSERT_ACL,
                     "mysql", NULL, NULL, 1, 1) &&
        check_global_access(thd,CREATE_USER_ACL))
      break;

    WSREP_TO_ISOLATION_BEGIN(WSREP_MYSQL_DB, NULL, NULL);

    /* Conditionally writes to binlog */
    if (!(res= mysql_create_user(thd, lex->users_list,
                                 lex->sql_command == SQLCOM_CREATE_ROLE)))
      my_ok(thd);
    break;
  }
  case SQLCOM_DROP_USER:
  case SQLCOM_DROP_ROLE:
  {
    if (check_access(thd, DELETE_ACL, "mysql", NULL, NULL, 1, 1) &&
        check_global_access(thd,CREATE_USER_ACL))
      break;

    WSREP_TO_ISOLATION_BEGIN(WSREP_MYSQL_DB, NULL, NULL);

    /* Conditionally writes to binlog */
    if (!(res= mysql_drop_user(thd, lex->users_list,
                               lex->sql_command == SQLCOM_DROP_ROLE)))
      my_ok(thd);
    break;
  }
  case SQLCOM_ALTER_USER:
  case SQLCOM_RENAME_USER:
  {
    if (check_access(thd, UPDATE_ACL, "mysql", NULL, NULL, 1, 1) &&
        check_global_access(thd,CREATE_USER_ACL))
      break;

    WSREP_TO_ISOLATION_BEGIN(WSREP_MYSQL_DB, NULL, NULL);

    /* Conditionally writes to binlog */
    if (lex->sql_command == SQLCOM_ALTER_USER)
      res= mysql_alter_user(thd, lex->users_list);
    else
      res= mysql_rename_user(thd, lex->users_list);
    if (!res)
      my_ok(thd);
    break;
  }
  case SQLCOM_REVOKE_ALL:
  {
    if (check_access(thd, UPDATE_ACL, "mysql", NULL, NULL, 1, 1) &&
        check_global_access(thd,CREATE_USER_ACL))
      break;

    WSREP_TO_ISOLATION_BEGIN(WSREP_MYSQL_DB, NULL, NULL);

    /* Conditionally writes to binlog */
    if (!(res = mysql_revoke_all(thd, lex->users_list)))
      my_ok(thd);
    break;
  }

  case SQLCOM_REVOKE_ROLE:
  case SQLCOM_GRANT_ROLE:
  {
    WSREP_TO_ISOLATION_BEGIN(WSREP_MYSQL_DB, NULL, NULL);

    if (!(res= mysql_grant_role(thd, lex->users_list,
                                lex->sql_command != SQLCOM_GRANT_ROLE)))
      my_ok(thd);
    break;
  }
#endif /*!NO_EMBEDDED_ACCESS_CHECKS*/
  case SQLCOM_RESET:
    /*
      RESET commands are never written to the binary log, so we have to
      initialize this variable because RESET shares the same code as FLUSH
    */
    lex->no_write_to_binlog= 1;
    /* fall through */
  case SQLCOM_FLUSH:
  {
    int write_to_binlog;
    if ((lex->type & ~REFRESH_SESSION_STATUS) &&
        check_global_access(thd,RELOAD_ACL))
      goto error;

    if (first_table && lex->type & (REFRESH_READ_LOCK|REFRESH_FOR_EXPORT))
    {
      /* Check table-level privileges. */
      if (check_table_access(thd, PRIV_LOCK_TABLES, all_tables,
                             FALSE, UINT_MAX, FALSE))
        goto error;

      if (flush_tables_with_read_lock(thd, all_tables))
        goto error;

      my_ok(thd);
      break;
    }

#ifdef WITH_WSREP
    if (lex->type & (
    REFRESH_GRANT                           |
    REFRESH_HOSTS                           |
#ifdef HAVE_OPENSSL
    REFRESH_DES_KEY_FILE                    |
#endif
    /*
      Write all flush log statements except
      FLUSH LOGS
      FLUSH BINARY LOGS
      Check reload_acl_and_cache for why.
    */
    REFRESH_RELAY_LOG                       |
    REFRESH_SLOW_LOG                        |
    REFRESH_GENERAL_LOG                     |
    REFRESH_ENGINE_LOG                      |
    REFRESH_ERROR_LOG                       |
#ifdef HAVE_QUERY_CACHE
    REFRESH_QUERY_CACHE_FREE                |
#endif /* HAVE_QUERY_CACHE */
    REFRESH_STATUS                          |
    REFRESH_SESSION_STATUS                  |
    REFRESH_GLOBAL_STATUS                   |
    REFRESH_USER_RESOURCES))
    {
      WSREP_TO_ISOLATION_BEGIN_WRTCHK(WSREP_MYSQL_DB, NULL, NULL);
    }
#endif /* WITH_WSREP*/

#ifdef HAVE_REPLICATION
    if (lex->type & REFRESH_READ_LOCK)
    {
      /*
        We need to pause any parallel replication slave workers during FLUSH
        TABLES WITH READ LOCK. Otherwise we might cause a deadlock, as
        worker threads eun run in arbitrary order but need to commit in a
        specific given order.
      */
      if (rpl_pause_for_ftwrl(thd))
        goto error;
    }
#endif
    /*
      reload_acl_and_cache() will tell us if we are allowed to write to the
      binlog or not.
    */
    if (!reload_acl_and_cache(thd, lex->type, first_table, &write_to_binlog))
    {
#ifdef WITH_WSREP
      if ((lex->type & REFRESH_TABLES) && !(lex->type & (REFRESH_FOR_EXPORT|REFRESH_READ_LOCK)))
      {
        /*
          This is done after reload_acl_and_cache is because
          LOCK TABLES is not replicated in galera, the upgrade of which
          is checked in reload_acl_and_cache.
          Hence, done after/if we are able to upgrade locks.
        */
        if (first_table)
        {
          WSREP_TO_ISOLATION_BEGIN_WRTCHK(NULL, NULL, first_table);
        }
        else
        {
          WSREP_TO_ISOLATION_BEGIN_WRTCHK(WSREP_MYSQL_DB, NULL, NULL);
        }
      }
#endif /* WITH_WSREP */
      /*
        We WANT to write and we CAN write.
        ! we write after unlocking the table.
      */
      /*
        Presumably, RESET and binlog writing doesn't require synchronization
      */

      if (write_to_binlog > 0)  // we should write
      { 
        if (!lex->no_write_to_binlog)
          res= write_bin_log(thd, FALSE, thd->query(), thd->query_length());
      } else if (write_to_binlog < 0) 
      {
        /* 
           We should not write, but rather report error because 
           reload_acl_and_cache binlog interactions failed 
         */
        res= 1;
      }

      if (!res)
        my_ok(thd);
    } 
    else
      res= 1;                                   // reload_acl_and_cache failed
#ifdef HAVE_REPLICATION
    if (lex->type & REFRESH_READ_LOCK)
      rpl_unpause_after_ftwrl(thd);
#endif
    
    break;
  }
  case SQLCOM_KILL:
  {
    if (lex->table_or_sp_used())
    {
      my_error(ER_SUBQUERIES_NOT_SUPPORTED, MYF(0), "KILL");
      break;
    }

    if (lex->kill_type == KILL_TYPE_ID || lex->kill_type == KILL_TYPE_QUERY)
    {
      Item *it= (Item *)lex->value_list.head();
      if (it->fix_fields_if_needed_for_scalar(lex->thd, &it))
      {
        my_message(ER_SET_CONSTANTS_ONLY, ER_THD(thd, ER_SET_CONSTANTS_ONLY),
                   MYF(0));
        goto error;
      }
      sql_kill(thd, (my_thread_id) it->val_int(), lex->kill_signal, lex->kill_type);
    }
    else
      sql_kill_user(thd, get_current_user(thd, lex->users_list.head()),
                    lex->kill_signal);
    break;
  }
  case SQLCOM_SHUTDOWN:
#ifndef EMBEDDED_LIBRARY
    DBUG_EXECUTE_IF("crash_shutdown", DBUG_SUICIDE(););
    if (check_global_access(thd,SHUTDOWN_ACL))
      goto error;
    kill_mysql(thd);
    my_ok(thd);
#else
    my_error(ER_NOT_SUPPORTED_YET, MYF(0), "embedded server");
#endif
    break;

#ifndef NO_EMBEDDED_ACCESS_CHECKS
  case SQLCOM_SHOW_CREATE_USER:
  {
    LEX_USER *grant_user= lex->grant_user;
    if (!grant_user)
      goto error;

    res = mysql_show_create_user(thd, grant_user);
    break;
  }
  case SQLCOM_SHOW_GRANTS:
  {
    LEX_USER *grant_user= lex->grant_user;
    if (!grant_user)
      goto error;

    WSREP_SYNC_WAIT(thd, WSREP_SYNC_WAIT_BEFORE_SHOW);
    res = mysql_show_grants(thd, grant_user);
    break;
  }
#endif
  case SQLCOM_HA_OPEN:
    DBUG_ASSERT(first_table == all_tables && first_table != 0);
    if (check_table_access(thd, SELECT_ACL, all_tables, FALSE, UINT_MAX, FALSE))
      goto error;
    /* Close temporary tables which were pre-opened for privilege checking. */
    close_thread_tables(thd);
    all_tables->table= NULL;
    res= mysql_ha_open(thd, first_table, 0);
    break;
  case SQLCOM_HA_CLOSE:
    DBUG_ASSERT(first_table == all_tables && first_table != 0);
    res= mysql_ha_close(thd, first_table);
    break;
  case SQLCOM_HA_READ:
    DBUG_ASSERT(first_table == all_tables && first_table != 0);
    /*
      There is no need to check for table permissions here, because
      if a user has no permissions to read a table, he won't be
      able to open it (with SQLCOM_HA_OPEN) in the first place.
    */
    unit->set_limit(select_lex);

    res= mysql_ha_read(thd, first_table, lex->ha_read_mode, lex->ident.str,
                       lex->insert_list, lex->ha_rkey_mode, select_lex->where,
                       unit->lim.get_select_limit(),
                       unit->lim.get_offset_limit());
    break;

  case SQLCOM_BEGIN:
    DBUG_PRINT("info", ("Executing SQLCOM_BEGIN  thd: %p", thd));
    if (trans_begin(thd, lex->start_transaction_opt))
    {
      thd->release_transactional_locks();
      WSREP_DEBUG("BEGIN failed, MDL released: %lld",
                  (longlong) thd->thread_id);
      WSREP_DEBUG("stmt_da, sql_errno: %d", (thd->get_stmt_da()->is_error()) ? thd->get_stmt_da()->sql_errno() : 0);
      goto error;
    }
    my_ok(thd);
    break;
  case SQLCOM_COMMIT:
  {
    DBUG_ASSERT(thd->lock == NULL ||
                thd->locked_tables_mode == LTM_LOCK_TABLES);
    bool tx_chain= (lex->tx_chain == TVL_YES ||
                    (thd->variables.completion_type == 1 &&
                     lex->tx_chain != TVL_NO));
    bool tx_release= (lex->tx_release == TVL_YES ||
                      (thd->variables.completion_type == 2 &&
                       lex->tx_release != TVL_NO));
    bool commit_failed= trans_commit(thd);
    thd->release_transactional_locks();
    if (commit_failed)
    {
      WSREP_DEBUG("COMMIT failed, MDL released: %lld",
                  (longlong) thd->thread_id);
      goto error;
    }
    /* Begin transaction with the same isolation level. */
    if (tx_chain)
    {
      if (trans_begin(thd))
        goto error;
    }
    else
    {
      /* Reset the isolation level and access mode if no chaining transaction.*/
      trans_reset_one_shot_chistics(thd);
    }
    /* Disconnect the current client connection. */
    if (tx_release)
    {
      thd->set_killed(KILL_CONNECTION);
      thd->print_aborted_warning(3, "RELEASE");
    }
    my_ok(thd);
    break;
  }
  case SQLCOM_ROLLBACK:
  {
    DBUG_ASSERT(thd->lock == NULL ||
                thd->locked_tables_mode == LTM_LOCK_TABLES);
    bool tx_chain= (lex->tx_chain == TVL_YES ||
                    (thd->variables.completion_type == 1 &&
                     lex->tx_chain != TVL_NO));
    bool tx_release= (lex->tx_release == TVL_YES ||
                      (thd->variables.completion_type == 2 &&
                       lex->tx_release != TVL_NO));
    bool rollback_failed= trans_rollback(thd);
    thd->release_transactional_locks();

    if (rollback_failed)
    {
      WSREP_DEBUG("rollback failed, MDL released: %lld",
                  (longlong) thd->thread_id);
      goto error;
    }
    /* Begin transaction with the same isolation level. */
    if (tx_chain)
    {
#ifdef WITH_WSREP
      /* If there are pending changes after rollback we should clear them */
      if (wsrep_on(thd) && wsrep_has_changes(thd))
        wsrep_after_statement(thd);
#endif
      if (trans_begin(thd))
        goto error;
    }
    else
    {
      /* Reset the isolation level and access mode if no chaining transaction.*/
      trans_reset_one_shot_chistics(thd);
    }
    /* Disconnect the current client connection. */
    if (tx_release)
      thd->set_killed(KILL_CONNECTION);
    my_ok(thd);
   break;
  }
  case SQLCOM_RELEASE_SAVEPOINT:
    if (trans_release_savepoint(thd, lex->ident))
      goto error;
    my_ok(thd);
    break;
  case SQLCOM_ROLLBACK_TO_SAVEPOINT:
    if (trans_rollback_to_savepoint(thd, lex->ident))
      goto error;
    my_ok(thd);
    break;
  case SQLCOM_SAVEPOINT:
    if (trans_savepoint(thd, lex->ident))
      goto error;
    my_ok(thd);
    break;
  case SQLCOM_CREATE_PROCEDURE:
  case SQLCOM_CREATE_SPFUNCTION:
  case SQLCOM_CREATE_PACKAGE:
  case SQLCOM_CREATE_PACKAGE_BODY:
  {
    if (mysql_create_routine(thd, lex))
      goto error;
    my_ok(thd);
    break; /* break super switch */
  } /* end case group bracket */
  case SQLCOM_COMPOUND:
  {
    sp_head *sp= lex->sphead;
    DBUG_ASSERT(all_tables == 0);
    DBUG_ASSERT(thd->in_sub_stmt == 0);
    sp->m_sql_mode= thd->variables.sql_mode;
    sp->m_sp_share= MYSQL_GET_SP_SHARE(sp->m_handler->type(),
                                       sp->m_db.str, static_cast<uint>(sp->m_db.length),
                                       sp->m_name.str, static_cast<uint>(sp->m_name.length));
    if (do_execute_sp(thd, lex->sphead))
      goto error;
    break;
  }

  case SQLCOM_ALTER_PROCEDURE:
  case SQLCOM_ALTER_FUNCTION:
    if (thd->variables.option_bits & OPTION_IF_EXISTS)
      lex->create_info.set(DDL_options_st::OPT_IF_EXISTS);
    if (alter_routine(thd, lex))
      goto error;
    break;
  case SQLCOM_DROP_PROCEDURE:
  case SQLCOM_DROP_FUNCTION:
  case SQLCOM_DROP_PACKAGE:
  case SQLCOM_DROP_PACKAGE_BODY:
    if (thd->variables.option_bits & OPTION_IF_EXISTS)
      lex->create_info.set(DDL_options_st::OPT_IF_EXISTS);
    if (drop_routine(thd, lex))
      goto error;
    break;
  case SQLCOM_SHOW_CREATE_PROC:
  case SQLCOM_SHOW_CREATE_FUNC:
  case SQLCOM_SHOW_CREATE_PACKAGE:
  case SQLCOM_SHOW_CREATE_PACKAGE_BODY:
    {
      WSREP_SYNC_WAIT(thd, WSREP_SYNC_WAIT_BEFORE_SHOW);
      const Sp_handler *sph= Sp_handler::handler(lex->sql_command);
      if (sph->sp_show_create_routine(thd, lex->spname))
        goto error;
      break;
    }
  case SQLCOM_SHOW_PROC_CODE:
  case SQLCOM_SHOW_FUNC_CODE:
  case SQLCOM_SHOW_PACKAGE_BODY_CODE:
    {
#ifndef DBUG_OFF
      Database_qualified_name pkgname;
      sp_head *sp;
      const Sp_handler *sph= Sp_handler::handler(lex->sql_command);
      WSREP_SYNC_WAIT(thd, WSREP_SYNC_WAIT_BEFORE_SHOW);
      if (sph->sp_resolve_package_routine(thd, thd->lex->sphead,
                                          lex->spname, &sph, &pkgname))
        return true;
      if (sph->sp_cache_routine(thd, lex->spname, &sp))
        goto error;
      if (!sp || sp->show_routine_code(thd))
      {
        /* We don't distinguish between errors for now */
        my_error(ER_SP_DOES_NOT_EXIST, MYF(0),
                 sph->type_str(), lex->spname->m_name.str);
        goto error;
      }
      break;
#else
      my_error(ER_FEATURE_DISABLED, MYF(0),
               "SHOW PROCEDURE|FUNCTION CODE", "--with-debug");
      goto error;
#endif // ifndef DBUG_OFF
    }
  case SQLCOM_SHOW_CREATE_TRIGGER:
    {
      if (check_ident_length(&lex->spname->m_name))
        goto error;

      WSREP_SYNC_WAIT(thd, WSREP_SYNC_WAIT_BEFORE_SHOW);
      if (show_create_trigger(thd, lex->spname))
        goto error; /* Error has been already logged. */

      break;
    }
  case SQLCOM_CREATE_VIEW:
    {
      /*
        Note: SQLCOM_CREATE_VIEW also handles 'ALTER VIEW' commands
        as specified through the thd->lex->create_view->mode flag.
      */
      res= mysql_create_view(thd, first_table, thd->lex->create_view->mode);
      break;
    }
  case SQLCOM_DROP_VIEW:
    {
      if (check_table_access(thd, DROP_ACL, all_tables, FALSE, UINT_MAX, FALSE))
        goto error;

      WSREP_TO_ISOLATION_BEGIN(WSREP_MYSQL_DB, NULL, NULL);

      if (thd->variables.option_bits & OPTION_IF_EXISTS)
        lex->create_info.set(DDL_options_st::OPT_IF_EXISTS);

      /* Conditionally writes to binlog. */
      res= mysql_drop_view(thd, first_table, thd->lex->drop_mode);
      break;
    }
  case SQLCOM_CREATE_TRIGGER:
  {
    /* Conditionally writes to binlog. */
    res= mysql_create_or_drop_trigger(thd, all_tables, 1);

    break;
  }
  case SQLCOM_DROP_TRIGGER:
  {
    if (thd->variables.option_bits & OPTION_IF_EXISTS)
      lex->create_info.set(DDL_options_st::OPT_IF_EXISTS);

    /* Conditionally writes to binlog. */
    res= mysql_create_or_drop_trigger(thd, all_tables, 0);
    break;
  }
  case SQLCOM_XA_START:
#ifdef WITH_WSREP
    if (WSREP_ON)
    {
      my_error(ER_NOT_SUPPORTED_YET, MYF(0),
               "XA transactions with Galera replication");
      break;
    }
#endif /* WITH_WSREP */
    if (trans_xa_start(thd))
      goto error;
    my_ok(thd);
    break;
  case SQLCOM_XA_END:
    if (trans_xa_end(thd))
      goto error;
    my_ok(thd);
    break;
  case SQLCOM_XA_PREPARE:
    if (trans_xa_prepare(thd))
      goto error;
    my_ok(thd);
    break;
  case SQLCOM_XA_COMMIT:
  {
    bool commit_failed= trans_xa_commit(thd);
    if (commit_failed)
    {
      WSREP_DEBUG("XA commit failed, MDL released: %lld",
                  (longlong) thd->thread_id);
      goto error;
    }
    /*
      We've just done a commit, reset transaction
      isolation level and access mode to the session default.
    */
    trans_reset_one_shot_chistics(thd);
    my_ok(thd);
    break;
  }
  case SQLCOM_XA_ROLLBACK:
  {
    bool rollback_failed= trans_xa_rollback(thd);
    if (rollback_failed)
    {
      WSREP_DEBUG("XA rollback failed, MDL released: %lld",
                  (longlong) thd->thread_id);
      goto error;
    }
    /*
      We've just done a rollback, reset transaction
      isolation level and access mode to the session default.
    */
    trans_reset_one_shot_chistics(thd);
    my_ok(thd);
    break;
  }
  case SQLCOM_XA_RECOVER:
    res= mysql_xa_recover(thd);
    break;
  case SQLCOM_INSTALL_PLUGIN:
    if (! (res= mysql_install_plugin(thd, &thd->lex->comment,
                                     &thd->lex->ident)))
      my_ok(thd);
    break;
  case SQLCOM_UNINSTALL_PLUGIN:
    if (! (res= mysql_uninstall_plugin(thd, &thd->lex->comment,
                                       &thd->lex->ident)))
      my_ok(thd);
    break;
  case SQLCOM_BINLOG_BASE64_EVENT:
  {
#ifndef EMBEDDED_LIBRARY
    mysql_client_binlog_statement(thd);
#else /* EMBEDDED_LIBRARY */
    my_error(ER_OPTION_PREVENTS_STATEMENT, MYF(0), "embedded");
#endif /* EMBEDDED_LIBRARY */
    break;
  }
  case SQLCOM_CREATE_SERVER:
  {
    DBUG_PRINT("info", ("case SQLCOM_CREATE_SERVER"));

    if (check_global_access(thd, PRIV_STMT_CREATE_SERVER))
      break;

    WSREP_TO_ISOLATION_BEGIN(WSREP_MYSQL_DB, NULL, NULL);

    res= create_server(thd, &lex->server_options);
    break;
  }
  case SQLCOM_ALTER_SERVER:
  {
    int error;
    DBUG_PRINT("info", ("case SQLCOM_ALTER_SERVER"));

    if (check_global_access(thd, PRIV_STMT_ALTER_SERVER))
      break;

    WSREP_TO_ISOLATION_BEGIN(WSREP_MYSQL_DB, NULL, NULL);

    if (unlikely((error= alter_server(thd, &lex->server_options))))
    {
      DBUG_PRINT("info", ("problem altering server <%s>",
                          lex->server_options.server_name.str));
      my_error(error, MYF(0), lex->server_options.server_name.str);
      break;
    }
    my_ok(thd, 1);
    break;
  }
  case SQLCOM_DROP_SERVER:
  {
    int err_code;
    DBUG_PRINT("info", ("case SQLCOM_DROP_SERVER"));

    if (check_global_access(thd, PRIV_STMT_DROP_SERVER))
      break;

    WSREP_TO_ISOLATION_BEGIN(WSREP_MYSQL_DB, NULL, NULL);

    if ((err_code= drop_server(thd, &lex->server_options)))
    {
      if (! lex->if_exists() && err_code == ER_FOREIGN_SERVER_DOESNT_EXIST)
      {
        DBUG_PRINT("info", ("problem dropping server %s",
                            lex->server_options.server_name.str));
        my_error(err_code, MYF(0), lex->server_options.server_name.str);
      }
      else
      {
        my_ok(thd, 0);
      }
      break;
    }
    my_ok(thd, 1);
    break;
  }
  case SQLCOM_ANALYZE:
  case SQLCOM_CHECK:
  case SQLCOM_OPTIMIZE:
  case SQLCOM_REPAIR:
  case SQLCOM_TRUNCATE:
  case SQLCOM_CREATE_TABLE:
  case SQLCOM_CREATE_SEQUENCE:
  case SQLCOM_ALTER_TABLE:
      DBUG_ASSERT(first_table == all_tables && first_table != 0);
    /* fall through */
  case SQLCOM_ALTER_SEQUENCE:
  case SQLCOM_SHOW_SLAVE_STAT:
  case SQLCOM_SIGNAL:
  case SQLCOM_RESIGNAL:
  case SQLCOM_GET_DIAGNOSTICS:
  case SQLCOM_CALL:
  case SQLCOM_REVOKE:
  case SQLCOM_GRANT:
    if (thd->variables.option_bits & OPTION_IF_EXISTS)
      lex->create_info.set(DDL_options_st::OPT_IF_EXISTS);
    DBUG_ASSERT(lex->m_sql_cmd != NULL);
    res= lex->m_sql_cmd->execute(thd);
    DBUG_PRINT("result", ("res: %d  killed: %d  is_error(): %d",
                          res, thd->killed, thd->is_error()));
    break;
  default:

#ifndef EMBEDDED_LIBRARY
    DBUG_ASSERT(0);                             /* Impossible */
#endif
    my_ok(thd);
    break;
  }
  THD_STAGE_INFO(thd, stage_query_end);
  thd->update_stats();

  goto finish;

error:
#ifdef WITH_WSREP
wsrep_error_label:
#endif
  res= true;

finish:

  thd->reset_query_timer();
  DBUG_ASSERT(!thd->in_active_multi_stmt_transaction() ||
               thd->in_multi_stmt_transaction_mode());

  lex->unit.cleanup();

  /* close/reopen tables that were marked to need reopen under LOCK TABLES */
  if (unlikely(thd->locked_tables_list.some_table_marked_for_reopen) &&
      !thd->lex->requires_prelocking())
    thd->locked_tables_list.reopen_tables(thd, true);

  if (! thd->in_sub_stmt)
  {
    if (thd->killed != NOT_KILLED)
    {
      /* report error issued during command execution */
      if (thd->killed_errno())
      {
        /* If we already sent 'ok', we can ignore any kill query statements */
        if (! thd->get_stmt_da()->is_set())
          thd->send_kill_message();
      }
      thd->reset_kill_query();
    }

    /*
      Binary logging is now done. Unset the "used" flags to avoid
      flags leaking to the next event (and to the COMMIT statement
      in the end of the current event).

      Example:

      Suppose a non-default collation (in @@character_set_collations)
      was used during the statement, the mysqlbinlog output for
      the current statement will contain a sequence like this:

        SET character_set_collations='utf8mb3=utf8mb3_bin';
        INSERT INTO t1 VALUES (_utf8mb3'test');
        COMMIT;

      The statment (INSERT in this example) is already in binlog at this point, and the
      and the "SET character_set_collations" is written inside a
      Q_CHARACTER_SET_COLLATIONS chunk in its log entry header.
      The flag CHARACTER_SET_COLLATIONS_USED is not needed any more.
      The COMMIT can be printed without "SET character_set_collations".

      The same logic applies to the other _USED flags.
    */
    thd->used= 0;

    if (unlikely(thd->is_error()) ||
        (thd->variables.option_bits & OPTION_MASTER_SQL_ERROR))
    {
      trans_rollback_stmt(thd);
    }
    else
    {
      /* If commit fails, we should be able to reset the OK status. */
      thd->get_stmt_da()->set_overwrite_status(true);
      trans_commit_stmt(thd);
      thd->get_stmt_da()->set_overwrite_status(false);
    }
  }

  /* Free tables. Set stage 'closing tables' */
  close_thread_tables_for_query(thd);

#ifndef DBUG_OFF
  if (lex->sql_command != SQLCOM_SET_OPTION && ! thd->in_sub_stmt)
    DEBUG_SYNC(thd, "execute_command_after_close_tables");
#endif
  if (!(sql_command_flags[lex->sql_command] &
        (CF_CAN_GENERATE_ROW_EVENTS | CF_FORCE_ORIGINAL_BINLOG_FORMAT |
         CF_STATUS_COMMAND)))
    thd->set_binlog_format(orig_binlog_format,
                           orig_current_stmt_binlog_format);

  if (! thd->in_sub_stmt && thd->transaction_rollback_request)
  {
    /*
      We are not in sub-statement and transaction rollback was requested by
      one of storage engines (e.g. due to deadlock). Rollback transaction in
      all storage engines including binary log.
    */
    trans_rollback_implicit(thd);
    thd->release_transactional_locks();
  }
  else if (stmt_causes_implicit_commit(thd, CF_IMPLICIT_COMMIT_END))
  {
    /* No transaction control allowed in sub-statements. */
    DBUG_ASSERT(! thd->in_sub_stmt);
    if (!(thd->variables.option_bits & OPTION_GTID_BEGIN))
    {
      /* If commit fails, we should be able to reset the OK status. */
      thd->get_stmt_da()->set_overwrite_status(true);
      /* Commit the normal transaction if one is active. */
      trans_commit_implicit(thd);
      thd->get_stmt_da()->set_overwrite_status(false);
      thd->release_transactional_locks();
    }
  }
  else if (! thd->in_sub_stmt && ! thd->in_active_multi_stmt_transaction())
  {
    /*
      - If inside a multi-statement transaction,
      defer the release of metadata locks until the current
      transaction is either committed or rolled back. This prevents
      other statements from modifying the table for the entire
      duration of this transaction.  This provides commit ordering
      and guarantees serializability across multiple transactions.
      - If in autocommit mode, or outside a transactional context,
      automatically release metadata locks of the current statement.
    */
    thd->release_transactional_locks();
  }
  else if (! thd->in_sub_stmt)
  {
    thd->mdl_context.release_statement_locks();
  }

  THD_STAGE_INFO(thd, stage_starting_cleanup);

  TRANSACT_TRACKER(add_trx_state_from_thd(thd));

#ifdef WITH_WSREP
  thd->wsrep_consistency_check= NO_CONSISTENCY_CHECK;

  if (wsrep_thd_is_toi(thd) || wsrep_thd_is_in_rsu(thd))
  {
    WSREP_DEBUG("mysql_execute_command for %s", wsrep_thd_query(thd));
    THD_STAGE_INFO(thd, stage_waiting_isolation);
    wsrep_to_isolation_end(thd);
  }

  /*
    Force release of transactional locks if not in active MST and wsrep is on.
  */
  if (WSREP(thd) &&
      ! thd->in_sub_stmt &&
      ! thd->in_active_multi_stmt_transaction() &&
      thd->mdl_context.has_transactional_locks())
  {
    WSREP_DEBUG("Forcing release of transactional locks for thd: %lld",
                (longlong) thd->thread_id);
    thd->release_transactional_locks();
  }

  /*
    Current command did not start multi STMT transaction and the command
    did not cause commit to happen (e.g. read only). Commit the wsrep
    transaction as empty.
  */
  if (!thd->in_active_multi_stmt_transaction() &&
      !thd->in_sub_stmt &&
      thd->wsrep_trx().active() &&
      thd->wsrep_trx().state() == wsrep::transaction::s_executing)
  {
    wsrep_commit_empty(thd, true);
  }

  /* assume PA safety for next transaction */
  thd->wsrep_PA_safe= true;
#endif /* WITH_WSREP */

  /*
    Reset the connection_name to contain a null string, if the
    pointer points to the same space as that of the system variable
    default_master_connection.

    We do this because the system variable may be updated which could
    free the pointer and create a new one, causing use-after-free for
    re-execution of prepared statements and stored procedures where
    the LEX may be reused.

    This allows connection_name to be set again be to the system
    variable pointer in the next call of this function (see earlier in
    this function), after any possible updates to the system variable.
  */
  if (thd->lex->mi.connection_name.str ==
      thd->variables.default_master_connection.str)
    thd->lex->mi.connection_name= null_clex_str;

  if (lex->sql_command != SQLCOM_SET_OPTION)
    DEBUG_SYNC(thd, "end_of_statement");
  DBUG_RETURN(res || thd->is_error());
 }

static bool execute_sqlcom_select(THD *thd, TABLE_LIST *all_tables)
{
  LEX	*lex= thd->lex;
  select_result *result=lex->result;
  bool res;
  /* assign global limit variable if limit is not given */
  {
    SELECT_LEX *param= lex->unit.global_parameters();
    if (!param->limit_params.explicit_limit)
      param->limit_params.select_limit=
        new (thd->mem_root) Item_int(thd,
                                     (ulonglong) thd->variables.select_limit);
  }

  if (!(res= open_and_lock_tables(thd, all_tables, TRUE, 0)))
  {
    if (lex->describe)
    {
      /*
        We always use select_send for EXPLAIN, even if it's an EXPLAIN
        for SELECT ... INTO OUTFILE: a user application should be able
        to prepend EXPLAIN to any query and receive output for it,
        even if the query itself redirects the output.
      */
      if (unlikely(!(result= new (thd->mem_root) select_send(thd))))
        return 1;                               /* purecov: inspected */
      thd->send_explain_fields(result, lex->describe, lex->analyze_stmt);
        
      /*
        This will call optimize() for all parts of query. The query plan is
        printed out below.
      */
      res= mysql_explain_union(thd, &lex->unit, result);
      
      /* Print EXPLAIN only if we don't have an error */
      if (likely(!res))
      {
        /* 
          Do like the original select_describe did: remove OFFSET from the
          top-level LIMIT
        */
        result->remove_offset_limit();
        if (lex->explain_json)
        {
          lex->explain->print_explain_json(result, lex->analyze_stmt);
        }
        else
        {
          lex->explain->print_explain(result, thd->lex->describe,
                                      thd->lex->analyze_stmt);
          if (lex->describe & DESCRIBE_EXTENDED)
          {
            char buff[1024];
            String str(buff,(uint32) sizeof(buff), system_charset_info);
            str.length(0);
            /*
              The warnings system requires input in utf8, @see
              mysqld_show_warnings().
            */
            lex->unit.print(&str, QT_EXPLAIN_EXTENDED);
            push_warning(thd, Sql_condition::WARN_LEVEL_NOTE,
                         ER_YES, str.c_ptr_safe());
          }
        }
      }

      if (res)
        result->abort_result_set();
      else
        result->send_eof();
      delete result;
    }
    else
    {
      Protocol *save_protocol= NULL;
      if (lex->analyze_stmt)
      {
        if (result && result->result_interceptor())
          result->result_interceptor()->disable_my_ok_calls();
        else 
        {
          DBUG_ASSERT(thd->protocol);
          result= new (thd->mem_root) select_send_analyze(thd);
          save_protocol= thd->protocol;
          thd->protocol= new Protocol_discard(thd);
        }
      }
      else
      {
        if (!result && !(result= new (thd->mem_root) select_send(thd)))
          return 1;                               /* purecov: inspected */
      }
      query_cache_store_query(thd, all_tables);
      res= handle_select(thd, lex, result, 0);
      if (result != lex->result)
        delete result;

      if (lex->analyze_stmt)
      {
        if (save_protocol)
        {
          delete thd->protocol;
          thd->protocol= save_protocol;
        }
        if (!res)
	{
          bool extended= thd->lex->describe & DESCRIBE_EXTENDED;
          res= thd->lex->explain->send_explain(thd, extended);
        }
      }
    }
  }
  /* Count number of empty select queries */
  if (!thd->get_sent_row_count() && !res)
    status_var_increment(thd->status_var.empty_queries);
  else
    status_var_add(thd->status_var.rows_sent, thd->get_sent_row_count());

  return res;
}


/**
   SHOW STATUS

   Notes: This is noinline as we don't want to have system_status_var (> 3K)
   to be on the stack of mysql_execute_command()
*/

static bool __attribute__ ((noinline))
execute_show_status(THD *thd, TABLE_LIST *all_tables)
{
  bool res;
  system_status_var old_status_var= thd->status_var;
  thd->initial_status_var= &old_status_var;
  WSREP_SYNC_WAIT(thd, WSREP_SYNC_WAIT_BEFORE_SHOW);
  if (!(res= check_table_access(thd, SELECT_ACL, all_tables, FALSE,
                                UINT_MAX, FALSE)))
    res= execute_sqlcom_select(thd, all_tables);

  thd->initial_status_var= NULL;
  /* Don't log SHOW STATUS commands to slow query log */
  thd->server_status&= ~(SERVER_QUERY_NO_INDEX_USED |
                         SERVER_QUERY_NO_GOOD_INDEX_USED);
  /*
    restore status variables, as we don't want 'show status' to cause
    changes
  */
  mysql_mutex_lock(&LOCK_status);
  add_diff_to_status(&global_status_var, &thd->status_var,
                     &old_status_var);
  memcpy(&thd->status_var, &old_status_var, last_restored_status_var);
  mysql_mutex_unlock(&LOCK_status);
  thd->initial_status_var= NULL;
  return res;
#ifdef WITH_WSREP
wsrep_error_label: /* see WSREP_SYNC_WAIT() macro above */
  thd->initial_status_var= NULL;
  return true;
#endif /* WITH_WSREP */
}


/*
  Find out if a table is a temporary table

  A table is a temporary table if it's a temporary table or
  there has been before a temporary table that has been renamed
  to the current name.

  Some examples:
  A->B          B is a temporary table if and only if A is a temp.
  A->B, B->C    Second B is temp if A is temp
  A->B, A->C    Second A can't be temp as if A was temp then B is temp
                and Second A can only be a normal table. C is also not temp
*/

static TABLE *find_temporary_table_for_rename(THD *thd,
                                              TABLE_LIST *first_table,
                                              TABLE_LIST *cur_table)
{
  TABLE_LIST *table;
  TABLE *res= 0;
  bool found= 0;
  DBUG_ENTER("find_temporary_table_for_rename");

  /* Find last instance when cur_table is in TO part */
  for (table= first_table;
       table != cur_table;
       table= table->next_local->next_local)
  {
    TABLE_LIST *next= table->next_local;

<<<<<<< HEAD
    if (!strcmp(table->get_db_name().str,   cur_table->get_db_name().str) &&
=======
    if (!strcmp(table->get_db_name().str,    cur_table->get_db_name().str) &&
>>>>>>> 14d9801c
        !strcmp(table->get_table_name().str, cur_table->get_table_name().str))
    {
      /* Table was moved away, can't be same as 'table' */
      found= 1;
      res= 0;                      // Table can't be a temporary table
    }
    if (!strcmp(next->get_db_name().str,    cur_table->get_db_name().str) &&
        !strcmp(next->get_table_name().str, cur_table->get_table_name().str))
    {
      /*
        Table has matching name with new name of this table. cur_table should
        have same temporary type as this table.
      */
      found= 1;
      res= table->table;
    }
  }
  if (!found)
    res= thd->find_temporary_table(table, THD::TMP_TABLE_ANY);
  DBUG_RETURN(res);
}


static bool __attribute__ ((noinline))
check_rename_table(THD *thd, TABLE_LIST *first_table,
                   TABLE_LIST *all_tables)
{
  DBUG_ASSERT(first_table == all_tables && first_table != 0);
  TABLE_LIST *table;
  for (table= first_table; table; table= table->next_local->next_local)
  {
    if (check_access(thd, ALTER_ACL | DROP_ACL, table->db.str,
                     &table->grant.privilege,
                     &table->grant.m_internal,
                     0, 0) ||
        check_access(thd, INSERT_ACL | CREATE_ACL, table->next_local->db.str,
                     &table->next_local->grant.privilege,
                     &table->next_local->grant.m_internal,
                     0, 0))
      return 1;

    /* check if these are referring to temporary tables */
    table->table= find_temporary_table_for_rename(thd, first_table, table);
    table->next_local->table= table->table;

    TABLE_LIST old_list, new_list;
    /*
      we do not need initialize old_list and new_list because we will
      copy table[0] and table->next[0] there
    */
    old_list= table[0];
    new_list= table->next_local[0];

    if (check_grant(thd, ALTER_ACL | DROP_ACL, &old_list, FALSE, 1, FALSE) ||
       (!test_all_bits(table->next_local->grant.privilege,
                       INSERT_ACL | CREATE_ACL) &&
        check_grant(thd, INSERT_ACL | CREATE_ACL, &new_list, FALSE, 1,
                    FALSE)))
      return 1;
  }

  return 0;
}

/*
  Generate an incident log event before writing the real event
  to the binary log.  We put this event is before the statement
  since that makes it simpler to check that the statement was
  not executed on the slave (since incidents usually stop the
  slave).

  Observe that any row events that are generated will be generated before.

  This is only for testing purposes and will not be present in a release build.
*/

#ifndef DBUG_OFF
static bool __attribute__ ((noinline)) generate_incident_event(THD *thd)
{
  if (mysql_bin_log.is_open())
  {

    Incident incident= INCIDENT_NONE;
    DBUG_PRINT("debug", ("Just before generate_incident()"));
    DBUG_EXECUTE_IF("incident_database_resync_on_replace",
                    incident= INCIDENT_LOST_EVENTS;);
    if (incident)
    {
      Incident_log_event ev(thd, incident);
      (void) mysql_bin_log.write(&ev);        /* error is ignored */
      if (mysql_bin_log.rotate_and_purge(true))
        return 1;
    }
    DBUG_PRINT("debug", ("Just after generate_incident()"));
  }
  return 0;
}
#else
static bool generate_incident_event(THD *thd)
{
  return 0;
}
#endif


static int __attribute__ ((noinline))
show_create_db(THD *thd, LEX *lex)
{
  DBUG_EXECUTE_IF("4x_server_emul",
                  my_error(ER_UNKNOWN_ERROR, MYF(0)); return 1;);

  const DBNameBuffer dbbuf(lex->name, lower_case_table_names == 1);
  if (Lex_ident_db::check_name_with_error(dbbuf.to_lex_cstring()))
    return 1;
  LEX_CSTRING db= dbbuf.to_lex_cstring();
  return mysqld_show_create_db(thd, &db, &lex->name, lex->create_info);
}


/**
   Called on SQLCOM_ALTER_PROCEDURE and SQLCOM_ALTER_FUNCTION
*/

static bool __attribute__ ((noinline))
alter_routine(THD *thd, LEX *lex)
{
  int sp_result;
  const Sp_handler *sph= Sp_handler::handler(lex->sql_command);
  if (check_routine_access(thd, ALTER_PROC_ACL, &lex->spname->m_db,
                           &lex->spname->m_name, sph, 0))
    return 1;
  /*
    Note that if you implement the capability of ALTER FUNCTION to
    alter the body of the function, this command should be made to
    follow the restrictions that log-bin-trust-function-creators=0
    already puts on CREATE FUNCTION.
  */
  /* Conditionally writes to binlog */
  sp_result= sph->sp_update_routine(thd, lex->spname, &lex->sp_chistics);
  switch (sp_result) {
  case SP_OK:
    my_ok(thd);
    return 0;
  case SP_KEY_NOT_FOUND:
    my_error(ER_SP_DOES_NOT_EXIST, MYF(0),
             sph->type_str(), ErrConvDQName(lex->spname).ptr());
    return 1;
  default:
    my_error(ER_SP_CANT_ALTER, MYF(0),
             sph->type_str(), ErrConvDQName(lex->spname).ptr());
    return 1;
  }
  return 0;                                     /* purecov: deadcode */
}


static bool __attribute__ ((noinline))
drop_routine(THD *thd, LEX *lex)
{
  int sp_result;
#ifdef HAVE_DLOPEN
  if (lex->sql_command == SQLCOM_DROP_FUNCTION &&
      ! lex->spname->m_explicit_name)
  {
    /* DROP FUNCTION <non qualified name> */
    enum drop_udf_result rc= mysql_drop_function(thd, &lex->spname->m_name);
    switch (rc) {
    case UDF_DEL_RESULT_DELETED:
      my_ok(thd);
      return 0;
    case UDF_DEL_RESULT_ERROR:
      return 1;
    case UDF_DEL_RESULT_ABSENT:
      goto absent;
    }

    DBUG_ASSERT("wrong return code" == 0);
absent:
    // If there was no current database, so it cannot be SP
    if (!lex->spname->m_db.str)
    {
      if (lex->if_exists())
      {
        push_warning_printf(thd, Sql_condition::WARN_LEVEL_NOTE,
                            ER_SP_DOES_NOT_EXIST,
                            ER_THD(thd, ER_SP_DOES_NOT_EXIST),
                            "FUNCTION (UDF)", lex->spname->m_name.str);
        my_ok(thd);
        return 0;
      }
      my_error(ER_SP_DOES_NOT_EXIST, MYF(0),
               "FUNCTION (UDF)", lex->spname->m_name.str);
      return 1;
    }
    /* Fall trough to test for a stored function */
  }
#endif /* HAVE_DLOPEN */

  const Sp_handler *sph= Sp_handler::handler(lex->sql_command);

  if (check_routine_access(thd, ALTER_PROC_ACL, &lex->spname->m_db,
                           &lex->spname->m_name,
                           Sp_handler::handler(lex->sql_command), 0))
    return 1;

  WSREP_TO_ISOLATION_BEGIN(WSREP_MYSQL_DB, NULL, NULL);

  /* Conditionally writes to binlog */
  sp_result= sph->sp_drop_routine(thd, lex->spname);

#ifndef NO_EMBEDDED_ACCESS_CHECKS
  /*
    We're going to issue an implicit REVOKE statement so we close all
    open tables. We have to keep metadata locks as this ensures that
    this statement is atomic against concurent FLUSH TABLES WITH READ
    LOCK. Deadlocks which can arise due to fact that this implicit
    statement takes metadata locks should be detected by a deadlock
    detector in MDL subsystem and reported as errors.

    TODO: Long-term we should either ensure that implicit REVOKE statement
    is written into binary log as a separate statement or make both
    dropping of routine and implicit REVOKE parts of one fully atomic
    statement.
  */
  if (trans_commit_stmt(thd))
    sp_result= SP_INTERNAL_ERROR;
  close_thread_tables(thd);

  if (sp_result != SP_KEY_NOT_FOUND &&
      sp_automatic_privileges && !opt_noacl &&
      sp_revoke_privileges(thd, lex->spname->m_db,
                           Lex_ident_routine(lex->spname->m_name),
                           Sp_handler::handler(lex->sql_command)))
  {
    push_warning(thd, Sql_condition::WARN_LEVEL_WARN,
                 ER_PROC_AUTO_REVOKE_FAIL,
                 ER_THD(thd, ER_PROC_AUTO_REVOKE_FAIL));
    /* If this happens, an error should have been reported. */
    return 1;
  }
#endif /* NO_EMBEDDED_ACCESS_CHECKS */

  switch (sp_result) {
  case SP_OK:
    my_ok(thd);
    return 0;
  case SP_KEY_NOT_FOUND:
    int res;
    if (lex->if_exists())
    {
      res= write_bin_log(thd, TRUE, thd->query(), thd->query_length());
      push_warning_printf(thd, Sql_condition::WARN_LEVEL_NOTE,
                          ER_SP_DOES_NOT_EXIST,
                          ER_THD(thd, ER_SP_DOES_NOT_EXIST),
                          sph->type_str(),
                          ErrConvDQName(lex->spname).ptr());
      if (res)
        return 1;
      my_ok(thd);
      return 0;
    }
    my_error(ER_SP_DOES_NOT_EXIST, MYF(0),
             sph->type_str(), ErrConvDQName(lex->spname).ptr());
    return 1;
  default:
    my_error(ER_SP_DROP_FAILED, MYF(0),
             sph->type_str(), ErrConvDQName(lex->spname).ptr());
    return 1;
  }

#ifdef WITH_WSREP
wsrep_error_label:
  return 1;
#endif
}

/**
  @brief Compare requested privileges with the privileges acquired from the
    User- and Db-tables.
  @param thd          Thread handler
  @param want_access  The requested access privileges.
  @param db           A pointer to the Db name.
  @param[out] save_priv A pointer to the granted privileges will be stored.
  @param grant_internal_info A pointer to the internal grant cache.
  @param dont_check_global_grants True if no global grants are checked.
  @param no_error     True if no errors should be sent to the client.

  'save_priv' is used to save the User-table (global) and Db-table grants for
  the supplied db name. Note that we don't store db level grants if the global
  grants is enough to satisfy the request AND the global grants contains a
  SELECT grant.

  For internal databases (INFORMATION_SCHEMA, PERFORMANCE_SCHEMA),
  additional rules apply, see ACL_internal_schema_access.

  @see check_grant

  @return Status of denial of access by exclusive ACLs.
    @retval FALSE Access can't exclusively be denied by Db- and User-table
      access unless Column- and Table-grants are checked too.
    @retval TRUE Access denied.
*/

bool
check_access(THD *thd, privilege_t want_access,
             const char *db, privilege_t *save_priv,
             GRANT_INTERNAL_INFO *grant_internal_info,
             bool dont_check_global_grants, bool no_errors)
{
#ifdef NO_EMBEDDED_ACCESS_CHECKS
  if (save_priv)
    *save_priv= GLOBAL_ACLS;
  return false;
#else
  Security_context *sctx= thd->security_ctx;
  privilege_t db_access(NO_ACL);

  /*
    GRANT command:
    In case of database level grant the database name may be a pattern,
    in case of table|column level grant the database name can not be a pattern.
    We use 'dont_check_global_grants' as a flag to determine
    if it's database level grant command
    (see SQLCOM_GRANT case, mysql_execute_command() function) and
    set db_is_pattern according to 'dont_check_global_grants' value.
  */
  bool  db_is_pattern= ((want_access & GRANT_ACL) && dont_check_global_grants);
  privilege_t dummy(NO_ACL);
  DBUG_ENTER("check_access");
  DBUG_PRINT("enter",("db: %s  want_access: %llx  master_access: %llx",
                      db ? db : "",
                      (longlong) want_access,
                      (longlong) sctx->master_access));

  if (save_priv)
    *save_priv= NO_ACL;
  else
  {
    save_priv= &dummy;
    dummy= NO_ACL;
  }

  /* check access may be called twice in a row. Don't change to same stage */
  if (thd->proc_info != stage_checking_permissions.m_name)
    THD_STAGE_INFO(thd, stage_checking_permissions);
  if (unlikely((!db || !db[0]) && !thd->db.str && !dont_check_global_grants))
  {
    DBUG_RETURN(FALSE); // CTE reference or an error later
  }

  if (likely((db != NULL) && (db != any_db.str)))
  {
    /*
      Check if this is reserved database, like information schema or
      performance schema
    */
    const ACL_internal_schema_access *access;
    access= get_cached_schema_access(grant_internal_info, db);
    if (access)
    {
      switch (access->check(want_access, save_priv))
      {
      case ACL_INTERNAL_ACCESS_GRANTED:
        /*
          All the privileges requested have been granted internally.
          [out] *save_privileges= Internal privileges.
        */
        DBUG_RETURN(FALSE);
      case ACL_INTERNAL_ACCESS_DENIED:
        if (! no_errors)
        {
          status_var_increment(thd->status_var.access_denied_errors);
          my_error(ER_DBACCESS_DENIED_ERROR, MYF(0),
                   sctx->priv_user, sctx->priv_host, db);
        }
        DBUG_RETURN(TRUE);
      case ACL_INTERNAL_ACCESS_CHECK_GRANT:
        /*
          Only some of the privilege requested have been granted internally,
          proceed with the remaining bits of the request (want_access).
        */
        want_access&= ~(*save_priv);
        break;
      }
    }
  }

  if ((sctx->master_access & want_access) == want_access)
  {
    /*
      1. If we don't have a global SELECT privilege, we have to get the
      database specific access rights to be able to handle queries of type
      UPDATE t1 SET a=1 WHERE b > 0
      2. Change db access if it isn't current db which is being addressed
    */
    if (!(sctx->master_access & SELECT_ACL))
    {
      if (db && (!thd->db.str || db_is_pattern || strcmp(db, thd->db.str)))
      {
        db_access= acl_get_all3(sctx, db, db_is_pattern);
      }
      else
      {
        /* get access for current db */
        db_access= sctx->db_access;
      }
      /*
        The effective privileges are the union of the global privileges
        and the intersection of db- and host-privileges,
        plus the internal privileges.
      */
      *save_priv|= sctx->master_access | db_access;
    }
    else
      *save_priv|= sctx->master_access;
    DBUG_RETURN(FALSE);
  }
  if (unlikely(((want_access & ~sctx->master_access) & ~DB_ACLS) ||
               (! db && dont_check_global_grants)))
  {						// We can never grant this
    DBUG_PRINT("error",("No possible access"));
    if (!no_errors)
    {
      status_var_increment(thd->status_var.access_denied_errors);
      my_error(access_denied_error_code(thd->password), MYF(0),
               sctx->priv_user,
               sctx->priv_host,
               (thd->password ?
                ER_THD(thd, ER_YES) :
                ER_THD(thd, ER_NO)));                    /* purecov: tested */
    }
    DBUG_RETURN(TRUE);				/* purecov: tested */
  }

  if (unlikely(db == any_db.str))
  {
    /*
      Access granted; Allow select on *any* db.
      [out] *save_privileges= 0
    */
    DBUG_RETURN(FALSE);
  }

  if (db && (!thd->db.str || db_is_pattern || strcmp(db, thd->db.str)))
    db_access= acl_get_all3(sctx, db, db_is_pattern);
  else
    db_access= sctx->db_access;
  DBUG_PRINT("info",("db_access: %llx  want_access: %llx",
                     (longlong) db_access, (longlong) want_access));

  /*
    Save the union of User-table and the intersection between Db-table and
    Host-table privileges, with the already saved internal privileges.
  */
  db_access= (db_access | sctx->master_access);
  *save_priv|= db_access;

  /*
    We need to investigate column- and table access if all requested privileges
    belongs to the bit set of .
  */
  bool need_table_or_column_check=
    (want_access & (TABLE_ACLS | PROC_ACLS | db_access)) == want_access;

  /*
    Grant access if the requested access is in the intersection of
    host- and db-privileges (as retrieved from the acl cache),
    also grant access if all the requested privileges are in the union of
    TABLES_ACLS and PROC_ACLS; see check_grant.
  */
  if ( (db_access & want_access) == want_access ||
      (!dont_check_global_grants &&
       need_table_or_column_check))
  {
    /*
       Ok; but need to check table- and column privileges.
       [out] *save_privileges is (User-priv | (Db-priv & Host-priv) | Internal-priv)
    */
    DBUG_RETURN(FALSE);
  }

  /*
    Access is denied;
    [out] *save_privileges is (User-priv | (Db-priv & Host-priv) | Internal-priv)
  */
  DBUG_PRINT("error",("Access denied"));
  if (!no_errors)
  {
    status_var_increment(thd->status_var.access_denied_errors);
    my_error(ER_DBACCESS_DENIED_ERROR, MYF(0),
             sctx->priv_user, sctx->priv_host,
             (db ? db : (thd->db.str ?
                         thd->db.str :
                         "unknown")));
  }
  DBUG_RETURN(TRUE);
#endif // NO_EMBEDDED_ACCESS_CHECKS
}


#ifndef NO_EMBEDDED_ACCESS_CHECKS
/**
  Check grants for commands which work only with one table.

  @param thd                    Thread handler
  @param privilege              requested privilege
  @param tables                 global table list of query
  @param no_errors              FALSE/TRUE - report/don't report error to
                            the client (using my_error() call).

  @retval
    0   OK
  @retval
    1   access denied, error is sent to client
*/

bool check_single_table_access(THD *thd, privilege_t privilege,
                               TABLE_LIST *tables, bool no_errors)
{
  if (tables->derived)
    return 0;

  Switch_to_definer_security_ctx backup_sctx(thd, tables);

  const char *db_name;
  if ((tables->view || tables->field_translation) && !tables->schema_table)
    db_name= tables->view_db.str;
  else
    db_name= tables->db.str;

  if (check_access(thd, privilege, db_name, &tables->grant.privilege,
                   &tables->grant.m_internal, 0, no_errors))
    return 1;

  /* Show only 1 table for check_grant */
  if (!(tables->belong_to_view &&
       (thd->lex->sql_command == SQLCOM_SHOW_FIELDS)) &&
      check_grant(thd, privilege, tables, FALSE, 1, no_errors))
    return 1;

  return 0;
}

/**
  Check grants for commands which work only with one table and all other
  tables belonging to subselects or implicitly opened tables.

  @param thd			Thread handler
  @param privilege		requested privilege
  @param all_tables		global table list of query

  @retval
    0   OK
  @retval
    1   access denied, error is sent to client
*/

bool check_one_table_access(THD *thd, privilege_t privilege,
                            TABLE_LIST *all_tables)
{
  if (check_single_table_access (thd,privilege,all_tables, FALSE))
    return 1;

  /* Check rights on tables of subselects and implictly opened tables */
  TABLE_LIST *subselects_tables, *view= all_tables->view ? all_tables : 0;
  if ((subselects_tables= all_tables->next_global))
  {
    /*
      Access rights asked for the first table of a view should be the same
      as for the view
    */
    if (view && subselects_tables->belong_to_view == view)
    {
      if (check_single_table_access (thd, privilege, subselects_tables, FALSE))
        return 1;
      subselects_tables= subselects_tables->next_global;
    }
    if (subselects_tables &&
        (check_table_access(thd, SELECT_ACL, subselects_tables, FALSE,
                            UINT_MAX, FALSE)))
      return 1;
  }
  return 0;
}


static bool check_show_access(THD *thd, TABLE_LIST *table)
{
  /*
    This is a SHOW command using an INFORMATION_SCHEMA table.
    check_access() has not been called for 'table',
    and SELECT is currently always granted on the I_S, so we automatically
    grant SELECT on table here, to bypass a call to check_access().
    Note that not calling check_access(table) is an optimization,
    which needs to be revisited if the INFORMATION_SCHEMA does
    not always automatically grant SELECT but use the grant tables.
    See Bug#38837 need a way to disable information_schema for security
  */
  table->grant.privilege= SELECT_ACL;

  switch (get_schema_table_idx(table->schema_table)) {
  case SCH_SCHEMATA:
    return (specialflag & SPECIAL_SKIP_SHOW_DB) &&
      check_global_access(thd, SHOW_DB_ACL);

  case SCH_TABLE_NAMES:
  case SCH_TABLES:
  case SCH_VIEWS:
  case SCH_TRIGGERS:
  case SCH_EVENTS:
  {
    const char *dst_db_name= table->schema_select_lex->db.str;

    DBUG_ASSERT(dst_db_name);

    if (check_access(thd, SELECT_ACL, dst_db_name,
                     &thd->col_access, NULL, FALSE, FALSE))
      return TRUE;

    if (!thd->col_access && check_grant_db(thd, dst_db_name))
    {
      status_var_increment(thd->status_var.access_denied_errors);
      my_error(ER_DBACCESS_DENIED_ERROR, MYF(0),
               thd->security_ctx->priv_user,
               thd->security_ctx->priv_host,
               dst_db_name);
      return TRUE;
    }

    return FALSE;
  }

  case SCH_COLUMNS:
  case SCH_STATISTICS:
  {
    TABLE_LIST *dst_table;
    dst_table= table->schema_select_lex->table_list.first;

    DBUG_ASSERT(dst_table);

    /*
      Open temporary tables to be able to detect them during privilege check.
    */
    if (thd->open_temporary_tables(dst_table))
      return TRUE;

    if (check_access(thd, SELECT_ACL, dst_table->db.str,
                     &dst_table->grant.privilege,
                     &dst_table->grant.m_internal,
                     FALSE, FALSE))
          return TRUE; /* Access denied */

    thd->col_access= dst_table->grant.privilege; // for sql_show.cc
    /*
      Check_grant will grant access if there is any column privileges on
      all of the tables thanks to the fourth parameter (bool show_table).
    */
    if (check_grant(thd, SELECT_ACL, dst_table, TRUE, 1, FALSE))
      return TRUE; /* Access denied */

    close_thread_tables(thd);
    dst_table->table= NULL;

    /* Access granted */
    return FALSE;
  }
  default:
    break;
  }

  return FALSE;
}



/**
  @brief Check if the requested privileges exists in either User-, Host- or
    Db-tables.
  @param thd          Thread context
  @param requirements Privileges requested
  @param tables       List of tables to be compared against
  @param any_combination_of_privileges_will_do TRUE if any privileges on any
    column combination is enough.
  @param number       Only the first 'number' tables in the linked list are
                      relevant.
  @param no_errors    Don't report error to the client (using my_error() call).

  The suppled table list contains cached privileges. This functions calls the
  help functions check_access and check_grant to verify the first three steps
  in the privileges check queue:
  1. Global privileges
  2. OR (db privileges AND host privileges)
  3. OR table privileges
  4. OR column privileges (not checked by this function!)
  5. OR routine privileges (not checked by this function!)

  @see check_access
  @see check_grant

  @note This functions assumes that table list used and
  thd->lex->query_tables_own_last value correspond to each other
  (the latter should be either 0 or point to next_global member
  of one of elements of this table list).

  @return
    @retval FALSE OK
    @retval TRUE  Access denied; But column or routine privileges might need to
      be checked also.
*/

bool
check_table_access(THD *thd, privilege_t requirements, TABLE_LIST *tables,
                   bool any_combination_of_privileges_will_do,
                   uint number, bool no_errors)
{
  TABLE_LIST *org_tables= tables;
  TABLE_LIST *first_not_own_table= thd->lex->first_not_own_table();
  uint i= 0;
  /*
    The check that first_not_own_table is not reached is for the case when
    the given table list refers to the list for prelocking (contains tables
    of other queries). For simple queries first_not_own_table is 0.
  */
  for (; i < number && tables != first_not_own_table && tables;
       tables= tables->next_global, i++)
  {
    TABLE_LIST *const table_ref= tables->correspondent_table ?
      tables->correspondent_table : tables;
    Switch_to_definer_security_ctx backup_ctx(thd, table_ref);

    privilege_t want_access(requirements);

    /*
       Register access for view underlying table.
       Remove SHOW_VIEW_ACL, because it will be checked during making view
     */
    table_ref->grant.orig_want_privilege= (want_access & ~SHOW_VIEW_ACL);

    if (table_ref->schema_table_reformed)
    {
      if (check_show_access(thd, table_ref))
        return 1;
      continue;
    }

    DBUG_PRINT("info", ("derived: %d  view: %d", table_ref->derived != 0,
                        table_ref->view != 0));

    if (table_ref->is_anonymous_derived_table())
      continue;

    if (table_ref->sequence)
    {
      /* We want to have either SELECT or INSERT rights to sequences depending
         on how they are accessed
      */
      want_access= ((table_ref->lock_type >= TL_FIRST_WRITE) ?
                    INSERT_ACL : SELECT_ACL);
    }

<<<<<<< HEAD
    if (check_access(thd, want_access,
                     table_ref->get_db_name().str,
=======
    if (check_access(thd, want_access, table_ref->get_db_name().str,
>>>>>>> 14d9801c
                     &table_ref->grant.privilege,
                     &table_ref->grant.m_internal,
                     0, no_errors))
      return 1;
  }
  return check_grant(thd,requirements,org_tables,
                     any_combination_of_privileges_will_do,
                     number, no_errors);
}


bool
check_routine_access(THD *thd, privilege_t want_access, const LEX_CSTRING *db,
                     const LEX_CSTRING *name,
                     const Sp_handler *sph, bool no_errors)
{
  TABLE_LIST tables[1];
  
  bzero((char *)tables, sizeof(TABLE_LIST));
  tables->db= Lex_ident_db(*db);
  tables->table_name= tables->alias= Lex_ident_table(*name);
  
  /*
    The following test is just a shortcut for check_access() (to avoid
    calculating db_access) under the assumption that it's common to
    give persons global right to execute all stored SP (but not
    necessary to create them).
    Note that this effectively bypasses the ACL_internal_schema_access checks
    that are implemented for the INFORMATION_SCHEMA and PERFORMANCE_SCHEMA,
    which are located in check_access().
    Since the I_S and P_S do not contain routines, this bypass is ok,
    as long as this code path is not abused to create routines.
    The assert enforce that.
  */
  DBUG_ASSERT((want_access & CREATE_PROC_ACL) == NO_ACL);
  if ((thd->security_ctx->master_access & want_access) == want_access)
    tables->grant.privilege= want_access;
  else if (check_access(thd, want_access, db->str,
                        &tables->grant.privilege,
                        &tables->grant.m_internal,
                        0, no_errors))
    return TRUE;
  
  return check_grant_routine(thd, want_access, tables, sph, no_errors);
}


/**
  Check if the routine has any of the routine privileges.

  @param thd	       Thread handler
  @param db           Database name
  @param name         Routine name

  @retval
    0            ok
  @retval
    1            error
*/

bool check_some_routine_access(THD *thd, const char *db, const char *name,
                               const Sp_handler *sph)
{
  privilege_t save_priv(NO_ACL);
  /*
    The following test is just a shortcut for check_access() (to avoid
    calculating db_access)
    Note that this effectively bypasses the ACL_internal_schema_access checks
    that are implemented for the INFORMATION_SCHEMA and PERFORMANCE_SCHEMA,
    which are located in check_access().
    Since the I_S and P_S do not contain routines, this bypass is ok,
    as it only opens SHOW_PROC_WITHOUT_DEFINITION_ACLS.
  */
  if (thd->security_ctx->master_access & SHOW_PROC_WITHOUT_DEFINITION_ACLS)
    return FALSE;
  if (!check_access(thd, SHOW_PROC_WITHOUT_DEFINITION_ACLS,
                    db, &save_priv, NULL, 0, 1) ||
      (save_priv & SHOW_PROC_WITHOUT_DEFINITION_ACLS))
    return FALSE;
  return check_routine_level_acl(thd, SHOW_PROC_WITHOUT_DEFINITION_ACLS,
                                 db, name, sph);
}


/*
  Check if the given table has any of the asked privileges

  @param thd		 Thread handler
  @param want_access	 Bitmap of possible privileges to check for

  @retval
    0  ok
  @retval
    1  error
*/

bool check_some_access(THD *thd, privilege_t want_access, TABLE_LIST *table)
{
  DBUG_ENTER("check_some_access");

  for (ulonglong bit= 1; bit < (ulonglong) want_access ; bit<<= 1)
  {
    if (bit & want_access)
    {
      privilege_t access= ALL_KNOWN_ACL & bit;
      if (!check_access(thd, access, table->db.str,
                        &table->grant.privilege,
                        &table->grant.m_internal,
                        0, 1) &&
           !check_grant(thd, access, table, FALSE, 1, TRUE))
        DBUG_RETURN(0);
    }
  }
  DBUG_PRINT("exit",("no matching access rights"));
  DBUG_RETURN(1);
}

#endif /*NO_EMBEDDED_ACCESS_CHECKS*/


/**
  check for global access and give descriptive error message if it fails.

  @param thd			Thread handler
  @param want_access		Use should have any of these global rights

  @warning
    Starting from 10.5.2 only one bit is allowed in want_access.
    Access denied error is returned if want_access has multiple bits set.

  @retval
    0	ok
  @retval
    1	Access denied.  In this case an error is sent to the client
*/

bool check_global_access(THD *thd, privilege_t want_access, bool no_errors)
{
#ifndef NO_EMBEDDED_ACCESS_CHECKS
  char command[128];
  if (thd->security_ctx->master_access & want_access)
    return 0;
  if (unlikely(!no_errors))
  {
    get_privilege_desc(command, sizeof(command), want_access);
    my_error(ER_SPECIFIC_ACCESS_DENIED_ERROR, MYF(0), command);
  }
  status_var_increment(thd->status_var.access_denied_errors);
  return 1;
#else
  return 0;
#endif
}


/**
  Checks foreign key's parent table access.

  @param thd	       [in]	Thread handler
  @param create_info   [in]     Create information (like MAX_ROWS, ENGINE or
                                temporary table flag)
  @param alter_info    [in]     Initial list of columns and indexes for the
                                table to be created
  @param create_db     [in]     Database of the created table

  @retval
   false  ok.
  @retval
   true	  error or access denied. Error is sent to client in this case.
*/
bool check_fk_parent_table_access(THD *thd,
                                  HA_CREATE_INFO *create_info,
                                  Alter_info *alter_info,
                                  const LEX_CSTRING &create_db)
{
  Key *key;
  List_iterator<Key> key_iterator(alter_info->key_list);

  while ((key= key_iterator++))
  {
    if (key->type == Key::FOREIGN_KEY)
    {
      TABLE_LIST parent_table;
      Foreign_key *fk_key= (Foreign_key *)key;
      LEX_CSTRING db_name;
      LEX_CSTRING table_name= { fk_key->ref_table.str,
                               fk_key->ref_table.length };
      const privilege_t privileges(COL_DML_ACLS | REFERENCES_ACL);

      // Check if tablename is valid or not.
      DBUG_ASSERT(table_name.str != NULL);
      if (Lex_ident_table::check_name(table_name, false))
      {
        my_error(ER_WRONG_TABLE_NAME, MYF(0), table_name.str);
        return true;
      }
      // if lower_case_table_names is set then convert tablename to lower case.
      if (lower_case_table_names &&
          !(table_name= thd->make_ident_casedn(fk_key->ref_table)).str)
        return true;

      if (fk_key->ref_db.str)
      {
        if (Lex_ident_db::check_name_with_error(fk_key->ref_db) ||
            !(db_name= thd->make_ident_opt_casedn(fk_key->ref_db,
                                                  lower_case_table_names)).str)
          return true;
      }
      else
      {
        if (!thd->db.str)
        {
          DBUG_ASSERT(create_db.str);
          if (Lex_ident_db::check_name_with_error(create_db) ||
              !(db_name= thd->make_ident_opt_casedn(create_db,
                                                 lower_case_table_names)).str)
            return true;
        }
        else
        {
          if (thd->lex->copy_db_to(&db_name) ||
              (lower_case_table_names &&
               !(db_name= thd->make_ident_casedn(db_name)).str))
            return true;
        }
      }

      parent_table.init_one_table(&db_name, &table_name, 0, TL_IGNORE);

      /*
       Check if user has any of the "privileges" at table level on
       "parent_table".
       Having privilege on any of the parent_table column is not
       enough so checking whether user has any of the "privileges"
       at table level only here.
      */
      if (check_some_access(thd, privileges, &parent_table) ||
          parent_table.grant.want_privilege)
      {
        my_error(ER_TABLEACCESS_DENIED_ERROR, MYF(0),
                "REFERENCES",
                thd->security_ctx->priv_user,
                thd->security_ctx->host_or_ip,
                db_name.str, table_name.str);
        return true;
      }
    }
  }

  return false;
}


/****************************************************************************
	Check stack size; Send error if there isn't enough stack to continue
****************************************************************************/


#ifndef DBUG_OFF
long max_stack_used;
#endif

/**
  @note
  Note: The 'buf' parameter is necessary, even if it is unused here.
  - fix_fields functions has a "dummy" buffer large enough for the
    corresponding exec. (Thus we only have to check in fix_fields.)
  - Passing to check_stack_overrun() prevents the compiler from removing it.
*/

bool
#if defined __GNUC__ && !defined __clang__
/*
  Do not optimize the function in order to preserve a stack variable creation.
  Otherwise, the variable pointed as "buf" can be removed due to a missing
  usage.
 */
__attribute__((optimize("-O0")))
#endif
check_stack_overrun(THD *thd, long margin, uchar *buf __attribute__((unused)))
{
  long stack_used;
  DBUG_ASSERT(thd == current_thd);
  if ((stack_used= available_stack_size(thd->thread_stack, &stack_used)) >=
      (long) (my_thread_stack_size - margin))
  {
    thd->is_fatal_error= 1;
    /*
      Do not use stack for the message buffer to ensure correct
      behaviour in cases we have close to no stack left.
    */
    char* ebuff= new char[MYSQL_ERRMSG_SIZE];
    if (ebuff) {
      my_snprintf(ebuff, MYSQL_ERRMSG_SIZE, ER_THD(thd, ER_STACK_OVERRUN_NEED_MORE),
                  stack_used, my_thread_stack_size, margin);
      my_message(ER_STACK_OVERRUN_NEED_MORE, ebuff, MYF(ME_FATAL));
      delete [] ebuff;
    }
    return 1;
  }
#ifndef DBUG_OFF
  max_stack_used= MY_MAX(max_stack_used, stack_used);
#endif
  return 0;
}


#define MY_YACC_INIT 1000			// Start with big alloc
#define MY_YACC_MAX  32000			// Because of 'short'

bool my_yyoverflow(short **yyss, YYSTYPE **yyvs, size_t *yystacksize)
{
  Yacc_state *state= & current_thd->m_parser_state->m_yacc;
  size_t old_info=0;
  DBUG_ASSERT(state);
  if ( *yystacksize >= MY_YACC_MAX)
    return 1;
  if (!state->yacc_yyvs)
    old_info= *yystacksize;
  *yystacksize= set_zone((int)(*yystacksize)*2,MY_YACC_INIT,MY_YACC_MAX);
  if (!(state->yacc_yyvs= (uchar*)
        my_realloc(key_memory_bison_stack, state->yacc_yyvs,
                   *yystacksize*sizeof(**yyvs),
                   MYF(MY_ALLOW_ZERO_PTR | MY_FREE_ON_ERROR))) ||
      !(state->yacc_yyss= (uchar*)
        my_realloc(key_memory_bison_stack, state->yacc_yyss,
                   *yystacksize*sizeof(**yyss),
                   MYF(MY_ALLOW_ZERO_PTR | MY_FREE_ON_ERROR))))
    return 1;
  if (old_info)
  {
    /*
      Only copy the old stack on the first call to my_yyoverflow(),
      when replacing a static stack (YYINITDEPTH) by a dynamic stack.
      For subsequent calls, my_realloc already did preserve the old stack.
    */
    memcpy(state->yacc_yyss, *yyss, old_info*sizeof(**yyss));
    memcpy(state->yacc_yyvs, *yyvs, old_info*sizeof(**yyvs));
  }
  *yyss= (short*) state->yacc_yyss;
  *yyvs= (YYSTYPE*) state->yacc_yyvs;
  return 0;
}


/**
  Reset the part of THD responsible for the state of command
  processing.

  @param do_clear_error  Set if we should clear errors

  This needs to be called before execution of every statement
  (prepared or conventional).  It is not called by substatements of
  routines.

  @todo Call it after we use THD for queries, not before.
*/

void THD::reset_for_next_command(bool do_clear_error)
{
  DBUG_ENTER("THD::reset_for_next_command");
  DBUG_ASSERT(!spcont); /* not for substatements of routines */
  DBUG_ASSERT(!in_sub_stmt);
  /*
    Table maps should have been reset after previous statement except in the
    case where we have locked tables
  */
  DBUG_ASSERT(binlog_table_maps == 0 ||
              locked_tables_mode == LTM_LOCK_TABLES);

  if (likely(do_clear_error))
  {
    clear_error(1);
    /*
      The following variable can't be reset in clear_error() as
      clear_error() is called during auto_repair of table
    */
    error_printed_to_log= 0;
  }
  free_list= 0;
  /*
    We also assign stmt_lex in lex_start(), but during bootstrap this
    code is executed first.
  */
  DBUG_ASSERT(lex == &main_lex);
  main_lex.stmt_lex= &main_lex; main_lex.current_select_number= 0;
  /*
    Those two lines below are theoretically unneeded as
    THD::cleanup_after_query() should take care of this already.
  */
  auto_inc_intervals_in_cur_stmt_for_binlog.empty();
  stmt_depends_on_first_successful_insert_id_in_prev_stmt= 0;

#ifdef WITH_WSREP
  /*
    Autoinc variables should be adjusted only for locally executed
    transactions. Appliers and replayers are either processing ROW
    events or get autoinc variable values from Query_log_event and
    mysql slave may be processing STATEMENT format events, but he should
    use autoinc values passed in binlog events, not the values forced by
    the cluster.
  */
  if (WSREP_NNULL(this) && wsrep_thd_is_local(this) &&
      !slave_thread && wsrep_auto_increment_control)
  {
    variables.auto_increment_offset=
      global_system_variables.auto_increment_offset;
    variables.auto_increment_increment=
      global_system_variables.auto_increment_increment;
  }
#endif /* WITH_WSREP */

  used= 0;
  is_fatal_error= 0;
  variables.option_bits&= ~OPTION_BINLOG_THIS_STMT;

  /*
    Clear the status flag that are expected to be cleared at the
    beginning of each SQL statement.
  */
  server_status&= ~SERVER_STATUS_CLEAR_SET;
  /*
    If in autocommit mode and not in a transaction, reset
    OPTION_STATUS_NO_TRANS_UPDATE | OPTION_BINLOG_THIS_TRX to not get warnings
    in ha_rollback_trans() about some tables couldn't be rolled back.
  */
  if (!in_multi_stmt_transaction_mode())
  {
    variables.option_bits&= ~OPTION_BINLOG_THIS_TRX;
    transaction->all.reset();
  }
  DBUG_ASSERT(security_ctx== &main_security_ctx);

  if (opt_bin_log)
    reset_dynamic(&user_var_events);
  DBUG_ASSERT(user_var_events_alloc == &main_mem_root);
  enable_slow_log= true;
  get_stmt_da()->reset_for_next_command();
  sent_row_count_for_statement= examined_row_count_for_statement= 0;
  accessed_rows_and_keys= 0;

  reset_slow_query_state(0);

  reset_current_stmt_binlog_format_row();
  binlog_unsafe_warning_flags= 0;

  save_prep_leaf_list= false;

#if defined(WITH_WSREP) && !defined(DBUG_OFF)
  if (mysql_bin_log.is_open())
    DBUG_PRINT("info",
               ("is_current_stmt_binlog_format_row(): %d",
                 is_current_stmt_binlog_format_row()));
#endif
  DBUG_VOID_RETURN;
}


/**
  Used to allocate a new SELECT_LEX object on the current thd mem_root and
  link it into the relevant lists.

  This function is always followed by mysql_init_select.

  @see mysql_init_select

  @retval TRUE An error occurred
  @retval FALSE The new SELECT_LEX was successfully allocated.
*/

bool
mysql_new_select(LEX *lex, bool move_down, SELECT_LEX *select_lex)
{
  THD *thd= lex->thd;
  bool new_select= select_lex == NULL;
  int old_nest_level= lex->current_select->nest_level;
  DBUG_ENTER("mysql_new_select");

  if (new_select)
  {
    if (!(select_lex= new (thd->mem_root) SELECT_LEX()))
      DBUG_RETURN(1);
    select_lex->select_number= ++thd->lex->stmt_lex->current_select_number;
    select_lex->parent_lex= lex; /* Used in init_query. */
    select_lex->init_query();
    select_lex->init_select();
  }
  select_lex->nest_level_base= &thd->lex->unit;
  if (move_down)
  {
    lex->nest_level++;
    if (select_lex->set_nest_level(old_nest_level + 1))
      DBUG_RETURN(1);
    SELECT_LEX_UNIT *unit;
    /* first select_lex of subselect or derived table */
    if (!(unit= lex->alloc_unit()))
      DBUG_RETURN(1);

    unit->include_down(lex->current_select);
    unit->return_to= lex->current_select;
    select_lex->include_down(unit);
    /*
      By default we assume that it is usual subselect and we have outer name
      resolution context, if no we will assign it to 0 later
    */
    select_lex->context.outer_context= &select_lex->outer_select()->context;
  }
  else
  {
    bool const outer_most= (lex->current_select->master_unit() == &lex->unit);
    if (outer_most && lex->result)
    {
      my_error(ER_WRONG_USAGE, MYF(0), "UNION", "INTO");
      DBUG_RETURN(TRUE);
    }

    /*
      This type of query is not possible in the grammar:
        SELECT 1 FROM t1 PROCEDURE ANALYSE() UNION ... ;

      But this type of query is still possible:
        (SELECT 1 FROM t1 PROCEDURE ANALYSE()) UNION ... ;
      and it's not easy to disallow this grammatically,
      because there can be any parenthesis nest level:
        (((SELECT 1 FROM t1 PROCEDURE ANALYSE()))) UNION ... ;
    */
    if (lex->proc_list.elements!=0)
    {
      my_error(ER_WRONG_USAGE, MYF(0), "UNION",
               "SELECT ... PROCEDURE ANALYSE()");
      DBUG_RETURN(TRUE);
    }

    SELECT_LEX_NODE *save_slave= select_lex->slave;
    select_lex->include_neighbour(lex->current_select);
    select_lex->slave= save_slave;
    SELECT_LEX_UNIT *unit= select_lex->master_unit();
    if (select_lex->set_nest_level(old_nest_level))
      DBUG_RETURN(1);
    if (!unit->fake_select_lex && unit->add_fake_select_lex(lex->thd))
      DBUG_RETURN(1);
    select_lex->context.outer_context= 
                unit->first_select()->context.outer_context;
  }

  if (new_select)
    select_lex->include_global((st_select_lex_node**)&lex->all_selects_list);
  lex->current_select= select_lex;
  /*
    in subquery is SELECT query and we allow resolution of names in SELECT
    list
  */
  select_lex->context.resolve_in_select_list= TRUE;
  DBUG_RETURN(0);
}

/**
  Create a select to return the same output as 'SELECT @@var_name'.

  Used for SHOW COUNT(*) [ WARNINGS | ERROR].

  This will crash with a core dump if the variable doesn't exists.

  @param var_name		Variable name
*/

void create_select_for_variable(THD *thd, LEX_CSTRING *var_name)
{
  LEX *lex;
  Item *var;
  char buff[MAX_SYS_VAR_LENGTH*2+4+8], *end;
  DBUG_ENTER("create_select_for_variable");

  lex= thd->lex;
  lex->init_select();
  lex->sql_command= SQLCOM_SELECT;
  /*
    We set the name of Item to @@session.var_name because that then is used
    as the column name in the output.
  */
  if ((var= get_system_var(thd, OPT_SESSION, var_name, &null_clex_str)))
  {
    end= strxmov(buff, "@@session.", var_name->str, NullS);
    var->set_name(thd, buff, (uint)(end-buff), system_charset_info);
    add_item_to_list(thd, var);
  }
  DBUG_VOID_RETURN;
}


void mysql_init_delete(LEX *lex)
{
  lex->init_select();
  lex->first_select_lex()->limit_params.clear();
  lex->unit.lim.clear();
}

void mysql_init_multi_delete(LEX *lex)
{
  lex->sql_command=  SQLCOM_DELETE_MULTI;
  lex->first_select_lex()->table_list.
    save_and_clear(&lex->auxiliary_table_list);
  lex->query_tables= 0;
  lex->query_tables_last= &lex->query_tables;
}

#ifdef WITH_WSREP
static void wsrep_prepare_for_autocommit_retry(THD* thd,
                                               char* rawbuf,
                                               uint length,
                                               Parser_state* parser_state)
{
  thd->clear_error();
  close_thread_tables(thd);
  thd->wsrep_retry_counter++;            // grow
  wsrep_copy_query(thd);
  thd->set_time();
  parser_state->reset(rawbuf, length);

  /* PSI end */
  MYSQL_END_STATEMENT(thd->m_statement_psi, thd->get_stmt_da());
  thd->m_statement_psi= NULL;
  thd->m_digest= NULL;

  /* DTRACE end */
  if (MYSQL_QUERY_DONE_ENABLED())
  {
    MYSQL_QUERY_DONE(thd->is_error());
  }

  /* SHOW PROFILE end */
#if defined(ENABLED_PROFILING)
  thd->profiling.finish_current_query();
#endif

  /* SHOW PROFILE begin */
#if defined(ENABLED_PROFILING)
  thd->profiling.start_new_query("continuing");
  thd->profiling.set_query_source(rawbuf, length);
#endif

  /* DTRACE begin */
  MYSQL_QUERY_START(rawbuf, thd->thread_id,
                    thd->get_db(),
                    &thd->security_ctx->priv_user[0],
                    (char *) thd->security_ctx->host_or_ip);

  /* Performance Schema Interface instrumentation, begin */
  thd->m_statement_psi= MYSQL_REFINE_STATEMENT(thd->m_statement_psi,
                                               com_statement_info[thd->get_command()].m_key);
  MYSQL_SET_STATEMENT_TEXT(thd->m_statement_psi, thd->query(),
                           thd->query_length());
 
  DBUG_ASSERT(thd->wsrep_trx().active() == false);
  thd->wsrep_cs().reset_error();
  thd->set_query_id(next_query_id());
}

static bool wsrep_mysql_parse(THD *thd, char *rawbuf, uint length,
                              Parser_state *parser_state)
{
  bool is_autocommit=
    !thd->in_multi_stmt_transaction_mode()                  &&
    !thd->wsrep_applier;
  bool retry_autocommit;
  do
  {
    retry_autocommit= false;
    mysql_parse(thd, rawbuf, length, parser_state);

    /*
      Convert all ER_QUERY_INTERRUPTED errors to ER_LOCK_DEADLOCK
      if the transaction was BF aborted. This can happen when the
      transaction is being BF aborted via thd->awake() while it is
      still executing.

      Note that this must be done before wsrep_after_statement() call
      since it clears the transaction for autocommit queries.
     */
    if (((thd->get_stmt_da()->is_error() &&
          thd->get_stmt_da()->sql_errno() == ER_QUERY_INTERRUPTED) ||
         !thd->get_stmt_da()->is_set()) &&
        thd->wsrep_trx().bf_aborted())
    {
      WSREP_DEBUG("overriding error: %d with DEADLOCK",
                  (thd->get_stmt_da()->is_error()) ?
                   thd->get_stmt_da()->sql_errno() : 0);

      thd->reset_kill_query();
      wsrep_override_error(thd, ER_LOCK_DEADLOCK);
    }

#ifdef ENABLED_DEBUG_SYNC
    /* we need the test otherwise we get stuck in the "SET DEBUG_SYNC" itself */
    if (thd->lex->sql_command != SQLCOM_SET_OPTION)
      DEBUG_SYNC(thd, "wsrep_after_statement_enter");
#endif

    if (wsrep_after_statement(thd) &&
        is_autocommit              &&
        thd_is_connection_alive(thd))
    {
      thd->reset_for_next_command();
      thd->reset_kill_query();
      if (is_autocommit                           &&
          thd->lex->sql_command != SQLCOM_SELECT  &&
          thd->wsrep_retry_counter < thd->variables.wsrep_retry_autocommit)
      {
#ifdef ENABLED_DEBUG_SYNC
        DBUG_EXECUTE_IF("sync.wsrep_retry_autocommit",
                    {
                      const char act[]=
                        "now "
                        "SIGNAL wsrep_retry_autocommit_reached "
                        "WAIT_FOR wsrep_retry_autocommit_continue";
                      DBUG_ASSERT(!debug_sync_set_action(thd, STRING_WITH_LEN(act)));
                    });
#endif
        WSREP_DEBUG("wsrep retrying AC query: %lu  %s",
                    thd->wsrep_retry_counter,
                    wsrep_thd_query(thd));
        wsrep_prepare_for_autocommit_retry(thd, rawbuf, length, parser_state);
        if (thd->lex->explain)
          delete_explain_query(thd->lex);
        retry_autocommit= true;
      }
      else
      {
        WSREP_DEBUG("%s, thd: %llu is_AC: %d, retry: %lu - %lu SQL: %s",
                    wsrep_thd_transaction_state_str(thd),
                    thd->thread_id,
                    is_autocommit,
                    thd->wsrep_retry_counter,
                    thd->variables.wsrep_retry_autocommit,
                    wsrep_thd_query(thd));
        my_error(ER_LOCK_DEADLOCK, MYF(0));
        thd->reset_kill_query();
        thd->wsrep_retry_counter= 0;             //  reset
      }
    }
    else
    {
      set_if_smaller(thd->wsrep_retry_counter, 0); // reset; eventually ok
    }
  }  while (retry_autocommit);

  if (thd->wsrep_retry_query)
  {
    WSREP_DEBUG("releasing retry_query: "
                "conf %s sent %d kill %d  errno %d SQL %s",
                wsrep_thd_transaction_state_str(thd),
                thd->get_stmt_da()->is_sent(),
                thd->killed,
                thd->get_stmt_da()->is_error() ?
                thd->get_stmt_da()->sql_errno() : 0,
                thd->wsrep_retry_query);
    my_free(thd->wsrep_retry_query);
    thd->wsrep_retry_query      = NULL;
    thd->wsrep_retry_query_len  = 0;
    thd->wsrep_retry_command    = COM_CONNECT;
    thd->proc_info= 0;
  }
  return false;
}
#endif /* WITH_WSREP */


/*
  When you modify mysql_parse(), you may need to modify
  mysql_test_parse_for_slave() in this same file.
*/

/**
  Parse a query.

  @param       thd     Current thread
  @param       rawbuf  Begining of the query text
  @param       length  Length of the query text
*/

void mysql_parse(THD *thd, char *rawbuf, uint length,
                 Parser_state *parser_state)
{
  DBUG_ENTER("mysql_parse");
  DBUG_EXECUTE_IF("parser_debug", turn_parser_debug_on_MYSQLparse(););
  DBUG_EXECUTE_IF("parser_debug", turn_parser_debug_on_ORAparse(););

  /*
    Warning.
    The purpose of query_cache_send_result_to_client() is to lookup the
    query in the query cache first, to avoid parsing and executing it.
    So, the natural implementation would be to:
    - first, call query_cache_send_result_to_client,
    - second, if caching failed, initialise the lexical and syntactic parser.
    The problem is that the query cache depends on a clean initialization
    of (among others) lex->safe_to_cache_query and thd->server_status,
    which are reset respectively in
    - lex_start()
    - THD::reset_for_next_command()
    So, initializing the lexical analyser *before* using the query cache
    is required for the cache to work properly.
    FIXME: cleanup the dependencies in the code to simplify this.
  */
  lex_start(thd);
  thd->reset_for_next_command();

  if (query_cache_send_result_to_client(thd, rawbuf, length) <= 0)
  {
    LEX *lex= thd->lex;

    bool err= parse_sql(thd, parser_state, NULL, true);

    if (likely(!err))
    {
      thd->m_statement_psi=
        MYSQL_REFINE_STATEMENT(thd->m_statement_psi,
                               sql_statement_info[thd->lex->sql_command].
                               m_key);
#ifndef NO_EMBEDDED_ACCESS_CHECKS
      if (mqh_used && thd->user_connect &&
	  check_mqh(thd, lex->sql_command))
      {
	thd->net.error = 0;
      }
      else
#endif
      {
	if (likely(! thd->is_error()))
	{
          const char *found_semicolon= parser_state->m_lip.found_semicolon;
          /*
            Binlog logs a string starting from thd->query and having length
            thd->query_length; so we set thd->query_length correctly (to not
            log several statements in one event, when we executed only first).
            We set it to not see the ';' (otherwise it would get into binlog
            and Query_log_event::print() would give ';;' output).
            This also helps display only the current query in SHOW
            PROCESSLIST.
          */
          if (found_semicolon && (ulong) (found_semicolon - thd->query()))
            thd->set_query(thd->query(),
                           (uint32) (found_semicolon - thd->query() - 1),
                           thd->charset());
          /* Actually execute the query */
          if (found_semicolon)
          {
            lex->safe_to_cache_query= 0;
            thd->server_status|= SERVER_MORE_RESULTS_EXISTS;
          }
          lex->set_trg_event_type_for_tables();
          MYSQL_QUERY_EXEC_START(thd->query(),
                                 thd->thread_id,
                                 thd->get_db(),
                                 &thd->security_ctx->priv_user[0],
                                 (char *) thd->security_ctx->host_or_ip,
                                 0);

          int error __attribute__((unused));
          error= mysql_execute_command(thd);
          MYSQL_QUERY_EXEC_DONE(error);
	}
      }
    }
    else
    {
      /* Instrument this broken statement as "statement/sql/error" */
      thd->m_statement_psi=
        MYSQL_REFINE_STATEMENT(thd->m_statement_psi,
                               sql_statement_info[SQLCOM_END].m_key);
      DBUG_ASSERT(thd->is_error());
      DBUG_PRINT("info",("Command aborted. Fatal_error: %d",
			 thd->is_fatal_error));

      query_cache_abort(thd, &thd->query_cache_tls);
    }
    THD_STAGE_INFO(thd, stage_freeing_items);
    sp_cache_enforce_limit(thd->sp_proc_cache, stored_program_cache_size);
    sp_cache_enforce_limit(thd->sp_func_cache, stored_program_cache_size);
    sp_cache_enforce_limit(thd->sp_package_spec_cache, stored_program_cache_size);
    sp_cache_enforce_limit(thd->sp_package_body_cache, stored_program_cache_size);
    thd->end_statement();
    thd->Item_change_list::rollback_item_tree_changes();
    thd->cleanup_after_query();
  }
  else
  {
    /* Update statistics for getting the query from the cache */
    thd->lex->sql_command= SQLCOM_SELECT;
    thd->m_statement_psi=
      MYSQL_REFINE_STATEMENT(thd->m_statement_psi,
                             sql_statement_info[SQLCOM_SELECT].m_key);
    status_var_increment(thd->status_var.com_stat[SQLCOM_SELECT]);
    thd->update_stats();
#ifdef WITH_WSREP
    if (WSREP_CLIENT(thd))
    {
      thd->wsrep_sync_wait_gtid= WSREP_GTID_UNDEFINED;
    }
#endif /* WITH_WSREP */
  }
  DBUG_VOID_RETURN;
}


#ifdef HAVE_REPLICATION
/*
  Usable by the replication SQL thread only: just parse a query to know if it
  can be ignored because of replicate-*-table rules.

  @retval
    0	cannot be ignored
  @retval
    1	can be ignored
*/

bool mysql_test_parse_for_slave(THD *thd, char *rawbuf, uint length)
{
  LEX *lex= thd->lex;
  bool error= 0;
  DBUG_ENTER("mysql_test_parse_for_slave");

  Parser_state parser_state;
  if (likely(!(error= parser_state.init(thd, rawbuf, length))))
  {
    lex_start(thd);
    thd->reset_for_next_command();

    if (!parse_sql(thd, & parser_state, NULL, true) &&
        all_tables_not_ok(thd, lex->first_select_lex()->table_list.first))
      error= 1;                  /* Ignore question */
    thd->end_statement();
  }
  thd->cleanup_after_query();
  DBUG_RETURN(error);
}
#endif


bool
add_proc_to_list(THD* thd, Item *item)
{
  ORDER *order;
  Item	**item_ptr;

  if (unlikely(!(order = (ORDER *) thd->alloc(sizeof(ORDER)+sizeof(Item*)))))
    return 1;
  item_ptr = (Item**) (order+1);
  *item_ptr= item;
  order->item=item_ptr;
  thd->lex->proc_list.link_in_list(order, &order->next);
  return 0;
}


/**
  save order by and tables in own lists.
*/

bool add_to_list(THD *thd, SQL_I_List<ORDER> &list, Item *item,bool asc)
{
  ORDER *order;
  DBUG_ENTER("add_to_list");
  if (unlikely(!(order = (ORDER *) thd->alloc(sizeof(ORDER)))))
    DBUG_RETURN(1);
  order->item_ptr= item;
  order->item= &order->item_ptr;
  order->direction= (asc ? ORDER::ORDER_ASC : ORDER::ORDER_DESC);
  order->used=0;
  order->counter_used= 0;
  order->fast_field_copier_setup= 0; 
  list.link_in_list(order, &order->next);
  DBUG_RETURN(0);
}


/**
  Add a table to list of used tables.

  @param table		Table to add
  @param alias		alias for table (or null if no alias)
  @param table_options	A set of the following bits:
                         - TL_OPTION_UPDATING : Table will be updated
                         - TL_OPTION_FORCE_INDEX : Force usage of index
                         - TL_OPTION_ALIAS : an alias in multi table DELETE
  @param lock_type	How table should be locked
  @param mdl_type       Type of metadata lock to acquire on the table.
  @param use_index	List of indexed used in USE INDEX
  @param ignore_index	List of indexed used in IGNORE INDEX

  @retval
      0		Error
  @retval
    \#	Pointer to TABLE_LIST element added to the total table list


  This method can be called in contexts when the "table" argument has a longer
  life cycle than TABLE_LIST and belongs to a different MEM_ROOT than
  the current THD::mem_root.

  For example, it's called from Table_ident::resolve_table_rowtype_ref()
  during sp_head::rcontext_create() during a CALL statement.
  "table" in this case belongs to sp_pcontext, which must stay valid
  (inside its SP cache sp_head entry) after the end of the current statement.

  Let's allocate normalized copies of table.db and table.table on the current
  THD::mem_root and store them in the TABLE_LIST.

  We should not touch "table" and replace table.db and table.table to their
  normalized copies allocated on the current THD::mem_root, because it'll be
  freed at the end of the current statement, while table.db and table.table
  should stay valid. Let's keep them in the original state.

*/

TABLE_LIST *st_select_lex::add_table_to_list(THD *thd,
					     Table_ident *table,
					     const LEX_CSTRING *alias,
					     ulong table_options,
					     thr_lock_type lock_type,
					     enum_mdl_type mdl_type,
					     List<Index_hint> *index_hints_arg,
                                             List<String> *partition_names,
                                             LEX_STRING *option)
{
  DBUG_ENTER("add_table_to_list");
  DBUG_PRINT("enter", ("Table '%s' (%p)  Select %p (%u)",
                        (alias ? alias->str : table->table.str),
                        table,
                        this, select_number));
  DBUG_ASSERT(!is_service_select  || (table_options & TL_OPTION_SEQUENCE));

  if (unlikely(!table))
    DBUG_RETURN(0);				// End of memory
  if (!(table_options & TL_OPTION_ALIAS) &&
      unlikely(Lex_ident_table::check_name(table->table, FALSE)))
  {
    my_error(ER_WRONG_TABLE_NAME, MYF(0), table->table.str);
    DBUG_RETURN(0);
  }

  if (unlikely(table->is_derived_table() == FALSE && table->db.str &&
               !(table_options & TL_OPTION_TABLE_FUNCTION) &&
               Lex_ident_db::check_name_with_error(table->db)))
    DBUG_RETURN(0);

  Lex_ident_db db{0, 0};
  bool fqtn= false;
  LEX *lex= thd->lex;
  if (table->db.str)
  {
    fqtn= TRUE;
    db= Lex_ident_db(table->db);
  }
  else if (!lex->with_cte_resolution && lex->copy_db_to(&db))
    DBUG_RETURN(0);
  else
    fqtn= FALSE;
  bool info_schema= is_infoschema_db(&db);
  if (!table->sel && info_schema &&
      (table_options & TL_OPTION_UPDATING) &&
      /* Special cases which are processed by commands itself */
      lex->sql_command != SQLCOM_CHECK &&
      lex->sql_command != SQLCOM_CHECKSUM)
  {
    my_error(ER_DBACCESS_DENIED_ERROR, MYF(0),
             thd->security_ctx->priv_user,
             thd->security_ctx->priv_host,
             INFORMATION_SCHEMA_NAME.str);
    DBUG_RETURN(0);
  }

  Lex_ident_table alias_str= alias ? Lex_ident_table(*alias) :
                                     Lex_ident_table(table->table);
  DBUG_ASSERT(alias_str.str);
  if (!alias)                            /* Alias is case sensitive */
  {
    if (unlikely(table->sel))
    {
      my_message(ER_DERIVED_MUST_HAVE_ALIAS,
                 ER_THD(thd, ER_DERIVED_MUST_HAVE_ALIAS), MYF(0));
      DBUG_RETURN(0);
    }
    /* alias_str points to table->table;  Let's make a copy */
    if (unlikely(!(alias_str.str= (char*) thd->memdup(alias_str.str, alias_str.length+1))))
      DBUG_RETURN(0);
  }

  bool has_alias_ptr= alias != nullptr;
  void *memregion= thd->calloc(sizeof(TABLE_LIST));
  TABLE_LIST *ptr= new (memregion) TABLE_LIST(thd, db, fqtn, alias_str,
                                              has_alias_ptr, table, lock_type,
                                              mdl_type, table_options,
                                              info_schema, this,
                                              index_hints_arg, option);
  if (!ptr->table_name.str)
    DBUG_RETURN(0); // EOM

  /* check that used name is unique. Sequences are ignored */
  if (lock_type != TL_IGNORE && !ptr->sequence)
  {
    TABLE_LIST *first_table= table_list.first;
    if (lex->sql_command == SQLCOM_CREATE_VIEW)
      first_table= first_table ? first_table->next_local : NULL;
    for (TABLE_LIST *tables= first_table ;
	 tables ;
	 tables=tables->next_local)
    {
      if (unlikely(alias_str.streq(tables->alias) &&
                   (tables->db.str == any_db.str || ptr->db.str == any_db.str ||
                    !cmp(&ptr->db, &tables->db)) &&
                   !tables->sequence))
      {
        my_error(ER_NONUNIQ_TABLE, MYF(0), alias_str.str); /* purecov: tested */
        DBUG_RETURN(0);				/* purecov: tested */
      }
    }
  }
  /* Store the table reference preceding the current one. */
  TABLE_LIST *UNINIT_VAR(previous_table_ref); /* The table preceding the current one. */
  if (table_list.elements > 0 && likely(!ptr->sequence))
  {
    /*
      table_list.next points to the last inserted TABLE_LIST->next_local'
      element
      We don't use the offsetof() macro here to avoid warnings from gcc
    */
    previous_table_ref= (TABLE_LIST*) ((char*) table_list.next -
                                       ((char*) &(ptr->next_local) -
                                        (char*) ptr));
    /*
      Set next_name_resolution_table of the previous table reference to point
      to the current table reference. In effect the list
      TABLE_LIST::next_name_resolution_table coincides with
      TABLE_LIST::next_local. Later this may be changed in
      store_top_level_join_columns() for NATURAL/USING joins.
    */
    previous_table_ref->next_name_resolution_table= ptr;
  }

  /*
    Link the current table reference in a local list (list for current select).
    Notice that as a side effect here we set the next_local field of the
    previous table reference to 'ptr'. Here we also add one element to the
    list 'table_list'.
    We don't store sequences into the local list to hide them from INSERT
    and SELECT.
  */
  if (likely(!ptr->sequence))
    table_list.link_in_list(ptr, &ptr->next_local);
  ptr->next_name_resolution_table= NULL;
#ifdef WITH_PARTITION_STORAGE_ENGINE
  ptr->partition_names= partition_names;
#endif /* WITH_PARTITION_STORAGE_ENGINE */
  /* Link table in global list (all used tables) */
  lex->add_to_query_tables(ptr);

  // Pure table aliases do not need to be locked:
  if (ptr->db.str && !(table_options & TL_OPTION_ALIAS))
  {
    MDL_REQUEST_INIT(&ptr->mdl_request, MDL_key::TABLE, ptr->db.str,
                     ptr->table_name.str, mdl_type, MDL_TRANSACTION);
  }
  DBUG_RETURN(ptr);
}


/**
  Initialize a new table list for a nested join.

    The function initializes a structure of the TABLE_LIST type
    for a nested join. It sets up its nested join list as empty.
    The created structure is added to the front of the current
    join list in the st_select_lex object. Then the function
    changes the current nest level for joins to refer to the newly
    created empty list after having saved the info on the old level
    in the initialized structure.

  @param thd         current thread

  @retval
    0   if success
  @retval
    1   otherwise
*/

bool st_select_lex::init_nested_join(THD *thd)
{
  TABLE_LIST *ptr;
  NESTED_JOIN *nested_join;
  DBUG_ENTER("init_nested_join");

  if (unlikely(!(ptr= (TABLE_LIST*) thd->calloc(ALIGN_SIZE(sizeof(TABLE_LIST))+
                                                sizeof(NESTED_JOIN)))))
    DBUG_RETURN(1);
  nested_join= ptr->nested_join=
    ((NESTED_JOIN*) ((uchar*) ptr + ALIGN_SIZE(sizeof(TABLE_LIST))));

  ptr->embedding= embedding;
  ptr->join_list= join_list;
  ptr->alias.str="(nested_join)";
  ptr->alias.length= sizeof("(nested_join)")-1;
  embedding= ptr;
  join_list= &nested_join->join_list;
  join_list->empty();
  DBUG_RETURN(0);
}


/**
  End a nested join table list.

    The function returns to the previous join nest level.
    If the current level contains only one member, the function
    moves it one level up, eliminating the nest.

  @param thd         current thread

  @return
    - Pointer to TABLE_LIST element added to the total table list, if success
    - 0, otherwise
*/

TABLE_LIST *st_select_lex::end_nested_join(THD *thd)
{
  TABLE_LIST *ptr;
  NESTED_JOIN *nested_join;
  DBUG_ENTER("end_nested_join");

  DBUG_ASSERT(embedding);
  ptr= embedding;
  join_list= ptr->join_list;
  embedding= ptr->embedding;
  nested_join= ptr->nested_join;
  if (nested_join->join_list.elements == 1)
  {
    TABLE_LIST *embedded= nested_join->join_list.head();
    join_list->pop();
    embedded->join_list= join_list;
    embedded->embedding= embedding;
    join_list->push_front(embedded, thd->mem_root);
    ptr= embedded;
    embedded->lifted= 1;
  }
  else if (nested_join->join_list.elements == 0)
  {
    join_list->pop();
    ptr= 0;                                     // return value
  }
  DBUG_RETURN(ptr);
}


/**
  Nest last join operation.

    The function nest last join operation as if it was enclosed in braces.

  @param thd         current thread

  @retval
    0  Error
  @retval
    \#  Pointer to TABLE_LIST element created for the new nested join
*/

TABLE_LIST *st_select_lex::nest_last_join(THD *thd)
{
  TABLE_LIST *ptr;
  NESTED_JOIN *nested_join;
  List<TABLE_LIST> *embedded_list;
  DBUG_ENTER("nest_last_join");

  TABLE_LIST *head= join_list->head();
  if (head->nested_join && (head->nested_join->nest_type & REBALANCED_NEST))
  {
    head= join_list->pop();
    DBUG_RETURN(head);
  }

  if (unlikely(!(ptr= (TABLE_LIST*) thd->calloc(ALIGN_SIZE(sizeof(TABLE_LIST))+
                                                sizeof(NESTED_JOIN)))))
    DBUG_RETURN(0);
  nested_join= ptr->nested_join=
    ((NESTED_JOIN*) ((uchar*) ptr + ALIGN_SIZE(sizeof(TABLE_LIST))));

  ptr->embedding= embedding;
  ptr->join_list= join_list;
  ptr->alias.str= "(nest_last_join)";
  ptr->alias.length= sizeof("(nest_last_join)")-1;
  embedded_list= &nested_join->join_list;
  embedded_list->empty();
  nested_join->nest_type= JOIN_OP_NEST;

  for (uint i=0; i < 2; i++)
  {
    TABLE_LIST *table= join_list->pop();
    if (unlikely(!table))
      DBUG_RETURN(NULL);
    table->join_list= embedded_list;
    table->embedding= ptr;
    embedded_list->push_back(table);
    if (table->natural_join)
    {
      ptr->is_natural_join= TRUE;
      /*
        If this is a JOIN ... USING, move the list of joined fields to the
        table reference that describes the join.
      */
      if (prev_join_using)
        ptr->join_using_fields= prev_join_using;
    }
  }
  nested_join->used_tables= nested_join->not_null_tables= (table_map) 0;
  DBUG_RETURN(ptr);
}


/**
  Add a table to the current join list.

    The function puts a table in front of the current join list
    of st_select_lex object.
    Thus, joined tables are put into this list in the reverse order
    (the most outer join operation follows first).

  @param table       the table to add

  @return
    None
*/

void st_select_lex::add_joined_table(TABLE_LIST *table)
{
  DBUG_ENTER("add_joined_table");
  join_list->push_front(table, parent_lex->thd->mem_root);
  table->join_list= join_list;
  table->embedding= embedding;
  DBUG_VOID_RETURN;
}


/**
  @brief
    Create a node for JOIN/INNER JOIN/CROSS JOIN/STRAIGHT_JOIN operation

  @param left_op     the node for the left operand constructed by the parser
  @param right_op    the node for the right operand constructed by the parser
  @param straight_fl TRUE if STRAIGHT_JOIN is used

  @retval
    false on success
    true  otherwise

  @details

    JOIN operator can be left-associative with other join operators in one
    context and right-associative in another context.

    In this query
      SELECT * FROM t1 JOIN t2 LEFT JOIN t3 ON t2.a=t3.a  (Q1)
    JOIN is left-associative and the query Q1 is interpreted as
      SELECT * FROM (t1 JOIN t2) LEFT JOIN t3 ON t2.a=t3.a.
    While in this query
      SELECT * FROM t1 JOIN t2 LEFT JOIN t3 ON t2.a=t3.a ON t1.b=t2.b (Q2)
    JOIN is right-associative and the query Q2 is interpreted as
      SELECT * FROM t1 JOIN (t2 LEFT JOIN t3 ON t2.a=t3.a) ON t1.b=t2.b

    JOIN is right-associative if it is used with ON clause or with USING clause.
    Otherwise it is left-associative.
    When parsing a join expression with JOIN operator we can't determine
    whether this operation left or right associative until either we read the
    corresponding ON clause or we reach the end of the expression. This creates
    a problem for the parser to build a proper internal representation of the
    used join expression.

    For Q1 and Q2 the trees representing the used join expressions look like

            LJ - ON                   J - ON
           /  \                      / \
          J    t3   (TQ1)          t1   LJ - ON      (TQ2)
         / \                           /  \
       t1   t2                       t2    t3

    To build TQ1 the parser has to reduce the expression for JOIN right after
    it has read the reference to t2. To build TQ2 the parser reduces JOIN
    when he has read the whole join expression. There is no way to determine
    whether an early reduction is needed until the whole join expression is
    read.
    A solution here is always to do a late reduction. In this case the parser
    first builds an incorrect tree TQ1* that has to be rebalanced right after
    it has been constructed.

             J                               LJ - ON
            / \                             /  \
          t1   LJ - ON    (TQ1*)    =>     J    t3
              /  \                        / \
            t2    t3                    t1   t2

    Actually the transformation is performed over the nodes t1 and LJ before the
    node for J is created in the function st_select_lex::add_cross_joined_table.
    The function creates a node for J which replaces the node t2. Then it
    attaches the nodes t1 and t2 to this newly created node. The node LJ becomes
    the top node of the tree.

    For the query
      SELECT * FROM t1 JOIN t2 RIGHT JOIN t3 ON t2.a=t3.a  (Q3)
    the transformation looks slightly differently because the parser
    replaces the RIGHT JOIN tree for an equivalent LEFT JOIN tree.

             J                               LJ - ON
            / \                             /  \
          t1   LJ - ON    (TQ3*)    =>    t3    J
              /  \                             / \
            t3    t2                         t1   t2

    With several left associative JOINs
      SELECT * FROM t1 JOIN t2 JOIN t3 LEFT JOIN t4 ON t3.a=t4.a (Q4)
    the newly created node for JOIN replaces the left most node of the tree:

          J1                         LJ - ON
         /  \                       /  \
       t1    J2                    J2   t4
            /  \          =>      /  \
           t2  LJ - ON          J1    t3
              /  \             /  \
            t3   t4          t1    t2

    Here's another example:
      SELECT *
      FROM t1 JOIN t2 LEFT JOIN t3 JOIN t4 ON t3.a=t4.a ON t2.b=t3.b (Q5)

          J                       LJ - ON
         / \                     /   \
       t1   LJ - ON             J     J - ON
           /  \          =>    / \   / \
         t2    J - ON         t1 t2 t3 t4
              / \
            t3   t4

    If the transformed nested join node node is a natural join node like in
    the following query
      SELECT * FROM t1 JOIN t2 LEFT JOIN t3 USING(a)  (Q6)
    the transformation additionally has to take care about setting proper
    references in the field natural_join for both operands of the natural
    join operation.

    The queries that combine comma syntax for join operation with
    JOIN expression require a special care. Consider the query
      SELECT * FROM t1, t2 JOIN t3 LEFT JOIN t4 ON t3.a=t4.a (Q7)
    This query is equivalent to the query
      SELECT * FROM (t1, t2) JOIN t3 LEFT JOIN t4 ON t3.a=t4.a
    The latter is transformed in the same way as query Q1

             J                               LJ - ON
            / \                             /  \
      (t1,t2)  LJ - ON      =>             J    t4
              /  \                        / \
            t3    t4                (t1,t2)   t3

    A transformation similar to the transformation for Q3 is done for
    the following query with RIGHT JOIN
      SELECT * FROM t1, t2 JOIN t3 RIGHT JOIN t4 ON t3.a=t4.a (Q8)

             J                               LJ - ON
            / \                             /  \
          t3   LJ - ON      =>            t4    J
              /  \                             / \
            t4   (t1,t2)                 (t1,t2)  t3

    The function also has to change the name resolution context for ON
    expressions used in the transformed join expression to take into
    account the tables of the left_op node.

  TODO:
    A more elegant solution would be to implement the transformation that
    eliminates nests for cross join operations. For Q7 it would work like this:

             J                               LJ - ON
            / \                             /  \
      (t1,t2)  LJ - ON      =>     (t1,t2,t3)   t4
              /  \
            t3    t4

    For Q8 with RIGHT JOIN the transformation would work similarly:

             J                               LJ - ON
            / \                             /  \
          t3   LJ - ON      =>            t4   (t1,t2,t3)
              /  \
            t4   (t1,t2)

*/

bool st_select_lex::add_cross_joined_table(TABLE_LIST *left_op,
                                           TABLE_LIST *right_op,
                                           bool straight_fl)
{
  DBUG_ENTER("add_cross_joined_table");
  THD *thd= parent_lex->thd;
  if (!(right_op->nested_join &&
	(right_op->nested_join->nest_type & JOIN_OP_NEST)))
  {
    /*
      This handles the cases when the right operand is not a nested join.
      like in queries
        SELECT * FROM t1 JOIN t2;
        SELECT * FROM t1 LEFT JOIN t2 ON t1.a=t2.a JOIN t3
    */
    add_joined_table(left_op);
    add_joined_table(right_op);
    right_op->straight= straight_fl;
    DBUG_RETURN(false);
  }

  TABLE_LIST *tbl;
  List<TABLE_LIST> *right_op_jl= right_op->join_list;
  TABLE_LIST *cj_nest;

  /*
    Create the node NJ for a new nested join for the future inclusion
    of left_op in it. Initially the nest is empty.
  */
  if (unlikely(!(cj_nest=
                 (TABLE_LIST*) thd->calloc(ALIGN_SIZE(sizeof(TABLE_LIST))+
                                           sizeof(NESTED_JOIN)))))
    DBUG_RETURN(true);
  cj_nest->nested_join=
    ((NESTED_JOIN*) ((uchar*) cj_nest + ALIGN_SIZE(sizeof(TABLE_LIST))));
  cj_nest->nested_join->nest_type= JOIN_OP_NEST;
  List<TABLE_LIST> *cjl=  &cj_nest->nested_join->join_list;
  cjl->empty();

  List<TABLE_LIST> *jl= &right_op->nested_join->join_list;
  DBUG_ASSERT(jl->elements == 2);
  /* Look for the left most node tbl of the right_op tree */
  for ( ; ; )
  {
    TABLE_LIST *pair_tbl= 0;  /* useful only for operands of natural joins */

    List_iterator<TABLE_LIST> li(*jl);
    tbl= li++;

    /* Expand name resolution context */
    Name_resolution_context *on_context;
    if ((on_context= tbl->on_context))
    {
      on_context->first_name_resolution_table=
        left_op->first_leaf_for_name_resolution();
    }

    if (!(tbl->outer_join & JOIN_TYPE_RIGHT))
    {
      pair_tbl= tbl;
      tbl= li++;
    }
    if (tbl->nested_join &&
        tbl->nested_join->nest_type & JOIN_OP_NEST)
    {
      jl= &tbl->nested_join->join_list;
      continue;
    }

    /* Replace the tbl node in the tree for the newly created NJ node */
    cj_nest->outer_join= tbl->outer_join;
    cj_nest->on_expr= tbl->on_expr;
    cj_nest->embedding= tbl->embedding;
    cj_nest->join_list= jl;
    cj_nest->alias.str= "(nest_last_join)";
    cj_nest->alias.length= sizeof("(nest_last_join)")-1;
    li.replace(cj_nest);

    /*
      If tbl is an operand of a natural join set properly the references
      in the fields natural_join for both operands of the operation.
    */
    if(tbl->embedding && tbl->embedding->is_natural_join)
    {
      if (!pair_tbl)
        pair_tbl= li++;
      pair_tbl->natural_join= cj_nest;
      cj_nest->natural_join= pair_tbl;
    }
    break;
  }

  /* Attach tbl as the right operand of NJ */
  if (unlikely(cjl->push_back(tbl, thd->mem_root)))
    DBUG_RETURN(true);
  tbl->outer_join= 0;
  tbl->on_expr= 0;
  tbl->straight= straight_fl;
  tbl->natural_join= 0;
  tbl->embedding= cj_nest;
  tbl->join_list= cjl;

  /* Add left_op as the left operand of NJ */
  if (unlikely(cjl->push_back(left_op, thd->mem_root)))
    DBUG_RETURN(true);
  left_op->embedding= cj_nest;
  left_op->join_list= cjl;

  /*
    Mark right_op as a rebalanced nested join in order not to
    create a new top level nested join node.
  */
  right_op->nested_join->nest_type|= REBALANCED_NEST;
  if (unlikely(right_op_jl->push_front(right_op)))
    DBUG_RETURN(true);
  DBUG_RETURN(false);
}


/**
  Convert a right join into equivalent left join.

    The function takes the current join list t[0],t[1] ... and
    effectively converts it into the list t[1],t[0] ...
    Although the outer_join flag for the new nested table contains
    JOIN_TYPE_RIGHT, it will be handled as the inner table of a left join
    operation.

  EXAMPLES
  @verbatim
    SELECT * FROM t1 RIGHT JOIN t2 ON on_expr =>
      SELECT * FROM t2 LEFT JOIN t1 ON on_expr

    SELECT * FROM t1,t2 RIGHT JOIN t3 ON on_expr =>
      SELECT * FROM t1,t3 LEFT JOIN t2 ON on_expr

    SELECT * FROM t1,t2 RIGHT JOIN (t3,t4) ON on_expr =>
      SELECT * FROM t1,(t3,t4) LEFT JOIN t2 ON on_expr

    SELECT * FROM t1 LEFT JOIN t2 ON on_expr1 RIGHT JOIN t3  ON on_expr2 =>
      SELECT * FROM t3 LEFT JOIN (t1 LEFT JOIN t2 ON on_expr2) ON on_expr1
   @endverbatim

  @param thd         current thread

  @return
    - Pointer to the table representing the inner table, if success
    - 0, otherwise
*/

TABLE_LIST *st_select_lex::convert_right_join()
{
  TABLE_LIST *tab2= join_list->pop();
  TABLE_LIST *tab1= join_list->pop();
  DBUG_ENTER("convert_right_join");

  join_list->push_front(tab2, parent_lex->thd->mem_root);
  join_list->push_front(tab1, parent_lex->thd->mem_root);
  tab1->outer_join|= JOIN_TYPE_RIGHT;

  DBUG_RETURN(tab1);
}


void st_select_lex::prepare_add_window_spec(THD *thd)
{
  LEX *lex= thd->lex;
  save_group_list= group_list;
  save_order_list= order_list;
  lex->win_ref= NULL;
  lex->win_frame= NULL;
  lex->frame_top_bound= NULL;
  lex->frame_bottom_bound= NULL;
  group_list.empty();
  order_list.empty();
}

bool st_select_lex::add_window_def(THD *thd,
                                   LEX_CSTRING *win_name,
                                   LEX_CSTRING *win_ref,
                                   SQL_I_List<ORDER> win_partition_list,
                                   SQL_I_List<ORDER> win_order_list,
                                   Window_frame *win_frame)
{
  SQL_I_List<ORDER> *win_part_list_ptr=
    new (thd->mem_root) SQL_I_List<ORDER> (win_partition_list);
  SQL_I_List<ORDER> *win_order_list_ptr=
    new (thd->mem_root) SQL_I_List<ORDER> (win_order_list);
  if (!(win_part_list_ptr && win_order_list_ptr))
    return true;
  Window_def *win_def= new (thd->mem_root) Window_def(win_name,
                                                      win_ref,
                                                      win_part_list_ptr,
                                                      win_order_list_ptr,
                                                      win_frame);
  group_list= save_group_list;
  order_list= save_order_list;
  if (parsing_place != SELECT_LIST)
  {
    fields_in_window_functions+= win_part_list_ptr->elements +
                                 win_order_list_ptr->elements;
  }
  win_def->win_spec_number= window_specs.elements;
  return (win_def == NULL || window_specs.push_back(win_def));
}

bool st_select_lex::add_window_spec(THD *thd, 
                                    LEX_CSTRING *win_ref,
                                    SQL_I_List<ORDER> win_partition_list,
                                    SQL_I_List<ORDER> win_order_list,
                                    Window_frame *win_frame)
{
  SQL_I_List<ORDER> *win_part_list_ptr=
    new (thd->mem_root) SQL_I_List<ORDER> (win_partition_list);
  SQL_I_List<ORDER> *win_order_list_ptr=
    new (thd->mem_root) SQL_I_List<ORDER> (win_order_list);
  if (!(win_part_list_ptr && win_order_list_ptr))
    return true;
  Window_spec *win_spec= new (thd->mem_root) Window_spec(win_ref,
                                                         win_part_list_ptr,
                                                         win_order_list_ptr,
                                                         win_frame);
  group_list= save_group_list;
  order_list= save_order_list;
  if (parsing_place != SELECT_LIST)
  {
    fields_in_window_functions+= win_part_list_ptr->elements +
                                 win_order_list_ptr->elements;
  }
  thd->lex->win_spec= win_spec;
  win_spec->win_spec_number= window_specs.elements;
  return (win_spec == NULL || window_specs.push_back(win_spec));
}

/**
  Set lock for all tables in current select level.

  @param lock_type		Lock to set for tables
  @param skip_locked		(SELECT {FOR UPDATE/LOCK IN SHARED MODE} SKIP LOCKED)

  @note
    If lock is a write lock, then tables->updating is set 1
    This is to get tables_ok to know that the table is updated by the
    query
*/

void st_select_lex::set_lock_for_tables(thr_lock_type lock_type, bool for_update,
					bool skip_locked_arg)
{
  DBUG_ENTER("set_lock_for_tables");
  DBUG_PRINT("enter", ("lock_type: %d  for_update: %d  skip_locked %d",
                       lock_type, for_update, skip_locked));
  skip_locked= skip_locked_arg;
  for (TABLE_LIST *tables= table_list.first;
       tables;
       tables= tables->next_local)
  {
    tables->lock_type= lock_type;
    tables->skip_locked= skip_locked;
    tables->updating=  for_update;

    if (tables->db.length)
      tables->mdl_request.set_type((lock_type >= TL_FIRST_WRITE) ?
                                   MDL_SHARED_WRITE : MDL_SHARED_READ);
  }
  DBUG_VOID_RETURN;
}


/**
  Create a fake SELECT_LEX for a unit.

    The method create a fake SELECT_LEX object for a unit.
    This object is created for any union construct containing a union
    operation and also for any single select union construct of the form
    @verbatim
    (SELECT ... ORDER BY order_list [LIMIT n]) ORDER BY ... 
    @endvarbatim
    or of the form
    @varbatim
    (SELECT ... ORDER BY LIMIT n) ORDER BY ...
    @endvarbatim
  
  @param thd_arg		   thread handle

  @note
    The object is used to retrieve rows from the temporary table
    where the result on the union is obtained.

  @retval
    1     on failure to create the object
  @retval
    0     on success
*/

bool st_select_lex_unit::add_fake_select_lex(THD *thd_arg)
{
  SELECT_LEX *first_sl= first_select();
  DBUG_ENTER("st_select_lex_unit::add_fake_select_lex");
  DBUG_ASSERT(!fake_select_lex);

  if (!(fake_select_lex= new (thd_arg->mem_root) SELECT_LEX()))
      DBUG_RETURN(1);
  fake_select_lex->include_standalone(this, 
                                      (SELECT_LEX_NODE**)&fake_select_lex);
  fake_select_lex->select_number= FAKE_SELECT_LEX_ID;
  fake_select_lex->parent_lex= thd_arg->lex; /* Used in init_query. */
  fake_select_lex->make_empty_select();
  fake_select_lex->set_linkage(GLOBAL_OPTIONS_TYPE);

  fake_select_lex->no_table_names_allowed= 1;

  fake_select_lex->context.outer_context=first_sl->context.outer_context;
  /* allow item list resolving in fake select for ORDER BY */
  fake_select_lex->context.resolve_in_select_list= TRUE;
  fake_select_lex->context.select_lex= fake_select_lex;  

  fake_select_lex->nest_level_base= first_select()->nest_level_base;
  if (fake_select_lex->set_nest_level(first_select()->nest_level))
    DBUG_RETURN(1);

  if (!is_unit_op())
  {
    /* 
      This works only for 
      (SELECT ... ORDER BY list [LIMIT n]) ORDER BY order_list [LIMIT m],
      (SELECT ... LIMIT n) ORDER BY order_list [LIMIT m]
      just before the parser starts processing order_list
    */ 
    fake_select_lex->no_table_names_allowed= 1;
    thd_arg->lex->current_select= fake_select_lex;
  }
  //thd_arg->lex->pop_context("add fake");
  DBUG_RETURN(0);
}


/**
  Push a new name resolution context for a JOIN ... ON clause to the
  context stack of a query block.

    Create a new name resolution context for a JOIN ... ON clause,
    set the first and last leaves of the list of table references
    to be used for name resolution, and push the newly created
    context to the stack of contexts of the query.

  @param thd       pointer to current thread
  @param left_op   left  operand of the JOIN
  @param right_op  rigth operand of the JOIN

  @seealso
    push_table_function_arg_context() serves similar purpose for table
    functions

  @retval
    FALSE  if all is OK
  @retval
    TRUE   if a memory allocation error occurred
*/

bool
push_new_name_resolution_context(THD *thd,
                                 TABLE_LIST *left_op, TABLE_LIST *right_op)
{
  Name_resolution_context *on_context;
  if (!(on_context= new (thd->mem_root) Name_resolution_context))
    return TRUE;
  on_context->first_name_resolution_table=
    left_op->first_leaf_for_name_resolution();
  on_context->last_name_resolution_table=
    right_op->last_leaf_for_name_resolution();
  LEX *lex= thd->lex;
  on_context->select_lex = lex->current_select;
  st_select_lex *outer_sel= lex->parser_current_outer_select();
  on_context->outer_context = outer_sel ? &outer_sel->context : 0;
  return lex->push_context(on_context);
}


/**
  Fix condition which contains only field (f turns to  f <> 0 )

  @param cond            The condition to fix

  @return fixed condition
*/

Item *normalize_cond(THD *thd, Item *cond)
{
  if (cond)
  {
    Item::Type type= cond->type();
    if (type == Item::FIELD_ITEM || type == Item::REF_ITEM)
    {
      cond= new (thd->mem_root) Item_func_ne(thd, cond, new (thd->mem_root) Item_int(thd, 0));
    }
  }
  return cond;
}


/**
  Add an ON condition to the second operand of a JOIN ... ON.

    Add an ON condition to the right operand of a JOIN ... ON clause.

  @param b     the second operand of a JOIN ... ON
  @param expr  the condition to be added to the ON clause

  @retval
    FALSE  if there was some error
  @retval
    TRUE   if all is OK
*/

void add_join_on(THD *thd, TABLE_LIST *b, Item *expr)
{
  if (expr)
  {
    expr= normalize_cond(thd, expr);
    if (!b->on_expr)
      b->on_expr= expr;
    else
    {
      /*
        If called from the parser, this happens if you have both a
        right and left join. If called later, it happens if we add more
        than one condition to the ON clause.
      */
      b->on_expr= new (thd->mem_root) Item_cond_and(thd, b->on_expr,expr);
    }
    b->on_expr->top_level_item();
  }
}


/**
  Mark that there is a NATURAL JOIN or JOIN ... USING between two
  tables.

    This function marks that table b should be joined with a either via
    a NATURAL JOIN or via JOIN ... USING. Both join types are special
    cases of each other, so we treat them together. The function
    setup_conds() creates a list of equal condition between all fields
    of the same name for NATURAL JOIN or the fields in 'using_fields'
    for JOIN ... USING. The list of equality conditions is stored
    either in b->on_expr, or in JOIN::conds, depending on whether there
    was an outer join.

  EXAMPLE
  @verbatim
    SELECT * FROM t1 NATURAL LEFT JOIN t2
     <=>
    SELECT * FROM t1 LEFT JOIN t2 ON (t1.i=t2.i and t1.j=t2.j ... )

    SELECT * FROM t1 NATURAL JOIN t2 WHERE <some_cond>
     <=>
    SELECT * FROM t1, t2 WHERE (t1.i=t2.i and t1.j=t2.j and <some_cond>)

    SELECT * FROM t1 JOIN t2 USING(j) WHERE <some_cond>
     <=>
    SELECT * FROM t1, t2 WHERE (t1.j=t2.j and <some_cond>)
   @endverbatim

  @param a		  Left join argumentex
  @param b		  Right join argument
  @param using_fields    Field names from USING clause
*/

void add_join_natural(TABLE_LIST *a, TABLE_LIST *b, List<String> *using_fields,
                      SELECT_LEX *lex)
{
  b->natural_join= a;
  lex->prev_join_using= using_fields;
}


/**
  Find a thread by id and return it, locking it LOCK_thd_kill

  @param id  Identifier of the thread we're looking for
  @param query_id If true, search by query_id instead of thread_id

  @return NULL    - not found
          pointer - thread found, and its LOCK_thd_kill is locked.
*/

struct find_thread_callback_arg
{
  find_thread_callback_arg(longlong id_arg, bool query_id_arg):
    thd(0), id(id_arg), query_id(query_id_arg) {}
  THD *thd;
  longlong id;
  bool query_id;
};


static my_bool find_thread_callback(THD *thd, find_thread_callback_arg *arg)
{
  if (arg->id == (arg->query_id ? thd->query_id : (longlong) thd->thread_id))
  {
    mysql_mutex_lock(&thd->LOCK_thd_kill);    // Lock from delete
    arg->thd= thd;
    return 1;
  }
  return 0;
}


THD *find_thread_by_id(longlong id, bool query_id)
{
  find_thread_callback_arg arg(id, query_id);
  server_threads.iterate(find_thread_callback, &arg);
  return arg.thd;
}


/**
  kill one thread.

  @param thd			Thread class
  @param id                     Thread id or query id
  @param kill_signal            Should it kill the query or the connection
  @param type                   Type of id: thread id or query id
*/

uint
kill_one_thread(THD *thd, my_thread_id id, killed_state kill_signal, killed_type type)
{
  THD *tmp;
  uint error= (type == KILL_TYPE_QUERY ? ER_NO_SUCH_QUERY : ER_NO_SUCH_THREAD);
  DBUG_ENTER("kill_one_thread");
  DBUG_PRINT("enter", ("id: %lld  signal: %d", (long long) id, kill_signal));
  tmp= find_thread_by_id(id, type == KILL_TYPE_QUERY);
  if (!tmp)
    DBUG_RETURN(error);
  DEBUG_SYNC(thd, "found_killee");
  if (tmp->get_command() != COM_DAEMON)
  {
    /*
      If we're SUPER, we can KILL anything, including system-threads.
      No further checks.

      KILLer: thd->security_ctx->user could in theory be NULL while
      we're still in "unauthenticated" state. This is a theoretical
      case (the code suggests this could happen, so we play it safe).

      KILLee: tmp->security_ctx->user will be NULL for system threads.
      We need to check so Jane Random User doesn't crash the server
      when trying to kill a) system threads or b) unauthenticated users'
      threads (Bug#43748).

      If user of both killer and killee are non-NULL, proceed with
      slayage if both are string-equal.

      It's ok to also kill DELAYED threads with KILL_CONNECTION instead of
      KILL_SYSTEM_THREAD; The difference is that KILL_CONNECTION may be
      faster and do a harder kill than KILL_SYSTEM_THREAD;
    */

    mysql_mutex_lock(&tmp->LOCK_thd_data); // Lock from concurrent usage

#ifdef WITH_WSREP
    if (((thd->security_ctx->master_access & PRIV_KILL_OTHER_USER_PROCESS) ||
        thd->security_ctx->user_matches(tmp->security_ctx)) &&
        !wsrep_thd_is_BF(tmp, false) && !tmp->wsrep_applier)
#else
    if ((thd->security_ctx->master_access & PRIV_KILL_OTHER_USER_PROCESS) ||
        thd->security_ctx->user_matches(tmp->security_ctx))
#endif /* WITH_WSREP */
    {
      {
#ifdef WITH_WSREP
        if (WSREP(tmp))
        {
          error = wsrep_kill_thd(thd, tmp, kill_signal);
        }
        else
        {
#endif /* WITH_WSREP */
        tmp->awake_no_mutex(kill_signal);
        error= 0;
#ifdef WITH_WSREP
        }
#endif /* WITH_WSREP */
      }
    }
    else
      error= (type == KILL_TYPE_QUERY ? ER_KILL_QUERY_DENIED_ERROR :
                                        ER_KILL_DENIED_ERROR);

    mysql_mutex_unlock(&tmp->LOCK_thd_data);
  }
  mysql_mutex_unlock(&tmp->LOCK_thd_kill);
  DBUG_PRINT("exit", ("%u", error));
  DBUG_RETURN(error);
}


/**
  kill all threads from one user

  @param thd			Thread class
  @param user_name		User name for threads we should kill
  @param only_kill_query        Should it kill the query or the connection

  @note
    If we can't kill all threads because of security issues, no threads
    are killed.
*/

struct kill_threads_callback_arg
{
  kill_threads_callback_arg(THD *thd_arg, LEX_USER *user_arg,
                            killed_state kill_signal_arg):
    thd(thd_arg), user(user_arg), kill_signal(kill_signal_arg), counter(0) {}
  THD *thd;
  LEX_USER *user;
  killed_state kill_signal;
  uint counter;
};


static my_bool kill_threads_callback(THD *thd, kill_threads_callback_arg *arg)
{
  if (thd->security_ctx->user)
  {
    /*
      Check that hostname (if given) and user name matches.

      host.str[0] == '%' means that host name was not given. See sql_yacc.yy
    */
    if (((arg->user->host.str[0] == '%' && !arg->user->host.str[1]) ||
         !strcmp(thd->security_ctx->host_or_ip, arg->user->host.str)) &&
        !strcmp(thd->security_ctx->user, arg->user->user.str))
    {
      if (!(arg->thd->security_ctx->master_access &
            PRIV_KILL_OTHER_USER_PROCESS) &&
          !arg->thd->security_ctx->user_matches(thd->security_ctx))
      {
        return MY_TEST(arg->thd->security_ctx->master_access & PROCESS_ACL);
      }
      arg->counter++;
      mysql_mutex_lock(&thd->LOCK_thd_kill); // Lock from delete
      mysql_mutex_lock(&thd->LOCK_thd_data);
      thd->awake_no_mutex(arg->kill_signal);
      mysql_mutex_unlock(&thd->LOCK_thd_data);
      mysql_mutex_unlock(&thd->LOCK_thd_kill);
    }
  }
  return 0;
}


static uint kill_threads_for_user(THD *thd, LEX_USER *user,
                                  killed_state kill_signal, ha_rows *rows)
{
  kill_threads_callback_arg arg(thd, user, kill_signal);
  DBUG_ENTER("kill_threads_for_user");
  DBUG_PRINT("enter", ("user: %s  signal: %u", user->user.str,
                       (uint) kill_signal));

  *rows= 0;

  if (server_threads.iterate(kill_threads_callback, &arg))
    DBUG_RETURN(ER_KILL_DENIED_ERROR);

  *rows= arg.counter;
  DBUG_RETURN(0);
}


/**
  kills a thread and sends response.

  @param thd                    Thread class
  @param id                     Thread id or query id
  @param state                  Should it kill the query or the connection
  @param type                   Type of id: thread id or query id
*/

static
void sql_kill(THD *thd, my_thread_id id, killed_state state, killed_type type)
{
  uint error;
  if (likely(!(error= kill_one_thread(thd, id, state, type))))
  {
    if (!thd->killed)
      my_ok(thd);
    else
      thd->send_kill_message();
  }
  else
    my_error(error, MYF(0), id);
}


static void __attribute__ ((noinline))
sql_kill_user(THD *thd, LEX_USER *user, killed_state state)
{
  uint error;
  ha_rows rows;
  switch (error= kill_threads_for_user(thd, user, state, &rows))
  {
  case 0:
    my_ok(thd, rows);
    break;
  case ER_KILL_DENIED_ERROR:
    char buf[DEFINER_LENGTH+1];
    strxnmov(buf, sizeof(buf)-1, user->user.str, "@", user->host.str, NULL);
    my_printf_error(ER_KILL_DENIED_ERROR, ER_THD(thd, ER_CANNOT_USER), MYF(0),
                    "KILL USER", buf);
    break;
  case ER_OUT_OF_RESOURCES:
  default:
    my_error(error, MYF(0));
  }
}


/** If pointer is not a null pointer, append filename to it. */

bool append_file_to_dir(THD *thd, const char **filename_ptr,
                        const LEX_CSTRING *table_name)
{
  char buff[FN_REFLEN],*ptr, *end;
  if (!*filename_ptr)
    return 0;					// nothing to do

  /* Check that the filename is not too long and it's a hard path */
  if (strlen(*filename_ptr)+table_name->length >= FN_REFLEN-1 ||
      !test_if_hard_path(*filename_ptr))
  {
    my_error(ER_WRONG_TABLE_NAME, MYF(0), *filename_ptr);
    return 1;
  }
  /* Fix is using unix filename format on dos */
  strmov(buff,*filename_ptr);
  end=convert_dirname(buff, *filename_ptr, NullS);
  if (unlikely(!(ptr= (char*) thd->alloc((size_t) (end-buff) +
                                         table_name->length + 1))))
    return 1;					// End of memory
  *filename_ptr=ptr;
  strxmov(ptr,buff,table_name->str,NullS);
  return 0;
}


Comp_creator *comp_eq_creator(bool invert)
{
  return invert?(Comp_creator *)&ne_creator:(Comp_creator *)&eq_creator;
}


Comp_creator *comp_ge_creator(bool invert)
{
  return invert?(Comp_creator *)&lt_creator:(Comp_creator *)&ge_creator;
}


Comp_creator *comp_gt_creator(bool invert)
{
  return invert?(Comp_creator *)&le_creator:(Comp_creator *)&gt_creator;
}


Comp_creator *comp_le_creator(bool invert)
{
  return invert?(Comp_creator *)&gt_creator:(Comp_creator *)&le_creator;
}


Comp_creator *comp_lt_creator(bool invert)
{
  return invert?(Comp_creator *)&ge_creator:(Comp_creator *)&lt_creator;
}


Comp_creator *comp_ne_creator(bool invert)
{
  return invert?(Comp_creator *)&eq_creator:(Comp_creator *)&ne_creator;
}


/**
  Construct ALL/ANY/SOME subquery Item.

  @param left_expr   pointer to left expression
  @param cmp         compare function creator
  @param all         true if we create ALL subquery
  @param select_lex  pointer on parsed subquery structure

  @return
    constructed Item (or 0 if out of memory)
*/
Item * all_any_subquery_creator(THD *thd, Item *left_expr,
				chooser_compare_func_creator cmp,
				bool all,
				SELECT_LEX *select_lex)
{
  if ((cmp == &comp_eq_creator) && !all)       //  = ANY <=> IN
    return new (thd->mem_root) Item_in_subselect(thd, left_expr, select_lex);

  if ((cmp == &comp_ne_creator) && all)        // <> ALL <=> NOT IN
    return new (thd->mem_root) Item_func_not(thd,
             new (thd->mem_root) Item_in_subselect(thd, left_expr, select_lex));

  Item_allany_subselect *it=
    new (thd->mem_root) Item_allany_subselect(thd, left_expr, cmp, select_lex,
                                              all);
  if (all) /* ALL */
    return it->upper_item= new (thd->mem_root) Item_func_not_all(thd, it);

  /* ANY/SOME */
  return it->upper_item= new (thd->mem_root) Item_func_nop_all(thd, it);
}


/**
  Multi update query pre-check.

  @param thd		Thread handler
  @param tables	Global/local table list (have to be the same)

  @retval
    FALSE OK
  @retval
    TRUE  Error
*/

bool multi_update_precheck(THD *thd, TABLE_LIST *tables)
{
  TABLE_LIST *table;
  LEX *lex= thd->lex;
  SELECT_LEX *select_lex= lex->first_select_lex();
  DBUG_ENTER("multi_update_precheck");

  if (select_lex->item_list.elements != lex->value_list.elements)
  {
    my_message(ER_WRONG_VALUE_COUNT, ER_THD(thd, ER_WRONG_VALUE_COUNT), MYF(0));
    DBUG_RETURN(TRUE);
  }
  /*
    Ensure that we have UPDATE or SELECT privilege for each table
    The exact privilege is checked in mysql_multi_update()
  */
  for (table= tables; table; table= table->next_local)
  {
    if (table->is_jtbm())
      continue;
    if (table->derived)
      table->grant.privilege= SELECT_ACL;
    else if ((check_access(thd, UPDATE_ACL, table->db.str,
                           &table->grant.privilege,
                           &table->grant.m_internal,
                           0, 1) ||
              check_grant(thd, UPDATE_ACL, table, FALSE, 1, TRUE)) &&
             (check_access(thd, SELECT_ACL, table->db.str,
                           &table->grant.privilege,
                           &table->grant.m_internal,
                           0, 0) ||
              check_grant(thd, SELECT_ACL, table, FALSE, 1, FALSE)))
      DBUG_RETURN(TRUE);

    table->grant.orig_want_privilege= NO_ACL;
    table->table_in_first_from_clause= 1;
  }
  /*
    Is there tables of subqueries?
  */
  if (lex->first_select_lex() != lex->all_selects_list)
  {
    DBUG_PRINT("info",("Checking sub query list"));
    for (table= tables; table; table= table->next_global)
    {
      if (!table->table_in_first_from_clause)
      {
	if (check_access(thd, SELECT_ACL, table->db.str,
                         &table->grant.privilege,
                         &table->grant.m_internal,
                         0, 0) ||
	    check_grant(thd, SELECT_ACL, table, FALSE, 1, FALSE))
	  DBUG_RETURN(TRUE);
      }
    }
  }

  DBUG_RETURN(FALSE);
}

/**
  Multi delete query pre-check.

  @param thd			Thread handler
  @param tables		Global/local table list

  @retval
    FALSE OK
  @retval
    TRUE  error
*/

bool multi_delete_precheck(THD *thd, TABLE_LIST *tables)
{
  SELECT_LEX *select_lex= thd->lex->first_select_lex();
  TABLE_LIST *aux_tables= thd->lex->auxiliary_table_list.first;
  TABLE_LIST **save_query_tables_own_last= thd->lex->query_tables_own_last;
  DBUG_ENTER("multi_delete_precheck");

  /*
    Temporary tables are pre-opened in 'tables' list only. Here we need to
    initialize TABLE instances in 'aux_tables' list.
  */
  for (TABLE_LIST *tl= aux_tables; tl; tl= tl->next_global)
  {
    if (tl->table)
      continue;

    if (tl->correspondent_table)
      tl->table= tl->correspondent_table->table;
  }

  /* sql_yacc guarantees that tables and aux_tables are not zero */
  DBUG_ASSERT(aux_tables != 0);
  if (check_table_access(thd, SELECT_ACL, tables, FALSE, UINT_MAX, FALSE))
    DBUG_RETURN(TRUE);

  /*
    Since aux_tables list is not part of LEX::query_tables list we
    have to juggle with LEX::query_tables_own_last value to be able
    call check_table_access() safely.
  */
  thd->lex->query_tables_own_last= 0;
  if (check_table_access(thd, DELETE_ACL, aux_tables, FALSE, UINT_MAX, FALSE))
  {
    thd->lex->query_tables_own_last= save_query_tables_own_last;
    DBUG_RETURN(TRUE);
  }
  thd->lex->query_tables_own_last= save_query_tables_own_last;

  if ((thd->variables.option_bits & OPTION_SAFE_UPDATES) && !select_lex->where)
  {
    my_message(ER_UPDATE_WITHOUT_KEY_IN_SAFE_MODE,
               ER_THD(thd, ER_UPDATE_WITHOUT_KEY_IN_SAFE_MODE), MYF(0));
    DBUG_RETURN(TRUE);
  }
  DBUG_RETURN(FALSE);
}


/*
  Given a table in the source list, find a correspondent table in the
  table references list.

  @param lex Pointer to LEX representing multi-delete.
  @param src Source table to match.
  @param ref Table references list.

  @remark The source table list (tables listed before the FROM clause
  or tables listed in the FROM clause before the USING clause) may
  contain table names or aliases that must match unambiguously one,
  and only one, table in the target table list (table references list,
  after FROM/USING clause).

  @return Matching table, NULL otherwise.
*/

static TABLE_LIST *multi_delete_table_match(LEX *lex, TABLE_LIST *tbl,
                                            TABLE_LIST *tables)
{
  TABLE_LIST *match= NULL;
  DBUG_ENTER("multi_delete_table_match");

  for (TABLE_LIST *elem= tables; elem; elem= elem->next_local)
  {
    int res;

    if (tbl->is_fqtn && elem->is_alias)
      continue; /* no match */
    if (tbl->is_fqtn && elem->is_fqtn)
      res= (!tbl->table_name.streq(elem->table_name) ||
            cmp(&tbl->db, &elem->db));
    else if (elem->is_alias)
      res= !tbl->alias.streq(elem->alias);
    else
      res= (!tbl->table_name.streq(elem->table_name) ||
            cmp(&tbl->db, &elem->db));

    if (res)
      continue;

    if (match)
    {
      my_error(ER_NONUNIQ_TABLE, MYF(0), elem->alias.str);
      DBUG_RETURN(NULL);
    }

    match= elem;
  }

  if (!match)
    my_error(ER_UNKNOWN_TABLE, MYF(0), tbl->table_name.str, "MULTI DELETE");

  DBUG_RETURN(match);
}


/**
  Link tables in auxilary table list of multi-delete with corresponding
  elements in main table list, and set proper locks for them.

  @param lex   pointer to LEX representing multi-delete

  @retval
    FALSE   success
  @retval
    TRUE    error
*/

bool multi_delete_set_locks_and_link_aux_tables(LEX *lex)
{
  TABLE_LIST *tables= lex->first_select_lex()->table_list.first;
  TABLE_LIST *target_tbl;
  DBUG_ENTER("multi_delete_set_locks_and_link_aux_tables");

  lex->table_count_update= 0;

  for (target_tbl= lex->auxiliary_table_list.first;
       target_tbl; target_tbl= target_tbl->next_local)
  {
    lex->table_count_update++;
    /* All tables in aux_tables must be found in FROM PART */
    TABLE_LIST *walk= multi_delete_table_match(lex, target_tbl, tables);
    if (!walk)
      DBUG_RETURN(TRUE);
    if (!walk->derived)
      target_tbl->table_name= walk->table_name;
    walk->updating= target_tbl->updating;
    walk->lock_type= target_tbl->lock_type;
    /* We can assume that tables to be deleted from are locked for write. */
    DBUG_ASSERT(walk->lock_type >= TL_FIRST_WRITE);
    walk->mdl_request.set_type(MDL_SHARED_WRITE);
    target_tbl->correspondent_table= walk;	// Remember corresponding table
  }
  DBUG_RETURN(FALSE);
}


/**
  simple UPDATE query pre-check.

  @param thd		Thread handler
  @param tables	Global table list

  @retval
    FALSE OK
  @retval
    TRUE  Error
*/

bool update_precheck(THD *thd, TABLE_LIST *tables)
{
  DBUG_ENTER("update_precheck");
  if (thd->lex->first_select_lex()->item_list.elements !=
      thd->lex->value_list.elements)
  {
    my_message(ER_WRONG_VALUE_COUNT, ER_THD(thd, ER_WRONG_VALUE_COUNT), MYF(0));
    DBUG_RETURN(TRUE);
  }
  DBUG_RETURN(check_one_table_access(thd, UPDATE_ACL, tables));
}


/**
  simple DELETE query pre-check.

  @param thd		Thread handler
  @param tables	Global table list

  @retval
    FALSE  OK
  @retval
    TRUE   error
*/

bool delete_precheck(THD *thd, TABLE_LIST *tables)
{
  DBUG_ENTER("delete_precheck");
  if (tables->vers_conditions.delete_history)
  {
    if (check_one_table_access(thd, DELETE_HISTORY_ACL, tables))
      DBUG_RETURN(TRUE);
  }
  else
  {
    if (check_one_table_access(thd, DELETE_ACL, tables))
      DBUG_RETURN(TRUE);
    /* Set privilege for the WHERE clause */
    tables->grant.want_privilege=(SELECT_ACL & ~tables->grant.privilege);
  }
  DBUG_RETURN(FALSE);
}


/**
  simple INSERT query pre-check.

  @param thd		Thread handler
  @param tables	Global table list

  @retval
    FALSE  OK
  @retval
    TRUE   error
*/

bool insert_precheck(THD *thd, TABLE_LIST *tables)
{
  LEX *lex= thd->lex;
  DBUG_ENTER("insert_precheck");

  /*
    Check that we have modify privileges for the first table and
    select privileges for the rest
  */
  privilege_t privilege= (INSERT_ACL |
                    (lex->duplicates == DUP_REPLACE ? DELETE_ACL : NO_ACL) |
                    (lex->value_list.elements ? UPDATE_ACL : NO_ACL));

  if (check_one_table_access(thd, privilege, tables))
    DBUG_RETURN(TRUE);

  if (lex->update_list.elements != lex->value_list.elements)
  {
    my_message(ER_WRONG_VALUE_COUNT, ER_THD(thd, ER_WRONG_VALUE_COUNT), MYF(0));
    DBUG_RETURN(TRUE);
  }
  DBUG_RETURN(FALSE);
}


/**
   Set proper open mode and table type for element representing target table
   of CREATE TABLE statement, also adjust statement table list if necessary.
*/

void create_table_set_open_action_and_adjust_tables(LEX *lex)
{
  TABLE_LIST *create_table= lex->query_tables;

  if (lex->tmp_table())
    create_table->open_type= OT_TEMPORARY_ONLY;
  else
    create_table->open_type= OT_BASE_ONLY;

  if (!lex->first_select_lex()->item_list.elements)
  {
    /*
      Avoid opening and locking target table for ordinary CREATE TABLE
      or CREATE TABLE LIKE for write (unlike in CREATE ... SELECT we
      won't do any insertions in it anyway). Not doing this causes
      problems when running CREATE TABLE IF NOT EXISTS for already
      existing log table.
    */
    create_table->lock_type= TL_READ;
  }
}


/**
  CREATE TABLE query pre-check.

  @param thd			Thread handler
  @param tables		Global table list
  @param create_table	        Table which will be created

  @retval
    FALSE   OK
  @retval
    TRUE   Error
*/

bool create_table_precheck(THD *thd, TABLE_LIST *tables,
                           TABLE_LIST *create_table)
{
  LEX *lex= thd->lex;
  SELECT_LEX *select_lex= lex->first_select_lex();
  privilege_t want_priv{CREATE_ACL};
  bool error= TRUE;                                 // Error message is given
  DBUG_ENTER("create_table_precheck");

  /*
    Require CREATE [TEMPORARY] privilege on new table; for
    CREATE TABLE ... SELECT, also require INSERT.
  */

  if (lex->tmp_table())
    want_priv= CREATE_TMP_ACL;
  else if (select_lex->item_list.elements || select_lex->tvc)
    want_priv|= INSERT_ACL;

  /* CREATE OR REPLACE on not temporary tables require DROP_ACL */
  if (lex->create_info.or_replace() && !lex->tmp_table())
    want_priv|= DROP_ACL;
                          
  if (check_access(thd, want_priv, create_table->db.str,
                   &create_table->grant.privilege,
                   &create_table->grant.m_internal,
                   0, 0))
    goto err;

  /* If it is a merge table, check privileges for merge children. */
  if (lex->create_info.merge_list)
  {
    /*
      The user must have (SELECT_ACL | UPDATE_ACL | DELETE_ACL) on the
      underlying base tables, even if there are temporary tables with the same
      names.

      From user's point of view, it might look as if the user must have these
      privileges on temporary tables to create a merge table over them. This is
      one of two cases when a set of privileges is required for operations on
      temporary tables (see also CREATE TABLE).

      The reason for this behavior stems from the following facts:

        - For merge tables, the underlying table privileges are checked only
          at CREATE TABLE / ALTER TABLE time.

          In other words, once a merge table is created, the privileges of
          the underlying tables can be revoked, but the user will still have
          access to the merge table (provided that the user has privileges on
          the merge table itself). 

        - Temporary tables shadow base tables.

          I.e. there might be temporary and base tables with the same name, and
          the temporary table takes the precedence in all operations.

        - For temporary MERGE tables we do not track if their child tables are
          base or temporary. As result we can't guarantee that privilege check
          which was done in presence of temporary child will stay relevant
          later as this temporary table might be removed.

      If SELECT_ACL | UPDATE_ACL | DELETE_ACL privileges were not checked for
      the underlying *base* tables, it would create a security breach as in
      Bug#12771903.
    */

    if (check_table_access(thd, SELECT_ACL | UPDATE_ACL | DELETE_ACL,
                           lex->create_info.merge_list, FALSE, UINT_MAX, FALSE))
      goto err;
  }

  if (want_priv != CREATE_TMP_ACL &&
      check_grant(thd, want_priv, create_table, FALSE, 1, FALSE))
    goto err;

  if (select_lex->item_list.elements)
  {
    /* Check permissions for used tables in CREATE TABLE ... SELECT */
    if (tables && check_table_access(thd, SELECT_ACL, tables, FALSE,
                                     UINT_MAX, FALSE))
      goto err;
  }
  else if (lex->create_info.like())
  {
    if (check_table_access(thd, SELECT_ACL, tables, FALSE, UINT_MAX, FALSE))
      goto err;
  }

  if (check_fk_parent_table_access(thd, &lex->create_info, &lex->alter_info,
                                   create_table->db))
    goto err;

  error= FALSE;

err:
  DBUG_RETURN(error);
}


/**
  Check privileges for LOCK TABLES statement.

  @param thd     Thread context.
  @param tables  List of tables to be locked.

  @retval FALSE - Success.
  @retval TRUE  - Failure.
*/

static bool lock_tables_precheck(THD *thd, TABLE_LIST *tables)
{
  TABLE_LIST *first_not_own_table= thd->lex->first_not_own_table();

  for (TABLE_LIST *table= tables; table != first_not_own_table && table;
       table= table->next_global)
  {
    if (is_temporary_table(table))
      continue;

    if (check_table_access(thd, PRIV_LOCK_TABLES, table,
                           FALSE, 1, FALSE))
      return TRUE;
  }

  return FALSE;
}


/**
  negate given expression.

  @param thd  thread handler
  @param expr expression for negation

  @return
    negated expression
*/

Item *negate_expression(THD *thd, Item *expr)
{
  Item *negated;
  if (expr->type() == Item::FUNC_ITEM &&
      ((Item_func *) expr)->functype() == Item_func::NOT_FUNC)
  {
    /* it is NOT(NOT( ... )) */
    Item *arg= ((Item_func *) expr)->arguments()[0];
    const Type_handler *fh= arg->fixed_type_handler();
    enum_parsing_place place= thd->lex->current_select->parsing_place;
    if ((fh && fh->is_bool_type()) || place == IN_WHERE || place == IN_HAVING)
      return arg;
    /*
      if it is not boolean function then we have to emulate value of
      not(not(a)), it will be a != 0
    */
    return new (thd->mem_root) Item_func_ne(thd, arg, new (thd->mem_root) Item_int(thd, (char*) "0", 0, 1));
  }

  if ((negated= expr->neg_transformer(thd)) != 0)
    return negated;
  return new (thd->mem_root) Item_func_not(thd, expr);
}

/**
  Set the specified definer to the default value, which is the
  current user in the thread.
 
  @param[in]  thd       thread handler
  @param[out] definer   definer
*/
 
void get_default_definer(THD *thd, LEX_USER *definer, bool role)
{
  const Security_context *sctx= thd->security_ctx;

  if (role)
  {
    definer->user.str= const_cast<char*>(sctx->priv_role);
    definer->host= empty_clex_str;
  }
  else
  {
    definer->user.str= const_cast<char*>(sctx->priv_user);
    definer->host.str= const_cast<char*>(sctx->priv_host);
    definer->host.length= strlen(definer->host.str);
  }
  definer->user.length= strlen(definer->user.str);
  definer->auth= NULL;
}


/**
  Create default definer for the specified THD.

  @param[in] thd         thread handler

  @return
    - On success, return a valid pointer to the created and initialized
    LEX_USER, which contains definer information.
    - On error, return 0.
*/

LEX_USER *create_default_definer(THD *thd, bool role)
{
  LEX_USER *definer;

  if (unlikely(! (definer= (LEX_USER*) thd->alloc(sizeof(LEX_USER)))))
    return 0;

  thd->get_definer(definer, role);

  if (role && definer->user.length == 0)
  {
    my_error(ER_MALFORMED_DEFINER, MYF(0));
    return 0;
  }
  else
    return definer;
}


/**
  Create definer with the given user and host names.

  @param[in] thd          thread handler
  @param[in] user_name    user name
  @param[in] host_name    host name

  @return
    - On success, return a valid pointer to the created and initialized
    LEX_USER, which contains definer information.
    - On error, return 0.
*/

LEX_USER *create_definer(THD *thd, LEX_CSTRING *user_name,
                         LEX_CSTRING *host_name)
{
  LEX_USER *definer;

  /* Create and initialize. */

  if (unlikely(!(definer= (LEX_USER*) thd->alloc(sizeof(LEX_USER)))))
    return 0;

  definer->user= *user_name;
  definer->host= *host_name;
  definer->auth= NULL;

  return definer;
}


/**
  Check that byte length of a string does not exceed some limit.

  @param str         string to be checked
  @param err_msg     Number of error message to be displayed if the string
		     is too long.  0 if empty error message.
  @param max_length  max length

  @retval
    FALSE   the passed string is not longer than max_length
  @retval
    TRUE    the passed string is longer than max_length

  NOTE
    The function is not used in existing code but can be useful later?
*/

bool check_string_byte_length(const LEX_CSTRING *str, uint err_msg,
                              size_t max_byte_length)
{
  if (str->length <= max_byte_length)
    return FALSE;

  my_error(ER_WRONG_STRING_LENGTH, MYF(0), str->str,
           err_msg ? ER(err_msg) : "", max_byte_length);

  return TRUE;
}


/*
  Check that char length of a string does not exceed some limit.

  SYNOPSIS
  check_string_char_length()
      str              string to be checked
      err_msg          Number of error message to be displayed if the string
		       is too long.  0 if empty error message.
      max_char_length  max length in symbols
      cs               string charset

  RETURN
    FALSE   the passed string is not longer than max_char_length
    TRUE    the passed string is longer than max_char_length
*/


bool check_string_char_length(const LEX_CSTRING *str, uint err_msg,
                              size_t max_char_length, CHARSET_INFO *cs,
                              bool no_error)
{
  Well_formed_prefix prefix(cs, str->str, str->length, max_char_length);
  if (likely(!prefix.well_formed_error_pos() &&
             str->length == prefix.length()))
    return FALSE;

  if (!no_error)
  {
    ErrConvString err(str->str, str->length, cs);
    my_error(ER_WRONG_STRING_LENGTH, MYF(0), err.ptr(),
             err_msg ? ER(err_msg) : "",
             max_char_length);
  }
  return TRUE;
}


bool check_ident_length(const LEX_CSTRING *ident)
{
  if (check_string_char_length(ident, 0, NAME_CHAR_LEN,
                               Lex_ident_ci::charset_info(), 1))
  {
    my_error(ER_TOO_LONG_IDENT, MYF(0), ident->str);
    return 1;
  }
  return 0;
}


/*
  Check if path does not contain mysql data home directory

  SYNOPSIS
    path_starts_from_data_home_dir()
    dir                     directory, with all symlinks resolved

  RETURN VALUES
    0	ok
    1	error ;  Given path contains data directory
*/
extern "C" {

int path_starts_from_data_home_dir(const char *path)
{
  size_t dir_len= strlen(path);
  DBUG_ENTER("path_starts_from_data_home_dir");

  if (mysql_unpacked_real_data_home_len<= dir_len)
  {
    if (dir_len > mysql_unpacked_real_data_home_len &&
        path[mysql_unpacked_real_data_home_len] != FN_LIBCHAR)
      DBUG_RETURN(0);

    if (lower_case_file_system)
    {
      if (!default_charset_info->strnncoll(path,
                                           mysql_unpacked_real_data_home_len,
                                           mysql_unpacked_real_data_home,
                                           mysql_unpacked_real_data_home_len))
      {
        DBUG_PRINT("error", ("Path is part of mysql_real_data_home"));
        DBUG_RETURN(1);
      }
    }
    else if (!memcmp(path, mysql_unpacked_real_data_home,
                     mysql_unpacked_real_data_home_len))
    {
      DBUG_PRINT("error", ("Path is part of mysql_real_data_home"));
      DBUG_RETURN(1);
    }
  }
  DBUG_RETURN(0);
}

}

/*
  Check if path does not contain mysql data home directory

  SYNOPSIS
    test_if_data_home_dir()
    dir                     directory

  RETURN VALUES
    0	ok
    1	error ;  Given path contains data directory
*/

int test_if_data_home_dir(const char *dir)
{
  char path[FN_REFLEN];
  DBUG_ENTER("test_if_data_home_dir");

  if (!dir)
    DBUG_RETURN(0);

  (void) fn_format(path, dir, "", "", MY_RETURN_REAL_PATH);
  DBUG_RETURN(path_starts_from_data_home_dir(path));
}


int error_if_data_home_dir(const char *path, const char *what)
{
  size_t dirlen;
  char   dirpath[FN_REFLEN];
  if (path)
  {
    dirname_part(dirpath, path, &dirlen);
    if (test_if_data_home_dir(dirpath))
    {
      my_error(ER_WRONG_ARGUMENTS, MYF(0), what);
      return 1;
    }
  }
  return 0;
}

/**
  Check that host name string is valid.

  @param[in] str string to be checked

  @return             Operation status
    @retval  FALSE    host name is ok
    @retval  TRUE     host name string is longer than max_length or
                      has invalid symbols
*/

bool check_host_name(LEX_CSTRING *str)
{
  const char *name= str->str;
  const char *end= str->str + str->length;
  if (check_string_byte_length(str, ER_HOSTNAME, HOSTNAME_LENGTH))
    return TRUE;

  while (name != end)
  {
    if (*name == '@')
    {
      my_printf_error(ER_UNKNOWN_ERROR, 
                      "Malformed hostname (illegal symbol: '%c')", MYF(0),
                      *name);
      return TRUE;
    }
    name++;
  }
  return FALSE;
}


extern int MYSQLparse(THD *thd); // from yy_mariadb.cc
extern int ORAparse(THD *thd);   // from yy_oracle.cc


/**
  This is a wrapper of MYSQLparse(). All the code should call parse_sql()
  instead of MYSQLparse().

  @param thd Thread context.
  @param parser_state Parser state.
  @param creation_ctx Object creation context.

  @return Error status.
    @retval FALSE on success.
    @retval TRUE on parsing error.
*/

bool parse_sql(THD *thd, Parser_state *parser_state,
               Object_creation_ctx *creation_ctx, bool do_pfs_digest)
{
  bool ret_value;
  DBUG_ENTER("parse_sql");
  DBUG_ASSERT(thd->m_parser_state == NULL);
  DBUG_ASSERT(thd->lex->m_sql_cmd == NULL);

  MYSQL_QUERY_PARSE_START(thd->query());
  /* Backup creation context. */

  Object_creation_ctx *backup_ctx= NULL;

  if (creation_ctx)
    backup_ctx= creation_ctx->set_n_backup(thd);

  /* Set parser state. */

  thd->m_parser_state= parser_state;

  parser_state->m_digest_psi= NULL;
  parser_state->m_lip.m_digest= NULL;

  if (do_pfs_digest)
  {
    /* Start Digest */
    parser_state->m_digest_psi= MYSQL_DIGEST_START(thd->m_statement_psi);

    if (parser_state->m_digest_psi != NULL)
    {
      /*
        If either:
        - the caller wants to compute a digest
        - the performance schema wants to compute a digest
        set the digest listener in the lexer.
      */
      parser_state->m_lip.m_digest= thd->m_digest;
      parser_state->m_lip.m_digest->m_digest_storage.m_charset_number= thd->charset()->number;
    }
  }

  /* Parse the query. */

  bool mysql_parse_status= thd->variables.sql_mode & MODE_ORACLE
                           ? ORAparse(thd) : MYSQLparse(thd);

  if (mysql_parse_status)
    /*
      Restore the original LEX if it was replaced when parsing
      a stored procedure. We must ensure that a parsing error
      does not leave any side effects in the THD.
    */
    LEX::cleanup_lex_after_parse_error(thd);

  DBUG_ASSERT(opt_bootstrap || mysql_parse_status ||
              thd->lex->select_stack_top == 0);
  thd->lex->current_select= thd->lex->first_select_lex();

  /*
    Check that if MYSQLparse() failed either thd->is_error() is set, or an
    internal error handler is set.

    The assert will not catch a situation where parsing fails without an
    error reported if an error handler exists. The problem is that the
    error handler might have intercepted the error, so thd->is_error() is
    not set. However, there is no way to be 100% sure here (the error
    handler might be for other errors than parsing one).
  */

  DBUG_ASSERT(!mysql_parse_status ||
              thd->is_error() ||
              thd->get_internal_handler());

  /* Reset parser state. */

  thd->m_parser_state= NULL;

  /* Restore creation context. */

  if (creation_ctx)
    creation_ctx->restore_env(thd, backup_ctx);

  /* That's it. */

  ret_value= mysql_parse_status || thd->is_fatal_error;

  if ((ret_value == 0) && (parser_state->m_digest_psi != NULL))
  {
    /*
      On parsing success, record the digest in the performance schema.
    */
    DBUG_ASSERT(do_pfs_digest);
    DBUG_ASSERT(thd->m_digest != NULL);
    MYSQL_DIGEST_END(parser_state->m_digest_psi,
                     & thd->m_digest->m_digest_storage);
  }

  MYSQL_QUERY_PARSE_DONE(ret_value);
  DBUG_RETURN(ret_value);
}

/**
  @} (end of group Runtime_Environment)
*/


void LEX::mark_first_table_as_inserting()
{
  TABLE_LIST *t= first_select_lex()->table_list.first;
  DBUG_ENTER("Query_tables_list::mark_tables_with_important_flags");
  DBUG_ASSERT(sql_command_flags[sql_command] & CF_INSERTS_DATA);
  t->for_insert_data= TRUE;
  DBUG_PRINT("info", ("table_list: %p  name: %s  db: %s  command: %u",
                      t, t->table_name.str,t->db.str, sql_command));
  DBUG_VOID_RETURN;
}<|MERGE_RESOLUTION|>--- conflicted
+++ resolved
@@ -1131,13 +1131,7 @@
 {
   for (const TABLE_LIST *t= tables; t; t= t->next_global)
   {
-<<<<<<< HEAD
     if (get_table_category(t->db, t->table_name) < TABLE_CATEGORY_INFORMATION)
-=======
-    if (get_table_category(Lex_ident_db(table->db),
-                           Lex_ident_table(table->table_name))
-                           < TABLE_CATEGORY_INFORMATION)
->>>>>>> 14d9801c
       return false;
   }
   return tables != NULL;
@@ -6250,11 +6244,7 @@
   {
     TABLE_LIST *next= table->next_local;
 
-<<<<<<< HEAD
-    if (!strcmp(table->get_db_name().str,   cur_table->get_db_name().str) &&
-=======
     if (!strcmp(table->get_db_name().str,    cur_table->get_db_name().str) &&
->>>>>>> 14d9801c
         !strcmp(table->get_table_name().str, cur_table->get_table_name().str))
     {
       /* Table was moved away, can't be same as 'table' */
@@ -7015,12 +7005,7 @@
                     INSERT_ACL : SELECT_ACL);
     }
 
-<<<<<<< HEAD
-    if (check_access(thd, want_access,
-                     table_ref->get_db_name().str,
-=======
     if (check_access(thd, want_access, table_ref->get_db_name().str,
->>>>>>> 14d9801c
                      &table_ref->grant.privilege,
                      &table_ref->grant.m_internal,
                      0, no_errors))
