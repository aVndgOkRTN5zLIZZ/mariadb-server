/* Copyright (c) 2001, 2010, Oracle and/or its affiliates. All rights reserved.

   This program is free software; you can redistribute it and/or modify
   it under the terms of the GNU General Public License as published by
   the Free Software Foundation; version 2 of the License.

   This program is distributed in the hope that it will be useful,
   but WITHOUT ANY WARRANTY; without even the implied warranty of
   MERCHANTABILITY or FITNESS FOR A PARTICULAR PURPOSE.  See the
   GNU General Public License for more details.

   You should have received a copy of the GNU General Public License
   along with this program; if not, write to the Free Software
   Foundation, Inc., 51 Franklin St, Fifth Floor, Boston, MA 02110-1301  USA */

/*
  Function to handle quick removal of duplicates
  This code is used when doing multi-table deletes to find the rows in
  reference tables that needs to be deleted.

  The basic idea is as follows:

  Store first all strings in a binary tree, ignoring duplicates.
  When the tree uses more memory than 'max_heap_table_size',
  write the tree (in sorted order) out to disk and start with a new tree.
  When all data has been generated, merge the trees (removing any found
  duplicates).

  The unique entries will be returned in sort order, to ensure that we do the
  deletes in disk order.
*/

#include <my_global.h>
#include "sql_priv.h"
#include "unireg.h"
#include "sql_sort.h"
#include "queues.h"                             // QUEUE
#include "my_tree.h"                            // element_count
#include "sql_class.h"                          // Unique

int unique_write_to_file(uchar* key, element_count count, Unique *unique)
{
  /*
    Use unique->size (size of element stored in the tree) and not
    unique->tree.size_of_element. The latter is different from unique->size
    when tree implementation chooses to store pointer to key in TREE_ELEMENT
    (instead of storing the element itself there)
  */
  return my_b_write(&unique->file, key, unique->size) ? 1 : 0;
}

int unique_write_to_file_with_count(uchar* key, element_count count, Unique *unique)
{
  return my_b_write(&unique->file, key, unique->size) ||
         my_b_write(&unique->file, &count, sizeof(element_count)) ? 1 : 0;
}

int unique_write_to_ptrs(uchar* key, element_count count, Unique *unique)
{
  memcpy(unique->record_pointers, key, unique->size);
  unique->record_pointers+=unique->size;
  return 0;
}

int unique_intersect_write_to_ptrs(uchar* key, element_count count, Unique *unique)
{
  if (count >= unique->min_dupl_count)
  {
    memcpy(unique->record_pointers, key, unique->size);
    unique->record_pointers+=unique->size;
  }
  else
    unique->filtered_out_elems++;
  return 0;
}


Unique::Unique(qsort_cmp2 comp_func, void * comp_func_fixed_arg,
	       uint size_arg, ulonglong max_in_memory_size_arg,
               uint min_dupl_count_arg)
  :max_in_memory_size(max_in_memory_size_arg),
   record_pointers(NULL),
   size(size_arg),
   elements(0)
{
  min_dupl_count= min_dupl_count_arg;
  full_size= size;
  if (min_dupl_count_arg)
    full_size+= sizeof(element_count);
  with_counters= MY_TEST(min_dupl_count_arg);
  my_b_clear(&file);
  init_tree(&tree, (ulong) (max_in_memory_size / 16), 0, size, comp_func,
            NULL, comp_func_fixed_arg, MYF(MY_THREAD_SPECIFIC));
  /* If the following fail's the next add will also fail */
  my_init_dynamic_array(&file_ptrs, sizeof(BUFFPEK), 16, 16,
                        MYF(MY_THREAD_SPECIFIC));
  /*
    If you change the following, change it in get_max_elements function, too.
  */
  max_elements= (ulong) (max_in_memory_size /
                         ALIGN_SIZE(sizeof(TREE_ELEMENT)+size));
  (void) open_cached_file(&file, mysql_tmpdir,TEMP_PREFIX, DISK_BUFFER_SIZE,
                          MYF(MY_WME));
}


/*
  Calculate log2(n!)

  NOTES
    Stirling's approximate formula is used:

      n! ~= sqrt(2*M_PI*n) * (n/M_E)^n

    Derivation of formula used for calculations is as follows:

    log2(n!) = log(n!)/log(2) = log(sqrt(2*M_PI*n)*(n/M_E)^n) / log(2) =

      = (log(2*M_PI*n)/2 + n*log(n/M_E)) / log(2).
*/

inline double log2_n_fact(double x)
{
  return (log(2*M_PI*x)/2 + x*log(x/M_E)) / M_LN2;
}


/*
  Calculate cost of merge_buffers function call for given sequence of
  input stream lengths and store the number of rows in result stream in *last.

  SYNOPSIS
    get_merge_buffers_cost()
      buff_elems  Array of #s of elements in buffers
      elem_size   Size of element stored in buffer
      first       Pointer to first merged element size
      last        Pointer to last merged element size

  RETURN
    Cost of merge_buffers operation in disk seeks.

  NOTES
    It is assumed that no rows are eliminated during merge.
    The cost is calculated as

      cost(read_and_write) + cost(merge_comparisons).

    All bytes in the sequences is read and written back during merge so cost
    of disk io is 2*elem_size*total_buf_elems/IO_SIZE (2 is for read + write)

    For comparisons cost calculations we assume that all merged sequences have
    the same length, so each of total_buf_size elements will be added to a sort
    heap with (n_buffers-1) elements. This gives the comparison cost:

      total_buf_elems* log2(n_buffers) / TIME_FOR_COMPARE_ROWID;
*/

static double get_merge_buffers_cost(uint *buff_elems, uint elem_size,
                                     uint *first, uint *last,
                                     uint compare_factor)
{
  uint total_buf_elems= 0;
  for (uint *pbuf= first; pbuf <= last; pbuf++)
    total_buf_elems+= *pbuf;
  *last= total_buf_elems;

  size_t n_buffers= last - first + 1;

  /* Using log2(n)=log(n)/log(2) formula */
  return 2*((double)total_buf_elems*elem_size) / IO_SIZE +
     total_buf_elems*log((double) n_buffers) / (compare_factor * M_LN2);
}


/*
  Calculate cost of merging buffers into one in Unique::get, i.e. calculate
  how long (in terms of disk seeks) the two calls
    merge_many_buffs(...);
    merge_buffers(...);
  will take.

  SYNOPSIS
    get_merge_many_buffs_cost()
      buffer        buffer space for temporary data, at least
                    Unique::get_cost_calc_buff_size bytes
      maxbuffer     # of full buffers
      max_n_elems   # of elements in first maxbuffer buffers
      last_n_elems  # of elements in last buffer
      elem_size     size of buffer element

  NOTES
    maxbuffer+1 buffers are merged, where first maxbuffer buffers contain
    max_n_elems elements each and last buffer contains last_n_elems elements.

    The current implementation does a dumb simulation of merge_many_buffs
    function actions.

  RETURN
    Cost of merge in disk seeks.
*/

static double get_merge_many_buffs_cost(uint *buffer,
                                        uint maxbuffer, uint max_n_elems,
                                        uint last_n_elems, int elem_size,
                                        uint compare_factor)
{
  register int i;
  double total_cost= 0.0;
  uint *buff_elems= buffer; /* #s of elements in each of merged sequences */

  /*
    Set initial state: first maxbuffer sequences contain max_n_elems elements
    each, last sequence contains last_n_elems elements.
  */
  for (i = 0; i < (int)maxbuffer; i++)
    buff_elems[i]= max_n_elems;
  buff_elems[maxbuffer]= last_n_elems;

  /*
    Do it exactly as merge_many_buff function does, calling
    get_merge_buffers_cost to get cost of merge_buffers.
  */
  if (maxbuffer >= MERGEBUFF2)
  {
    while (maxbuffer >= MERGEBUFF2)
    {
      uint lastbuff= 0;
      for (i = 0; i <= (int) maxbuffer - MERGEBUFF*3/2; i += MERGEBUFF)
      {
        total_cost+=get_merge_buffers_cost(buff_elems, elem_size,
                                           buff_elems + i,
                                           buff_elems + i + MERGEBUFF-1,
                                           compare_factor);
	lastbuff++;
      }
      total_cost+=get_merge_buffers_cost(buff_elems, elem_size,
                                         buff_elems + i,
                                         buff_elems + maxbuffer,
                                         compare_factor);
      maxbuffer= lastbuff;
    }
  }

  /* Simulate final merge_buff call. */
  total_cost += get_merge_buffers_cost(buff_elems, elem_size,
                                       buff_elems, buff_elems + maxbuffer,
                                       compare_factor);
  return total_cost;
}


/*
  Calculate cost of using Unique for processing nkeys elements of size
  key_size using max_in_memory_size memory.

  SYNOPSIS
    Unique::get_use_cost()
      buffer    space for temporary data, use Unique::get_cost_calc_buff_size
                to get # bytes needed.
      nkeys     #of elements in Unique
      key_size  size of each elements in bytes
      max_in_memory_size   amount of memory Unique will be allowed to use
      compare_factor   used to calculate cost of one comparison
      write_fl  if the result must be saved written to disk
      in_memory_elems  OUT estimate of the number of elements in memory
                           if disk is not used  

  RETURN
    Cost in disk seeks.

  NOTES
    cost(using_unqiue) =
      cost(create_trees) +  (see #1)
      cost(merge) +         (see #2)
      cost(read_result)     (see #3)

    1. Cost of trees creation
      For each Unique::put operation there will be 2*log2(n+1) elements
      comparisons, where n runs from 1 tree_size (we assume that all added
      elements are different). Together this gives:

      n_compares = 2*(log2(2) + log2(3) + ... + log2(N+1)) = 2*log2((N+1)!)

      then cost(tree_creation) = n_compares*ROWID_COMPARE_COST;

      Total cost of creating trees:
      (n_trees - 1)*max_size_tree_cost + non_max_size_tree_cost.

      Approximate value of log2(N!) is calculated by log2_n_fact function.

    2. Cost of merging.
      If only one tree is created by Unique no merging will be necessary.
      Otherwise, we model execution of merge_many_buff function and count
      #of merges. (The reason behind this is that number of buffers is small,
      while size of buffers is big and we don't want to loose precision with
      O(x)-style formula)

    3. If only one tree is created by Unique no disk io will happen.
      Otherwise, ceil(key_len*n_keys) disk seeks are necessary. We assume
      these will be random seeks.
*/

double Unique::get_use_cost(uint *buffer, size_t nkeys, uint key_size,
                            ulonglong max_in_memory_size,
                            uint compare_factor,
                            bool intersect_fl, bool *in_memory)
{
  size_t max_elements_in_tree;
  size_t last_tree_elems;
  int   n_full_trees; /* number of trees in unique - 1 */
  double result;

  max_elements_in_tree= ((size_t) max_in_memory_size /
                         ALIGN_SIZE(sizeof(TREE_ELEMENT)+key_size));

  n_full_trees=    nkeys / max_elements_in_tree;
  last_tree_elems= nkeys % max_elements_in_tree;

  /* Calculate cost of creating trees */
  result= 2*log2_n_fact(last_tree_elems + 1.0);
  if (n_full_trees)
    result+= n_full_trees * log2_n_fact(max_elements_in_tree + 1.0);
  result /= compare_factor;

  DBUG_PRINT("info",("unique trees sizes: %u=%u*%u + %u", (uint)nkeys,
                     (uint)n_full_trees, 
                     (uint)(n_full_trees?max_elements_in_tree:0),
                     (uint)last_tree_elems));

  if (in_memory)
    *in_memory= !n_full_trees;

  if (!n_full_trees)
    return result;

  /*
    There is more then one tree and merging is necessary.
    First, add cost of writing all trees to disk, assuming that all disk
    writes are sequential.
  */
  result += DISK_SEEK_BASE_COST * n_full_trees *
              ceil(((double) key_size)*max_elements_in_tree / IO_SIZE);
  result += DISK_SEEK_BASE_COST * ceil(((double) key_size)*last_tree_elems / IO_SIZE);

  /* Cost of merge */
  if (intersect_fl)
    key_size+= sizeof(element_count);
  double merge_cost= get_merge_many_buffs_cost(buffer, n_full_trees,
                                               max_elements_in_tree,
                                               last_tree_elems, key_size,
                                               compare_factor);
  result += merge_cost;
  /*
    Add cost of reading the resulting sequence, assuming there were no
    duplicate elements.
  */
  result += ceil((double)key_size*nkeys/IO_SIZE);

  return result;
}

Unique::~Unique()
{
  close_cached_file(&file);
  delete_tree(&tree);
  delete_dynamic(&file_ptrs);
}


    /* Write tree to disk; clear tree */
bool Unique::flush()
{
  BUFFPEK file_ptr;
  elements+= tree.elements_in_tree;
  file_ptr.count=tree.elements_in_tree;
  file_ptr.file_pos=my_b_tell(&file);

  tree_walk_action action= min_dupl_count ?
		           (tree_walk_action) unique_write_to_file_with_count :
		           (tree_walk_action) unique_write_to_file;
  if (tree_walk(&tree, action,
		(void*) this, left_root_right) ||
      insert_dynamic(&file_ptrs, (uchar*) &file_ptr))
    return 1;
  delete_tree(&tree);
  return 0;
}


/*
  Clear the tree and the file.
  You must call reset() if you want to reuse Unique after walk().
*/

void
Unique::reset()
{
  reset_tree(&tree);
  /*
    If elements != 0, some trees were stored in the file (see how
    flush() works). Note, that we can not count on my_b_tell(&file) == 0
    here, because it can return 0 right after walk(), and walk() does not
    reset any Unique member.
  */
  if (elements)
  {
    reset_dynamic(&file_ptrs);
    reinit_io_cache(&file, WRITE_CACHE, 0L, 0, 1);
  }
  elements= 0;
  tree.flag= 0;
}

/*
  The comparison function, passed to queue_init() in merge_walk() and in
  merge_buffers() when the latter is called from Uniques::get() must
  use comparison function of Uniques::tree, but compare members of struct
  BUFFPEK.
*/

C_MODE_START

static int buffpek_compare(void *arg, uchar *key_ptr1, uchar *key_ptr2)
{
  BUFFPEK_COMPARE_CONTEXT *ctx= (BUFFPEK_COMPARE_CONTEXT *) arg;
  return ctx->key_compare(ctx->key_compare_arg,
                          *((uchar **) key_ptr1), *((uchar **)key_ptr2));
}

C_MODE_END


inline
element_count get_counter_from_merged_element(void *ptr, uint ofs)
{
  element_count cnt;
  memcpy((uchar *) &cnt, (uchar *) ptr + ofs, sizeof(element_count));
  return cnt;
}


inline
void put_counter_into_merged_element(void *ptr, uint ofs, element_count cnt)
{
  memcpy((uchar *) ptr + ofs, (uchar *) &cnt, sizeof(element_count));
}


/*
  DESCRIPTION

    Function is very similar to merge_buffers, but instead of writing sorted
    unique keys to the output file, it invokes walk_action for each key.
    This saves I/O if you need to pass through all unique keys only once.

  SYNOPSIS
    merge_walk()
  All params are 'IN' (but see comment for begin, end):
    merge_buffer       buffer to perform cached piece-by-piece loading
                       of trees; initially the buffer is empty
    merge_buffer_size  size of merge_buffer. Must be aligned with
                       key_length
    key_length         size of tree element; key_length * (end - begin)
                       must be less or equal than merge_buffer_size.
    begin              pointer to BUFFPEK struct for the first tree.
    end                pointer to BUFFPEK struct for the last tree;
                       end > begin and [begin, end) form a consecutive
                       range. BUFFPEKs structs in that range are used and
                       overwritten in merge_walk().
    walk_action        element visitor. Action is called for each unique
                       key.
    walk_action_arg    argument to walk action. Passed to it on each call.
    compare            elements comparison function
    compare_arg        comparison function argument
    file               file with all trees dumped. Trees in the file
                       must contain sorted unique values. Cache must be
                       initialized in read mode.
    with counters      take into account counters for equal merged
                       elements
  RETURN VALUE
    0     ok
    <> 0  error
*/

static bool merge_walk(uchar *merge_buffer, ulong merge_buffer_size,
                       uint key_length, BUFFPEK *begin, BUFFPEK *end,
                       tree_walk_action walk_action, void *walk_action_arg,
                       qsort_cmp2 compare, void *compare_arg,
                       IO_CACHE *file, bool with_counters)
{
  BUFFPEK_COMPARE_CONTEXT compare_context = { compare, compare_arg };
  QUEUE queue;
  if (end <= begin ||
      merge_buffer_size < (ulong) (key_length * (end - begin + 1)) ||
      init_queue(&queue, (uint) (end - begin), offsetof(BUFFPEK, key), 0,
                 buffpek_compare, &compare_context, 0, 0))
    return 1;
  /* we need space for one key when a piece of merge buffer is re-read */
  merge_buffer_size-= key_length;
  uchar *save_key_buff= merge_buffer + merge_buffer_size;
  uint max_key_count_per_piece= (uint) (merge_buffer_size/(end-begin) /
                                        key_length);
  /* if piece_size is aligned reuse_freed_buffer will always hit */
  uint piece_size= max_key_count_per_piece * key_length;
  uint bytes_read;               /* to hold return value of read_to_buffer */
  BUFFPEK *top;
  int res= 1;
  uint cnt_ofs= key_length - (with_counters ? sizeof(element_count) : 0);
  element_count cnt;
  /*
    Invariant: queue must contain top element from each tree, until a tree
    is not completely walked through.
    Here we're forcing the invariant, inserting one element from each tree
    to the queue.
  */
  for (top= begin; top != end; ++top)
  {
    top->base= merge_buffer + (top - begin) * piece_size;
    top->max_keys= max_key_count_per_piece;
    bytes_read= read_to_buffer(file, top, key_length);
    if (bytes_read == (uint) (-1))
      goto end;
    DBUG_ASSERT(bytes_read);
    queue_insert(&queue, (uchar *) top);
  }
  top= (BUFFPEK *) queue_top(&queue);
  while (queue.elements > 1)
  {
    /*
      Every iteration one element is removed from the queue, and one is
      inserted by the rules of the invariant. If two adjacent elements on
      the top of the queue are not equal, biggest one is unique, because all
      elements in each tree are unique. Action is applied only to unique
      elements.
    */
    void *old_key= top->key;
    /*
      read next key from the cache or from the file and push it to the
      queue; this gives new top.
    */
    top->key+= key_length;
    if (--top->mem_count)
      queue_replace_top(&queue);
    else /* next piece should be read */
    {
      /* save old_key not to overwrite it in read_to_buffer */
      memcpy(save_key_buff, old_key, key_length);
      old_key= save_key_buff;
      bytes_read= read_to_buffer(file, top, key_length);
      if (bytes_read == (uint) (-1))
        goto end;
      else if (bytes_read > 0)      /* top->key, top->mem_count are reset */
        queue_replace_top(&queue);             /* in read_to_buffer */
      else
      {
        /*
          Tree for old 'top' element is empty: remove it from the queue and
          give all its memory to the nearest tree.
        */
        queue_remove_top(&queue);
        reuse_freed_buff(&queue, top, key_length);
      }
    }
    top= (BUFFPEK *) queue_top(&queue);
    /* new top has been obtained; if old top is unique, apply the action */
    if (compare(compare_arg, old_key, top->key))
    {
      cnt= with_counters ?
           get_counter_from_merged_element(old_key, cnt_ofs) : 1;
      if (walk_action(old_key, cnt, walk_action_arg))
        goto end;
    }
    else if (with_counters)
    {
      cnt= get_counter_from_merged_element(top->key, cnt_ofs);
      cnt+= get_counter_from_merged_element(old_key, cnt_ofs);
      put_counter_into_merged_element(top->key, cnt_ofs, cnt);
    }
  }
  /*
    Applying walk_action to the tail of the last tree: this is safe because
    either we had only one tree in the beginning, either we work with the
    last tree in the queue.
  */
  do
  {
    do
    {
      
      cnt= with_counters ?
           get_counter_from_merged_element(top->key, cnt_ofs) : 1;
      if (walk_action(top->key, cnt, walk_action_arg))
        goto end;
      top->key+= key_length;
    }
    while (--top->mem_count);
    bytes_read= read_to_buffer(file, top, key_length);
    if (bytes_read == (uint) (-1))
      goto end;
  }
  while (bytes_read);
  res= 0;
end:
  delete_queue(&queue);
  return res;
}


/*
  DESCRIPTION
    Walks consecutively through all unique elements:
    if all elements are in memory, then it simply invokes 'tree_walk', else
    all flushed trees are loaded to memory piece-by-piece, pieces are
    sorted, and action is called for each unique value.
    Note: so as merging resets file_ptrs state, this method can change
    internal Unique state to undefined: if you want to reuse Unique after
    walk() you must call reset() first!
  SYNOPSIS
    Unique:walk()
  All params are 'IN':
    table   parameter for the call of the merge method
    action  function-visitor, typed in include/my_tree.h
            function is called for each unique element
    arg     argument for visitor, which is passed to it on each call
  RETURN VALUE
    0    OK
    <> 0 error
 */

bool Unique::walk(TABLE *table, tree_walk_action action, void *walk_action_arg)
{
  int res= 0;
  uchar *merge_buffer;

  if (elements == 0)                       /* the whole tree is in memory */
    return tree_walk(&tree, action, walk_action_arg, left_root_right);

  table->sort.found_records=elements+tree.elements_in_tree;
  /* flush current tree to the file to have some memory for merge buffer */
  if (flush())
    return 1;
  if (flush_io_cache(&file) || reinit_io_cache(&file, READ_CACHE, 0L, 0, 0))
    return 1;
<<<<<<< HEAD
  ulong buff_sz= (max_in_memory_size / full_size + 1) * full_size;
  if (!(merge_buffer= (uchar *) my_malloc(buff_sz, MYF(MY_THREAD_SPECIFIC))))
=======
  size_t buff_sz= (max_in_memory_size / full_size + 1) * full_size;
  if (!(merge_buffer = (uchar *)my_malloc(buff_sz, MYF(MY_WME))))
>>>>>>> 4c87f727
    return 1;
  if (buff_sz < full_size * (file_ptrs.elements + 1UL))
    res= merge(table, merge_buffer, buff_sz >= full_size * MERGEBUFF2) ;
  
  if (!res)
  {  
    res= merge_walk(merge_buffer, (ulong) max_in_memory_size, full_size,
                    (BUFFPEK *) file_ptrs.buffer,
                    (BUFFPEK *) file_ptrs.buffer + file_ptrs.elements,
                    action, walk_action_arg,
                    tree.compare, tree.custom_arg, &file, with_counters);
  }
  my_free(merge_buffer);
  return res;
}


/*
  DESCRIPTION
    Perform multi-pass sort merge of the elements accessed through table->sort,
    using the buffer buff as the merge buffer. The last pass is not performed
    if without_last_merge is TRUE.
  SYNOPSIS
    Unique:merge()
  All params are 'IN':
    table               the parameter to access sort context
    buff                merge buffer
    without_last_merge  TRUE <=> do not perform the last merge
  RETURN VALUE
    0    OK
    <> 0 error
 */

bool Unique::merge(TABLE *table, uchar *buff, bool without_last_merge)
{
  IO_CACHE *outfile= table->sort.io_cache;
  BUFFPEK *file_ptr= (BUFFPEK*) file_ptrs.buffer;
  uint maxbuffer= file_ptrs.elements - 1;
  my_off_t save_pos;
  bool error= 1;

  /* Open cached file if it isn't open */
  if (!outfile)
    outfile= table->sort.io_cache= (IO_CACHE*) my_malloc(sizeof(IO_CACHE),
                                          MYF(MY_THREAD_SPECIFIC|MY_ZEROFILL));
  if (!outfile ||
      (! my_b_inited(outfile) &&
       open_cached_file(outfile,mysql_tmpdir,TEMP_PREFIX,READ_RECORD_BUFFER,
                        MYF(MY_WME))))
    return 1;
  reinit_io_cache(outfile,WRITE_CACHE,0L,0,0);

  Sort_param sort_param; 
  bzero((char*) &sort_param,sizeof(sort_param));
  sort_param.max_rows= elements;
  sort_param.sort_form= table;
  sort_param.rec_length= sort_param.sort_length= sort_param.ref_length=
   full_size;
  sort_param.min_dupl_count= min_dupl_count;
  sort_param.res_length= 0;
  sort_param.max_keys_per_buffer= 
    (uint) (max_in_memory_size / sort_param.sort_length);
  sort_param.not_killable= 1;

  sort_param.unique_buff= buff +(sort_param.max_keys_per_buffer *
				       sort_param.sort_length);

  sort_param.compare= (qsort2_cmp) buffpek_compare;
  sort_param.cmp_context.key_compare= tree.compare;
  sort_param.cmp_context.key_compare_arg= tree.custom_arg;

  /* Merge the buffers to one file, removing duplicates */
  if (merge_many_buff(&sort_param,buff,file_ptr,&maxbuffer,&file))
    goto err;
  if (flush_io_cache(&file) ||
      reinit_io_cache(&file,READ_CACHE,0L,0,0))
    goto err;
  sort_param.res_length= sort_param.rec_length-
                         (min_dupl_count ? sizeof(min_dupl_count) : 0);
  if (without_last_merge)
  {
    file_ptrs.elements= maxbuffer+1;
    return 0;
  }
  if (merge_index(&sort_param, buff, file_ptr, maxbuffer, &file, outfile))
    goto err;
  error= 0;
err:
  if (flush_io_cache(outfile))
    error= 1;

  /* Setup io_cache for reading */
  save_pos= outfile->pos_in_file;
  if (reinit_io_cache(outfile,READ_CACHE,0L,0,0))
    error= 1;
  outfile->end_of_file=save_pos;
  return error;
}


/*
  Modify the TABLE element so that when one calls init_records()
  the rows will be read in priority order.
*/

bool Unique::get(TABLE *table)
{
  bool rc= 1;
  uchar *sort_buffer= NULL;
  table->sort.found_records= elements+tree.elements_in_tree;

  if (my_b_tell(&file) == 0)
  {
    /* Whole tree is in memory;  Don't use disk if you don't need to */
    if ((record_pointers=table->sort.record_pointers= (uchar*)
	 my_malloc(size * tree.elements_in_tree, MYF(MY_THREAD_SPECIFIC))))
    {
      tree_walk_action action= min_dupl_count ?
		         (tree_walk_action) unique_intersect_write_to_ptrs :
		         (tree_walk_action) unique_write_to_ptrs;
      filtered_out_elems= 0;
      (void) tree_walk(&tree, action,
		       this, left_root_right);
      table->sort.found_records-= filtered_out_elems;
      return 0;
    }
  }
  /* Not enough memory; Save the result to file && free memory used by tree */
  if (flush())
    return 1;
<<<<<<< HEAD
  
  ulong buff_sz= (max_in_memory_size / full_size + 1) * full_size;
  if (!(sort_buffer= (uchar*) my_malloc(buff_sz, MYF(MY_THREAD_SPECIFIC))))
=======
  size_t buff_sz= (max_in_memory_size / full_size + 1) * full_size;
  if (!(sort_buffer= (uchar*) my_malloc(buff_sz, MYF(MY_WME))))
>>>>>>> 4c87f727
    return 1;

  if (merge(table, sort_buffer, FALSE))
    goto err;  
  rc= 0;  

err:  
  my_free(sort_buffer);  
  return rc;
}<|MERGE_RESOLUTION|>--- conflicted
+++ resolved
@@ -1,4 +1,5 @@
-/* Copyright (c) 2001, 2010, Oracle and/or its affiliates. All rights reserved.
+/* Copyright (c) 2001, 2010, Oracle and/or its affiliates.
+   Copyright (c) 2010, 2015, MariaDB
 
    This program is free software; you can redistribute it and/or modify
    it under the terms of the GNU General Public License as published by
@@ -641,13 +642,8 @@
     return 1;
   if (flush_io_cache(&file) || reinit_io_cache(&file, READ_CACHE, 0L, 0, 0))
     return 1;
-<<<<<<< HEAD
-  ulong buff_sz= (max_in_memory_size / full_size + 1) * full_size;
-  if (!(merge_buffer= (uchar *) my_malloc(buff_sz, MYF(MY_THREAD_SPECIFIC))))
-=======
   size_t buff_sz= (max_in_memory_size / full_size + 1) * full_size;
-  if (!(merge_buffer = (uchar *)my_malloc(buff_sz, MYF(MY_WME))))
->>>>>>> 4c87f727
+  if (!(merge_buffer = (uchar *)my_malloc(buff_sz, MYF(MY_THREAD_SPECIFIC|MY_WME))))
     return 1;
   if (buff_sz < full_size * (file_ptrs.elements + 1UL))
     res= merge(table, merge_buffer, buff_sz >= full_size * MERGEBUFF2) ;
@@ -778,14 +774,8 @@
   /* Not enough memory; Save the result to file && free memory used by tree */
   if (flush())
     return 1;
-<<<<<<< HEAD
-  
-  ulong buff_sz= (max_in_memory_size / full_size + 1) * full_size;
-  if (!(sort_buffer= (uchar*) my_malloc(buff_sz, MYF(MY_THREAD_SPECIFIC))))
-=======
   size_t buff_sz= (max_in_memory_size / full_size + 1) * full_size;
-  if (!(sort_buffer= (uchar*) my_malloc(buff_sz, MYF(MY_WME))))
->>>>>>> 4c87f727
+  if (!(sort_buffer= (uchar*) my_malloc(buff_sz, MYF(MY_THREAD_SPECIFIC|MY_WME))))
     return 1;
 
   if (merge(table, sort_buffer, FALSE))
