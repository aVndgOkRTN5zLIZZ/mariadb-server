--- conflicted
+++ resolved
@@ -68,12 +68,8 @@
 		 ha_rows *examined_rows)
 {
   int error;
-<<<<<<< HEAD
-  ulong memavl;
+  ulong memavl, min_sort_memory;
   uint maxbuffer;
-=======
-  uint memavl,old_memavl,min_sort_memory,maxbuffer,skr;
->>>>>>> 369da478
   BUFFPEK *buffpek;
   ha_rows records;
   uchar **sort_keys;
@@ -140,14 +136,9 @@
     goto err;
 #endif
 
-<<<<<<< HEAD
   memavl= thd->variables.sortbuff_size;
-  while (memavl >= MIN_SORT_MEMORY)
-=======
-  memavl=sortbuff_size;
   min_sort_memory= max(MIN_SORT_MEMORY, param.sort_length*MERGEBUFF2);
   while (memavl >= min_sort_memory)
->>>>>>> 369da478
   {
     ulong old_memavl;
     ulong keys= memavl/(param.sort_length+sizeof(char*));
@@ -157,21 +148,9 @@
       break;
     old_memavl=memavl;
     if ((memavl=memavl/4*3) < min_sort_memory && old_memavl > min_sort_memory)
-      memavl=min_sort_memory;
-  }
-<<<<<<< HEAD
-  if (memavl < param.sort_length*MERGEBUFF2)
-  {
-    my_error(ER_OUT_OF_SORTMEMORY,MYF(0));
-    goto err;
-  }
-  if (memavl < MIN_SORT_MEMORY)
-=======
-  param.keys--;
-  maxbuffer+=10;			/* Some extra range */
-
+      memavl= min_sort_memory;
+  }
   if (memavl < min_sort_memory)
->>>>>>> 369da478
   {
     my_error(ER_OUTOFMEMORY,MYF(ME_ERROR+ME_WAITTANG),
 	     thd->variables.sortbuff_size);
