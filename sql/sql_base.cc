/* Copyright (c) 2000, 2016, Oracle and/or its affiliates.
   Copyright (c) 2010, 2020, MariaDB

   This program is free software; you can redistribute it and/or modify
   it under the terms of the GNU General Public License as published by
   the Free Software Foundation; version 2 of the License.

   This program is distributed in the hope that it will be useful,
   but WITHOUT ANY WARRANTY; without even the implied warranty of
   MERCHANTABILITY or FITNESS FOR A PARTICULAR PURPOSE.  See the
   GNU General Public License for more details.

   You should have received a copy of the GNU General Public License
   along with this program; if not, write to the Free Software
   Foundation, Inc., 51 Franklin Street, Fifth Floor, Boston, MA  02110-1335  USA */


/* Basic functions needed by many modules */

#include "mariadb.h"
#include "sql_base.h"                           // setup_table_map
#include "sql_priv.h"
#include "unireg.h"
#include "debug_sync.h"
#include "lock.h"        // mysql_lock_remove,
                         // mysql_unlock_tables,
                         // mysql_lock_have_duplicate
#include "sql_show.h"    // append_identifier
#include "strfunc.h"     // find_type
#include "sql_view.h"    // mysql_make_view, VIEW_ANY_ACL
#include "sql_parse.h"   // check_table_access
#include "sql_insert.h"  // kill_delayed_threads
#include "sql_acl.h"     // *_ACL, check_grant_all_columns,
                         // check_column_grant_in_table_ref,
                         // get_column_grant
#include "sql_partition.h"               // ALTER_PARTITION_PARAM_TYPE
#include "sql_derived.h" // mysql_derived_prepare,
                         // mysql_handle_derived,
                         // mysql_derived_filling
#include "sql_handler.h" // mysql_ha_flush
#include "sql_test.h"
#include "sql_partition.h"                      // ALTER_PARTITION_PARAM_TYPE
#include "log_event.h"                          // Query_log_event
#include "sql_select.h"
#include "sp_head.h"
#include "sp.h"
#include "sp_cache.h"
#include "sql_trigger.h"
#include "transaction.h"
#include "sql_prepare.h"
#include "sql_statistics.h"
#include "sql_cte.h"
#include <m_ctype.h>
#include <my_dir.h>
#include <hash.h>
#include "rpl_filter.h"
#include "sql_table.h"                          // build_table_filename
#include "datadict.h"   // dd_frm_is_view()
#include "sql_hset.h"   // Hash_set
#include "rpl_rli.h"   // rpl_group_info
#ifdef  __WIN__
#include <io.h>
#endif
#include "wsrep_mysqld.h"
#ifdef WITH_WSREP
#include "wsrep_thd.h"
#include "wsrep_trans_observer.h"
#endif /* WITH_WSREP */


bool
No_such_table_error_handler::handle_condition(THD *,
                                              uint sql_errno,
                                              const char*,
                                              Sql_condition::enum_warning_level *level,
                                              const char*,
                                              Sql_condition ** cond_hdl)
{
  *cond_hdl= NULL;
  if (sql_errno == ER_NO_SUCH_TABLE || sql_errno == ER_NO_SUCH_TABLE_IN_ENGINE)
  {
    m_handled_errors++;
    return TRUE;
  }

  if (*level == Sql_condition::WARN_LEVEL_ERROR)
    m_unhandled_errors++;
  return FALSE;
}


bool No_such_table_error_handler::safely_trapped_errors()
{
  /*
    If m_unhandled_errors != 0, something else, unanticipated, happened,
    so the error is not trapped but returned to the caller.
    Multiple ER_NO_SUCH_TABLE can be raised in case of views.
  */
  return ((m_handled_errors > 0) && (m_unhandled_errors == 0));
}


/**
  This internal handler is used to trap ER_NO_SUCH_TABLE and
  ER_WRONG_MRG_TABLE errors during CHECK/REPAIR TABLE for MERGE
  tables.
*/

class Repair_mrg_table_error_handler : public Internal_error_handler
{
public:
  Repair_mrg_table_error_handler()
    : m_handled_errors(false), m_unhandled_errors(false)
  {}

  bool handle_condition(THD *thd,
                        uint sql_errno,
                        const char* sqlstate,
                        Sql_condition::enum_warning_level *level,
                        const char* msg,
                        Sql_condition ** cond_hdl);

  /**
    Returns TRUE if there were ER_NO_SUCH_/WRONG_MRG_TABLE and there
    were no unhandled errors. FALSE otherwise.
  */
  bool safely_trapped_errors()
  {
    /*
      Check for m_handled_errors is here for extra safety.
      It can be useful in situation when call to open_table()
      fails because some error which was suppressed by another
      error handler (e.g. in case of MDL deadlock which we
      decided to solve by back-off and retry).
    */
    return (m_handled_errors && (! m_unhandled_errors));
  }

private:
  bool m_handled_errors;
  bool m_unhandled_errors;
};


bool
Repair_mrg_table_error_handler::handle_condition(THD *,
                                                 uint sql_errno,
                                                 const char*,
                                                 Sql_condition::enum_warning_level *level,
                                                 const char*,
                                                 Sql_condition ** cond_hdl)
{
  *cond_hdl= NULL;
  if (sql_errno == ER_NO_SUCH_TABLE ||
      sql_errno == ER_NO_SUCH_TABLE_IN_ENGINE ||
      sql_errno == ER_WRONG_MRG_TABLE)
  {
    m_handled_errors= true;
    return TRUE;
  }

  m_unhandled_errors= true;
  return FALSE;
}


/**
  @defgroup Data_Dictionary Data Dictionary
  @{
*/

static bool check_and_update_table_version(THD *thd, TABLE_LIST *tables,
                                           TABLE_SHARE *table_share);
static bool open_table_entry_fini(THD *thd, TABLE_SHARE *share, TABLE *entry);
static bool auto_repair_table(THD *thd, TABLE_LIST *table_list);


/**
  Get table cache key for a table list element.

  @param table_list[in]  Table list element.
  @param key[out]        On return points to table cache key for the table.

  @note Unlike create_table_def_key() call this function doesn't construct
        key in a buffer provided by caller. Instead it relies on the fact
        that table list element for which key is requested has properly
        initialized MDL_request object and the fact that table definition
        cache key is suffix of key used in MDL subsystem. So to get table
        definition key it simply needs to return pointer to appropriate
        part of MDL_key object nested in this table list element.
        Indeed, this means that lifetime of key produced by this call is
        limited by the lifetime of table list element which it got as
        parameter.

  @return Length of key.
*/

uint get_table_def_key(const TABLE_LIST *table_list, const char **key)
{
  /*
    This call relies on the fact that TABLE_LIST::mdl_request::key object
    is properly initialized, so table definition cache can be produced
    from key used by MDL subsystem.
  */
  DBUG_ASSERT(!strcmp(table_list->get_db_name(),
                      table_list->mdl_request.key.db_name()));
  DBUG_ASSERT(!strcmp(table_list->get_table_name(),
                      table_list->mdl_request.key.name()));

  *key= (const char*)table_list->mdl_request.key.ptr() + 1;
  return table_list->mdl_request.key.length() - 1;
}



/*****************************************************************************
  Functions to handle table definition cache (TABLE_SHARE)
*****************************************************************************/

/*
  Create a list for all open tables matching SQL expression

  SYNOPSIS
    list_open_tables()
    thd			Thread THD
    wild		SQL like expression

  NOTES
    One gets only a list of tables for which one has any kind of privilege.
    db and table names are allocated in result struct, so one doesn't need
    a lock when traversing the return list.

  RETURN VALUES
    NULL	Error (Probably OOM)
    #		Pointer to list of names of open tables.
*/

struct list_open_tables_arg
{
  THD *thd;
  const char *db;
  const char *wild;
  TABLE_LIST table_list;
  OPEN_TABLE_LIST **start_list, *open_list;
};


static my_bool list_open_tables_callback(TDC_element *element,
                                         list_open_tables_arg *arg)
{
  const char *db= (char*) element->m_key;
  size_t db_length= strlen(db);
  const char *table_name= db + db_length + 1;

  if (arg->db && my_strcasecmp(system_charset_info, arg->db, db))
    return FALSE;
  if (arg->wild && wild_compare(table_name, arg->wild, 0))
    return FALSE;

  /* Check if user has SELECT privilege for any column in the table */
  arg->table_list.db.str= db;
  arg->table_list.db.length= db_length;
  arg->table_list.table_name.str= table_name;
  arg->table_list.table_name.length= strlen(table_name);
  arg->table_list.grant.privilege= 0;

  if (check_table_access(arg->thd, SELECT_ACL, &arg->table_list, TRUE, 1, TRUE))
    return FALSE;

  if (!(*arg->start_list= (OPEN_TABLE_LIST *) arg->thd->alloc(
                    sizeof(**arg->start_list) + element->m_key_length)))
    return TRUE;

  strmov((*arg->start_list)->table=
         strmov(((*arg->start_list)->db= (char*) ((*arg->start_list) + 1)),
                db) + 1, table_name);
  (*arg->start_list)->in_use= 0;

  mysql_mutex_lock(&element->LOCK_table_share);
  All_share_tables_list::Iterator it(element->all_tables);
  TABLE *table;
  while ((table= it++))
    if (table->in_use)
      ++(*arg->start_list)->in_use;
  mysql_mutex_unlock(&element->LOCK_table_share);
  (*arg->start_list)->locked= 0;                   /* Obsolete. */
  arg->start_list= &(*arg->start_list)->next;
  *arg->start_list= 0;
  return FALSE;
}


OPEN_TABLE_LIST *list_open_tables(THD *thd, const char *db, const char *wild)
{
  list_open_tables_arg argument;
  DBUG_ENTER("list_open_tables");

  argument.thd= thd;
  argument.db= db;
  argument.wild= wild;
  bzero((char*) &argument.table_list, sizeof(argument.table_list));
  argument.start_list= &argument.open_list;
  argument.open_list= 0;

  if (tdc_iterate(thd, (my_hash_walk_action) list_open_tables_callback,
                  &argument, true))
    DBUG_RETURN(0);

  DBUG_RETURN(argument.open_list);
}


/**
   Close all tables that are not in use in table definition cache

   @param purge_flag  Argument for tc_purge. true if we should force all
                      shares to be deleted. false if it's enough to just
                      evict those that are not in use.
*/

void purge_tables(bool purge_flag)
{
  /*
    Force close of all open tables.

    Note that code in TABLE_SHARE::wait_for_old_version() assumes that
    incrementing of refresh_version is followed by purge of unused table
    shares.
  */
  kill_delayed_threads();
  /*
    Get rid of all unused TABLE and TABLE_SHARE instances. By doing
    this we automatically close all tables which were marked as "old".
  */
  tc_purge(purge_flag);
  /* Free table shares which were not freed implicitly by loop above. */
  tdc_purge(true);
}


/**
   close_cached_tables

   This function has two separate usages:
   1) Close not used tables in the table cache to free memory
   2) Close a list of tables and wait until they are not used anymore. This
      is used mainly when preparing a table for export.

   If there are locked tables, they are closed and reopened before
   function returns. This is done to ensure that table files will be closed
   by all threads and thus external copyable when FLUSH TABLES returns.
*/

bool close_cached_tables(THD *thd, TABLE_LIST *tables,
                         bool wait_for_refresh, ulong timeout)
{
  DBUG_ENTER("close_cached_tables");
  DBUG_ASSERT(thd || (!wait_for_refresh && !tables));
  DBUG_ASSERT(wait_for_refresh || !tables);

  if (!tables)
  {
    /* Free tables that are not used */
    purge_tables(false);
    if (!wait_for_refresh)
      DBUG_RETURN(false);
  }

  DBUG_PRINT("info", ("open table definitions: %d",
                      (int) tdc_records()));

  if (thd->locked_tables_mode)
  {
    /*
      If we are under LOCK TABLES, we need to reopen the tables without
      opening a door for any concurrent threads to sneak in and get
      lock on our tables. To achieve this we use exclusive metadata
      locks.
    */
    TABLE_LIST *tables_to_reopen= (tables ? tables :
                                  thd->locked_tables_list.locked_tables());
    bool result= false;

    /* close open HANDLER for this thread to allow table to be closed */
    mysql_ha_flush_tables(thd, tables_to_reopen);

    for (TABLE_LIST *table_list= tables_to_reopen; table_list;
         table_list= table_list->next_global)
    {
      int err;
      /* A check that the table was locked for write is done by the caller. */
      TABLE *table= find_table_for_mdl_upgrade(thd, table_list->db.str,
                                            table_list->table_name.str, &err);

      /* May return NULL if this table has already been closed via an alias. */
      if (! table)
        continue;

      if (thd->mdl_context.upgrade_shared_lock(table->mdl_ticket, MDL_EXCLUSIVE,
                                               timeout))
      {
        result= true;
        break;
      }
      table->file->extra(HA_EXTRA_PREPARE_FOR_FORCED_CLOSE);
      close_all_tables_for_name(thd, table->s, HA_EXTRA_NOT_USED, NULL);
    }
    /*
      No other thread has the locked tables open; reopen them and get the
      old locks. This should always succeed (unless some external process
      has removed the tables)
    */
    if (thd->locked_tables_list.reopen_tables(thd, false))
      result= true;

    /*
      Since downgrade_lock() won't do anything with shared
      metadata lock it is much simpler to go through all open tables rather
      than picking only those tables that were flushed.
    */
    for (TABLE *tab= thd->open_tables; tab; tab= tab->next)
      tab->mdl_ticket->downgrade_lock(MDL_SHARED_NO_READ_WRITE);

    DBUG_RETURN(result);
  }
  else if (tables)
  {
    /*
      Get an explicit MDL lock for all requested tables to ensure they are
      not used by any other thread
    */
    MDL_request_list mdl_requests;

    DBUG_PRINT("info", ("Waiting for other threads to close their open tables"));
    DEBUG_SYNC(thd, "after_flush_unlock");

    /* close open HANDLER for this thread to allow table to be closed */
    mysql_ha_flush_tables(thd, tables);

    for (TABLE_LIST *table= tables; table; table= table->next_local)
    {
      MDL_request *mdl_request= new (thd->mem_root) MDL_request;
      if (mdl_request == NULL)
        DBUG_RETURN(true);
      mdl_request->init(&table->mdl_request.key, MDL_EXCLUSIVE, MDL_STATEMENT);
      mdl_requests.push_front(mdl_request);
    }

    if (thd->mdl_context.acquire_locks(&mdl_requests, timeout))
      DBUG_RETURN(true);

    for (TABLE_LIST *table= tables; table; table= table->next_local)
      tdc_remove_table(thd, TDC_RT_REMOVE_ALL, table->db.str,
                       table->table_name.str, false);
  }
  DBUG_RETURN(false);
}


/**
  Collect all shares that has open tables
*/

struct tc_collect_arg
{
  DYNAMIC_ARRAY shares;
  flush_tables_type flush_type;
};

static my_bool tc_collect_used_shares(TDC_element *element,
                                      tc_collect_arg *arg)
{
  my_bool result= FALSE;

  DYNAMIC_ARRAY *shares= &arg->shares;
  mysql_mutex_lock(&element->LOCK_table_share);
  if (element->ref_count > 0 && !element->share->is_view)
  {
    DBUG_ASSERT(element->share);
    bool do_flush= 0;
    switch (arg->flush_type) {
    case FLUSH_ALL:
      do_flush= 1;
      break;
    case FLUSH_NON_TRANS_TABLES:
      if (!element->share->online_backup &&
          element->share->table_category == TABLE_CATEGORY_USER)
        do_flush= 1;
      break;
    case FLUSH_SYS_TABLES:
      if (!element->share->online_backup &&
          element->share->table_category != TABLE_CATEGORY_USER)
        do_flush= 1;
    }
    if (do_flush)
    {
      element->ref_count++;                       // Protect against delete
      if (push_dynamic(shares, (uchar*) &element->share))
        result= TRUE;
    }
  }
  mysql_mutex_unlock(&element->LOCK_table_share);
  return result;
}


/*
  Ignore errors from opening read only tables
*/

class flush_tables_error_handler : public Internal_error_handler
{
public:
  int handled_errors;
  int unhandled_errors;
  flush_tables_error_handler() : handled_errors(0), unhandled_errors(0)
  {}

  bool handle_condition(THD *thd,
                        uint sql_errno,
                        const char* sqlstate,
                        Sql_condition::enum_warning_level *level,
                        const char* msg,
                        Sql_condition ** cond_hdl)
  {
    *cond_hdl= NULL;
    if (sql_errno == ER_OPEN_AS_READONLY)
    {
      handled_errors++;
      return TRUE;
    }
    if (*level == Sql_condition::WARN_LEVEL_ERROR)
      unhandled_errors++;
    return FALSE;
  }

  bool got_fatal_error()
  {
    return unhandled_errors > 0;
  }
};


/**
   Flush cached table as part of global read lock

   @param thd
   @param flag   What type of tables should be flushed

   @return 0  ok
   @return 1  error

   After we get the list of table shares, we will call flush on all
   possible tables, even if some flush fails.
*/

bool flush_tables(THD *thd, flush_tables_type flag)
{
  bool result= TRUE;
  tc_collect_arg collect_arg;
  TABLE *tmp_table;
  flush_tables_error_handler error_handler;
  DBUG_ENTER("flush_tables");

  purge_tables(false);  /* Flush unused tables and shares */

  /*
    Loop over all shares and collect shares that have open tables
    TODO:
    Optimize this to only collect shares that have been used for
    write after last time all tables was closed.
  */

  if (!(tmp_table= (TABLE*) my_malloc(sizeof(*tmp_table),
                                      MYF(MY_WME | MY_THREAD_SPECIFIC))))
    DBUG_RETURN(1);

  my_init_dynamic_array(&collect_arg.shares, sizeof(TABLE_SHARE*), 100, 100,
                        MYF(0));
  collect_arg.flush_type= flag;
  if (tdc_iterate(thd, (my_hash_walk_action) tc_collect_used_shares,
                  &collect_arg, true))
  {
    /* Release already collected shares */
    for (uint i= 0 ; i < collect_arg.shares.elements ; i++)
    {
      TABLE_SHARE *share= *dynamic_element(&collect_arg.shares, i,
                                           TABLE_SHARE**);
      tdc_release_share(share);
    }
    goto err;
  }

  /* Call HA_EXTRA_FLUSH on all found shares */

  thd->push_internal_handler(&error_handler);
  for (uint i= 0 ; i < collect_arg.shares.elements ; i++)
  {
    TABLE_SHARE *share= *dynamic_element(&collect_arg.shares, i,
                                         TABLE_SHARE**);
    TABLE *table= tc_acquire_table(thd, share->tdc);
    if (table)
    {
      (void) table->file->extra(HA_EXTRA_FLUSH);
      tc_release_table(table);
    }
    else
    {
      /*
        HA_OPEN_FOR_ALTER is used to allow us to open the table even if
        TABLE_SHARE::incompatible_version is set.
      */
      if (!open_table_from_share(thd, share, &empty_clex_str,
                                 HA_OPEN_KEYFILE, 0,
                                 HA_OPEN_FOR_ALTER,
                                 tmp_table, FALSE,
                                 NULL))
      {
        (void) tmp_table->file->extra(HA_EXTRA_FLUSH);
        /*
          We don't put the table into the TDC as the table was not fully
          opened (we didn't open triggers)
        */
        closefrm(tmp_table);
      }
    }
    tdc_release_share(share);
  }
  thd->pop_internal_handler();
  result= error_handler.got_fatal_error();
  DBUG_PRINT("note", ("open_errors: %u %u",
                      error_handler.handled_errors,
                      error_handler.unhandled_errors));
err:
  my_free(tmp_table);
  delete_dynamic(&collect_arg.shares);
  DBUG_RETURN(result);
}


/**
  Close all tables which match specified connection string or
  if specified string is NULL, then any table with a connection string.
*/

struct close_cached_connection_tables_arg
{
  THD *thd;
  LEX_CSTRING *connection;
  TABLE_LIST *tables;
};


static my_bool close_cached_connection_tables_callback(
  TDC_element *element, close_cached_connection_tables_arg *arg)
{
  TABLE_LIST *tmp;

  mysql_mutex_lock(&element->LOCK_table_share);
  /* Ignore if table is not open or does not have a connect_string */
  if (!element->share || !element->share->connect_string.length ||
      !element->ref_count)
    goto end;

  /* Compare the connection string */
  if (arg->connection &&
      (arg->connection->length > element->share->connect_string.length ||
       (arg->connection->length < element->share->connect_string.length &&
        (element->share->connect_string.str[arg->connection->length] != '/' &&
         element->share->connect_string.str[arg->connection->length] != '\\')) ||
       strncasecmp(arg->connection->str, element->share->connect_string.str,
                   arg->connection->length)))
    goto end;

  /* close_cached_tables() only uses these elements */
  if (!(tmp= (TABLE_LIST*) alloc_root(arg->thd->mem_root, sizeof(TABLE_LIST))) ||
      !(arg->thd->make_lex_string(&tmp->db, element->share->db.str, element->share->db.length)) ||
      !(arg->thd->make_lex_string(&tmp->table_name, element->share->table_name.str,
                                      element->share->table_name.length)))
  {
    mysql_mutex_unlock(&element->LOCK_table_share);
    return TRUE;
  }

  tmp->next_local= arg->tables;
  arg->tables= tmp;

end:
  mysql_mutex_unlock(&element->LOCK_table_share);
  return FALSE;
}


/**
  Close cached connections

  @return false  ok
  @return true   If there was an error from closed_cached_connection_tables or
                 if there was any open connections that we had to force closed
*/

bool close_cached_connection_tables(THD *thd, LEX_CSTRING *connection)
{
  bool res= false;
  close_cached_connection_tables_arg argument;
  DBUG_ENTER("close_cached_connections");
  DBUG_ASSERT(thd);

  argument.thd= thd;
  argument.connection= connection;
  argument.tables= NULL;

  if (tdc_iterate(thd,
                  (my_hash_walk_action) close_cached_connection_tables_callback,
                  &argument))
    DBUG_RETURN(true);

  for (TABLE_LIST *table= argument.tables; table; table= table->next_local)
    res|= tdc_remove_table(thd, TDC_RT_REMOVE_UNUSED,
                           table->db.str,
                           table->table_name.str, TRUE);

  /* Return true if we found any open connections */
  DBUG_RETURN(res);
}


/*
  Mark all tables in the list which were used by current substatement
  as free for reuse.

  SYNOPSIS
    mark_used_tables_as_free_for_reuse()
      thd   - thread context
      table - head of the list of tables

  DESCRIPTION
    Marks all tables in the list which were used by current substatement
    (they are marked by its query_id) as free for reuse.

    Clear 'check_table_binlog_row_based_done' flag. For tables which were used
    by current substatement the flag is cleared as part of 'ha_reset()' call.
    For the rest of the open tables not used by current substament if this
    flag is enabled as part of current substatement execution, clear the flag
    explicitly.

  NOTE
    The reason we reset query_id is that it's not enough to just test
    if table->query_id != thd->query_id to know if a table is in use.

    For example
    SELECT f1_that_uses_t1() FROM t1;
    In f1_that_uses_t1() we will see one instance of t1 where query_id is
    set to query_id of original query.
*/

static void mark_used_tables_as_free_for_reuse(THD *thd, TABLE *table)
{
  DBUG_ENTER("mark_used_tables_as_free_for_reuse");
  for (; table ; table= table->next)
  {
    DBUG_ASSERT(table->pos_in_locked_tables == NULL ||
                table->pos_in_locked_tables->table == table);
    if (table->query_id == thd->query_id)
    {
      table->query_id= 0;
      table->file->ha_reset();
    }
    else if (table->file->check_table_binlog_row_based_done)
      table->file->clear_cached_table_binlog_row_based_flag();
  }
  DBUG_VOID_RETURN;
}


/**
  Close all open instances of the table but keep the MDL lock.

  Works both under LOCK TABLES and in the normal mode.
  Removes all closed instances of the table from the table cache.

  @param     thd     thread handle
  @param[in] share   table share, but is just a handy way to
                     access the table cache key

  @param[in] extra
                     HA_EXTRA_PREPARE_FOR_DROP
                        - The table is dropped
                     HA_EXTRA_PREPARE_FOR_RENAME
                        - The table is renamed
                     HA_EXTRA_NOT_USED
                        - The table is marked as closed in the
                          locked_table_list but kept there so one can call
                          locked_table_list->reopen_tables() to put it back.

                     In case of drop/rename the documented behavior is to
                     implicitly remove the table from LOCK TABLES
                     list. 

  @pre Must be called with an X MDL lock on the table.
*/

void
close_all_tables_for_name(THD *thd, TABLE_SHARE *share,
                          ha_extra_function extra,
                          TABLE *skip_table)
{
  DBUG_ASSERT(!share->tmp_table);

  char key[MAX_DBKEY_LENGTH];
  size_t key_length= share->table_cache_key.length;
  const char *db= key;
  const char *table_name= db + share->db.length + 1;
  bool remove_from_locked_tables= extra != HA_EXTRA_NOT_USED;

  memcpy(key, share->table_cache_key.str, key_length);

  for (TABLE **prev= &thd->open_tables; *prev; )
  {
    TABLE *table= *prev;

    if (table->s->table_cache_key.length == key_length &&
        !memcmp(table->s->table_cache_key.str, key, key_length) &&
        table != skip_table)
    {
      thd->locked_tables_list.unlink_from_list(thd,
                                               table->pos_in_locked_tables,
                                               remove_from_locked_tables);
      /* Inform handler that there is a drop table or a rename going on */
      if (extra != HA_EXTRA_NOT_USED && table->db_stat)
      {
        table->file->extra(extra);
        extra= HA_EXTRA_NOT_USED;               // Call extra once!
      }

      /*
        Does nothing if the table is not locked.
        This allows one to use this function after a table
        has been unlocked, e.g. in partition management.
      */
      mysql_lock_remove(thd, thd->lock, table);
      close_thread_table(thd, prev);
    }
    else
    {
      /* Step to next entry in open_tables list. */
      prev= &table->next;
    }
  }
  if (skip_table == NULL)
  {
    /* Remove the table share from the cache. */
    tdc_remove_table(thd, TDC_RT_REMOVE_ALL, db, table_name,
                     FALSE);
  }
}


/*
  Close all tables used by the current substatement, or all tables
  used by this thread if we are on the upper level.

  SYNOPSIS
    close_thread_tables()
    thd			Thread handler

  IMPLEMENTATION
    Unlocks tables and frees derived tables.
    Put all normal tables used by thread in free list.

    It will only close/mark as free for reuse tables opened by this
    substatement, it will also check if we are closing tables after
    execution of complete query (i.e. we are on upper level) and will
    leave prelocked mode if needed.
*/

void close_thread_tables(THD *thd)
{
  TABLE *table;
  DBUG_ENTER("close_thread_tables");

  THD_STAGE_INFO(thd, stage_closing_tables);

#ifdef EXTRA_DEBUG
  DBUG_PRINT("tcache", ("open tables:"));
  for (table= thd->open_tables; table; table= table->next)
    DBUG_PRINT("tcache", ("table: '%s'.'%s' %p", table->s->db.str,
                          table->s->table_name.str, table));
#endif

#if defined(ENABLED_DEBUG_SYNC)
  /* debug_sync may not be initialized for some slave threads */
  if (thd->debug_sync_control)
    DEBUG_SYNC(thd, "before_close_thread_tables");
#endif

  DBUG_ASSERT(thd->transaction.stmt.is_empty() || thd->in_sub_stmt ||
              (thd->state_flags & Open_tables_state::BACKUPS_AVAIL));

  for (table= thd->open_tables; table; table= table->next)
  {
    if (table->update_handler)
      table->delete_update_handler();

    /* Table might be in use by some outer statement. */
    DBUG_PRINT("tcache", ("table: '%s'  query_id: %lu",
                          table->s->table_name.str, (ulong) table->query_id));

    /* Detach MERGE children after every statement. Even under LOCK TABLES. */
    if (thd->locked_tables_mode <= LTM_LOCK_TABLES ||
        table->query_id == thd->query_id)
    {
      DBUG_ASSERT(table->file);
      table->file->extra(HA_EXTRA_DETACH_CHILDREN);
    }
  }

  /*
    We are assuming here that thd->derived_tables contains ONLY derived
    tables for this substatement. i.e. instead of approach which uses
    query_id matching for determining which of the derived tables belong
    to this substatement we rely on the ability of substatements to
    save/restore thd->derived_tables during their execution.

    TODO: Probably even better approach is to simply associate list of
          derived tables with (sub-)statement instead of thread and destroy
          them at the end of its execution.
  */
  if (thd->derived_tables)
  {
    TABLE *next;
    /*
      Close all derived tables generated in queries like
      SELECT * FROM (SELECT * FROM t1)
    */
    for (table= thd->derived_tables ; table ; table= next)
    {
      next= table->next;
      free_tmp_table(thd, table);
    }
    thd->derived_tables= 0;
  }

  if (thd->rec_tables)
  {
    TABLE *next;
    /*
      Close all temporary tables created for recursive table references.
      This action was postponed because the table could be used in the
      statements like  ANALYZE WITH r AS (...) SELECT * from r
      where r is defined through recursion. 
    */
    for (table= thd->rec_tables ; table ; table= next)
    {
      next= table->next;
      free_tmp_table(thd, table);
    }
    thd->rec_tables= 0;
  }

  /*
    Mark all temporary tables used by this statement as free for reuse.
  */
  thd->mark_tmp_tables_as_free_for_reuse();

  if (thd->locked_tables_mode)
  {

    /* Ensure we are calling ha_reset() for all used tables */
    mark_used_tables_as_free_for_reuse(thd, thd->open_tables);

    /*
      We are under simple LOCK TABLES or we're inside a sub-statement
      of a prelocked statement, so should not do anything else.

      Note that even if we are in LTM_LOCK_TABLES mode and statement
      requires prelocking (e.g. when we are closing tables after
      failing ot "open" all tables required for statement execution)
      we will exit this function a few lines below.
    */
    if (! thd->lex->requires_prelocking())
      DBUG_VOID_RETURN;

    /*
      We are in the top-level statement of a prelocked statement,
      so we have to leave the prelocked mode now with doing implicit
      UNLOCK TABLES if needed.
    */
    if (thd->locked_tables_mode == LTM_PRELOCKED_UNDER_LOCK_TABLES)
      thd->locked_tables_mode= LTM_LOCK_TABLES;

    if (thd->locked_tables_mode == LTM_LOCK_TABLES)
      DBUG_VOID_RETURN;

    thd->leave_locked_tables_mode();

    /* Fallthrough */
  }

  if (thd->lock)
  {
    /*
      For RBR we flush the pending event just before we unlock all the
      tables.  This means that we are at the end of a topmost
      statement, so we ensure that the STMT_END_F flag is set on the
      pending event.  For statements that are *inside* stored
      functions, the pending event will not be flushed: that will be
      handled either before writing a query log event (inside
      binlog_query()) or when preparing a pending event.
     */
    (void)thd->binlog_flush_pending_rows_event(TRUE);
    mysql_unlock_tables(thd, thd->lock);
    thd->lock=0;
  }
  /*
    Closing a MERGE child before the parent would be fatal if the
    other thread tries to abort the MERGE lock in between.
  */
  while (thd->open_tables)
    (void) close_thread_table(thd, &thd->open_tables);

  DBUG_VOID_RETURN;
}


/* move one table to free list */

void close_thread_table(THD *thd, TABLE **table_ptr)
{
  TABLE *table= *table_ptr;
  DBUG_ENTER("close_thread_table");
  DBUG_PRINT("tcache", ("table: '%s'.'%s' %p", table->s->db.str,
                        table->s->table_name.str, table));
  DBUG_ASSERT(!table->file->keyread_enabled());
  DBUG_ASSERT(!table->file || table->file->inited == handler::NONE);

  /*
    The metadata lock must be released after giving back
    the table to the table cache.
  */
  DBUG_ASSERT(thd->mdl_context.is_lock_owner(MDL_key::TABLE,
                                             table->s->db.str,
                                             table->s->table_name.str,
                                             MDL_SHARED));
  table->mdl_ticket= NULL;

  if (table->file)
  {
    table->file->update_global_table_stats();
    table->file->update_global_index_stats();
  }

  /*
    This look is needed to allow THD::notify_shared_lock() to
    traverse the thd->open_tables list without having to worry that
    some of the tables are removed from under it
  */

  mysql_mutex_lock(&thd->LOCK_thd_data);
  *table_ptr=table->next;
  mysql_mutex_unlock(&thd->LOCK_thd_data);

  if (! table->needs_reopen())
  {
    /* Avoid having MERGE tables with attached children in table cache. */
    table->file->extra(HA_EXTRA_DETACH_CHILDREN);
    /* Free memory and reset for next loop. */
    free_field_buffers_larger_than(table, MAX_TDC_BLOB_SIZE);
    table->file->ha_reset();
  }

  /*
    Do this *before* entering the TABLE_SHARE::tdc.LOCK_table_share
    critical section.
  */
  MYSQL_UNBIND_TABLE(table->file);

  tc_release_table(table);
  DBUG_VOID_RETURN;
}


/*
  Find table in list.

  SYNOPSIS
    find_table_in_list()
    table		Pointer to table list
    offset		Offset to which list in table structure to use
    db_name		Data base name
    table_name		Table name

  NOTES:
    This is called by find_table_in_global_list().

  RETURN VALUES
    NULL	Table not found
    #		Pointer to found table.
*/

TABLE_LIST *find_table_in_list(TABLE_LIST *table,
                               TABLE_LIST *TABLE_LIST::*link,
                               const LEX_CSTRING *db_name,
                               const LEX_CSTRING *table_name)
{
  for (; table; table= table->*link )
  {
    if (cmp(&table->db, db_name) == 0 &&
        cmp(&table->table_name, table_name) == 0)
      break;
  }
  return table;
}


/**
  Test that table is unique (It's only exists once in the table list)

  @param  thd                   thread handle
  @param  table                 table which should be checked
  @param  table_list            list of tables
  @param  check_flag            whether to check tables' aliases
                                Currently this is only used by INSERT

  NOTE: to exclude derived tables from check we use following mechanism:
    a) during derived table processing set THD::derived_tables_processing
    b) JOIN::prepare set SELECT::exclude_from_table_unique_test if
       THD::derived_tables_processing set. (we can't use JOIN::execute
       because for PS we perform only JOIN::prepare, but we can't set this
       flag in JOIN::prepare if we are not sure that we are in derived table
       processing loop, because multi-update call fix_fields() for some its
       items (which mean JOIN::prepare for subqueries) before unique_table
       call to detect which tables should be locked for write).
    c) find_dup_table skip all tables which belong to SELECT with
       SELECT::exclude_from_table_unique_test set.
    Also SELECT::exclude_from_table_unique_test used to exclude from check
    tables of main SELECT of multi-delete and multi-update

    We also skip tables with TABLE_LIST::prelocking_placeholder set,
    because we want to allow SELECTs from them, and their modification
    will rise the error anyway.

    TODO: when we will have table/view change detection we can do this check
          only once for PS/SP

  @retval !=0  found duplicate
  @retval 0 if table is unique
*/

static
TABLE_LIST* find_dup_table(THD *thd, TABLE_LIST *table, TABLE_LIST *table_list,
                           uint check_flag)
{
  TABLE_LIST *res= 0;
  LEX_CSTRING *d_name, *t_name, *t_alias;
  DBUG_ENTER("find_dup_table");
  DBUG_PRINT("enter", ("table alias: %s", table->alias.str));

  /*
    If this function called for query which update table (INSERT/UPDATE/...)
    then we have in table->table pointer to TABLE object which we are
    updating even if it is VIEW so we need TABLE_LIST of this TABLE object
    to get right names (even if lower_case_table_names used).

    If this function called for CREATE command that we have not opened table
    (table->table equal to 0) and right names is in current TABLE_LIST
    object.
  */
  if (table->table)
  {
    /* All MyISAMMRG children are plain MyISAM tables. */
    DBUG_ASSERT(table->table->file->ht->db_type != DB_TYPE_MRG_MYISAM);

    table= table->find_underlying_table(table->table);
    /*
      as far as we have table->table we have to find real TABLE_LIST of
      it in underlying tables
    */
    DBUG_ASSERT(table);
  }
  d_name= &table->db;
  t_name= &table->table_name;
  t_alias= &table->alias;

retry:
  DBUG_PRINT("info", ("real table: %s.%s", d_name->str, t_name->str));
  for (TABLE_LIST *tl= table_list; tl ; tl= tl->next_global, res= 0)
  {
    if (tl->select_lex && tl->select_lex->master_unit() &&
        tl->select_lex->master_unit()->executed)
    {
      /*
        There is no sense to check tables of already executed parts
        of the query
      */
      continue;
    }
    /*
      Table is unique if it is present only once in the global list
      of tables and once in the list of table locks.
    */
    if (! (res= find_table_in_global_list(tl, d_name, t_name)))
      break;
    tl= res;                       // We can continue search after this table

    /* Skip if same underlying table. */
    if (res->table && (res->table == table->table))
      continue;

    /* Skip if table is tmp table */
    if (check_flag & CHECK_DUP_SKIP_TEMP_TABLE &&
        res->table && res->table->s->tmp_table != NO_TMP_TABLE)
    {
      continue;
    }
    if (check_flag & CHECK_DUP_FOR_CREATE)
      DBUG_RETURN(res);

    /* Skip if table alias does not match. */
    if (check_flag & CHECK_DUP_ALLOW_DIFFERENT_ALIAS)
    {
      if (my_strcasecmp(table_alias_charset, t_alias->str, res->alias.str))
        continue;
    }

    /*
      If table is not excluded (could be a derived table) and table is not
      a prelocking placeholder then we found either a duplicate entry
      or a table that is part of a derived table (handled below).
      Examples are:
      INSERT INTO t1 SELECT * FROM t1;
      INSERT INTO t1 SELECT * FROM view_containing_t1;
    */
    if (res->select_lex &&
        !res->select_lex->exclude_from_table_unique_test &&
        !res->prelocking_placeholder)
      break;

    /*
      If we found entry of this table or table of SELECT which already
      processed in derived table or top select of multi-update/multi-delete
      (exclude_from_table_unique_test) or prelocking placeholder.
    */
    DBUG_PRINT("info",
               ("found same copy of table or table which we should skip"));
  }
  if (res && res->belong_to_derived)
  {
    /*
      We come here for queries of type:
      INSERT INTO t1 (SELECT tmp.a FROM (select * FROM t1) as tmp);

      Try to fix by materializing the derived table
    */
    TABLE_LIST *derived=  res->belong_to_derived;
    if (derived->is_merged_derived() && !derived->derived->is_excluded())
    {
      DBUG_PRINT("info",
                 ("convert merged to materialization to resolve the conflict"));
      derived->change_refs_to_fields();
      derived->set_materialized_derived();
      goto retry;
    }
  }
  DBUG_RETURN(res);
}


/**
  Test that the subject table of INSERT/UPDATE/DELETE/CREATE
  or (in case of MyISAMMRG) one of its children are not used later
  in the query.

  For MyISAMMRG tables, it is assumed that all the underlying
  tables of @c table (if any) are listed right after it and that
  their @c parent_l field points at the main table.


  @retval non-NULL The table list element for the table that
                   represents the duplicate. 
  @retval NULL     No duplicates found.
*/

TABLE_LIST*
unique_table(THD *thd, TABLE_LIST *table, TABLE_LIST *table_list,
             uint check_flag)
{
  TABLE_LIST *dup;

  table= table->find_table_for_update();

  if (table->table &&
      table->table->file->ha_table_flags() & HA_CAN_MULTISTEP_MERGE)
  {
    TABLE_LIST *child;
    dup= NULL;
    /* Check duplicates of all merge children. */
    for (child= table->next_global; child;
         child= child->next_global)
    {
      if (child->table &&
          child->table->file->ha_table_flags() & HA_CAN_MULTISTEP_MERGE)
        continue;

      /*
        Ensure that the child has one parent that is the table that is
        updated.
      */
      TABLE_LIST *tmp_parent= child;
      while ((tmp_parent= tmp_parent->parent_l))
      {
        if (tmp_parent == table)
          break;
      }
      if (!tmp_parent)
        break;

      if ((dup= find_dup_table(thd, child, child->next_global, check_flag)))
        break;
    }
  }
  else
    dup= find_dup_table(thd, table, table_list, check_flag);
  return dup;
}


/*
  Issue correct error message in case we found 2 duplicate tables which
  prevent some update operation

  SYNOPSIS
    update_non_unique_table_error()
    update      table which we try to update
    operation   name of update operation
    duplicate   duplicate table which we found

  NOTE:
    here we hide view underlying tables if we have them
*/

void update_non_unique_table_error(TABLE_LIST *update,
                                   const char *operation,
                                   TABLE_LIST *duplicate)
{
  update= update->top_table();
  duplicate= duplicate->top_table();
  if (!update->view || !duplicate->view ||
      update->view == duplicate->view ||
      update->view_name.length != duplicate->view_name.length ||
      update->view_db.length != duplicate->view_db.length ||
      lex_string_cmp(table_alias_charset,
                     &update->view_name, &duplicate->view_name) != 0 ||
      lex_string_cmp(table_alias_charset,
                     &update->view_db, &duplicate->view_db) != 0)
  {
    /*
      it is not the same view repeated (but it can be parts of the same copy
      of view), so we have to hide underlying tables.
    */
    if (update->view)
    {
      /* Issue the ER_NON_INSERTABLE_TABLE error for an INSERT */
      if (update->view == duplicate->view)
        my_error(!strncmp(operation, "INSERT", 6) ?
                 ER_NON_INSERTABLE_TABLE : ER_NON_UPDATABLE_TABLE, MYF(0),
                 update->alias.str, operation);
      else
        my_error(ER_VIEW_PREVENT_UPDATE, MYF(0),
                 (duplicate->view ? duplicate->alias.str : update->alias.str),
                 operation, update->alias.str);
      return;
    }
    if (duplicate->view)
    {
      my_error(ER_VIEW_PREVENT_UPDATE, MYF(0), duplicate->alias.str, operation,
               update->alias.str);
      return;
    }
  }
  my_error(ER_UPDATE_TABLE_USED, MYF(0), update->alias.str, operation);
}


/**
   Force all other threads to stop using the table by upgrading
   metadata lock on it and remove unused TABLE instances from cache.

   @param thd      Thread handler
   @param table    Table to remove from cache
   @param function HA_EXTRA_PREPARE_FOR_DROP if table is to be deleted
                   HA_EXTRA_FORCE_REOPEN if table is not be used
                   HA_EXTRA_PREPARE_FOR_RENAME if table is to be renamed
                   HA_EXTRA_NOT_USED             Don't call extra()

   @note When returning, the table will be unusable for other threads
         until metadata lock is downgraded.

   @retval FALSE Success.
   @retval TRUE  Failure (e.g. because thread was killed).
*/

bool wait_while_table_is_used(THD *thd, TABLE *table,
                              enum ha_extra_function function)
{
  DBUG_ENTER("wait_while_table_is_used");
  DBUG_ASSERT(!table->s->tmp_table);
  DBUG_PRINT("enter", ("table: '%s'  share: %p  db_stat: %u  version: %lld",
                       table->s->table_name.str, table->s,
                       table->db_stat, table->s->tdc->version));

  if (thd->mdl_context.upgrade_shared_lock(
             table->mdl_ticket, MDL_EXCLUSIVE,
             thd->variables.lock_wait_timeout))
    DBUG_RETURN(TRUE);

  tdc_remove_table(thd, TDC_RT_REMOVE_NOT_OWN,
                   table->s->db.str, table->s->table_name.str,
                   FALSE);
  /* extra() call must come only after all instances above are closed */
  if (function != HA_EXTRA_NOT_USED)
    DBUG_RETURN(table->file->extra(function));
  DBUG_RETURN(FALSE);
}


/**
  Close a and drop a just created table in CREATE TABLE ... SELECT.

  @param  thd         Thread handle
  @param  table       TABLE object for the table to be dropped
  @param  db_name     Name of database for this table
  @param  table_name  Name of this table

  This routine assumes that the table to be closed is open only
  by the calling thread, so we needn't wait until other threads
  close the table. It also assumes that the table is first
  in thd->open_ables and a data lock on it, if any, has been
  released. To sum up, it's tuned to work with
  CREATE TABLE ... SELECT and CREATE TABLE .. SELECT only.
  Note, that currently CREATE TABLE ... SELECT is not supported
  under LOCK TABLES. This function, still, can be called in
  prelocked mode, e.g. if we do CREATE TABLE .. SELECT f1();
*/

void drop_open_table(THD *thd, TABLE *table, const LEX_CSTRING *db_name,
                     const LEX_CSTRING *table_name)
{
  DBUG_ENTER("drop_open_table");
  if (table->s->tmp_table)
    thd->drop_temporary_table(table, NULL, true);
  else
  {
    DBUG_ASSERT(table == thd->open_tables);

    handlerton *table_type= table->s->db_type();
    table->file->extra(HA_EXTRA_PREPARE_FOR_DROP);
    close_thread_table(thd, &thd->open_tables);
    /* Remove the table share from the table cache. */
    tdc_remove_table(thd, TDC_RT_REMOVE_ALL, db_name->str, table_name->str,
                     FALSE);
    /* Remove the table from the storage engine and rm the .frm. */
    quick_rm_table(thd, table_type, db_name, table_name, 0);
 }
  DBUG_VOID_RETURN;
}


/**
  An error handler which converts, if possible, ER_LOCK_DEADLOCK error
  that can occur when we are trying to acquire a metadata lock to
  a request for back-off and re-start of open_tables() process.
*/

class MDL_deadlock_handler : public Internal_error_handler
{
public:
  MDL_deadlock_handler(Open_table_context *ot_ctx_arg)
    : m_ot_ctx(ot_ctx_arg), m_is_active(FALSE)
  {}

  virtual ~MDL_deadlock_handler() {}

  virtual bool handle_condition(THD *thd,
                                uint sql_errno,
                                const char* sqlstate,
                                Sql_condition::enum_warning_level *level,
                                const char* msg,
                                Sql_condition ** cond_hdl);

private:
  /** Open table context to be used for back-off request. */
  Open_table_context *m_ot_ctx;
  /**
    Indicates that we are already in the process of handling
    ER_LOCK_DEADLOCK error. Allows to re-emit the error from
    the error handler without falling into infinite recursion.
  */
  bool m_is_active;
};


bool MDL_deadlock_handler::handle_condition(THD *,
                                            uint sql_errno,
                                            const char*,
                                            Sql_condition::enum_warning_level*,
                                            const char*,
                                            Sql_condition ** cond_hdl)
{
  *cond_hdl= NULL;
  if (! m_is_active && sql_errno == ER_LOCK_DEADLOCK)
  {
    /* Disable the handler to avoid infinite recursion. */
    m_is_active= TRUE;
    (void) m_ot_ctx->request_backoff_action(
             Open_table_context::OT_BACKOFF_AND_RETRY,
             NULL);
    m_is_active= FALSE;
    /*
      If the above back-off request failed, a new instance of
      ER_LOCK_DEADLOCK error was emitted. Thus the current
      instance of error condition can be treated as handled.
    */
    return TRUE;
  }
  return FALSE;
}


/**
  Try to acquire an MDL lock for a table being opened.

  @param[in,out] thd      Session context, to report errors.
  @param[out]    ot_ctx   Open table context, to hold the back off
                          state. If we failed to acquire a lock
                          due to a lock conflict, we add the
                          failed request to the open table context.
  @param[in,out] mdl_request A request for an MDL lock.
                          If we managed to acquire a ticket
                          (no errors or lock conflicts occurred),
                          contains a reference to it on
                          return. However, is not modified if MDL
                          lock type- modifying flags were provided.
  @param[in]    flags flags MYSQL_OPEN_FORCE_SHARED_MDL,
                          MYSQL_OPEN_FORCE_SHARED_HIGH_PRIO_MDL or
                          MYSQL_OPEN_FAIL_ON_MDL_CONFLICT
                          @sa open_table().
  @param[out]   mdl_ticket Only modified if there was no error.
                          If we managed to acquire an MDL
                          lock, contains a reference to the
                          ticket, otherwise is set to NULL.

  @retval TRUE  An error occurred.
  @retval FALSE No error, but perhaps a lock conflict, check mdl_ticket.
*/

static bool
open_table_get_mdl_lock(THD *thd, Open_table_context *ot_ctx,
                        MDL_request *mdl_request,
                        uint flags,
                        MDL_ticket **mdl_ticket)
{
  MDL_request mdl_request_shared;

  if (flags & (MYSQL_OPEN_FORCE_SHARED_MDL |
               MYSQL_OPEN_FORCE_SHARED_HIGH_PRIO_MDL))
  {
    /*
      MYSQL_OPEN_FORCE_SHARED_MDL flag means that we are executing
      PREPARE for a prepared statement and want to override
      the type-of-operation aware metadata lock which was set
      in the parser/during view opening with a simple shared
      metadata lock.
      This is necessary to allow concurrent execution of PREPARE
      and LOCK TABLES WRITE statement against the same table.

      MYSQL_OPEN_FORCE_SHARED_HIGH_PRIO_MDL flag means that we open
      the table in order to get information about it for one of I_S
      queries and also want to override the type-of-operation aware
      shared metadata lock which was set earlier (e.g. during view
      opening) with a high-priority shared metadata lock.
      This is necessary to avoid unnecessary waiting and extra
      ER_WARN_I_S_SKIPPED_TABLE warnings when accessing I_S tables.

      These two flags are mutually exclusive.
    */
    DBUG_ASSERT(!(flags & MYSQL_OPEN_FORCE_SHARED_MDL) ||
                !(flags & MYSQL_OPEN_FORCE_SHARED_HIGH_PRIO_MDL));

    mdl_request_shared.init(&mdl_request->key,
                            (flags & MYSQL_OPEN_FORCE_SHARED_MDL) ?
                            MDL_SHARED : MDL_SHARED_HIGH_PRIO,
                            MDL_TRANSACTION);
    mdl_request= &mdl_request_shared;
  }

  if (flags & MYSQL_OPEN_FAIL_ON_MDL_CONFLICT)
  {
    /*
      When table is being open in order to get data for I_S table,
      we might have some tables not only open but also locked (e.g. when
      this happens under LOCK TABLES or in a stored function).
      As a result by waiting on a conflicting metadata lock to go away
      we may create a deadlock which won't entirely belong to the
      MDL subsystem and thus won't be detectable by this subsystem's
      deadlock detector.
      To avoid such situation we skip the trouble-making table if
      there is a conflicting lock.
    */
    if (thd->mdl_context.try_acquire_lock(mdl_request))
      return TRUE;
    if (mdl_request->ticket == NULL)
    {
      my_error(ER_WARN_I_S_SKIPPED_TABLE, MYF(0),
               mdl_request->key.db_name(), mdl_request->key.name());
      return TRUE;
    }
  }
  else
  {
    /*
      We are doing a normal table open. Let us try to acquire a metadata
      lock on the table. If there is a conflicting lock, acquire_lock()
      will wait for it to go away. Sometimes this waiting may lead to a
      deadlock, with the following results:
      1) If a deadlock is entirely within MDL subsystem, it is
         detected by the deadlock detector of this subsystem.
         ER_LOCK_DEADLOCK error is produced. Then, the error handler
         that is installed prior to the call to acquire_lock() attempts
         to request a back-off and retry. Upon success, ER_LOCK_DEADLOCK
         error is suppressed, otherwise propagated up the calling stack.
      2) Otherwise, a deadlock may occur when the wait-for graph
         includes edges not visible to the MDL deadlock detector.
         One such example is a wait on an InnoDB row lock, e.g. when:
         conn C1 gets SR MDL lock on t1 with SELECT * FROM t1
         conn C2 gets a row lock on t2 with  SELECT * FROM t2 FOR UPDATE
         conn C3 gets in and waits on C1 with DROP TABLE t0, t1
         conn C2 continues and blocks on C3 with SELECT * FROM t0
         conn C1 deadlocks by waiting on C2 by issuing SELECT * FROM
         t2 LOCK IN SHARE MODE.
         Such circular waits are currently only resolved by timeouts,
         e.g. @@innodb_lock_wait_timeout or @@lock_wait_timeout.
    */
    MDL_deadlock_handler mdl_deadlock_handler(ot_ctx);

    thd->push_internal_handler(&mdl_deadlock_handler);
    bool result= thd->mdl_context.acquire_lock(mdl_request,
                                               ot_ctx->get_timeout());
    thd->pop_internal_handler();

    if (result && !ot_ctx->can_recover_from_failed_open())
      return TRUE;
  }
  *mdl_ticket= mdl_request->ticket;
  return FALSE;
}

#ifdef WITH_PARTITION_STORAGE_ENGINE
/* Set all [named] partitions as used. */
static int set_partitions_as_used(TABLE_LIST *tl, TABLE *t)
{
  if (t->part_info)
    return t->file->change_partitions_to_open(tl->partition_names);
  return 0;
}
#endif


/**
  Check if the given table is actually a VIEW that was LOCK-ed

  @param thd            Thread context.
  @param t              Table to check.

  @retval TRUE  The 't'-table is a locked view
                needed to remedy problem before retrying again.
  @retval FALSE 't' was not locked, not a VIEW or an error happened.
*/
bool is_locked_view(THD *thd, TABLE_LIST *t)
{
  DBUG_ENTER("check_locked_view");
  /*
   Is this table a view and not a base table?
   (it is work around to allow to open view with locked tables,
   real fix will be made after definition cache will be made)

   Since opening of view which was not explicitly locked by LOCK
   TABLES breaks metadata locking protocol (potentially can lead
   to deadlocks) it should be disallowed.
  */
  if (thd->mdl_context.is_lock_owner(MDL_key::TABLE, t->db.str,
                                     t->table_name.str, MDL_SHARED))
  {
    char path[FN_REFLEN + 1];
    build_table_filename(path, sizeof(path) - 1,
                         t->db.str, t->table_name.str, reg_ext, 0);
    /*
      Note that we can't be 100% sure that it is a view since it's
      possible that we either simply have not found unused TABLE
      instance in THD::open_tables list or were unable to open table
      during prelocking process (in this case in theory we still
      should hold shared metadata lock on it).
    */
    if (dd_frm_is_view(thd, path))
    {
      /*
        If parent_l of the table_list is non null then a merge table
        has this view as child table, which is not supported.
      */
      if (t->parent_l)
      {
        my_error(ER_WRONG_MRG_TABLE, MYF(0));
        DBUG_RETURN(FALSE);
      }

      if (!tdc_open_view(thd, t, CHECK_METADATA_VERSION))
      {
        DBUG_ASSERT(t->view != 0);
        DBUG_RETURN(TRUE); // VIEW
      }
    }
  }

  DBUG_RETURN(FALSE);
}


/**
  Open a base table.

  @param thd            Thread context.
  @param table_list     Open first table in list.
  @param ot_ctx         Context with flags which modify how open works
                        and which is used to recover from a failed
                        open_table() attempt.
                        Some examples of flags:
                        MYSQL_OPEN_IGNORE_FLUSH - Open table even if
                        someone has done a flush. No version number
                        checking is done.
                        MYSQL_OPEN_HAS_MDL_LOCK - instead of acquiring
                        metadata locks rely on that caller already has
                        appropriate ones.

  Uses a cache of open tables to find a TABLE instance not in use.

  If TABLE_LIST::open_strategy is set to OPEN_IF_EXISTS, the table is
  opened only if it exists. If the open strategy is OPEN_STUB, the
  underlying table is never opened. In both cases, metadata locks are
  always taken according to the lock strategy.

  The function used to open temporary tables, but now it opens base tables
  only.

  @retval TRUE  Open failed. "action" parameter may contain type of action
                needed to remedy problem before retrying again.
  @retval FALSE Success. Members of TABLE_LIST structure are filled properly
                (e.g.  TABLE_LIST::table is set for real tables and
                TABLE_LIST::view is set for views).
*/

bool open_table(THD *thd, TABLE_LIST *table_list, Open_table_context *ot_ctx)
{
  TABLE *table;
  const char *key;
  uint	key_length;
  const char *alias= table_list->alias.str;
  uint flags= ot_ctx->get_flags();
  MDL_ticket *mdl_ticket;
  TABLE_SHARE *share;
  uint gts_flags;
#ifdef WITH_PARTITION_STORAGE_ENGINE
  int part_names_error=0;
#endif
  DBUG_ENTER("open_table");

  /*
    The table must not be opened already. The table can be pre-opened for
    some statements if it is a temporary table.

    open_temporary_table() must be used to open temporary tables.
  */
  DBUG_ASSERT(!table_list->table);

  /* an open table operation needs a lot of the stack space */
  if (check_stack_overrun(thd, STACK_MIN_SIZE_FOR_OPEN, (uchar *)&alias))
    DBUG_RETURN(TRUE);

  if (!(flags & MYSQL_OPEN_IGNORE_KILLED) && thd->killed)
  {
    thd->send_kill_message();
    DBUG_RETURN(TRUE);
  }

  /*
    Check if we're trying to take a write lock in a read only transaction.

    Note that we allow write locks on log tables as otherwise logging
    to general/slow log would be disabled in read only transactions.
  */
  if (table_list->mdl_request.is_write_lock_request() &&
      thd->tx_read_only &&
      !(flags & (MYSQL_LOCK_LOG_TABLE | MYSQL_OPEN_HAS_MDL_LOCK)))
  {
    my_error(ER_CANT_EXECUTE_IN_READ_ONLY_TRANSACTION, MYF(0));
    DBUG_RETURN(true);
  }

  if (!table_list->db.str)
  {
    my_error(ER_NO_DB_ERROR, MYF(0));
    DBUG_RETURN(true);
  }

  key_length= get_table_def_key(table_list, &key);

  /*
    If we're in pre-locked or LOCK TABLES mode, let's try to find the
    requested table in the list of pre-opened and locked tables. If the
    table is not there, return an error - we can't open not pre-opened
    tables in pre-locked/LOCK TABLES mode.
    TODO: move this block into a separate function.
  */
  if (thd->locked_tables_mode &&
      ! (flags & MYSQL_OPEN_GET_NEW_TABLE))
  {						// Using table locks
    TABLE *best_table= 0;
    int best_distance= INT_MIN;
    for (table=thd->open_tables; table ; table=table->next)
    {
      if (table->s->table_cache_key.length == key_length &&
	  !memcmp(table->s->table_cache_key.str, key, key_length))
      {
        if (!my_strcasecmp(system_charset_info, table->alias.c_ptr(), alias) &&
            table->query_id != thd->query_id && /* skip tables already used */
            (thd->locked_tables_mode == LTM_LOCK_TABLES ||
             table->query_id == 0))
        {
          int distance= ((int) table->reginfo.lock_type -
                         (int) table_list->lock_type);

          /*
            Find a table that either has the exact lock type requested,
            or has the best suitable lock. In case there is no locked
            table that has an equal or higher lock than requested,
            we us the closest matching lock to be able to produce an error
            message about wrong lock mode on the table. The best_table
            is changed if bd < 0 <= d or bd < d < 0 or 0 <= d < bd.

            distance <  0 - No suitable lock found
            distance >  0 - we have lock mode higher then we require
            distance == 0 - we have lock mode exactly which we need
          */
          if ((best_distance < 0 && distance > best_distance) ||
              (distance >= 0 && distance < best_distance))
          {
            best_distance= distance;
            best_table= table;
            if (best_distance == 0)
            {
              /*
                We have found a perfect match and can finish iterating
                through open tables list. Check for table use conflict
                between calling statement and SP/trigger is done in
                lock_tables().
              */
              break;
            }
          }
        }
      }
    }
    if (best_table)
    {
      table= best_table;
      table->query_id= thd->query_id;
      table->init(thd, table_list);
      DBUG_PRINT("info",("Using locked table"));
#ifdef WITH_PARTITION_STORAGE_ENGINE
      part_names_error= set_partitions_as_used(table_list, table);
#endif
      goto reset;
    }

    if (is_locked_view(thd, table_list))
    {
      if (table_list->sequence)
      {
        my_error(ER_NOT_SEQUENCE, MYF(0), table_list->db.str, table_list->alias.str);
        DBUG_RETURN(true);
      }
      DBUG_RETURN(FALSE); // VIEW
    }

    /*
      No table in the locked tables list. In case of explicit LOCK TABLES
      this can happen if a user did not include the table into the list.
      In case of pre-locked mode locked tables list is generated automatically,
      so we may only end up here if the table did not exist when
      locked tables list was created.
    */
    if (thd->locked_tables_mode == LTM_PRELOCKED)
      my_error(ER_NO_SUCH_TABLE, MYF(0), table_list->db.str, table_list->alias.str);
    else
      my_error(ER_TABLE_NOT_LOCKED, MYF(0), alias);
    DBUG_RETURN(TRUE);
  }

  /*
    Non pre-locked/LOCK TABLES mode, and the table is not temporary.
    This is the normal use case.
  */

  if (! (flags & MYSQL_OPEN_HAS_MDL_LOCK))
  {
    if (open_table_get_mdl_lock(thd, ot_ctx, &table_list->mdl_request,
                                flags, &mdl_ticket) ||
        mdl_ticket == NULL)
    {
      DEBUG_SYNC(thd, "before_open_table_wait_refresh");
      DBUG_RETURN(TRUE);
    }
    DEBUG_SYNC(thd, "after_open_table_mdl_shared");
  }
  else
  {
    /*
      Grab reference to the MDL lock ticket that was acquired
      by the caller.
    */
    mdl_ticket= table_list->mdl_request.ticket;
  }

  if (table_list->open_strategy == TABLE_LIST::OPEN_IF_EXISTS)
  {
    if (!ha_table_exists(thd, &table_list->db, &table_list->table_name))
      DBUG_RETURN(FALSE);
  }
  else if (table_list->open_strategy == TABLE_LIST::OPEN_STUB)
    DBUG_RETURN(FALSE);

  /* Table exists. Let us try to open it. */

  if (table_list->i_s_requested_object & OPEN_TABLE_ONLY)
    gts_flags= GTS_TABLE;
  else if (table_list->i_s_requested_object &  OPEN_VIEW_ONLY)
    gts_flags= GTS_VIEW;
  else
    gts_flags= GTS_TABLE | GTS_VIEW;

retry_share:

  share= tdc_acquire_share(thd, table_list, gts_flags, &table);

  if (unlikely(!share))
  {
    /*
      Hide "Table doesn't exist" errors if the table belongs to a view.
      The check for thd->is_error() is necessary to not push an
      unwanted error in case the error was already silenced.
      @todo Rework the alternative ways to deal with ER_NO_SUCH TABLE.
    */
    if (thd->is_error())
    {
      if (table_list->parent_l)
      {
        thd->clear_error();
        my_error(ER_WRONG_MRG_TABLE, MYF(0));
      }
      else if (table_list->belong_to_view)
      {
        TABLE_LIST *view= table_list->belong_to_view;
        thd->clear_error();
        my_error(ER_VIEW_INVALID, MYF(0),
                 view->view_db.str, view->view_name.str);
      }
    }
    DBUG_RETURN(TRUE);
  }

  /*
    Check if this TABLE_SHARE-object corresponds to a view. Note, that there is
    no need to check TABLE_SHARE::tdc.flushed as we do for regular tables,
    because view shares are always up to date.
  */
  if (share->is_view)
  {
    /*
      If parent_l of the table_list is non null then a merge table
      has this view as child table, which is not supported.
    */
    if (table_list->parent_l)
    {
      my_error(ER_WRONG_MRG_TABLE, MYF(0));
      goto err_lock;
    }
    if (table_list->sequence)
    {
      my_error(ER_NOT_SEQUENCE, MYF(0), table_list->db.str,
               table_list->alias.str);
      goto err_lock;
    }
    /*
      This table is a view. Validate its metadata version: in particular,
      that it was a view when the statement was prepared.
    */
    if (check_and_update_table_version(thd, table_list, share))
      goto err_lock;

    /* Open view */
    if (mysql_make_view(thd, share, table_list, false))
      goto err_lock;

    /* TODO: Don't free this */
    tdc_release_share(share);

    DBUG_ASSERT(table_list->view);

    DBUG_RETURN(FALSE);
  }

#ifdef WITH_WSREP
  if (!((flags & MYSQL_OPEN_IGNORE_FLUSH) ||
        (thd->wsrep_applier)))
#else
  if (!(flags & MYSQL_OPEN_IGNORE_FLUSH))
#endif
  {
    if (share->tdc->flushed)
    {
      DBUG_PRINT("info", ("Found old share version: %lld  current: %lld",
                          share->tdc->version, tdc_refresh_version()));
      /*
        We already have an MDL lock. But we have encountered an old
        version of table in the table definition cache which is possible
        when someone changes the table version directly in the cache
        without acquiring a metadata lock (e.g. this can happen during
        "rolling" FLUSH TABLE(S)).
        Release our reference to share, wait until old version of
        share goes away and then try to get new version of table share.
      */
      if (table)
        tc_release_table(table);
      else
        tdc_release_share(share);

      MDL_deadlock_handler mdl_deadlock_handler(ot_ctx);
      bool wait_result;

      thd->push_internal_handler(&mdl_deadlock_handler);
      wait_result= tdc_wait_for_old_version(thd, table_list->db.str,
                                            table_list->table_name.str,
                                            ot_ctx->get_timeout(),
                                            mdl_ticket->get_deadlock_weight());
      thd->pop_internal_handler();

      if (wait_result)
        DBUG_RETURN(TRUE);

      goto retry_share;
    }

    if (thd->open_tables && thd->open_tables->s->tdc->flushed)
    {
      /*
        If the version changes while we're opening the tables,
        we have to back off, close all the tables opened-so-far,
        and try to reopen them. Note: refresh_version is currently
        changed only during FLUSH TABLES.
      */
      if (table)
        tc_release_table(table);
      else
        tdc_release_share(share);
      (void)ot_ctx->request_backoff_action(Open_table_context::OT_REOPEN_TABLES,
                                           NULL);
      DBUG_RETURN(TRUE);
    }
  }

  if (table)
  {
    DBUG_ASSERT(table->file != NULL);
    MYSQL_REBIND_TABLE(table->file);
#ifdef WITH_PARTITION_STORAGE_ENGINE
    part_names_error= set_partitions_as_used(table_list, table);
#endif
  }
  else
  {
    enum open_frm_error error;
    /* make a new table */
    if (!(table=(TABLE*) my_malloc(sizeof(*table),MYF(MY_WME))))
      goto err_lock;

    error= open_table_from_share(thd, share, &table_list->alias,
                                 HA_OPEN_KEYFILE | HA_TRY_READ_ONLY,
                                 EXTRA_RECORD,
                                 thd->open_options, table, FALSE,
                                 IF_PARTITIONING(table_list->partition_names,0));

    if (unlikely(error))
    {
      my_free(table);

      if (error == OPEN_FRM_DISCOVER)
        (void) ot_ctx->request_backoff_action(Open_table_context::OT_DISCOVER,
                                              table_list);
      else if (share->crashed)
      {
        if (!(flags & MYSQL_OPEN_IGNORE_REPAIR))
          (void) ot_ctx->request_backoff_action(Open_table_context::OT_REPAIR,
                                                table_list);
        else
          table_list->crashed= 1;  /* Mark that table was crashed */
      }
      goto err_lock;
    }
    if (open_table_entry_fini(thd, share, table))
    {
      closefrm(table);
      my_free(table);
      goto err_lock;
    }

    /* Add table to the share's used tables list. */
    tc_add_table(thd, table);
  }

  if (!(flags & MYSQL_OPEN_HAS_MDL_LOCK) &&
      table->s->table_category < TABLE_CATEGORY_INFORMATION)
  {
    /*
      We are not under LOCK TABLES and going to acquire write-lock/
      modify the base table. We need to acquire protection against
      global read lock until end of this statement in order to have
      this statement blocked by active FLUSH TABLES WITH READ LOCK.

      We don't need to acquire this protection under LOCK TABLES as
      such protection already acquired at LOCK TABLES time and
      not released until UNLOCK TABLES.

      We don't block statements which modify only temporary tables
      as these tables are not preserved by any form of
      backup which uses FLUSH TABLES WITH READ LOCK.

      TODO: The fact that we sometimes acquire protection against
            GRL only when we encounter table to be write-locked
            slightly increases probability of deadlock.
            This problem will be solved once Alik pushes his
            temporary table refactoring patch and we can start
            pre-acquiring metadata locks at the beggining of
            open_tables() call.
    */
    enum enum_mdl_type mdl_type= MDL_BACKUP_DML;

    if (table->s->table_category != TABLE_CATEGORY_USER)
      mdl_type= MDL_BACKUP_SYS_DML;
    else if (table->s->online_backup)
      mdl_type= MDL_BACKUP_TRANS_DML;

    if (table_list->mdl_request.is_write_lock_request() &&
        ! (flags & (MYSQL_OPEN_IGNORE_GLOBAL_READ_LOCK |
                    MYSQL_OPEN_FORCE_SHARED_MDL |
                    MYSQL_OPEN_FORCE_SHARED_HIGH_PRIO_MDL |
                    MYSQL_OPEN_SKIP_SCOPED_MDL_LOCK)) &&
        ! ot_ctx->has_protection_against_grl(mdl_type))
    {
      MDL_request protection_request;
      MDL_deadlock_handler mdl_deadlock_handler(ot_ctx);

      if (thd->has_read_only_protection())
      {
        MYSQL_UNBIND_TABLE(table->file);
        tc_release_table(table);
        DBUG_RETURN(TRUE);
      }

      protection_request.init(MDL_key::BACKUP, "", "", mdl_type,
                              MDL_STATEMENT);

      /*
        Install error handler which if possible will convert deadlock error
        into request to back-off and restart process of opening tables.
      */
      thd->push_internal_handler(&mdl_deadlock_handler);
      bool result= thd->mdl_context.acquire_lock(&protection_request,
                                                 ot_ctx->get_timeout());
      thd->pop_internal_handler();

      if (result)
      {
        MYSQL_UNBIND_TABLE(table->file);
        tc_release_table(table);
        DBUG_RETURN(TRUE);
      }

      ot_ctx->set_has_protection_against_grl(mdl_type);
    }
  }

  table->mdl_ticket= mdl_ticket;
  table->reginfo.lock_type=TL_READ;		/* Assume read */

  table->init(thd, table_list);

  table->next= thd->open_tables;		/* Link into simple list */
  thd->set_open_tables(table);

 reset:
  /*
    Check that there is no reference to a condition from an earlier query
    (cf. Bug#58553). 
  */
  DBUG_ASSERT(table->file->pushed_cond == NULL);
  table_list->updatable= 1; // It is not derived table nor non-updatable VIEW
  table_list->table= table;

#ifdef WITH_PARTITION_STORAGE_ENGINE
  if (unlikely(table->part_info))
  {
    /* Partitions specified were incorrect.*/
    if (part_names_error)
    {
      table->file->print_error(part_names_error, MYF(0));
      DBUG_RETURN(true);
    }
  }
  else if (table_list->partition_names)
  {
    /* Don't allow PARTITION () clause on a nonpartitioned table */
    my_error(ER_PARTITION_CLAUSE_ON_NONPARTITIONED, MYF(0));
    DBUG_RETURN(true);
  }
#endif
  if (table_list->sequence && table->s->table_type != TABLE_TYPE_SEQUENCE)
  {
    my_error(ER_NOT_SEQUENCE, MYF(0), table_list->db.str, table_list->alias.str);
    DBUG_RETURN(true);
  }

  DBUG_RETURN(FALSE);

err_lock:
  tdc_release_share(share);

  DBUG_PRINT("exit", ("failed"));
  DBUG_RETURN(TRUE);
}


/**
   Find table in the list of open tables.

   @param list       List of TABLE objects to be inspected.
   @param db         Database name
   @param table_name Table name

   @return Pointer to the TABLE object found, 0 if no table found.
*/

TABLE *find_locked_table(TABLE *list, const char *db, const char *table_name)
{
  char	key[MAX_DBKEY_LENGTH];
  uint key_length= tdc_create_key(key, db, table_name);

  for (TABLE *table= list; table ; table=table->next)
  {
    if (table->s->table_cache_key.length == key_length &&
	!memcmp(table->s->table_cache_key.str, key, key_length))
      return table;
  }
  return(0);
}


/**
   Find instance of TABLE with upgradable or exclusive metadata
   lock from the list of open tables, emit error if no such table
   found.

   @param thd        Thread context
   @param db         Database name.
   @param table_name Name of table.
   @param p_error    In the case of an error (when the function returns NULL)
                     the error number is stored there.
                     If the p_error is NULL, function launches the error itself.

   @note This function checks if the connection holds a global IX
         metadata lock. If no such lock is found, it is not safe to
         upgrade the lock and ER_TABLE_NOT_LOCKED_FOR_WRITE will be
         reported.

   @return Pointer to TABLE instance with MDL_SHARED_UPGRADABLE
           MDL_SHARED_NO_WRITE, MDL_SHARED_NO_READ_WRITE, or
           MDL_EXCLUSIVE metadata lock, NULL otherwise.
*/

TABLE *find_table_for_mdl_upgrade(THD *thd, const char *db,
                                  const char *table_name, int *p_error)
{
  TABLE *tab= find_locked_table(thd->open_tables, db, table_name);
  int error;

  if (unlikely(!tab))
  {
    error= ER_TABLE_NOT_LOCKED;
    goto err_exit;
  }

  /*
    It is not safe to upgrade the metadata lock without a global IX lock.
    This can happen with FLUSH TABLES <list> WITH READ LOCK as we in these
    cases don't take a global IX lock in order to be compatible with
    global read lock.
  */
  if (unlikely(!thd->mdl_context.is_lock_owner(MDL_key::BACKUP, "", "",
                                               MDL_BACKUP_DDL)))
  {
    error= ER_TABLE_NOT_LOCKED_FOR_WRITE;
    goto err_exit;
  }

  while (tab->mdl_ticket != NULL &&
         !tab->mdl_ticket->is_upgradable_or_exclusive() &&
         (tab= find_locked_table(tab->next, db, table_name)))
    continue;

  if (unlikely(!tab))
  {
    error= ER_TABLE_NOT_LOCKED_FOR_WRITE;
    goto err_exit;
  }

  return tab;

err_exit:
  if (p_error)
    *p_error= error;
  else
    my_error(error, MYF(0), table_name);

  return NULL;
}


/***********************************************************************
  class Locked_tables_list implementation. Declared in sql_class.h
************************************************************************/

/**
  Enter LTM_LOCK_TABLES mode.

  Enter the LOCK TABLES mode using all the tables that are
  currently open and locked in this connection.
  Initializes a TABLE_LIST instance for every locked table.

  @param  thd  thread handle

  @return TRUE if out of memory.
*/

bool
Locked_tables_list::init_locked_tables(THD *thd)
{
  DBUG_ASSERT(thd->locked_tables_mode == LTM_NONE);
  DBUG_ASSERT(m_locked_tables == NULL);
  DBUG_ASSERT(m_reopen_array == NULL);
  DBUG_ASSERT(m_locked_tables_count == 0);

  for (TABLE *table= thd->open_tables; table;
       table= table->next, m_locked_tables_count++)
  {
    TABLE_LIST *src_table_list= table->pos_in_table_list;
    LEX_CSTRING db, table_name, alias;

    db.length=         table->s->db.length;
    table_name.length= table->s->table_name.length;
    alias.length=      table->alias.length();
    TABLE_LIST *dst_table_list;

    if (! multi_alloc_root(&m_locked_tables_root,
                           &dst_table_list, sizeof(*dst_table_list),
                           &db.str, (size_t) db.length + 1,
                           &table_name.str, (size_t) table_name.length + 1,
                           &alias.str, (size_t) alias.length + 1,
                           NullS))
    {
      reset();
      return TRUE;
    }

    memcpy((char*) db.str,         table->s->db.str, db.length + 1);
    memcpy((char*) table_name.str, table->s->table_name.str,
           table_name.length + 1);
    memcpy((char*) alias.str,      table->alias.c_ptr(), alias.length + 1);
    dst_table_list->init_one_table(&db, &table_name,
                                   &alias, table->reginfo.lock_type);
    dst_table_list->table= table;
    dst_table_list->mdl_request.ticket= src_table_list->mdl_request.ticket;

    /* Link last into the list of tables */
    *(dst_table_list->prev_global= m_locked_tables_last)= dst_table_list;
    m_locked_tables_last= &dst_table_list->next_global;
    table->pos_in_locked_tables= dst_table_list;
  }
  if (m_locked_tables_count)
  {
    /**
      Allocate an auxiliary array to pass to mysql_lock_tables()
      in reopen_tables(). reopen_tables() is a critical
      path and we don't want to complicate it with extra allocations.
    */
    m_reopen_array= (TABLE_LIST**)alloc_root(&m_locked_tables_root,
                                             sizeof(TABLE_LIST*) *
                                             (m_locked_tables_count+1));
    if (m_reopen_array == NULL)
    {
      reset();
      return TRUE;
    }
  }

  TRANSACT_TRACKER(add_trx_state(thd, TX_LOCKED_TABLES));

  thd->enter_locked_tables_mode(LTM_LOCK_TABLES);

  return FALSE;
}


/**
  Leave LTM_LOCK_TABLES mode if it's been entered.

  Close all locked tables, free memory, and leave the mode.

  @note This function is a no-op if we're not in LOCK TABLES.
*/

void
Locked_tables_list::unlock_locked_tables(THD *thd)
{
  DBUG_ASSERT(!thd->in_sub_stmt &&
              !(thd->state_flags & Open_tables_state::BACKUPS_AVAIL));
  /*
    Sic: we must be careful to not close open tables if
    we're not in LOCK TABLES mode: unlock_locked_tables() is
    sometimes called implicitly, expecting no effect on
    open tables, e.g. from begin_trans().
  */
  if (thd->locked_tables_mode != LTM_LOCK_TABLES)
    return;

  for (TABLE_LIST *table_list= m_locked_tables;
       table_list; table_list= table_list->next_global)
  {
    /*
      Clear the position in the list, the TABLE object will be
      returned to the table cache.
    */
    if (table_list->table)                    // If not closed
      table_list->table->pos_in_locked_tables= NULL;
  }
  thd->leave_locked_tables_mode();

  TRANSACT_TRACKER(clear_trx_state(thd, TX_LOCKED_TABLES));

  DBUG_ASSERT(thd->transaction.stmt.is_empty());
  close_thread_tables(thd);

  /*
    We rely on the caller to implicitly commit the
    transaction and release transactional locks.
  */

  /*
    After closing tables we can free memory used for storing lock
    request for metadata locks and TABLE_LIST elements.
  */
  reset();
}


/**
  Remove all meta data locks associated with table and release locked
  table mode if there is no locked tables anymore
*/

void
Locked_tables_list::unlock_locked_table(THD *thd, MDL_ticket *mdl_ticket)
{
  /*
    Ensure we are in locked table mode.
    As this function is only called on error condition it's better
    to check this condition here than in the caller.
  */
  if (thd->locked_tables_mode != LTM_LOCK_TABLES)
    return;

  if (mdl_ticket)
  {
    /*
      Under LOCK TABLES we may have several instances of table open
      and locked and therefore have to remove several metadata lock
      requests associated with them.
    */
    thd->mdl_context.release_all_locks_for_name(mdl_ticket);
  }

  if (thd->lock->table_count == 0)
    unlock_locked_tables(thd);
}


/*
  Free memory allocated for storing locks
*/

void Locked_tables_list::reset()
{
  free_root(&m_locked_tables_root, MYF(0));
  m_locked_tables= NULL;
  m_locked_tables_last= &m_locked_tables;
  m_reopen_array= NULL;
  m_locked_tables_count= 0;
  some_table_marked_for_reopen= 0;
}


/**
  Unlink a locked table from the locked tables list, either
  temporarily or permanently.

  @param  thd        thread handle
  @param  table_list the element of locked tables list.
                     The implementation assumes that this argument
                     points to a TABLE_LIST element linked into
                     the locked tables list. Passing a TABLE_LIST
                     instance that is not part of locked tables
                     list will lead to a crash.
  @param  remove_from_locked_tables
                      TRUE if the table is removed from the list
                      permanently.

  This function is a no-op if we're not under LOCK TABLES.

  @sa Locked_tables_list::reopen_tables()
*/


void Locked_tables_list::unlink_from_list(THD *thd,
                                          TABLE_LIST *table_list,
                                          bool remove_from_locked_tables)
{
  /*
    If mode is not LTM_LOCK_TABLES, we needn't do anything. Moreover,
    outside this mode pos_in_locked_tables value is not trustworthy.
  */
  if (thd->locked_tables_mode != LTM_LOCK_TABLES &&
      thd->locked_tables_mode != LTM_PRELOCKED_UNDER_LOCK_TABLES)
    return;

  /*
    table_list must be set and point to pos_in_locked_tables of some
    table.
  */
  DBUG_ASSERT(table_list->table->pos_in_locked_tables == table_list);

  /* Clear the pointer, the table will be returned to the table cache. */
  table_list->table->pos_in_locked_tables= NULL;

  /* Mark the table as closed in the locked tables list. */
  table_list->table= NULL;

  /*
    If the table is being dropped or renamed, remove it from
    the locked tables list (implicitly drop the LOCK TABLES lock
    on it).
  */
  if (remove_from_locked_tables)
  {
    *table_list->prev_global= table_list->next_global;
    if (table_list->next_global == NULL)
      m_locked_tables_last= table_list->prev_global;
    else
      table_list->next_global->prev_global= table_list->prev_global;
    m_locked_tables_count--;
  }
}

/**
  This is an attempt to recover (somewhat) in case of an error.
  If we failed to reopen a closed table, let's unlink it from the
  list and forget about it. From a user perspective that would look
  as if the server "lost" the lock on one of the locked tables.

  @note This function is a no-op if we're not under LOCK TABLES.
*/

void Locked_tables_list::
unlink_all_closed_tables(THD *thd, MYSQL_LOCK *lock, size_t reopen_count)
{
  /* If we managed to take a lock, unlock tables and free the lock. */
  if (lock)
    mysql_unlock_tables(thd, lock);
  /*
    If a failure happened in reopen_tables(), we may have succeeded
    reopening some tables, but not all.
    This works when the connection was killed in mysql_lock_tables().
  */
  if (reopen_count)
  {
    while (reopen_count--)
    {
      /*
        When closing the table, we must remove it
        from thd->open_tables list.
        We rely on the fact that open_table() that was used
        in reopen_tables() always links the opened table
        to the beginning of the open_tables list.
      */
      DBUG_ASSERT(thd->open_tables == m_reopen_array[reopen_count]->table);

      thd->open_tables->pos_in_locked_tables->table= NULL;
      thd->open_tables->pos_in_locked_tables= NULL;

      close_thread_table(thd, &thd->open_tables);
    }
  }
  /* Exclude all closed tables from the LOCK TABLES list. */
  for (TABLE_LIST *table_list= m_locked_tables; table_list; table_list=
       table_list->next_global)
  {
    if (table_list->table == NULL)
    {
      /* Unlink from list. */
      *table_list->prev_global= table_list->next_global;
      if (table_list->next_global == NULL)
        m_locked_tables_last= table_list->prev_global;
      else
        table_list->next_global->prev_global= table_list->prev_global;
      m_locked_tables_count--;
    }
  }

  /* If no tables left, do an automatic UNLOCK TABLES */
  if (thd->lock && thd->lock->table_count == 0)
    unlock_locked_tables(thd);
}


/*
  Mark all instances of the table to be reopened

  This is only needed when LOCK TABLES is active
*/

void Locked_tables_list::mark_table_for_reopen(THD *thd, TABLE *table)
{
  TABLE_SHARE *share= table->s;

    for (TABLE_LIST *table_list= m_locked_tables;
       table_list; table_list= table_list->next_global)
  {
    if (table_list->table->s == share)
      table_list->table->internal_set_needs_reopen(true);
  }
  /* This is needed in the case where lock tables where not used */
  table->internal_set_needs_reopen(true);
  some_table_marked_for_reopen= 1;
}


/**
  Reopen the tables locked with LOCK TABLES and temporarily closed
  by a DDL statement or FLUSH TABLES.

  @param need_reopen  If set, reopen open tables that are marked with
                      for reopen.
                      If not set, reopen tables that where closed.

  @note This function is a no-op if we're not under LOCK TABLES.

  @return TRUE if an error reopening the tables. May happen in
               case of some fatal system error only, e.g. a disk
               corruption, out of memory or a serious bug in the
               locking.
*/

bool
Locked_tables_list::reopen_tables(THD *thd, bool need_reopen)
{
  Open_table_context ot_ctx(thd, MYSQL_OPEN_REOPEN);
  uint reopen_count= 0;
  MYSQL_LOCK *lock;
  MYSQL_LOCK *merged_lock;
  DBUG_ENTER("Locked_tables_list::reopen_tables");

  DBUG_ASSERT(some_table_marked_for_reopen || !need_reopen);


  /* Reset flag that some table was marked for reopen */
  some_table_marked_for_reopen= 0;

  for (TABLE_LIST *table_list= m_locked_tables;
       table_list; table_list= table_list->next_global)
  {
    if (need_reopen)
    {
      if (!table_list->table || !table_list->table->needs_reopen())
        continue;
      for (TABLE **prev= &thd->open_tables; *prev; prev= &(*prev)->next)
      {
        if (*prev == table_list->table)
        {
          thd->locked_tables_list.unlink_from_list(thd, table_list, false);
          mysql_lock_remove(thd, thd->lock, *prev);
          (*prev)->file->extra(HA_EXTRA_PREPARE_FOR_FORCED_CLOSE);
          close_thread_table(thd, prev);
          break;
        }
      }
      DBUG_ASSERT(table_list->table == NULL);
    }
    else
    {
      if (table_list->table)                      /* The table was not closed */
        continue;
    }

    DBUG_ASSERT(reopen_count < m_locked_tables_count);
    m_reopen_array[reopen_count++]= table_list;
  }
  if (reopen_count)
  {
    TABLE **tables= (TABLE**) my_alloca(reopen_count * sizeof(TABLE*));

    for (uint i= 0 ; i < reopen_count ; i++)
    {
      TABLE_LIST *table_list= m_reopen_array[i];
      /* Links into thd->open_tables upon success */
      if (open_table(thd, table_list, &ot_ctx))
      {
        unlink_all_closed_tables(thd, 0, i);
        my_afree((void*) tables);
        DBUG_RETURN(TRUE);
      }
      tables[i]= table_list->table;
      table_list->table->pos_in_locked_tables= table_list;
      /* See also the comment on lock type in init_locked_tables(). */
      table_list->table->reginfo.lock_type= table_list->lock_type;
    }

    thd->in_lock_tables= 1;
    /*
      We re-lock all tables with mysql_lock_tables() at once rather
      than locking one table at a time because of the case
      reported in Bug#45035: when the same table is present
      in the list many times, thr_lock.c fails to grant READ lock
      on a table that is already locked by WRITE lock, even if
      WRITE lock is taken by the same thread. If READ and WRITE
      lock are passed to thr_lock.c in the same list, everything
      works fine. Patching legacy code of thr_lock.c is risking to
      break something else.
    */
    lock= mysql_lock_tables(thd, tables, reopen_count,
                            MYSQL_OPEN_REOPEN | MYSQL_LOCK_USE_MALLOC);
    thd->in_lock_tables= 0;
    if (lock == NULL || (merged_lock=
                         mysql_lock_merge(thd->lock, lock)) == NULL)
    {
      unlink_all_closed_tables(thd, lock, reopen_count);
      if (! thd->killed)
        my_error(ER_LOCK_DEADLOCK, MYF(0));
      my_afree((void*) tables);
      DBUG_RETURN(TRUE);
    }
    thd->lock= merged_lock;
    my_afree((void*) tables);
  }
  DBUG_RETURN(FALSE);
}

/**
  Add back a locked table to the locked list that we just removed from it.
  This is needed in CREATE OR REPLACE TABLE where we are dropping, creating
  and re-opening a locked table.

  @return 0  0k
  @return 1  error
*/

bool Locked_tables_list::restore_lock(THD *thd, TABLE_LIST *dst_table_list,
                                      TABLE *table, MYSQL_LOCK *lock)
{
  MYSQL_LOCK *merged_lock;
  DBUG_ENTER("restore_lock");
  DBUG_ASSERT(!strcmp(dst_table_list->table_name.str, table->s->table_name.str));

  /* Ensure we have the memory to add the table back */
  if (!(merged_lock= mysql_lock_merge(thd->lock, lock)))
    DBUG_RETURN(1);
  thd->lock= merged_lock;

  /* Link to the new table */
  dst_table_list->table= table;
  /*
    The lock type may have changed (normally it should not as create
    table will lock the table in write mode
  */
  dst_table_list->lock_type= table->reginfo.lock_type;
  table->pos_in_locked_tables= dst_table_list;

  add_back_last_deleted_lock(dst_table_list);

  table->mdl_ticket->downgrade_lock(table->reginfo.lock_type >=
                                    TL_WRITE_ALLOW_WRITE ? 
                                    MDL_SHARED_NO_READ_WRITE :
                                    MDL_SHARED_READ);

  DBUG_RETURN(0);
}

/*
  Add back the last deleted lock structure.
  This should be followed by a call to reopen_tables() to
  open the table.
*/

void Locked_tables_list::add_back_last_deleted_lock(TABLE_LIST *dst_table_list)
{
  /* Link the lock back in the locked tables list */
  dst_table_list->prev_global= m_locked_tables_last;
  *m_locked_tables_last= dst_table_list;
  m_locked_tables_last= &dst_table_list->next_global;
  dst_table_list->next_global= 0;
  m_locked_tables_count++;
}


#ifndef DBUG_OFF
/* Cause a spurious statement reprepare for debug purposes. */
static bool inject_reprepare(THD *thd)
{
  if (thd->m_reprepare_observer && thd->stmt_arena->is_reprepared == FALSE)
  {
    thd->m_reprepare_observer->report_error(thd);
    return TRUE;
  }

  return FALSE;
}
#endif

/**
  Compare metadata versions of an element obtained from the table
  definition cache and its corresponding node in the parse tree.

  @details If the new and the old values mismatch, invoke
  Metadata_version_observer.
  At prepared statement prepare, all TABLE_LIST version values are
  NULL and we always have a mismatch. But there is no observer set
  in THD, and therefore no error is reported. Instead, we update
  the value in the parse tree, effectively recording the original
  version.
  At prepared statement execute, an observer may be installed.  If
  there is a version mismatch, we push an error and return TRUE.

  For conventional execution (no prepared statements), the
  observer is never installed.

  @sa Execute_observer
  @sa check_prepared_statement() to see cases when an observer is installed
  @sa TABLE_LIST::is_table_ref_id_equal()
  @sa TABLE_SHARE::get_table_ref_id()

  @param[in]      thd         used to report errors
  @param[in,out]  tables      TABLE_LIST instance created by the parser
                              Metadata version information in this object
                              is updated upon success.
  @param[in]      table_share an element from the table definition cache

  @retval  TRUE  an error, which has been reported
  @retval  FALSE success, version in TABLE_LIST has been updated
*/

static bool
check_and_update_table_version(THD *thd,
                               TABLE_LIST *tables, TABLE_SHARE *table_share)
{
  if (! tables->is_table_ref_id_equal(table_share))
  {
    if (thd->m_reprepare_observer &&
        thd->m_reprepare_observer->report_error(thd))
    {
      /*
        Version of the table share is different from the
        previous execution of the prepared statement, and it is
        unacceptable for this SQLCOM. Error has been reported.
      */
      DBUG_ASSERT(thd->is_error());
      return TRUE;
    }
    /* Always maintain the latest version and type */
    tables->set_table_ref_id(table_share);
  }

  DBUG_EXECUTE_IF("reprepare_each_statement", return inject_reprepare(thd););
  return FALSE;
}


/**
  Compares versions of a stored routine obtained from the sp cache
  and the version used at prepare.

  @details If the new and the old values mismatch, invoke
  Metadata_version_observer.
  At prepared statement prepare, all Sroutine_hash_entry version values
  are NULL and we always have a mismatch. But there is no observer set
  in THD, and therefore no error is reported. Instead, we update
  the value in Sroutine_hash_entry, effectively recording the original
  version.
  At prepared statement execute, an observer may be installed.  If
  there is a version mismatch, we push an error and return TRUE.

  For conventional execution (no prepared statements), the
  observer is never installed.

  @param[in]      thd         used to report errors
  @param[in/out]  rt          pointer to stored routine entry in the
                              parse tree
  @param[in]      sp          pointer to stored routine cache entry.
                              Can be NULL if there is no such routine.
  @retval  TRUE  an error, which has been reported
  @retval  FALSE success, version in Sroutine_hash_entry has been updated
*/

static bool
check_and_update_routine_version(THD *thd, Sroutine_hash_entry *rt,
                                 sp_head *sp)
{
  ulong spc_version= sp_cache_version();
  /* sp is NULL if there is no such routine. */
  ulong version= sp ? sp->sp_cache_version() : spc_version;
  /*
    If the version in the parse tree is stale,
    or the version in the cache is stale and sp is not used,
    we need to reprepare.
    Sic: version != spc_version <--> sp is not NULL.
  */
  if (rt->m_sp_cache_version != version ||
      (version != spc_version && !sp->is_invoked()))
  {
    if (thd->m_reprepare_observer &&
        thd->m_reprepare_observer->report_error(thd))
    {
      /*
        Version of the sp cache is different from the
        previous execution of the prepared statement, and it is
        unacceptable for this SQLCOM. Error has been reported.
      */
      DBUG_ASSERT(thd->is_error());
      return TRUE;
    }
    /* Always maintain the latest cache version. */
    rt->m_sp_cache_version= version;
  }
  return FALSE;
}


/**
   Open view by getting its definition from disk (and table cache in future).

   @param thd               Thread handle
   @param table_list        TABLE_LIST with db, table_name & belong_to_view
   @param flags             Flags which modify how we open the view

   @todo This function is needed for special handling of views under
         LOCK TABLES. We probably should get rid of it in long term.

   @return FALSE if success, TRUE - otherwise.
*/

bool tdc_open_view(THD *thd, TABLE_LIST *table_list, uint flags)
{
  TABLE not_used;
  TABLE_SHARE *share;
  bool err= TRUE;

  if (!(share= tdc_acquire_share(thd, table_list, GTS_VIEW)))
    return TRUE;

  DBUG_ASSERT(share->is_view);

  if (flags & CHECK_METADATA_VERSION)
  {
    /*
      Check TABLE_SHARE-version of view only if we have been instructed to do
      so. We do not need to check the version if we're executing CREATE VIEW or
      ALTER VIEW statements.

      In the future, this functionality should be moved out from
      tdc_open_view(), and  tdc_open_view() should became a part of a clean
      table-definition-cache interface.
    */
    if (check_and_update_table_version(thd, table_list, share))
      goto ret;
  }

  err= mysql_make_view(thd, share, table_list, (flags & OPEN_VIEW_NO_PARSE));
ret:
  tdc_release_share(share);

  return err;
}


/**
   Finalize the process of TABLE creation by loading table triggers
   and taking action if a HEAP table content was emptied implicitly.
*/

static bool open_table_entry_fini(THD *thd, TABLE_SHARE *share, TABLE *entry)
{
  if (Table_triggers_list::check_n_load(thd, &share->db,
                                        &share->table_name, entry, 0))
    return TRUE;

  /*
    If we are here, there was no fatal error (but error may be still
    unitialized).
  */
  if (unlikely(entry->file->implicit_emptied))
  {
    entry->file->implicit_emptied= 0;
    if (mysql_bin_log.is_open())
    {
      char query_buf[2*FN_REFLEN + 21];
      String query(query_buf, sizeof(query_buf), system_charset_info);

      query.length(0);
      query.append("DELETE FROM ");
      append_identifier(thd, &query, &share->db);
      query.append(".");
      append_identifier(thd, &query, &share->table_name);

      /*
        we bypass thd->binlog_query() here,
        as it does a lot of extra work, that is simply wrong in this case
      */
      Query_log_event qinfo(thd, query.ptr(), query.length(),
                            FALSE, TRUE, TRUE, 0);
      if (mysql_bin_log.write(&qinfo))
        return TRUE;
    }
  }
  return FALSE;
}


/**
   Auxiliary routine which is used for performing automatical table repair.
*/

static bool auto_repair_table(THD *thd, TABLE_LIST *table_list)
{
  TABLE_SHARE *share;
  TABLE *entry;
  bool result= TRUE;

  thd->clear_error();

  if (!(entry= (TABLE*)my_malloc(sizeof(TABLE), MYF(MY_WME))))
    return result;

  if (!(share= tdc_acquire_share(thd, table_list, GTS_TABLE)))
    goto end_free;

  DBUG_ASSERT(! share->is_view);

  if (open_table_from_share(thd, share, &table_list->alias,
                            HA_OPEN_KEYFILE | HA_TRY_READ_ONLY,
                            EXTRA_RECORD,
                            ha_open_options | HA_OPEN_FOR_REPAIR,
                            entry, FALSE) || ! entry->file ||
      (entry->file->is_crashed() && entry->file->ha_check_and_repair(thd)))
  {
    /* Give right error message */
    thd->clear_error();
    my_error(ER_NOT_KEYFILE, MYF(0), share->table_name.str);
    sql_print_error("Couldn't repair table: %s.%s", share->db.str,
                    share->table_name.str);
    if (entry->file)
      closefrm(entry);
  }
  else
  {
    thd->clear_error();			// Clear error message
    closefrm(entry);
    result= FALSE;
  }

  tdc_release_share(share);
  /* Remove the repaired share from the table cache. */
  tdc_remove_table(thd, TDC_RT_REMOVE_ALL,
                   table_list->db.str, table_list->table_name.str,
                   FALSE);
end_free:
  my_free(entry);
  return result;
}


/** Open_table_context */

Open_table_context::Open_table_context(THD *thd, uint flags)
  :m_thd(thd),
   m_failed_table(NULL),
   m_start_of_statement_svp(thd->mdl_context.mdl_savepoint()),
   m_timeout(flags & MYSQL_LOCK_IGNORE_TIMEOUT ?
             LONG_TIMEOUT : thd->variables.lock_wait_timeout),
   m_flags(flags),
   m_action(OT_NO_ACTION),
   m_has_locks(thd->mdl_context.has_locks()),
   m_has_protection_against_grl(0)
{}


/**
  Check if we can back-off and set back off action if we can.
  Otherwise report and return error.

  @retval  TRUE if back-off is impossible.
  @retval  FALSE if we can back off. Back off action has been set.
*/

bool
Open_table_context::
request_backoff_action(enum_open_table_action action_arg,
                       TABLE_LIST *table)
{
  /*
    A back off action may be one of three kinds:

    * We met a broken table that needs repair, or a table that
      is not present on this MySQL server and needs re-discovery.
      To perform the action, we need an exclusive metadata lock on
      the table. Acquiring X lock while holding other shared
      locks can easily lead to deadlocks. We rely on MDL deadlock
      detector to discover them. If this is a multi-statement
      transaction that holds metadata locks for completed statements,
      we should keep these locks after discovery/repair.
      The action type in this case is OT_DISCOVER or OT_REPAIR.
    * Our attempt to acquire an MDL lock lead to a deadlock,
      detected by the MDL deadlock detector. The current
      session was chosen a victim. If this is a multi-statement
      transaction that holds metadata locks taken by completed
      statements, restarting locking for the current statement
      may lead to a livelock. Releasing locks of completed
      statements can not be done as will lead to violation
      of ACID. Thus, again, if m_has_locks is set,
      we report an error. Otherwise, when there are no metadata
      locks other than which belong to this statement, we can
      try to recover from error by releasing all locks and
      restarting the pre-locking.
      Similarly, a deadlock error can occur when the
      pre-locking process met a TABLE_SHARE that is being
      flushed, and unsuccessfully waited for the flush to
      complete. A deadlock in this case can happen, e.g.,
      when our session is holding a metadata lock that
      is being waited on by a session which is using
      the table which is being flushed. The only way
      to recover from this error is, again, to close all
      open tables, release all locks, and retry pre-locking.
      Action type name is OT_REOPEN_TABLES. Re-trying
      while holding some locks may lead to a livelock,
      and thus we don't do it.
    * Finally, this session has open TABLEs from different
      "generations" of the table cache. This can happen, e.g.,
      when, after this session has successfully opened one
      table used for a statement, FLUSH TABLES interfered and
      expelled another table used in it. FLUSH TABLES then
      blocks and waits on the table already opened by this
      statement.
      We detect this situation by ensuring that table cache
      version of all tables used in a statement is the same.
      If it isn't, all tables needs to be reopened.
      Note, that we can always perform a reopen in this case,
      even if we already have metadata locks, since we don't
      keep tables open between statements and a livelock
      is not possible.
  */
  if (action_arg == OT_BACKOFF_AND_RETRY && m_has_locks)
  {
    my_error(ER_LOCK_DEADLOCK, MYF(0));
    m_thd->mark_transaction_to_rollback(true);
    return TRUE;
  }
  /*
    If auto-repair or discovery are requested, a pointer to table
    list element must be provided.
  */
  if (table)
  {
    DBUG_ASSERT(action_arg == OT_DISCOVER || action_arg == OT_REPAIR);
    m_failed_table= (TABLE_LIST*) m_thd->alloc(sizeof(TABLE_LIST));
    if (m_failed_table == NULL)
      return TRUE;
    m_failed_table->init_one_table(&table->db, &table->table_name, &table->alias, TL_WRITE);
    m_failed_table->open_strategy= table->open_strategy;
    m_failed_table->mdl_request.set_type(MDL_EXCLUSIVE);
  }
  m_action= action_arg;
  return FALSE;
}


/**
  An error handler to mark transaction to rollback on DEADLOCK error
  during DISCOVER / REPAIR.
*/
class MDL_deadlock_discovery_repair_handler : public Internal_error_handler
{
public:
  virtual bool handle_condition(THD *thd,
                                  uint sql_errno,
                                  const char* sqlstate,
                                  Sql_condition::enum_warning_level *level,
                                  const char* msg,
                                  Sql_condition ** cond_hdl)
  {
    if (sql_errno == ER_LOCK_DEADLOCK)
    {
      thd->mark_transaction_to_rollback(true);
    }
    /*
      We have marked this transaction to rollback. Return false to allow
      error to be reported or handled by other handlers.
    */
    return false;
  }
};

/**
   Recover from failed attempt of open table by performing requested action.

   @pre This function should be called only with "action" != OT_NO_ACTION
        and after having called @sa close_tables_for_reopen().

   @retval FALSE - Success. One should try to open tables once again.
   @retval TRUE  - Error
*/

bool
Open_table_context::recover_from_failed_open()
{
  bool result= FALSE;
  MDL_deadlock_discovery_repair_handler handler;
  /*
    Install error handler to mark transaction to rollback on DEADLOCK error.
  */
  m_thd->push_internal_handler(&handler);

  /* Execute the action. */
  switch (m_action)
  {
    case OT_BACKOFF_AND_RETRY:
      break;
    case OT_REOPEN_TABLES:
      break;
    case OT_DISCOVER:
      {
        if ((result= lock_table_names(m_thd, m_thd->lex->create_info,
                                      m_failed_table, NULL,
                                      get_timeout(), 0)))
          break;

        tdc_remove_table(m_thd, TDC_RT_REMOVE_ALL, m_failed_table->db.str,
                         m_failed_table->table_name.str, FALSE);

        m_thd->get_stmt_da()->clear_warning_info(m_thd->query_id);
        m_thd->clear_error();                 // Clear error message

        No_such_table_error_handler no_such_table_handler;
        bool open_if_exists= m_failed_table->open_strategy == TABLE_LIST::OPEN_IF_EXISTS;

        if (open_if_exists)
          m_thd->push_internal_handler(&no_such_table_handler);
        
        result= !tdc_acquire_share(m_thd, m_failed_table,
                                   GTS_TABLE | GTS_FORCE_DISCOVERY | GTS_NOLOCK);
        if (open_if_exists)
        {
          m_thd->pop_internal_handler();
          if (result && no_such_table_handler.safely_trapped_errors())
            result= FALSE;
        }

        /*
          Rollback to start of the current statement to release exclusive lock
          on table which was discovered but preserve locks from previous statements
          in current transaction.
        */
        m_thd->mdl_context.rollback_to_savepoint(start_of_statement_svp());
        break;
      }
    case OT_REPAIR:
      {
        if ((result= lock_table_names(m_thd, m_thd->lex->create_info,
                                      m_failed_table, NULL,
                                      get_timeout(), 0)))
          break;

        tdc_remove_table(m_thd, TDC_RT_REMOVE_ALL, m_failed_table->db.str,
                         m_failed_table->table_name.str, FALSE);

        result= auto_repair_table(m_thd, m_failed_table);
        /*
          Rollback to start of the current statement to release exclusive lock
          on table which was discovered but preserve locks from previous statements
          in current transaction.
        */
        m_thd->mdl_context.rollback_to_savepoint(start_of_statement_svp());
        break;
      }
    default:
      DBUG_ASSERT(0);
  }
  m_thd->pop_internal_handler();
  /*
    Reset the pointers to conflicting MDL request and the
    TABLE_LIST element, set when we need auto-discovery or repair,
    for safety.
  */
  m_failed_table= NULL;
  /*
    Reset flag indicating that we have already acquired protection
    against GRL. It is no longer valid as the corresponding lock was
    released by close_tables_for_reopen().
  */
  m_has_protection_against_grl= 0;
  /* Prepare for possible another back-off. */
  m_action= OT_NO_ACTION;
  return result;
}


/*
  Return a appropriate read lock type given a table object.

  @param thd              Thread context
  @param prelocking_ctx   Prelocking context.
  @param table_list       Table list element for table to be locked.
  @param routine_modifies_data
                          Some routine that is invoked by statement
                          modifies data.

  @remark Due to a statement-based replication limitation, statements such as
          INSERT INTO .. SELECT FROM .. and CREATE TABLE .. SELECT FROM need
          to grab a TL_READ_NO_INSERT lock on the source table in order to
          prevent the replication of a concurrent statement that modifies the
          source table. If such a statement gets applied on the slave before
          the INSERT .. SELECT statement finishes, data on the master could
          differ from data on the slave and end-up with a discrepancy between
          the binary log and table state.
          This also applies to SELECT/SET/DO statements which use stored
          functions. Calls to such functions are going to be logged as a
          whole and thus should be serialized against concurrent changes
          to tables used by those functions. This is avoided when functions
          do not modify data but only read it, since in this case nothing is
          written to the binary log. Argument routine_modifies_data
          denotes the same. So effectively, if the statement is not a
          update query and routine_modifies_data is false, then
          prelocking_placeholder does not take importance.

          Furthermore, this does not apply to I_S and log tables as it's
          always unsafe to replicate such tables under statement-based
          replication as the table on the slave might contain other data
          (ie: general_log is enabled on the slave). The statement will
          be marked as unsafe for SBR in decide_logging_format().
  @remark Note that even in prelocked mode it is important to correctly
          determine lock type value. In this mode lock type is passed to
          handler::start_stmt() method and can be used by storage engine,
          for example, to determine what kind of row locks it should acquire
          when reading data from the table.
*/

thr_lock_type read_lock_type_for_table(THD *thd,
                                       Query_tables_list *prelocking_ctx,
                                       TABLE_LIST *table_list,
                                       bool routine_modifies_data)
{
  /*
    In cases when this function is called for a sub-statement executed in
    prelocked mode we can't rely on OPTION_BIN_LOG flag in THD::options
    bitmap to determine that binary logging is turned on as this bit can
    be cleared before executing sub-statement. So instead we have to look
    at THD::variables::sql_log_bin member.
  */
  bool log_on= mysql_bin_log.is_open() && thd->variables.sql_log_bin;
  if ((log_on == FALSE) || (thd->wsrep_binlog_format() == BINLOG_FORMAT_ROW) ||
      (table_list->table->s->table_category == TABLE_CATEGORY_LOG) ||
      (table_list->table->s->table_category == TABLE_CATEGORY_PERFORMANCE) ||
      !(is_update_query(prelocking_ctx->sql_command) ||
        (routine_modifies_data && table_list->prelocking_placeholder) ||
        (thd->locked_tables_mode > LTM_LOCK_TABLES)))
    return TL_READ;
  else
    return TL_READ_NO_INSERT;
}


/*
  Extend the prelocking set with tables and routines used by a routine.

  @param[in]  thd                   Thread context.
  @param[in]  rt                    Element of prelocking set to be processed.
  @param[in]  ot_ctx                Context of open_table used to recover from
                                    locking failures.
  @retval false  Success.
  @retval true   Failure (Conflicting metadata lock, OOM, other errors).
*/
static bool
sp_acquire_mdl(THD *thd, Sroutine_hash_entry *rt, Open_table_context *ot_ctx)
{
  DBUG_ENTER("sp_acquire_mdl");
  /*
    Since we acquire only shared lock on routines we don't
    need to care about global intention exclusive locks.
  */
  DBUG_ASSERT(rt->mdl_request.type == MDL_SHARED);

  /*
    Waiting for a conflicting metadata lock to go away may
    lead to a deadlock, detected by MDL subsystem.
    If possible, we try to resolve such deadlocks by releasing all
    metadata locks and restarting the pre-locking process.
    To prevent the error from polluting the diagnostics area
    in case of successful resolution, install a special error
    handler for ER_LOCK_DEADLOCK error.
  */
  MDL_deadlock_handler mdl_deadlock_handler(ot_ctx);

  thd->push_internal_handler(&mdl_deadlock_handler);
  bool result= thd->mdl_context.acquire_lock(&rt->mdl_request,
                                             ot_ctx->get_timeout());
  thd->pop_internal_handler();

  DBUG_RETURN(result);
}


/*
  Handle element of prelocking set other than table. E.g. cache routine
  and, if prelocking strategy prescribes so, extend the prelocking set
  with tables and routines used by it.

  @param[in]  thd                   Thread context.
  @param[in]  prelocking_ctx        Prelocking context.
  @param[in]  rt                    Element of prelocking set to be processed.
  @param[in]  prelocking_strategy   Strategy which specifies how the
                                    prelocking set should be extended when
                                    one of its elements is processed.
  @param[in]  has_prelocking_list   Indicates that prelocking set/list for
                                    this statement has already been built.
  @param[in]  ot_ctx                Context of open_table used to recover from
                                    locking failures.
  @param[out] need_prelocking       Set to TRUE if it was detected that this
                                    statement will require prelocked mode for
                                    its execution, not touched otherwise.
  @param[out] routine_modifies_data Set to TRUE if it was detected that this
                                    routine does modify table data.

  @retval FALSE  Success.
  @retval TRUE   Failure (Conflicting metadata lock, OOM, other errors).
*/

static bool
open_and_process_routine(THD *thd, Query_tables_list *prelocking_ctx,
                         Sroutine_hash_entry *rt,
                         Prelocking_strategy *prelocking_strategy,
                         bool has_prelocking_list,
                         Open_table_context *ot_ctx,
                         bool *need_prelocking, bool *routine_modifies_data)
{
  MDL_key::enum_mdl_namespace mdl_type= rt->mdl_request.key.mdl_namespace();
  DBUG_ENTER("open_and_process_routine");

  *routine_modifies_data= false;

  switch (mdl_type)
  {
  case MDL_key::PACKAGE_BODY:
    DBUG_ASSERT(rt != (Sroutine_hash_entry*)prelocking_ctx->sroutines_list.first);
    /*
      No need to cache the package body itself.
      It gets cached during open_and_process_routine()
      for the first used package routine. See the package related code
      in the "case" below.
    */
    if (sp_acquire_mdl(thd, rt, ot_ctx))
      DBUG_RETURN(TRUE);
    break;
  case MDL_key::FUNCTION:
  case MDL_key::PROCEDURE:
    {
      sp_head *sp;
      /*
        Try to get MDL lock on the routine.
        Note that we do not take locks on top-level CALLs as this can
        lead to a deadlock. Not locking top-level CALLs does not break
        the binlog as only the statements in the called procedure show
        up there, not the CALL itself.
      */
      if (rt != (Sroutine_hash_entry*)prelocking_ctx->sroutines_list.first ||
          mdl_type != MDL_key::PROCEDURE)
      {
        /*
          TODO: If this is a package routine, we should not put MDL
          TODO: on the routine itself. We should put only the package MDL.
        */
        if (sp_acquire_mdl(thd, rt, ot_ctx))
          DBUG_RETURN(TRUE);

        /* Ensures the routine is up-to-date and cached, if exists. */
        if (rt->sp_cache_routine(thd, has_prelocking_list, &sp))
          DBUG_RETURN(TRUE);

        /* Remember the version of the routine in the parse tree. */
        if (check_and_update_routine_version(thd, rt, sp))
          DBUG_RETURN(TRUE);

        /* 'sp' is NULL when there is no such routine. */
        if (sp)
        {
          *routine_modifies_data= sp->modifies_data();

          if (!has_prelocking_list)
          {
            prelocking_strategy->handle_routine(thd, prelocking_ctx, rt, sp,
                                                need_prelocking);
            if (sp->m_parent)
            {
              /*
                If it's a package routine, we need also to handle the
                package body, as its initialization section can use
                some tables and routine calls.
                TODO: Only package public routines actually need this.
                TODO: Skip package body handling for private routines.
              */
              *routine_modifies_data|= sp->m_parent->modifies_data();
              prelocking_strategy->handle_routine(thd, prelocking_ctx, rt,
                                                  sp->m_parent,
                                                  need_prelocking);
            }
          }
        }
      }
      else
      {
        /*
          If it's a top level call, just make sure we have a recent
          version of the routine, if it exists.
          Validating routine version is unnecessary, since CALL
          does not affect the prepared statement prelocked list.
        */
        if (rt->sp_cache_routine(thd, false, &sp))
          DBUG_RETURN(TRUE);
      }
    }
    break;
  case MDL_key::TRIGGER:
    /**
      We add trigger entries to lex->sroutines_list, but we don't
      load them here. The trigger entry is only used when building
      a transitive closure of objects used in a statement, to avoid
      adding to this closure objects that are used in the trigger more
      than once.
      E.g. if a trigger trg refers to table t2, and the trigger table t1
      is used multiple times in the statement (say, because it's used in
      function f1() twice), we will only add t2 once to the list of
      tables to prelock.

      We don't take metadata locks on triggers either: they are protected
      by a respective lock on the table, on which the trigger is defined.

      The only two cases which give "trouble" are SHOW CREATE TRIGGER
      and DROP TRIGGER statements. For these, statement syntax doesn't
      specify the table on which this trigger is defined, so we have
      to make a "dirty" read in the data dictionary to find out the
      table name. Once we discover the table name, we take a metadata
      lock on it, and this protects all trigger operations.
      Of course the table, in theory, may disappear between the dirty
      read and metadata lock acquisition, but in that case we just return
      a run-time error.

      Grammar of other trigger DDL statements (CREATE, DROP) requires
      the table to be specified explicitly, so we use the table metadata
      lock to protect trigger metadata in these statements. Similarly, in
      DML we always use triggers together with their tables, and thus don't
      need to take separate metadata locks on them.
    */
    break;
  default:
    /* Impossible type value. */
    DBUG_ASSERT(0);
  }
  DBUG_RETURN(FALSE);
}

/*
  If we are not already in prelocked mode and extended table list is not
  yet built we might have to build the prelocking set for this statement.

  Since currently no prelocking strategy prescribes doing anything for
  tables which are only read, we do below checks only if table is going
  to be changed.
*/
bool extend_table_list(THD *thd, TABLE_LIST *tables,
                       Prelocking_strategy *prelocking_strategy,
                       bool has_prelocking_list)
{
  bool error= false;
  LEX *lex= thd->lex;
  bool maybe_need_prelocking=
    (tables->updating && tables->lock_type >= TL_WRITE_ALLOW_WRITE)
    || thd->lex->default_used;

  if (thd->locked_tables_mode <= LTM_LOCK_TABLES &&
      ! has_prelocking_list && maybe_need_prelocking)
  {
    bool need_prelocking= FALSE;
    TABLE_LIST **save_query_tables_last= lex->query_tables_last;
    /*
      Extend statement's table list and the prelocking set with
      tables and routines according to the current prelocking
      strategy.

      For example, for DML statements we need to add tables and routines
      used by triggers which are going to be invoked for this element of
      table list and also add tables required for handling of foreign keys.
    */
    error= prelocking_strategy->handle_table(thd, lex, tables,
                                             &need_prelocking);

    if (need_prelocking && ! lex->requires_prelocking())
      lex->mark_as_requiring_prelocking(save_query_tables_last);
  }
  return error;
}


/**
  Handle table list element by obtaining metadata lock, opening table or view
  and, if prelocking strategy prescribes so, extending the prelocking set with
  tables and routines used by it.

  @param[in]     thd                  Thread context.
  @param[in]     lex                  LEX structure for statement.
  @param[in]     tables               Table list element to be processed.
  @param[in,out] counter              Number of tables which are open.
  @param[in]     flags                Bitmap of flags to modify how the tables
                                      will be open, see open_table() description
                                      for details.
  @param[in]     prelocking_strategy  Strategy which specifies how the
                                      prelocking set should be extended
                                      when table or view is processed.
  @param[in]     has_prelocking_list  Indicates that prelocking set/list for
                                      this statement has already been built.
  @param[in]     ot_ctx               Context used to recover from a failed
                                      open_table() attempt.

  @retval  FALSE  Success.
  @retval  TRUE   Error, reported unless there is a chance to recover from it.
*/

static bool
open_and_process_table(THD *thd, TABLE_LIST *tables, uint *counter, uint flags,
                       Prelocking_strategy *prelocking_strategy,
                       bool has_prelocking_list, Open_table_context *ot_ctx)
{
  bool error= FALSE;
  bool safe_to_ignore_table= FALSE;
  LEX *lex= thd->lex;
  DBUG_ENTER("open_and_process_table");
  DEBUG_SYNC(thd, "open_and_process_table");

  /*
    Ignore placeholders for derived tables. After derived tables
    processing, link to created temporary table will be put here.
    If this is derived table for view then we still want to process
    routines used by this view.
  */
  if (tables->derived)
  {
    if (!tables->view)
      goto end;
    /*
      We restore view's name and database wiped out by derived tables
      processing and fall back to standard open process in order to
      obtain proper metadata locks and do other necessary steps like
      stored routine processing.
    */
    tables->db= tables->view_db;
    tables->table_name= tables->view_name;
  }
  else if (tables->select_lex) 
  {
    /*
      Check whether 'tables' refers to a table defined in a with clause.
      If so set the reference to the definition in tables->with.
    */ 
    if (!tables->with)
      tables->with= tables->select_lex->find_table_def_in_with_clauses(tables);
    /*
      If 'tables' is defined in a with clause set the pointer to the
      specification from its definition in tables->derived.
    */
    if (tables->with)
    {
      if (tables->is_recursive_with_table() &&
          !tables->is_with_table_recursive_reference())
      {
        tables->with->rec_outer_references++;
        With_element *with_elem= tables->with;
        while ((with_elem= with_elem->get_next_mutually_recursive()) !=
               tables->with)
	  with_elem->rec_outer_references++;
      }
      if (tables->set_as_with_table(thd, tables->with))
        DBUG_RETURN(1);
      else
        goto end;
    }
  }

  if (!tables->derived && is_infoschema_db(&tables->db))
  {
    /*
      Check whether the information schema contains a table
      whose name is tables->schema_table_name
    */
    ST_SCHEMA_TABLE *schema_table= tables->schema_table;
    if (!schema_table ||
        (schema_table->hidden &&
         ((sql_command_flags[lex->sql_command] & CF_STATUS_COMMAND) == 0 ||
          /*
            this check is used for show columns|keys from I_S hidden table
          */
          lex->sql_command == SQLCOM_SHOW_FIELDS ||
          lex->sql_command == SQLCOM_SHOW_KEYS)))
    {
      my_error(ER_UNKNOWN_TABLE, MYF(0),
               tables->table_name.str, INFORMATION_SCHEMA_NAME.str);
      DBUG_RETURN(1);
    }
  }
  /*
    If this TABLE_LIST object is a placeholder for an information_schema
    table, create a temporary table to represent the information_schema
    table in the query. Do not fill it yet - will be filled during
    execution.
  */
  if (tables->schema_table)
  {
    /*
      If this information_schema table is merged into a mergeable
      view, ignore it for now -- it will be filled when its respective
      TABLE_LIST is processed. This code works only during re-execution.
    */
    if (tables->view)
    {
      MDL_ticket *mdl_ticket;
      /*
        We still need to take a MDL lock on the merged view to protect
        it from concurrent changes.
      */
      if (!open_table_get_mdl_lock(thd, ot_ctx, &tables->mdl_request,
                                   flags, &mdl_ticket) &&
          mdl_ticket != NULL)
        goto process_view_routines;
      /* Fall-through to return error. */
    }
    else if (!mysql_schema_table(thd, lex, tables) &&
             !check_and_update_table_version(thd, tables, tables->table->s))
    {
      goto end;
    }
    error= TRUE;
    goto end;
  }
  DBUG_PRINT("tcache", ("opening table: '%s'.'%s'  item: %p",
                        tables->db.str, tables->table_name.str, tables));
  (*counter)++;

  /*
    Not a placeholder: must be a base/temporary table or a view. Let us open it.
  */
  if (tables->table)
  {
    /*
      If this TABLE_LIST object has an associated open TABLE object
      (TABLE_LIST::table is not NULL), that TABLE object must be a pre-opened
      temporary table or SEQUENCE (see sequence_insert()).
    */
    DBUG_ASSERT(is_temporary_table(tables) || tables->table->s->sequence);
    if (tables->sequence && tables->table->s->table_type != TABLE_TYPE_SEQUENCE)
    {
        my_error(ER_NOT_SEQUENCE, MYF(0), tables->db.str, tables->alias.str);
        DBUG_RETURN(true);
    }
  }
  else if (tables->open_type == OT_TEMPORARY_ONLY)
  {
    /*
      OT_TEMPORARY_ONLY means that we are in CREATE TEMPORARY TABLE statement.
      Also such table list element can't correspond to prelocking placeholder
      or to underlying table of merge table.
      So existing temporary table should have been preopened by this moment
      and we can simply continue without trying to open temporary or base
      table.
    */
    DBUG_ASSERT(tables->open_strategy);
    DBUG_ASSERT(!tables->prelocking_placeholder);
    DBUG_ASSERT(!tables->parent_l);
    DBUG_RETURN(0);
  }

  /* Not a placeholder: must be a base table or a view. Let us open it. */
  if (tables->prelocking_placeholder)
  {
    /*
      For the tables added by the pre-locking code, attempt to open
      the table but fail silently if the table does not exist.
      The real failure will occur when/if a statement attempts to use
      that table.
    */
    No_such_table_error_handler no_such_table_handler;
    thd->push_internal_handler(&no_such_table_handler);

    /*
      We're opening a table from the prelocking list.

      Since this table list element might have been added after pre-opening
      of temporary tables we have to try to open temporary table for it.

      We can't simply skip this table list element and postpone opening of
      temporary table till the execution of substatement for several reasons:
      - Temporary table can be a MERGE table with base underlying tables,
        so its underlying tables has to be properly open and locked at
        prelocking stage.
      - Temporary table can be a MERGE table and we might be in PREPARE
        phase for a prepared statement. In this case it is important to call
        HA_ATTACH_CHILDREN for all merge children.
        This is necessary because merge children remember "TABLE_SHARE ref type"
        and "TABLE_SHARE def version" in the HA_ATTACH_CHILDREN operation.
        If HA_ATTACH_CHILDREN is not called, these attributes are not set.
        Then, during the first EXECUTE, those attributes need to be updated.
        That would cause statement re-preparing (because changing those
        attributes during EXECUTE is caught by THD::m_reprepare_observers).
        The problem is that since those attributes are not set in merge
        children, another round of PREPARE will not help.
    */
    error= thd->open_temporary_table(tables);

    if (!error && !tables->table)
      error= open_table(thd, tables, ot_ctx);

    thd->pop_internal_handler();
    safe_to_ignore_table= no_such_table_handler.safely_trapped_errors();
  }
  else if (tables->parent_l && (thd->open_options & HA_OPEN_FOR_REPAIR))
  {
    /*
      Also fail silently for underlying tables of a MERGE table if this
      table is opened for CHECK/REPAIR TABLE statement. This is needed
      to provide complete list of problematic underlying tables in
      CHECK/REPAIR TABLE output.
    */
    Repair_mrg_table_error_handler repair_mrg_table_handler;
    thd->push_internal_handler(&repair_mrg_table_handler);

    error= thd->open_temporary_table(tables);

    if (!error && !tables->table)
      error= open_table(thd, tables, ot_ctx);

    thd->pop_internal_handler();
    safe_to_ignore_table= repair_mrg_table_handler.safely_trapped_errors();
  }
  else
  {
    if (tables->parent_l)
    {
      /*
        Even if we are opening table not from the prelocking list we
        still might need to look for a temporary table if this table
        list element corresponds to underlying table of a merge table.
      */
      error= thd->open_temporary_table(tables);
    }

    if (!error && !tables->table)
      error= open_table(thd, tables, ot_ctx);
  }

  if (unlikely(error))
  {
    if (! ot_ctx->can_recover_from_failed_open() && safe_to_ignore_table)
    {
      DBUG_PRINT("info", ("open_table: ignoring table '%s'.'%s'",
                          tables->db.str, tables->alias.str));
      error= FALSE;
    }
    goto end;
  }

  /*
    We can't rely on simple check for TABLE_LIST::view to determine
    that this is a view since during re-execution we might reopen
    ordinary table in place of view and thus have TABLE_LIST::view
    set from repvious execution and TABLE_LIST::table set from
    current.
  */
  if (!tables->table && tables->view)
  {
    /* VIEW placeholder */
    (*counter)--;

    /*
      tables->next_global list consists of two parts:
      1) Query tables and underlying tables of views.
      2) Tables used by all stored routines that this statement invokes on
         execution.
      We need to know where the bound between these two parts is. If we've
      just opened a view, which was the last table in part #1, and it
      has added its base tables after itself, adjust the boundary pointer
      accordingly.
    */
    if (lex->query_tables_own_last == &(tables->next_global) &&
        tables->view->query_tables)
      lex->query_tables_own_last= tables->view->query_tables_last;
    /*
      Let us free memory used by 'sroutines' hash here since we never
      call destructor for this LEX.
    */
    my_hash_free(&tables->view->sroutines);
    goto process_view_routines;
  }

  /*
    Special types of open can succeed but still don't set
    TABLE_LIST::table to anything.
  */
  if (tables->open_strategy && !tables->table)
    goto end;

  error= extend_table_list(thd, tables, prelocking_strategy, has_prelocking_list);
  if (unlikely(error))
    goto end;

  /* Copy grant information from TABLE_LIST instance to TABLE one. */
  tables->table->grant= tables->grant;

  /* Check and update metadata version of a base table. */
  error= check_and_update_table_version(thd, tables, tables->table->s);

  if (unlikely(error))
    goto end;
  /*
    After opening a MERGE table add the children to the query list of
    tables, so that they are opened too.
    Note that placeholders don't have the handler open.
  */
  /* MERGE tables need to access parent and child TABLE_LISTs. */
  DBUG_ASSERT(tables->table->pos_in_table_list == tables);
  /* Non-MERGE tables ignore this call. */
  if (tables->table->file->extra(HA_EXTRA_ADD_CHILDREN_LIST))
  {
    error= TRUE;
    goto end;
  }

process_view_routines:
  /*
    Again we may need cache all routines used by this view and add
    tables used by them to table list.
  */
  if (tables->view &&
      thd->locked_tables_mode <= LTM_LOCK_TABLES &&
      ! has_prelocking_list)
  {
    bool need_prelocking= FALSE;
    TABLE_LIST **save_query_tables_last= lex->query_tables_last;

    error= prelocking_strategy->handle_view(thd, lex, tables,
                                            &need_prelocking);

    if (need_prelocking && ! lex->requires_prelocking())
      lex->mark_as_requiring_prelocking(save_query_tables_last);

    if (unlikely(error))
      goto end;
  }

end:
  DBUG_RETURN(error);
}


static bool upgrade_lock_if_not_exists(THD *thd,
                                       const DDL_options_st &create_info,
                                       TABLE_LIST *create_table,
                                       ulong lock_wait_timeout)
{
  DBUG_ENTER("upgrade_lock_if_not_exists");

  if (thd->lex->sql_command == SQLCOM_CREATE_TABLE ||
      thd->lex->sql_command == SQLCOM_CREATE_SEQUENCE)
  {
    DEBUG_SYNC(thd,"create_table_before_check_if_exists");
    if (!create_info.or_replace() &&
        ha_table_exists(thd, &create_table->db, &create_table->table_name))
    {
      if (create_info.if_not_exists())
      {
        push_warning_printf(thd, Sql_condition::WARN_LEVEL_NOTE,
                            ER_TABLE_EXISTS_ERROR,
                            ER_THD(thd, ER_TABLE_EXISTS_ERROR),
                            create_table->table_name.str);
      }
      else
        my_error(ER_TABLE_EXISTS_ERROR, MYF(0), create_table->table_name.str);
      DBUG_RETURN(true);
    }
    DBUG_RETURN(thd->mdl_context.upgrade_shared_lock(
                                   create_table->mdl_request.ticket,
                                   MDL_EXCLUSIVE,
                                   lock_wait_timeout));
  }
  DBUG_RETURN(false);
}


/**
  Acquire upgradable (SNW, SNRW) metadata locks on tables used by
  LOCK TABLES or by a DDL statement. Under LOCK TABLES, we can't take
  new locks, so use open_tables_check_upgradable_mdl() instead.

  @param thd               Thread context.
  @param options           DDL options.
  @param tables_start      Start of list of tables on which upgradable locks
                           should be acquired.
  @param tables_end        End of list of tables.
  @param lock_wait_timeout Seconds to wait before timeout.
  @param flags             Bitmap of flags to modify how the tables will be
                           open, see open_table() description for details.

  @retval FALSE  Success.
  @retval TRUE   Failure (e.g. connection was killed) or table existed
	         for a CREATE TABLE.

  @notes
  In case of CREATE TABLE we avoid a wait for tables that are in use
  by first trying to do a meta data lock with timeout == 0.  If we get a
  timeout we will check if table exists (it should) and retry with
  normal timeout if it didn't exists.
  Note that for CREATE TABLE IF EXISTS we only generate a warning
  but still return TRUE (to abort the calling open_table() function).
  On must check THD->is_error() if one wants to distinguish between warning
  and error.
*/

bool
lock_table_names(THD *thd, const DDL_options_st &options,
                 TABLE_LIST *tables_start, TABLE_LIST *tables_end,
                 ulong lock_wait_timeout, uint flags)
{
  MDL_request_list mdl_requests;
  TABLE_LIST *table;
  MDL_request global_request;
  MDL_savepoint mdl_savepoint;
  DBUG_ENTER("lock_table_names");

  DBUG_ASSERT(!thd->locked_tables_mode);

  for (table= tables_start; table && table != tables_end;
       table= table->next_global)
  {
    DBUG_PRINT("info", ("mdl_request.type: %d  open_type: %d",
                        table->mdl_request.type, table->open_type));
    if (table->mdl_request.type < MDL_SHARED_UPGRADABLE ||
        table->mdl_request.type == MDL_SHARED_READ_ONLY ||
        table->open_type == OT_TEMPORARY_ONLY ||
        (table->open_type == OT_TEMPORARY_OR_BASE && is_temporary_table(table)))
    {
      continue;
    }

    /* Write lock on normal tables is not allowed in a read only transaction. */
    if (thd->tx_read_only)
    {
      my_error(ER_CANT_EXECUTE_IN_READ_ONLY_TRANSACTION, MYF(0));
      DBUG_RETURN(true);
    }

    /* Scoped locks: Take intention exclusive locks on all involved schemas. */
    if (!(flags & MYSQL_OPEN_SKIP_SCOPED_MDL_LOCK))
    {
      MDL_request *schema_request= new (thd->mem_root) MDL_request;
      if (schema_request == NULL)
        DBUG_RETURN(TRUE);
      schema_request->init(MDL_key::SCHEMA, table->db.str, "",
                           MDL_INTENTION_EXCLUSIVE,
                           MDL_TRANSACTION);
      mdl_requests.push_front(schema_request);
    }

    mdl_requests.push_front(&table->mdl_request);
  }

  if (mdl_requests.is_empty())
    DBUG_RETURN(FALSE);

  if (flags & MYSQL_OPEN_SKIP_SCOPED_MDL_LOCK)
  {
    DBUG_RETURN(thd->mdl_context.acquire_locks(&mdl_requests,
                                               lock_wait_timeout) ||
                upgrade_lock_if_not_exists(thd, options, tables_start,
                                           lock_wait_timeout));
  }

  /* Protect this statement against concurrent BACKUP STAGE or FTWRL. */
  if (thd->has_read_only_protection())
    DBUG_RETURN(true);

  global_request.init(MDL_key::BACKUP, "", "", MDL_BACKUP_DDL, MDL_STATEMENT);
  mdl_savepoint= thd->mdl_context.mdl_savepoint();

  while (!thd->mdl_context.acquire_locks(&mdl_requests, lock_wait_timeout) &&
         !upgrade_lock_if_not_exists(thd, options, tables_start,
                                     lock_wait_timeout) &&
         !thd->mdl_context.try_acquire_lock(&global_request))
  {
    if (global_request.ticket)
    {
      thd->mdl_backup_ticket= global_request.ticket;
      DBUG_RETURN(false);
    }

    /*
      There is ongoing or pending BACKUP STAGE or FTWRL.
      Wait until it finishes and re-try.
    */
    thd->mdl_context.rollback_to_savepoint(mdl_savepoint);
    if (thd->mdl_context.acquire_lock(&global_request, lock_wait_timeout))
      break;
    thd->mdl_context.rollback_to_savepoint(mdl_savepoint);

    /* Reset tickets for all acquired locks */
    global_request.ticket= 0;
    MDL_request_list::Iterator it(mdl_requests);
    while (auto mdl_request= it++)
      mdl_request->ticket= 0;
  }
  DBUG_RETURN(true);
}


/**
  Check for upgradable (SNW, SNRW) metadata locks on tables to be opened
  for a DDL statement. Under LOCK TABLES, we can't take new locks, so we
  must check if appropriate locks were pre-acquired.

  @param thd           Thread context.
  @param tables_start  Start of list of tables on which upgradable locks
                       should be searched for.
  @param tables_end    End of list of tables.
  @param flags         Bitmap of flags to modify how the tables will be
                       open, see open_table() description for details.

  @retval FALSE  Success.
  @retval TRUE   Failure (e.g. connection was killed)
*/

static bool
open_tables_check_upgradable_mdl(THD *thd, TABLE_LIST *tables_start,
                                 TABLE_LIST *tables_end, uint flags)
{
  TABLE_LIST *table;

  DBUG_ASSERT(thd->locked_tables_mode);

  for (table= tables_start; table && table != tables_end;
       table= table->next_global)
  {
    /*
      Check below needs to be updated if this function starts
      called for SRO locks.
    */
    DBUG_ASSERT(table->mdl_request.type != MDL_SHARED_READ_ONLY);
    if (table->mdl_request.type < MDL_SHARED_UPGRADABLE ||
        table->open_type == OT_TEMPORARY_ONLY ||
        (table->open_type == OT_TEMPORARY_OR_BASE && is_temporary_table(table)))
    {
      continue;
    }

    /*
      We don't need to do anything about the found TABLE instance as it
      will be handled later in open_tables(), we only need to check that
      an upgradable lock is already acquired. When we enter LOCK TABLES
      mode, SNRW locks are acquired before all other locks. So if under
      LOCK TABLES we find that there is TABLE instance with upgradeable
      lock, all other instances of TABLE for the same table will have the
      same ticket.

      Note that this works OK even for CREATE TABLE statements which
      request X type of metadata lock. This is because under LOCK TABLES
      such statements don't create the table but only check if it exists
      or, in most complex case, only insert into it.
      Thus SNRW lock should be enough.

      Note that find_table_for_mdl_upgrade() will report an error if
      no suitable ticket is found.
    */
    if (!find_table_for_mdl_upgrade(thd, table->db.str, table->table_name.str,
                                    NULL))
      return TRUE;
  }

  return FALSE;
}


/**
  Open all tables in list

  @param[in]     thd      Thread context.
  @param[in]     options  DDL options.
  @param[in,out] start    List of tables to be open (it can be adjusted for
                          statement that uses tables only implicitly, e.g.
                          for "SELECT f1()").
  @param[out]    counter  Number of tables which were open.
  @param[in]     flags    Bitmap of flags to modify how the tables will be
                          open, see open_table() description for details.
  @param[in]     prelocking_strategy  Strategy which specifies how prelocking
                                      algorithm should work for this statement.

  @note
    Unless we are already in prelocked mode and prelocking strategy prescribes
    so this function will also precache all SP/SFs explicitly or implicitly
    (via views and triggers) used by the query and add tables needed for their
    execution to table list. Statement that uses SFs, invokes triggers or
    requires foreign key checks will be marked as requiring prelocking.
    Prelocked mode will be enabled for such query during lock_tables() call.

    If query for which we are opening tables is already marked as requiring
    prelocking it won't do such precaching and will simply reuse table list
    which is already built.

  @retval  FALSE  Success.
  @retval  TRUE   Error, reported.
*/

bool open_tables(THD *thd, const DDL_options_st &options,
                 TABLE_LIST **start, uint *counter, uint flags,
                 Prelocking_strategy *prelocking_strategy)
{
  /*
    We use pointers to "next_global" member in the last processed
    TABLE_LIST element and to the "next" member in the last processed
    Sroutine_hash_entry element as iterators over, correspondingly,
    the table list and stored routines list which stay valid and allow
    to continue iteration when new elements are added to the tail of
    the lists.
  */
  TABLE_LIST **table_to_open;
  Sroutine_hash_entry **sroutine_to_open;
  TABLE_LIST *tables;
  Open_table_context ot_ctx(thd, flags);
  bool error= FALSE;
  bool some_routine_modifies_data= FALSE;
  bool has_prelocking_list;
  DBUG_ENTER("open_tables");

  /* Data access in XA transaction is only allowed when it is active. */
<<<<<<< HEAD
  if (*start && thd->transaction.xid_state.check_has_uncommitted_xa())
    DBUG_RETURN(true);
=======
  for (TABLE_LIST *table= *start; table; table= table->next_global)
    if (!table->schema_table)
    {
      enum xa_states xa_state= thd->transaction.xid_state.xa_state;
      if (xa_state == XA_IDLE || xa_state == XA_PREPARED)
      {
        my_error(ER_XAER_RMFAIL, MYF(0), xa_state_names[xa_state]);
        DBUG_RETURN(true);
      }
      else
        break;
    }
>>>>>>> 98e61598

  thd->current_tablenr= 0;
restart:
  /*
    Close HANDLER tables which are marked for flush or against which there
    are pending exclusive metadata locks. This is needed both in order to
    avoid deadlocks and to have a point during statement execution at
    which such HANDLERs are closed even if they don't create problems for
    the current session (i.e. to avoid having a DDL blocked by HANDLERs
    opened for a long time).
  */
  if (thd->handler_tables_hash.records)
    mysql_ha_flush(thd);

  has_prelocking_list= thd->lex->requires_prelocking();
  table_to_open= start;
  sroutine_to_open= &thd->lex->sroutines_list.first;
  *counter= 0;
  THD_STAGE_INFO(thd, stage_opening_tables);
  prelocking_strategy->reset(thd);

  /*
    If we are executing LOCK TABLES statement or a DDL statement
    (in non-LOCK TABLES mode) we might have to acquire upgradable
    semi-exclusive metadata locks (SNW or SNRW) on some of the
    tables to be opened.
    When executing CREATE TABLE .. If NOT EXISTS .. SELECT, the
    table may not yet exist, in which case we acquire an exclusive
    lock.
    We acquire all such locks at once here as doing this in one
    by one fashion may lead to deadlocks or starvation. Later when
    we will be opening corresponding table pre-acquired metadata
    lock will be reused (thanks to the fact that in recursive case
    metadata locks are acquired without waiting).
  */
  if (! (flags & (MYSQL_OPEN_HAS_MDL_LOCK |
                  MYSQL_OPEN_FORCE_SHARED_MDL |
                  MYSQL_OPEN_FORCE_SHARED_HIGH_PRIO_MDL)))
  {
    if (thd->locked_tables_mode)
    {
      /*
        Under LOCK TABLES, we can't acquire new locks, so we instead
        need to check if appropriate locks were pre-acquired.
      */
      if (open_tables_check_upgradable_mdl(thd, *start,
                                           thd->lex->first_not_own_table(),
                                           flags))
      {
        error= TRUE;
        goto error;
      }
    }
    else
    {
      TABLE_LIST *table;
      if (lock_table_names(thd, options, *start,
                           thd->lex->first_not_own_table(),
                           ot_ctx.get_timeout(), flags))
      {
        error= TRUE;
        goto error;
      }
      for (table= *start; table && table != thd->lex->first_not_own_table();
           table= table->next_global)
      {
        if (table->mdl_request.type >= MDL_SHARED_UPGRADABLE)
          table->mdl_request.ticket= NULL;
      }
    }
  }

  /*
    Perform steps of prelocking algorithm until there are unprocessed
    elements in prelocking list/set.
  */
  while (*table_to_open  ||
         (thd->locked_tables_mode <= LTM_LOCK_TABLES && *sroutine_to_open))
  {
    /*
      For every table in the list of tables to open, try to find or open
      a table.
    */
    for (tables= *table_to_open; tables;
         table_to_open= &tables->next_global, tables= tables->next_global)
    {
      error= open_and_process_table(thd, tables, counter, flags,
                                    prelocking_strategy, has_prelocking_list,
                                    &ot_ctx);

      if (unlikely(error))
      {
        if (ot_ctx.can_recover_from_failed_open())
        {
          /*
            We have met exclusive metadata lock or old version of table.
            Now we have to close all tables and release metadata locks.
            We also have to throw away set of prelocked tables (and thus
            close tables from this set that were open by now) since it
            is possible that one of tables which determined its content
            was changed.

            Instead of implementing complex/non-robust logic mentioned
            above we simply close and then reopen all tables.

            We have to save pointer to table list element for table which we
            have failed to open since closing tables can trigger removal of
            elements from the table list (if MERGE tables are involved),
          */
          close_tables_for_reopen(thd, start, ot_ctx.start_of_statement_svp());

          /*
            Here we rely on the fact that 'tables' still points to the valid
            TABLE_LIST element. Altough currently this assumption is valid
            it may change in future.
          */
          if (ot_ctx.recover_from_failed_open())
            goto error;

          /* Re-open temporary tables after close_tables_for_reopen(). */
          if (thd->open_temporary_tables(*start))
            goto error;

          error= FALSE;
          goto restart;
        }
        goto error;
      }

      DEBUG_SYNC(thd, "open_tables_after_open_and_process_table");
    }

    /*
      If we are not already in prelocked mode and extended table list is
      not yet built for our statement we need to cache routines it uses
      and build the prelocking list for it.
      If we are not in prelocked mode but have built the extended table
      list, we still need to call open_and_process_routine() to take
      MDL locks on the routines.
    */
    if (thd->locked_tables_mode <= LTM_LOCK_TABLES)
    {
      /*
        Process elements of the prelocking set which are present there
        since parsing stage or were added to it by invocations of
        Prelocking_strategy methods in the above loop over tables.

        For example, if element is a routine, cache it and then,
        if prelocking strategy prescribes so, add tables it uses to the
        table list and routines it might invoke to the prelocking set.
      */
      for (Sroutine_hash_entry *rt= *sroutine_to_open; rt;
           sroutine_to_open= &rt->next, rt= rt->next)
      {
        bool need_prelocking= false;
        bool routine_modifies_data;
        TABLE_LIST **save_query_tables_last= thd->lex->query_tables_last;

        error= open_and_process_routine(thd, thd->lex, rt, prelocking_strategy,
                                        has_prelocking_list, &ot_ctx,
                                        &need_prelocking,
                                        &routine_modifies_data);

        // Remember if any of SF modifies data.
        some_routine_modifies_data|= routine_modifies_data;

        if (need_prelocking && ! thd->lex->requires_prelocking())
          thd->lex->mark_as_requiring_prelocking(save_query_tables_last);

        if (need_prelocking && ! *start)
          *start= thd->lex->query_tables;

        if (unlikely(error))
        {
          if (ot_ctx.can_recover_from_failed_open())
          {
            close_tables_for_reopen(thd, start,
                                    ot_ctx.start_of_statement_svp());
            if (ot_ctx.recover_from_failed_open())
              goto error;

            /* Re-open temporary tables after close_tables_for_reopen(). */
            if (thd->open_temporary_tables(*start))
              goto error;

            error= FALSE;
            goto restart;
          }
          /*
            Serious error during reading stored routines from mysql.proc table.
            Something is wrong with the table or its contents, and an error has
            been emitted; we must abort.
          */
          goto error;
        }
      }
    }
    if ((error= prelocking_strategy->handle_end(thd)))
      goto error;
  }

  /*
    After successful open of all tables, including MERGE parents and
    children, attach the children to their parents. At end of statement,
    the children are detached. Attaching and detaching are always done,
    even under LOCK TABLES.

    We also convert all TL_WRITE_DEFAULT and TL_READ_DEFAULT locks to
    appropriate "real" lock types to be used for locking and to be passed
    to storage engine.

    And start wsrep TOI if needed.
  */
  for (tables= *start; tables; tables= tables->next_global)
  {
    TABLE *tbl= tables->table;

    if (!tbl)
      continue;

    /* Schema tables may not have a TABLE object here. */
    if (tbl->file->ha_table_flags() & HA_CAN_MULTISTEP_MERGE)
    {
      /* MERGE tables need to access parent and child TABLE_LISTs. */
      DBUG_ASSERT(tbl->pos_in_table_list == tables);
      if (tbl->file->extra(HA_EXTRA_ATTACH_CHILDREN))
      {
        error= TRUE;
        goto error;
      }
    }

    /* Set appropriate TABLE::lock_type. */
    if (tbl && tables->lock_type != TL_UNLOCK && !thd->locked_tables_mode)
    {
      if (tables->lock_type == TL_WRITE_DEFAULT)
        tbl->reginfo.lock_type= thd->update_lock_default;
      else if (tables->lock_type == TL_READ_DEFAULT)
          tbl->reginfo.lock_type=
            read_lock_type_for_table(thd, thd->lex, tables,
                                     some_routine_modifies_data);
      else
        tbl->reginfo.lock_type= tables->lock_type;
    }
  }

#ifdef WITH_WSREP
  if (WSREP(thd)                                       &&
      wsrep_replicate_myisam                           &&
      (*start)                                         &&
      (*start)->table                                  &&
      (*start)->table->file->ht == myisam_hton         &&
      wsrep_thd_is_local(thd)                          &&
      !is_stat_table(&(*start)->db, &(*start)->alias)  &&
      thd->get_command() != COM_STMT_PREPARE           &&
      ((thd->lex->sql_command == SQLCOM_INSERT         ||
        thd->lex->sql_command == SQLCOM_INSERT_SELECT  ||
        thd->lex->sql_command == SQLCOM_REPLACE        ||
        thd->lex->sql_command == SQLCOM_REPLACE_SELECT ||
        thd->lex->sql_command == SQLCOM_UPDATE         ||
        thd->lex->sql_command == SQLCOM_UPDATE_MULTI   ||
        thd->lex->sql_command == SQLCOM_LOAD           ||
        thd->lex->sql_command == SQLCOM_DELETE)))
  {
      wsrep_before_rollback(thd, true);
      wsrep_after_rollback(thd, true);
      wsrep_after_statement(thd);
      WSREP_TO_ISOLATION_BEGIN(NULL, NULL, (*start));
  }
#endif /* WITH_WSREP */

error:
#ifdef WITH_WSREP
wsrep_error_label:
#endif
  THD_STAGE_INFO(thd, stage_after_opening_tables);
  thd_proc_info(thd, 0);

  if (unlikely(error) && *table_to_open)
  {
    (*table_to_open)->table= NULL;
  }
  DBUG_PRINT("open_tables", ("returning: %d", (int) error));
  DBUG_RETURN(error);
}


/**
  Defines how prelocking algorithm for DML statements should handle routines:
  - For CALL statements we do unrolling (i.e. open and lock tables for each
    sub-statement individually). So for such statements prelocking is enabled
    only if stored functions are used in parameter list and only for period
    during which we calculate values of parameters. Thus in this strategy we
    ignore procedure which is directly called by such statement and extend
    the prelocking set only with tables/functions used by SF called from the
    parameter list.
  - For any other statement any routine which is directly or indirectly called
    by statement is going to be executed in prelocked mode. So in this case we
    simply add all tables and routines used by it to the prelocking set.

  @param[in]  thd              Thread context.
  @param[in]  prelocking_ctx   Prelocking context of the statement.
  @param[in]  rt               Prelocking set element describing routine.
  @param[in]  sp               Routine body.
  @param[out] need_prelocking  Set to TRUE if method detects that prelocking
                               required, not changed otherwise.

  @retval FALSE  Success.
  @retval TRUE   Failure (OOM).
*/

bool DML_prelocking_strategy::
handle_routine(THD *thd, Query_tables_list *prelocking_ctx,
               Sroutine_hash_entry *rt, sp_head *sp, bool *need_prelocking)
{
  /*
    We assume that for any "CALL proc(...)" statement sroutines_list will
    have 'proc' as first element (it may have several, consider e.g.
    "proc(sp_func(...)))". This property is currently guaranted by the
    parser.
  */

  if (rt != (Sroutine_hash_entry*)prelocking_ctx->sroutines_list.first ||
      rt->mdl_request.key.mdl_namespace() != MDL_key::PROCEDURE)
  {
    *need_prelocking= TRUE;
    sp_update_stmt_used_routines(thd, prelocking_ctx, &sp->m_sroutines,
                                 rt->belong_to_view);
    (void)sp->add_used_tables_to_table_list(thd,
                                            &prelocking_ctx->query_tables_last,
                                            rt->belong_to_view);
  }
  sp->propagate_attributes(prelocking_ctx);
  return FALSE;
}


/*
  @note this can be changed to use a hash, instead of scanning the linked
  list, if the performance of this function will ever become an issue
*/
bool table_already_fk_prelocked(TABLE_LIST *tl, LEX_CSTRING *db,
                                LEX_CSTRING *table, thr_lock_type lock_type)
{
  for (; tl; tl= tl->next_global )
  {
    if (tl->lock_type >= lock_type &&
        tl->prelocking_placeholder == TABLE_LIST::PRELOCK_FK &&
        strcmp(tl->db.str, db->str) == 0 &&
        strcmp(tl->table_name.str, table->str) == 0)
      return true;
  }
  return false;
}


static bool internal_table_exists(TABLE_LIST *global_list,
                                  const char *table_name)
{
  do
  {
    if (global_list->table_name.str == table_name)
      return 1;
  } while ((global_list= global_list->next_global));
  return 0;
}


static bool
add_internal_tables(THD *thd, Query_tables_list *prelocking_ctx,
                    TABLE_LIST *tables)
{
  TABLE_LIST *global_table_list= prelocking_ctx->query_tables;
  DBUG_ENTER("add_internal_tables");

  do
  {
    DBUG_PRINT("info", ("table name: %s", tables->table_name.str));
    /*
      Skip table if already in the list. Can happen with prepared statements
    */
    if (tables->next_local &&
        internal_table_exists(global_table_list, tables->table_name.str))
      continue;

    TABLE_LIST *tl= (TABLE_LIST *) thd->alloc(sizeof(TABLE_LIST));
    if (!tl)
      DBUG_RETURN(TRUE);
    tl->init_one_table_for_prelocking(&tables->db,
                                      &tables->table_name,
                                      NULL, tables->lock_type,
                                      TABLE_LIST::PRELOCK_NONE,
                                      0, 0,
                                      &prelocking_ctx->query_tables_last,
                                      tables->for_insert_data);
    /*
      Store link to the new table_list that will be used by open so that
      Item_func_nextval() can find it
    */
    tables->next_local= tl;
    DBUG_PRINT("info", ("table name: %s added", tables->table_name.str));
  } while ((tables= tables->next_global));
  DBUG_RETURN(FALSE);
}

/**
  Extend the table_list to include foreign tables for prelocking.

  @param[in]  thd              Thread context.
  @param[in]  prelocking_ctx   Prelocking context of the statement.
  @param[in]  table_list       Table list element for table.
  @param[in]  sp               Routine body.
  @param[out] need_prelocking  Set to TRUE if method detects that prelocking
                               required, not changed otherwise.

  @retval FALSE  Success.
  @retval TRUE   Failure (OOM).
*/
inline bool
prepare_fk_prelocking_list(THD *thd, Query_tables_list *prelocking_ctx,
                           TABLE_LIST *table_list, bool *need_prelocking,
                           uint8 op)
{
  DBUG_ENTER("prepare_fk_prelocking_list");
  List <FOREIGN_KEY_INFO> fk_list;
  List_iterator<FOREIGN_KEY_INFO> fk_list_it(fk_list);
  FOREIGN_KEY_INFO *fk;
  Query_arena *arena, backup;
  TABLE *table= table_list->table;

  arena= thd->activate_stmt_arena_if_needed(&backup);

  table->file->get_parent_foreign_key_list(thd, &fk_list);
  if (unlikely(thd->is_error()))
  {
    if (arena)
      thd->restore_active_arena(arena, &backup);
    return TRUE;
  }

  *need_prelocking= TRUE;

  while ((fk= fk_list_it++))
  {
    // FK_OPTION_RESTRICT and FK_OPTION_NO_ACTION only need read access
    thr_lock_type lock_type;

    if ((op & (1 << TRG_EVENT_DELETE) && fk_modifies_child(fk->delete_method))
        || (op & (1 << TRG_EVENT_UPDATE) && fk_modifies_child(fk->update_method)))
      lock_type= TL_WRITE_ALLOW_WRITE;
    else
      lock_type= TL_READ;

    if (table_already_fk_prelocked(prelocking_ctx->query_tables,
          fk->foreign_db, fk->foreign_table,
          lock_type))
      continue;

    TABLE_LIST *tl= (TABLE_LIST *) thd->alloc(sizeof(TABLE_LIST));
    tl->init_one_table_for_prelocking(fk->foreign_db,
        fk->foreign_table,
        NULL, lock_type,
        TABLE_LIST::PRELOCK_FK,
        table_list->belong_to_view, op,
        &prelocking_ctx->query_tables_last,
        table_list->for_insert_data);
  }
  if (arena)
    thd->restore_active_arena(arena, &backup);
  DBUG_RETURN(FALSE);
}

/**
  Defines how prelocking algorithm for DML statements should handle table list
  elements:
  - If table has triggers we should add all tables and routines
    used by them to the prelocking set.

  We do not need to acquire metadata locks on trigger names
  in DML statements, since all DDL statements
  that change trigger metadata always lock their
  subject tables.

  @param[in]  thd              Thread context.
  @param[in]  prelocking_ctx   Prelocking context of the statement.
  @param[in]  table_list       Table list element for table.
  @param[in]  sp               Routine body.
  @param[out] need_prelocking  Set to TRUE if method detects that prelocking
                               required, not changed otherwise.

  @retval FALSE  Success.
  @retval TRUE   Failure (OOM).
*/

bool DML_prelocking_strategy::
handle_table(THD *thd, Query_tables_list *prelocking_ctx,
             TABLE_LIST *table_list, bool *need_prelocking)
{
  DBUG_ENTER("handle_table");
  TABLE *table= table_list->table;
  /* We rely on a caller to check that table is going to be changed. */
  DBUG_ASSERT(table_list->lock_type >= TL_WRITE_ALLOW_WRITE ||
              thd->lex->default_used);

  if (table_list->trg_event_map)
  {
    if (table->triggers)
    {
      *need_prelocking= TRUE;

      if (table->triggers->
          add_tables_and_routines_for_triggers(thd, prelocking_ctx, table_list))
        return TRUE;
    }

    if (table->file->referenced_by_foreign_key())
    {
      if (prepare_fk_prelocking_list(thd, prelocking_ctx, table_list,
                                     need_prelocking,
                                     table_list->trg_event_map))
        return TRUE;
    }
  }
  else if (table_list->slave_fk_event_map &&
           table->file->referenced_by_foreign_key())
  {
    if (prepare_fk_prelocking_list(thd, prelocking_ctx, table_list,
                                   need_prelocking,
                                   table_list->slave_fk_event_map))
      return TRUE;
  }

  /* Open any tables used by DEFAULT (like sequence tables) */
  DBUG_PRINT("info", ("table: %p  name: %s  db: %s  flags: %u",
                      table_list, table_list->table_name.str,
                      table_list->db.str, table_list->for_insert_data));
  if (table->internal_tables &&
      (table_list->for_insert_data ||
       thd->lex->default_used))
  {
    Query_arena *arena, backup;
    bool error;
    arena= thd->activate_stmt_arena_if_needed(&backup);
    error= add_internal_tables(thd, prelocking_ctx,
                               table->internal_tables);
    if (arena)
      thd->restore_active_arena(arena, &backup);
    if (unlikely(error))
    {
      *need_prelocking= TRUE;
      DBUG_RETURN(TRUE);
    }
  }
  DBUG_RETURN(FALSE);
}


/**
  Open all tables used by DEFAULT functions.

  This is different from normal open_and_lock_tables() as we may
  already have other tables opened and locked and we have to merge the
  new table with the old ones.
*/

bool open_and_lock_internal_tables(TABLE *table, bool lock_table)
{
  THD *thd= table->in_use;
  TABLE_LIST *tl;
  MYSQL_LOCK *save_lock,*new_lock;
  DBUG_ENTER("open_and_lock_internal_tables");

  /* remove pointer to old select_lex which is already destroyed */
  for (tl= table->internal_tables ; tl ; tl= tl->next_global)
    tl->select_lex= 0;

  uint counter;
  MDL_savepoint mdl_savepoint= thd->mdl_context.mdl_savepoint();
  TABLE_LIST *tmp= table->internal_tables;
  DML_prelocking_strategy prelocking_strategy;

  if (open_tables(thd, thd->lex->create_info, &tmp, &counter, 0,
                  &prelocking_strategy))
    goto err;

  if (lock_table)
  {
    save_lock= thd->lock;
    thd->lock= 0;
    if (lock_tables(thd, table->internal_tables, counter,
                    MYSQL_LOCK_USE_MALLOC))
      goto err;

    if (!(new_lock= mysql_lock_merge(save_lock, thd->lock)))
    {
      thd->lock= save_lock;
      mysql_unlock_tables(thd, save_lock, 1);
      /* We don't have to close tables as caller will do that */
      goto err;
    }
    thd->lock= new_lock;
  }
  DBUG_RETURN(0);

err:
  thd->mdl_context.rollback_to_savepoint(mdl_savepoint);
  DBUG_RETURN(1);
}


/**
  Defines how prelocking algorithm for DML statements should handle view -
  all view routines should be added to the prelocking set.

  @param[in]  thd              Thread context.
  @param[in]  prelocking_ctx   Prelocking context of the statement.
  @param[in]  table_list       Table list element for view.
  @param[in]  sp               Routine body.
  @param[out] need_prelocking  Set to TRUE if method detects that prelocking
                               required, not changed otherwise.

  @retval FALSE  Success.
  @retval TRUE   Failure (OOM).
*/

bool DML_prelocking_strategy::
handle_view(THD *thd, Query_tables_list *prelocking_ctx,
            TABLE_LIST *table_list, bool *need_prelocking)
{
  if (table_list->view->uses_stored_routines())
  {
    *need_prelocking= TRUE;

    sp_update_stmt_used_routines(thd, prelocking_ctx,
                                 &table_list->view->sroutines_list,
                                 table_list->top_table());
  }

  /*
    If a trigger was defined on one of the associated tables then assign the
    'trg_event_map' value of the view to the next table in table_list. When a
    Stored function is invoked, all the associated tables including the tables
    associated with the trigger are prelocked.
  */
  if (table_list->trg_event_map && table_list->next_global)
    table_list->next_global->trg_event_map= table_list->trg_event_map;
  return FALSE;
}


/**
  Defines how prelocking algorithm for LOCK TABLES statement should handle
  table list elements.

  @param[in]  thd              Thread context.
  @param[in]  prelocking_ctx   Prelocking context of the statement.
  @param[in]  table_list       Table list element for table.
  @param[in]  sp               Routine body.
  @param[out] need_prelocking  Set to TRUE if method detects that prelocking
                               required, not changed otherwise.

  @retval FALSE  Success.
  @retval TRUE   Failure (OOM).
*/

bool Lock_tables_prelocking_strategy::
handle_table(THD *thd, Query_tables_list *prelocking_ctx,
             TABLE_LIST *table_list, bool *need_prelocking)
{
  TABLE_LIST **last= prelocking_ctx->query_tables_last;

  if (DML_prelocking_strategy::handle_table(thd, prelocking_ctx, table_list,
                                            need_prelocking))
    return TRUE;

  /*
    normally we don't need to open FK-prelocked tables for RESTRICT,
    MDL is enough. But under LOCK TABLES we have to open everything
  */
  for (TABLE_LIST *tl= *last; tl; tl= tl->next_global)
    tl->open_strategy= TABLE_LIST::OPEN_NORMAL;

  /* We rely on a caller to check that table is going to be changed. */
  DBUG_ASSERT(table_list->lock_type >= TL_WRITE_ALLOW_WRITE);

  return FALSE;
}


/**
  Defines how prelocking algorithm for ALTER TABLE statement should handle
  routines - do nothing as this statement is not supposed to call routines.

  We still can end up in this method when someone tries
  to define a foreign key referencing a view, and not just
  a simple view, but one that uses stored routines.
*/

bool Alter_table_prelocking_strategy::
handle_routine(THD *thd, Query_tables_list *prelocking_ctx,
               Sroutine_hash_entry *rt, sp_head *sp, bool *need_prelocking)
{
  return FALSE;
}


/**
  Defines how prelocking algorithm for ALTER TABLE statement should handle
  table list elements.

  Unlike in DML, we do not process triggers here.

  @param[in]  thd              Thread context.
  @param[in]  prelocking_ctx   Prelocking context of the statement.
  @param[in]  table_list       Table list element for table.
  @param[in]  sp               Routine body.
  @param[out] need_prelocking  Set to TRUE if method detects that prelocking
                               required, not changed otherwise.


  @retval FALSE  Success.
  @retval TRUE   Failure (OOM).
*/

bool Alter_table_prelocking_strategy::
handle_table(THD *thd, Query_tables_list *prelocking_ctx,
             TABLE_LIST *table_list, bool *need_prelocking)
{
  return FALSE;
}


/**
  Defines how prelocking algorithm for ALTER TABLE statement
  should handle view - do nothing. We don't need to add view
  routines to the prelocking set in this case as view is not going
  to be materialized.
*/

bool Alter_table_prelocking_strategy::
handle_view(THD *thd, Query_tables_list *prelocking_ctx,
            TABLE_LIST *table_list, bool *need_prelocking)
{
  return FALSE;
}


/**
  Check that lock is ok for tables; Call start stmt if ok

  @param thd             Thread handle.
  @param prelocking_ctx  Prelocking context.
  @param table_list      Table list element for table to be checked.

  @retval FALSE - Ok.
  @retval TRUE  - Error.
*/

static bool check_lock_and_start_stmt(THD *thd,
                                      Query_tables_list *prelocking_ctx,
                                      TABLE_LIST *table_list)
{
  int error;
  thr_lock_type lock_type;
  DBUG_ENTER("check_lock_and_start_stmt");

  /*
    Prelocking placeholder is not set for TABLE_LIST that
    are directly used by TOP level statement.
  */
  DBUG_ASSERT(table_list->prelocking_placeholder == TABLE_LIST::PRELOCK_NONE);

  /*
    TL_WRITE_DEFAULT and TL_READ_DEFAULT are supposed to be parser only
    types of locks so they should be converted to appropriate other types
    to be passed to storage engine. The exact lock type passed to the
    engine is important as, for example, InnoDB uses it to determine
    what kind of row locks should be acquired when executing statement
    in prelocked mode or under LOCK TABLES with @@innodb_table_locks = 0.

    Last argument routine_modifies_data for read_lock_type_for_table()
    is ignored, as prelocking placeholder will never be set here.
  */
  if (table_list->lock_type == TL_WRITE_DEFAULT)
    lock_type= thd->update_lock_default;
  else if (table_list->lock_type == TL_READ_DEFAULT)
    lock_type= read_lock_type_for_table(thd, prelocking_ctx, table_list, true);
  else
    lock_type= table_list->lock_type;

  if ((int) lock_type >= (int) TL_WRITE_ALLOW_WRITE &&
      (int) table_list->table->reginfo.lock_type < (int) TL_WRITE_ALLOW_WRITE)
  {
    my_error(ER_TABLE_NOT_LOCKED_FOR_WRITE, MYF(0),
             table_list->table->alias.c_ptr());
    DBUG_RETURN(1);
  }
  if (unlikely((error= table_list->table->file->start_stmt(thd, lock_type))))
  {
    table_list->table->file->print_error(error, MYF(0));
    DBUG_RETURN(1);
  }

  /*
    Record in transaction state tracking
  */
  TRANSACT_TRACKER(add_trx_state(thd, lock_type,
                                 table_list->table->file->has_transactions()));

  DBUG_RETURN(0);
}


/**
  @brief Open and lock one table

  @param[in]    thd             thread handle
  @param[in]    table_l         table to open is first table in this list
  @param[in]    lock_type       lock to use for table
  @param[in]    flags           options to be used while opening and locking
                                table (see open_table(), mysql_lock_tables())
  @param[in]    prelocking_strategy  Strategy which specifies how prelocking
                                     algorithm should work for this statement.

  @return       table
    @retval     != NULL         OK, opened table returned
    @retval     NULL            Error

  @note
    If ok, the following are also set:
      table_list->lock_type 	lock_type
      table_list->table		table

  @note
    If table_l is a list, not a single table, the list is temporarily
    broken.

  @detail
    This function is meant as a replacement for open_ltable() when
    MERGE tables can be opened. open_ltable() cannot open MERGE tables.

    There may be more differences between open_n_lock_single_table() and
    open_ltable(). One known difference is that open_ltable() does
    neither call thd->decide_logging_format() nor handle some other logging
    and locking issues because it does not call lock_tables().
*/

TABLE *open_n_lock_single_table(THD *thd, TABLE_LIST *table_l,
                                thr_lock_type lock_type, uint flags,
                                Prelocking_strategy *prelocking_strategy)
{
  TABLE_LIST *save_next_global;
  DBUG_ENTER("open_n_lock_single_table");

  /* Remember old 'next' pointer. */
  save_next_global= table_l->next_global;
  /* Break list. */
  table_l->next_global= NULL;

  /* Set requested lock type. */
  table_l->lock_type= lock_type;
  /* Allow to open real tables only. */
  table_l->required_type= TABLE_TYPE_NORMAL;

  /* Open the table. */
  if (open_and_lock_tables(thd, table_l, FALSE, flags,
                           prelocking_strategy))
    table_l->table= NULL; /* Just to be sure. */

  /* Restore list. */
  table_l->next_global= save_next_global;

  DBUG_RETURN(table_l->table);
}


/*
  Open and lock one table

  SYNOPSIS
    open_ltable()
    thd			Thread handler
    table_list		Table to open is first table in this list
    lock_type		Lock to use for open
    lock_flags          Flags passed to mysql_lock_table

  NOTE
    This function doesn't do anything like SP/SF/views/triggers analysis done 
    in open_table()/lock_tables(). It is intended for opening of only one
    concrete table. And used only in special contexts.

  RETURN VALUES
    table		Opened table
    0			Error
  
    If ok, the following are also set:
      table_list->lock_type 	lock_type
      table_list->table		table
*/

TABLE *open_ltable(THD *thd, TABLE_LIST *table_list, thr_lock_type lock_type,
                   uint lock_flags)
{
  TABLE *table;
  Open_table_context ot_ctx(thd, lock_flags);
  bool error;
  DBUG_ENTER("open_ltable");

  /* Ignore temporary tables as they have already been opened. */
  if (table_list->table)
    DBUG_RETURN(table_list->table);

  /* should not be used in a prelocked_mode context, see NOTE above */
  DBUG_ASSERT(thd->locked_tables_mode < LTM_PRELOCKED);

  THD_STAGE_INFO(thd, stage_opening_tables);
  thd->current_tablenr= 0;
  /* open_ltable can be used only for BASIC TABLEs */
  table_list->required_type= TABLE_TYPE_NORMAL;

  /* This function can't properly handle requests for such metadata locks. */
  DBUG_ASSERT(table_list->mdl_request.type < MDL_SHARED_UPGRADABLE);

  while ((error= open_table(thd, table_list, &ot_ctx)) &&
         ot_ctx.can_recover_from_failed_open())
  {
    /*
      Even though we have failed to open table we still need to
      call release_transactional_locks() to release metadata locks which
      might have been acquired successfully.
    */
    thd->mdl_context.rollback_to_savepoint(ot_ctx.start_of_statement_svp());
    table_list->mdl_request.ticket= 0;
    if (ot_ctx.recover_from_failed_open())
      break;
  }

  if (likely(!error))
  {
    /*
      We can't have a view or some special "open_strategy" in this function
      so there should be a TABLE instance.
    */
    DBUG_ASSERT(table_list->table);
    table= table_list->table;
    if (table->file->ha_table_flags() & HA_CAN_MULTISTEP_MERGE)
    {
      /* A MERGE table must not come here. */
      /* purecov: begin tested */
      my_error(ER_WRONG_OBJECT, MYF(0), table->s->db.str,
               table->s->table_name.str, "BASE TABLE");
      table= 0;
      goto end;
      /* purecov: end */
    }

    table_list->lock_type= lock_type;
    table->grant= table_list->grant;
    if (thd->locked_tables_mode)
    {
      if (check_lock_and_start_stmt(thd, thd->lex, table_list))
	table= 0;
    }
    else
    {
      DBUG_ASSERT(thd->lock == 0);	// You must lock everything at once
      if ((table->reginfo.lock_type= lock_type) != TL_UNLOCK)
	if (! (thd->lock= mysql_lock_tables(thd, &table_list->table, 1,
                                            lock_flags)))
        {
          table= 0;
        }
    }
  }
  else
    table= 0;

end:
  if (table == NULL)
  {
    if (!thd->in_sub_stmt)
      trans_rollback_stmt(thd);
    close_thread_tables(thd);
  }
  THD_STAGE_INFO(thd, stage_after_opening_tables);

  thd_proc_info(thd, 0);
  DBUG_RETURN(table);
}


/**
  Open all tables in list, locks them and optionally process derived tables.

  @param thd		      Thread context.
  @param options              DDL options.
  @param tables	              List of tables for open and locking.
  @param derived              Whether to handle derived tables.
  @param flags                Bitmap of options to be used to open and lock
                              tables (see open_tables() and mysql_lock_tables()
                              for details).
  @param prelocking_strategy  Strategy which specifies how prelocking algorithm
                              should work for this statement.

  @note
    The thr_lock locks will automatically be freed by
    close_thread_tables().

  @retval FALSE  OK.
  @retval TRUE   Error
*/

bool open_and_lock_tables(THD *thd, const DDL_options_st &options,
                          TABLE_LIST *tables,
                          bool derived, uint flags,
                          Prelocking_strategy *prelocking_strategy)
{
  uint counter;
  MDL_savepoint mdl_savepoint= thd->mdl_context.mdl_savepoint();
  DBUG_ENTER("open_and_lock_tables");
  DBUG_PRINT("enter", ("derived handling: %d", derived));

  if (open_tables(thd, options, &tables, &counter, flags, prelocking_strategy))
    goto err;

  DBUG_EXECUTE_IF("sleep_open_and_lock_after_open", {
                  const char *old_proc_info= thd->proc_info;
                  thd->proc_info= "DBUG sleep";
                  my_sleep(6000000);
                  thd->proc_info= old_proc_info;});

  if (lock_tables(thd, tables, counter, flags))
    goto err;

  (void) read_statistics_for_tables_if_needed(thd, tables);
  
  if (derived)
  {
    if (mysql_handle_derived(thd->lex, DT_INIT))
      goto err;
    if (thd->prepare_derived_at_open &&
        (mysql_handle_derived(thd->lex, DT_PREPARE)))
      goto err;
  }

  DBUG_RETURN(FALSE);
err:
  if (! thd->in_sub_stmt)
    trans_rollback_stmt(thd);  /* Necessary if derived handling failed. */
  close_thread_tables(thd);
  /* Don't keep locks for a failed statement. */
  thd->mdl_context.rollback_to_savepoint(mdl_savepoint);
  DBUG_RETURN(TRUE);
}


/*
  Open all tables in list and process derived tables

  SYNOPSIS
    open_normal_and_derived_tables
    thd		- thread handler
    tables	- list of tables for open
    flags       - bitmap of flags to modify how the tables will be open:
                  MYSQL_LOCK_IGNORE_FLUSH - open table even if someone has
                  done a flush on it.
    dt_phases   - set of flags to pass to the mysql_handle_derived

  RETURN
    FALSE - ok
    TRUE  - error

  NOTE 
    This is to be used on prepare stage when you don't read any
    data from the tables.
*/

bool open_normal_and_derived_tables(THD *thd, TABLE_LIST *tables, uint flags,
                                    uint dt_phases)
{
  DML_prelocking_strategy prelocking_strategy;
  uint counter;
  MDL_savepoint mdl_savepoint= thd->mdl_context.mdl_savepoint();
  DBUG_ENTER("open_normal_and_derived_tables");
  if (open_tables(thd, &tables, &counter, flags, &prelocking_strategy) ||
      mysql_handle_derived(thd->lex, dt_phases))
    goto end;

  DBUG_RETURN(0);
end:
  /*
    No need to commit/rollback the statement transaction: it's
    either not started or we're filling in an INFORMATION_SCHEMA
    table on the fly, and thus mustn't manipulate with the
    transaction of the enclosing statement.
  */
  DBUG_ASSERT(thd->transaction.stmt.is_empty() ||
              (thd->state_flags & Open_tables_state::BACKUPS_AVAIL));
  close_thread_tables(thd);
  /* Don't keep locks for a failed statement. */
  thd->mdl_context.rollback_to_savepoint(mdl_savepoint);

  DBUG_RETURN(TRUE); /* purecov: inspected */
}


/**
  Open a table to read its structure, e.g. for:
  - SHOW FIELDS
  - delayed SP variable data type definition: DECLARE a t1.a%TYPE

  The flag MYSQL_OPEN_GET_NEW_TABLE is passed to make %TYPE work
  in stored functions, as during a stored function call
  (e.g. in a SELECT query) the tables referenced in %TYPE can already be locked,
  and attempt to open it again would return an error in open_table().

  The flag MYSQL_OPEN_GET_NEW_TABLE is not really needed for
  SHOW FIELDS or for a "CALL sp()" statement, but it's not harmful,
  so let's pass it unconditionally.
*/

bool open_tables_only_view_structure(THD *thd, TABLE_LIST *table_list,
                                     bool can_deadlock)
{
  DBUG_ENTER("open_tables_only_view_structure");
  /*
    Let us set fake sql_command so views won't try to merge
    themselves into main statement. If we don't do this,
    SELECT * from information_schema.xxxx will cause problems.
    SQLCOM_SHOW_FIELDS is used because it satisfies
    'LEX::only_view_structure()'.
  */
  enum_sql_command save_sql_command= thd->lex->sql_command;
  thd->lex->sql_command= SQLCOM_SHOW_FIELDS;
  bool rc= (thd->open_temporary_tables(table_list) ||
           open_normal_and_derived_tables(thd, table_list,
                                          (MYSQL_OPEN_IGNORE_FLUSH |
                                           MYSQL_OPEN_FORCE_SHARED_HIGH_PRIO_MDL |
                                           MYSQL_OPEN_GET_NEW_TABLE |
                                           (can_deadlock ?
                                            MYSQL_OPEN_FAIL_ON_MDL_CONFLICT : 0)),
                                          DT_INIT | DT_PREPARE));
  /*
    Restore old value of sql_command back as it is being looked at in
    process_table() function.
  */
  thd->lex->sql_command= save_sql_command;
  DBUG_RETURN(rc);
}


/*
  Mark all real tables in the list as free for reuse.

  SYNOPSIS
    mark_real_tables_as_free_for_reuse()
      thd   - thread context
      table - head of the list of tables

  DESCRIPTION
    Marks all real tables in the list (i.e. not views, derived
    or schema tables) as free for reuse.
*/

static void mark_real_tables_as_free_for_reuse(TABLE_LIST *table_list)
{
  TABLE_LIST *table;
  for (table= table_list; table; table= table->next_global)
    if (!table->placeholder())
    {
      table->table->query_id= 0;
    }
  for (table= table_list; table; table= table->next_global)
    if (!table->placeholder())
    {
      /*
        Detach children of MyISAMMRG tables used in
        sub-statements, they will be reattached at open.
        This has to be done in a separate loop to make sure
        that children have had their query_id cleared.
      */
      table->table->file->extra(HA_EXTRA_DETACH_CHILDREN);
    }
}

int TABLE::fix_vcol_exprs(THD *thd)
{
  for (Field **vf= vfield; vf && *vf; vf++)
    if (fix_session_vcol_expr(thd, (*vf)->vcol_info))
      return 1;

  for (Field **df= default_field; df && *df; df++)
    if ((*df)->default_value &&
        fix_session_vcol_expr(thd, (*df)->default_value))
      return 1;

  for (Virtual_column_info **cc= check_constraints; cc && *cc; cc++)
    if (fix_session_vcol_expr(thd, (*cc)))
      return 1;

  return 0;
}


static bool fix_all_session_vcol_exprs(THD *thd, TABLE_LIST *tables)
{
  Security_context *save_security_ctx= thd->security_ctx;
  TABLE_LIST *first_not_own= thd->lex->first_not_own_table();
  DBUG_ENTER("fix_session_vcol_expr");

  int error= 0;
  for (TABLE_LIST *table= tables; table && table != first_not_own && !error;
       table= table->next_global)
  {
    TABLE *t= table->table;
    if (!table->placeholder() && t->s->vcols_need_refixing &&
         table->lock_type >= TL_WRITE_ALLOW_WRITE)
    {
      Query_arena *stmt_backup= thd->stmt_arena;
      if (thd->stmt_arena->is_conventional())
        thd->stmt_arena= t->expr_arena;
      if (table->security_ctx)
        thd->security_ctx= table->security_ctx;

      error= t->fix_vcol_exprs(thd);

      thd->security_ctx= save_security_ctx;
      thd->stmt_arena= stmt_backup;
    }
  }
  DBUG_RETURN(error);
}


/**
  Lock all tables in a list.

  @param  thd           Thread handler
  @param  tables        Tables to lock
  @param  count         Number of opened tables
  @param  flags         Options (see mysql_lock_tables() for details)

  You can't call lock_tables() while holding thr_lock locks, as
  this would break the dead-lock-free handling thr_lock gives us.
  You must always get all needed locks at once.

  If the query for which we are calling this function is marked as
  requiring prelocking, this function will change
  locked_tables_mode to LTM_PRELOCKED.

  @retval FALSE         Success. 
  @retval TRUE          A lock wait timeout, deadlock or out of memory.
*/

bool lock_tables(THD *thd, TABLE_LIST *tables, uint count, uint flags)
{
  TABLE_LIST *table;
  DBUG_ENTER("lock_tables");
  /*
    We can't meet statement requiring prelocking if we already
    in prelocked mode.
  */
  DBUG_ASSERT(thd->locked_tables_mode <= LTM_LOCK_TABLES ||
              !thd->lex->requires_prelocking());

  if (!tables && !thd->lex->requires_prelocking())
    DBUG_RETURN(thd->decide_logging_format(tables));

  /*
    Check for thd->locked_tables_mode to avoid a redundant
    and harmful attempt to lock the already locked tables again.
    Checking for thd->lock is not enough in some situations. For example,
    if a stored function contains
    "drop table t3; create temporary t3 ..; insert into t3 ...;"
    thd->lock may be 0 after drop tables, whereas locked_tables_mode
    is still on. In this situation an attempt to lock temporary
    table t3 will lead to a memory leak.
  */
  if (! thd->locked_tables_mode)
  {
    DBUG_ASSERT(thd->lock == 0);	// You must lock everything at once
    TABLE **start,**ptr;

    if (!(ptr=start=(TABLE**) thd->alloc(sizeof(TABLE*)*count)))
      DBUG_RETURN(TRUE);
    for (table= tables; table; table= table->next_global)
    {
      if (!table->placeholder())
	*(ptr++)= table->table;
    }

    DEBUG_SYNC(thd, "before_lock_tables_takes_lock");

    if (! (thd->lock= mysql_lock_tables(thd, start, (uint) (ptr - start),
                                        flags)))
      DBUG_RETURN(TRUE);

    DEBUG_SYNC(thd, "after_lock_tables_takes_lock");

    if (thd->lex->requires_prelocking() &&
        thd->lex->sql_command != SQLCOM_LOCK_TABLES)
    {
      TABLE_LIST *first_not_own= thd->lex->first_not_own_table();
      /*
        We just have done implicit LOCK TABLES, and now we have
        to emulate first open_and_lock_tables() after it.

        When open_and_lock_tables() is called for a single table out of
        a table list, the 'next_global' chain is temporarily broken. We
        may not find 'first_not_own' before the end of the "list".
        Look for example at those places where open_n_lock_single_table()
        is called. That function implements the temporary breaking of
        a table list for opening a single table.
      */
      for (table= tables;
           table && table != first_not_own;
           table= table->next_global)
      {
        if (!table->placeholder())
        {
          table->table->query_id= thd->query_id;
          if (check_lock_and_start_stmt(thd, thd->lex, table))
          {
            mysql_unlock_tables(thd, thd->lock);
            thd->lock= 0;
            DBUG_RETURN(TRUE);
          }
        }
      }
      /*
        Let us mark all tables which don't belong to the statement itself,
        and was marked as occupied during open_tables() as free for reuse.
      */
      mark_real_tables_as_free_for_reuse(first_not_own);
      DBUG_PRINT("info",("locked_tables_mode= LTM_PRELOCKED"));
      thd->enter_locked_tables_mode(LTM_PRELOCKED);
    }
  }
  else
  {
    TABLE_LIST *first_not_own= thd->lex->first_not_own_table();
    /*
      When open_and_lock_tables() is called for a single table out of
      a table list, the 'next_global' chain is temporarily broken. We
      may not find 'first_not_own' before the end of the "list".
      Look for example at those places where open_n_lock_single_table()
      is called. That function implements the temporary breaking of
      a table list for opening a single table.
    */
    for (table= tables;
         table && table != first_not_own;
         table= table->next_global)
    {
      if (table->placeholder())
        continue;

      /*
        In a stored function or trigger we should ensure that we won't change
        a table that is already used by the calling statement.
      */
      if (thd->locked_tables_mode >= LTM_PRELOCKED &&
          table->lock_type >= TL_WRITE_ALLOW_WRITE)
      {
        for (TABLE* opentab= thd->open_tables; opentab; opentab= opentab->next)
        {
          if (table->table->s == opentab->s && opentab->query_id &&
              table->table->query_id != opentab->query_id)
          {
            my_error(ER_CANT_UPDATE_USED_TABLE_IN_SF_OR_TRG, MYF(0),
                     table->table->s->table_name.str);
            DBUG_RETURN(TRUE);
          }
        }
      }

      if (check_lock_and_start_stmt(thd, thd->lex, table))
      {
	DBUG_RETURN(TRUE);
      }
    }
    /*
      If we are under explicit LOCK TABLES and our statement requires
      prelocking, we should mark all "additional" tables as free for use
      and enter prelocked mode.
    */
    if (thd->lex->requires_prelocking())
    {
      mark_real_tables_as_free_for_reuse(first_not_own);
      DBUG_PRINT("info",
                 ("thd->locked_tables_mode= LTM_PRELOCKED_UNDER_LOCK_TABLES"));
      thd->locked_tables_mode= LTM_PRELOCKED_UNDER_LOCK_TABLES;
    }
  }

  bool res= fix_all_session_vcol_exprs(thd, tables);
  if (!res)
    res= thd->decide_logging_format(tables);

  DBUG_RETURN(res);
}


/*
  Restart transaction for tables

  This is used when we had to do an implicit commit after tables are opened
  and want to restart transactions on tables.

  This is used in case of:
  LOCK TABLES xx
  CREATE OR REPLACE TABLE xx;
*/

bool restart_trans_for_tables(THD *thd, TABLE_LIST *table)
{
  DBUG_ENTER("restart_trans_for_tables");

  for (; table; table= table->next_global)
  {
    if (table->placeholder())
      continue;

    if (check_lock_and_start_stmt(thd, thd->lex, table))
    {
      DBUG_ASSERT(0);                           // Should never happen
      DBUG_RETURN(TRUE);
    }
  }
  DBUG_RETURN(FALSE);
}


/**
  Prepare statement for reopening of tables and recalculation of set of
  prelocked tables.

  @param[in] thd         Thread context.
  @param[in,out] tables  List of tables which we were trying to open
                         and lock.
  @param[in] start_of_statement_svp MDL savepoint which represents the set
                         of metadata locks which the current transaction
                         managed to acquire before execution of the current
                         statement and to which we should revert before
                         trying to reopen tables. NULL if no metadata locks
                         were held and thus all metadata locks should be
                         released.
*/

void close_tables_for_reopen(THD *thd, TABLE_LIST **tables,
                             const MDL_savepoint &start_of_statement_svp)
{
  TABLE_LIST *first_not_own_table= thd->lex->first_not_own_table();
  TABLE_LIST *tmp;

  /*
    If table list consists only from tables from prelocking set, table list
    for new attempt should be empty, so we have to update list's root pointer.
  */
  if (first_not_own_table == *tables)
    *tables= 0;
  thd->lex->chop_off_not_own_tables();
  /* Reset MDL tickets for procedures/functions */
  for (Sroutine_hash_entry *rt=
         (Sroutine_hash_entry*)thd->lex->sroutines_list.first;
       rt; rt= rt->next)
    rt->mdl_request.ticket= NULL;
  sp_remove_not_own_routines(thd->lex);
  for (tmp= *tables; tmp; tmp= tmp->next_global)
  {
    tmp->table= 0;
    tmp->mdl_request.ticket= NULL;
    /* We have to cleanup translation tables of views. */
    tmp->cleanup_items();
  }
  /*
    No need to commit/rollback the statement transaction: it's
    either not started or we're filling in an INFORMATION_SCHEMA
    table on the fly, and thus mustn't manipulate with the
    transaction of the enclosing statement.
  */
  DBUG_ASSERT(thd->transaction.stmt.is_empty() ||
              (thd->state_flags & Open_tables_state::BACKUPS_AVAIL));
  close_thread_tables(thd);
  thd->mdl_context.rollback_to_savepoint(start_of_statement_svp);
}


/*****************************************************************************
* The following find_field_in_XXX procedures implement the core of the
* name resolution functionality. The entry point to resolve a column name in a
* list of tables is 'find_field_in_tables'. It calls 'find_field_in_table_ref'
* for each table reference. In turn, depending on the type of table reference,
* 'find_field_in_table_ref' calls one of the 'find_field_in_XXX' procedures
* below specific for the type of table reference.
******************************************************************************/

/* Special Field pointers as return values of find_field_in_XXX functions. */
Field *not_found_field= (Field*) 0x1;
Field *view_ref_found= (Field*) 0x2; 

#define WRONG_GRANT (Field*) -1

static void update_field_dependencies(THD *thd, Field *field, TABLE *table)
{
  DBUG_ENTER("update_field_dependencies");
  if (should_mark_column(thd->column_usage))
  {
    /*
      We always want to register the used keys, as the column bitmap may have
      been set for all fields (for example for view).
    */
    table->covering_keys.intersect(field->part_of_key);

    if (thd->column_usage == MARK_COLUMNS_READ)
    {
      if (table->mark_column_with_deps(field))
        DBUG_VOID_RETURN; // Field was already marked
    }
    else
    {
      if (bitmap_fast_test_and_set(table->write_set, field->field_index))
      {
        DBUG_PRINT("warning", ("Found duplicated field"));
        thd->dup_field= field;
        DBUG_VOID_RETURN;
      }
    }

    table->used_fields++;
  }
  if (table->get_fields_in_item_tree)
    field->flags|= GET_FIXED_FIELDS_FLAG;
  DBUG_VOID_RETURN;
}


/*
  Find a field by name in a view that uses merge algorithm.

  SYNOPSIS
    find_field_in_view()
    thd				thread handler
    table_list			view to search for 'name'
    name			name of field
    length			length of name
    item_name                   name of item if it will be created (VIEW)
    ref				expression substituted in VIEW should be passed
                                using this reference (return view_ref_found)
    register_tree_change        TRUE if ref is not stack variable and we
                                need register changes in item tree

  RETURN
    0			field is not found
    view_ref_found	found value in VIEW (real result is in *ref)
    #			pointer to field - only for schema table fields
*/

static Field *
find_field_in_view(THD *thd, TABLE_LIST *table_list,
                   const char *name, size_t length,
                   const char *item_name, Item **ref,
                   bool register_tree_change)
{
  DBUG_ENTER("find_field_in_view");
  DBUG_PRINT("enter",
             ("view: '%s', field name: '%s', item name: '%s', ref %p",
              table_list->alias.str, name, item_name, ref));
  Field_iterator_view field_it;
  field_it.set(table_list);
  Query_arena *arena= 0, backup;  

  for (; !field_it.end_of_fields(); field_it.next())
  {
    if (!my_strcasecmp(system_charset_info, field_it.name()->str, name))
    {
      // in PS use own arena or data will be freed after prepare
      if (register_tree_change &&
          thd->stmt_arena->is_stmt_prepare_or_first_stmt_execute())
        arena= thd->activate_stmt_arena_if_needed(&backup);
      /*
        create_item() may, or may not create a new Item, depending on
        the column reference. See create_view_field() for details.
      */
      Item *item= field_it.create_item(thd);
      if (arena)
        thd->restore_active_arena(arena, &backup);
      
      if (!item)
        DBUG_RETURN(0);
      if (!ref)
        DBUG_RETURN((Field*) view_ref_found);
      /*
       *ref != NULL means that *ref contains the item that we need to
       replace. If the item was aliased by the user, set the alias to
       the replacing item.
      */
      if (*ref && !(*ref)->is_autogenerated_name)
        item->set_name(thd, (*ref)->name.str, (*ref)->name.length,
                       system_charset_info);
      if (register_tree_change)
        thd->change_item_tree(ref, item);
      else
        *ref= item;
      DBUG_RETURN((Field*) view_ref_found);
    }
  }
  DBUG_RETURN(0);
}


/*
  Find field by name in a NATURAL/USING join table reference.

  SYNOPSIS
    find_field_in_natural_join()
    thd			 [in]  thread handler
    table_ref            [in]  table reference to search
    name		 [in]  name of field
    length		 [in]  length of name
    ref                  [in/out] if 'name' is resolved to a view field, ref is
                               set to point to the found view field
    register_tree_change [in]  TRUE if ref is not stack variable and we
                               need register changes in item tree
    actual_table         [out] the original table reference where the field
                               belongs - differs from 'table_list' only for
                               NATURAL/USING joins

  DESCRIPTION
    Search for a field among the result fields of a NATURAL/USING join.
    Notice that this procedure is called only for non-qualified field
    names. In the case of qualified fields, we search directly the base
    tables of a natural join.

  RETURN
    NULL        if the field was not found
    WRONG_GRANT if no access rights to the found field
    #           Pointer to the found Field
*/

static Field *
find_field_in_natural_join(THD *thd, TABLE_LIST *table_ref, const char *name, size_t length, Item **ref, bool register_tree_change,
                           TABLE_LIST **actual_table)
{
  List_iterator_fast<Natural_join_column>
    field_it(*(table_ref->join_columns));
  Natural_join_column *nj_col, *curr_nj_col;
  Field *UNINIT_VAR(found_field);
  Query_arena *UNINIT_VAR(arena), backup;
  DBUG_ENTER("find_field_in_natural_join");
  DBUG_PRINT("enter", ("field name: '%s', ref %p",
		       name, ref));
  DBUG_ASSERT(table_ref->is_natural_join && table_ref->join_columns);
  DBUG_ASSERT(*actual_table == NULL);

  for (nj_col= NULL, curr_nj_col= field_it++; curr_nj_col; 
       curr_nj_col= field_it++)
  {
    if (!my_strcasecmp(system_charset_info, curr_nj_col->name()->str, name))
    {
      if (nj_col)
      {
        my_error(ER_NON_UNIQ_ERROR, MYF(0), name, thd->where);
        DBUG_RETURN(NULL);
      }
      nj_col= curr_nj_col;
    }
  }
  if (!nj_col)
    DBUG_RETURN(NULL);

  if (nj_col->view_field)
  {
    Item *item;
    if (register_tree_change)
      arena= thd->activate_stmt_arena_if_needed(&backup);
    /*
      create_item() may, or may not create a new Item, depending on the
      column reference. See create_view_field() for details.
    */
    item= nj_col->create_item(thd);
    if (!item)
      DBUG_RETURN(NULL);

    /*
     *ref != NULL means that *ref contains the item that we need to
     replace. If the item was aliased by the user, set the alias to
     the replacing item.
     */
    if (*ref && !(*ref)->is_autogenerated_name)
      item->set_name(thd, (*ref)->name.str, (*ref)->name.length,
                     system_charset_info);
    if (register_tree_change && arena)
      thd->restore_active_arena(arena, &backup);

    if (!item)
      DBUG_RETURN(NULL);
    DBUG_ASSERT(nj_col->table_field == NULL);
    if (nj_col->table_ref->schema_table_reformed)
    {
      /*
        Translation table items are always Item_fields and fixed
        already('mysql_schema_table' function). So we can return
        ->field. It is used only for 'show & where' commands.
      */
      DBUG_RETURN(((Item_field*) (nj_col->view_field->item))->field);
    }
    if (register_tree_change)
      thd->change_item_tree(ref, item);
    else
      *ref= item;
    found_field= (Field*) view_ref_found;
  }
  else
  {
    /* This is a base table. */
    DBUG_ASSERT(nj_col->view_field == NULL);
    Item *ref= 0;
    /*
      This fix_fields is not necessary (initially this item is fixed by
      the Item_field constructor; after reopen_tables the Item_func_eq
      calls fix_fields on that item), it's just a check during table
      reopening for columns that was dropped by the concurrent connection.
    */
    if (nj_col->table_field->fix_fields_if_needed(thd, &ref))
    {
      DBUG_PRINT("info", ("column '%s' was dropped by the concurrent connection",
                          nj_col->table_field->name.str));
      DBUG_RETURN(NULL);
    }
    DBUG_ASSERT(ref == 0);                      // Should not have changed
    DBUG_ASSERT(nj_col->table_ref->table == nj_col->table_field->field->table);
    found_field= nj_col->table_field->field;
    update_field_dependencies(thd, found_field, nj_col->table_ref->table);
  }

  *actual_table= nj_col->table_ref;
  
  DBUG_RETURN(found_field);
}


/*
  Find field by name in a base table or a view with temp table algorithm.

  The caller is expected to check column-level privileges.

  SYNOPSIS
    find_field_in_table()
    thd				thread handler
    table			table where to search for the field
    name			name of field
    length			length of name
    allow_rowid			do allow finding of "_rowid" field?
    cached_field_index_ptr	cached position in field list (used to speedup
                                lookup for fields in prepared tables)

  RETURN
    0	field is not found
    #	pointer to field
*/

Field *
find_field_in_table(THD *thd, TABLE *table, const char *name, size_t length,
                    bool allow_rowid, uint *cached_field_index_ptr)
{
  Field *field;
  uint cached_field_index= *cached_field_index_ptr;
  DBUG_ENTER("find_field_in_table");
  DBUG_PRINT("enter", ("table: '%s', field name: '%s'", table->alias.c_ptr(),
                       name));

  /* We assume here that table->field < NO_CACHED_FIELD_INDEX = UINT_MAX */
  if (cached_field_index < table->s->fields &&
      !my_strcasecmp(system_charset_info,
                     table->field[cached_field_index]->field_name.str, name))
    field= table->field[cached_field_index];
  else
  {
    LEX_CSTRING fname= {name, length};
    field= table->find_field_by_name(&fname);
  }

  if (field)
  {
    if (field->invisible == INVISIBLE_FULL &&
        DBUG_EVALUATE_IF("test_completely_invisible", 0, 1))
      DBUG_RETURN((Field*)0);

    if (field->invisible == INVISIBLE_SYSTEM &&
        thd->column_usage != MARK_COLUMNS_READ &&
        thd->column_usage != COLUMNS_READ)
      DBUG_RETURN((Field*)0);
  }
  else
  {
    if (!allow_rowid ||
        my_strcasecmp(system_charset_info, name, "_rowid") ||
        table->s->rowid_field_offset == 0)
      DBUG_RETURN((Field*) 0);
    field= table->field[table->s->rowid_field_offset-1];
  }
  *cached_field_index_ptr= field->field_index;

  update_field_dependencies(thd, field, table);

  DBUG_RETURN(field);
}


/*
  Find field in a table reference.

  SYNOPSIS
    find_field_in_table_ref()
    thd			   [in]  thread handler
    table_list		   [in]  table reference to search
    name		   [in]  name of field
    length		   [in]  field length of name
    item_name              [in]  name of item if it will be created (VIEW)
    db_name                [in]  optional database name that qualifies the
    table_name             [in]  optional table name that qualifies the field
                                 0 for non-qualified field in natural joins
    ref		       [in/out] if 'name' is resolved to a view field, ref
                                 is set to point to the found view field
    check_privileges       [in]  check privileges
    allow_rowid		   [in]  do allow finding of "_rowid" field?
    cached_field_index_ptr [in]  cached position in field list (used to
                                 speedup lookup for fields in prepared tables)
    register_tree_change   [in]  TRUE if ref is not stack variable and we
                                 need register changes in item tree
    actual_table           [out] the original table reference where the field
                                 belongs - differs from 'table_list' only for
                                 NATURAL_USING joins.

  DESCRIPTION
    Find a field in a table reference depending on the type of table
    reference. There are three types of table references with respect
    to the representation of their result columns:
    - an array of Field_translator objects for MERGE views and some
      information_schema tables,
    - an array of Field objects (and possibly a name hash) for stored
      tables,
    - a list of Natural_join_column objects for NATURAL/USING joins.
    This procedure detects the type of the table reference 'table_list'
    and calls the corresponding search routine.

    The routine checks column-level privieleges for the found field.

  RETURN
    0			field is not found
    view_ref_found	found value in VIEW (real result is in *ref)
    #			pointer to field
*/

Field *
find_field_in_table_ref(THD *thd, TABLE_LIST *table_list,
                        const char *name, size_t length,
                        const char *item_name, const char *db_name,
                        const char *table_name, Item **ref,
                        bool check_privileges, bool allow_rowid,
                        uint *cached_field_index_ptr,
                        bool register_tree_change, TABLE_LIST **actual_table)
{
  Field *fld;
  DBUG_ENTER("find_field_in_table_ref");
  DBUG_ASSERT(table_list->alias.str);
  DBUG_ASSERT(name);
  DBUG_ASSERT(item_name);
  DBUG_PRINT("enter",
             ("table: '%s'  field name: '%s'  item name: '%s'  ref %p",
              table_list->alias.str, name, item_name, ref));

  /*
    Check that the table and database that qualify the current field name
    are the same as the table reference we are going to search for the field.

    Exclude from the test below nested joins because the columns in a
    nested join generally originate from different tables. Nested joins
    also have no table name, except when a nested join is a merge view
    or an information schema table.

    We include explicitly table references with a 'field_translation' table,
    because if there are views over natural joins we don't want to search
    inside the view, but we want to search directly in the view columns
    which are represented as a 'field_translation'.

    tables->db.str may be 0 if we are preparing a statement
    db_name is 0 if item doesn't have a db name
    table_name is 0 if item doesn't have a specified table_name
  */
  if (db_name && !db_name[0])
    db_name= 0;                                 // Simpler test later

  if (/* Exclude nested joins. */
      (!table_list->nested_join ||
       /* Include merge views and information schema tables. */
       table_list->field_translation) &&
      /*
        Test if the field qualifiers match the table reference we plan
        to search.
      */
      table_name && table_name[0] &&
      (my_strcasecmp(table_alias_charset, table_list->alias.str, table_name) ||
       (db_name && (!table_list->db.str || !table_list->db.str[0])) ||
       (db_name && table_list->db.str && table_list->db.str[0] &&
        (table_list->schema_table ?
         my_strcasecmp(system_charset_info, db_name, table_list->db.str) :
         strcmp(db_name, table_list->db.str)))))
    DBUG_RETURN(0);

  /*
    Don't allow usage of fields in sequence table that is opened as part of
    NEXT VALUE for sequence_name
  */
  if (table_list->sequence)
    DBUG_RETURN(0);

  *actual_table= NULL;

  if (table_list->field_translation)
  {
    /* 'table_list' is a view or an information schema table. */
    if ((fld= find_field_in_view(thd, table_list, name, length, item_name, ref,
                                 register_tree_change)))
      *actual_table= table_list;
  }
  else if (!table_list->nested_join)
  {
    /* 'table_list' is a stored table. */
    DBUG_ASSERT(table_list->table);
    if ((fld= find_field_in_table(thd, table_list->table, name, length,
                                  allow_rowid,
                                  cached_field_index_ptr)))
      *actual_table= table_list;
  }
  else
  {
    /*
      'table_list' is a NATURAL/USING join, or an operand of such join that
      is a nested join itself.

      If the field name we search for is qualified, then search for the field
      in the table references used by NATURAL/USING the join.
    */
    if (table_name && table_name[0])
    {
      List_iterator<TABLE_LIST> it(table_list->nested_join->join_list);
      TABLE_LIST *table;
      while ((table= it++))
      {
        if ((fld= find_field_in_table_ref(thd, table, name, length, item_name,
                                          db_name, table_name, ref,
                                          check_privileges, allow_rowid,
                                          cached_field_index_ptr,
                                          register_tree_change, actual_table)))
          DBUG_RETURN(fld);
      }
      DBUG_RETURN(0);
    }
    /*
      Non-qualified field, search directly in the result columns of the
      natural join. The condition of the outer IF is true for the top-most
      natural join, thus if the field is not qualified, we will search
      directly the top-most NATURAL/USING join.
    */
    fld= find_field_in_natural_join(thd, table_list, name, length, ref,
                                    register_tree_change, actual_table);
  }

  if (fld)
  {
#ifndef NO_EMBEDDED_ACCESS_CHECKS
    /* Check if there are sufficient access rights to the found field. */
    if (check_privileges &&
        !table_list->is_derived() &&
        check_column_grant_in_table_ref(thd, *actual_table, name, length, fld))
      fld= WRONG_GRANT;
    else
#endif
      if (should_mark_column(thd->column_usage))
      {
        /*
          Get rw_set correct for this field so that the handler
          knows that this field is involved in the query and gets
          retrieved/updated
         */
        Field *field_to_set= NULL;
        if (fld == view_ref_found)
        {
          if (!ref)
            DBUG_RETURN(fld);
          Item *it= (*ref)->real_item();
          if (it->type() == Item::FIELD_ITEM)
            field_to_set= ((Item_field*)it)->field;
          else
          {
            if (thd->column_usage == MARK_COLUMNS_READ)
              it->walk(&Item::register_field_in_read_map, 0, 0);
            else
              it->walk(&Item::register_field_in_write_map, 0, 0);
          }
        }
        else
          field_to_set= fld;
        if (field_to_set)
        {
          TABLE *table= field_to_set->table;
          DBUG_ASSERT(table);
          if (thd->column_usage == MARK_COLUMNS_READ)
            bitmap_set_bit(table->read_set, field_to_set->field_index);
          else
            bitmap_set_bit(table->write_set, field_to_set->field_index);
        }
      }
  }
  DBUG_RETURN(fld);
}


/*
  Find field in table, no side effects, only purpose is to check for field
  in table object and get reference to the field if found.

  SYNOPSIS
  find_field_in_table_sef()

  table                         table where to find
  name                          Name of field searched for

  RETURN
    0                   field is not found
    #                   pointer to field
*/

Field *find_field_in_table_sef(TABLE *table, const char *name)
{
  Field **field_ptr;
  if (table->s->name_hash.records)
  {
    field_ptr= (Field**)my_hash_search(&table->s->name_hash,(uchar*) name,
                                       strlen(name));
    if (field_ptr)
    {
      /*
        field_ptr points to field in TABLE_SHARE. Convert it to the matching
        field in table
      */
      field_ptr= (table->field + (field_ptr - table->s->field));
    }
  }
  else
  {
    if (!(field_ptr= table->field))
      return (Field *)0;
    for (; *field_ptr; ++field_ptr)
      if (!my_strcasecmp(system_charset_info, (*field_ptr)->field_name.str,
                         name))
        break;
  }
  if (field_ptr)
    return *field_ptr;
  else
    return (Field *)0;
}


/*
  Find field in table list.

  SYNOPSIS
    find_field_in_tables()
    thd			  pointer to current thread structure
    item		  field item that should be found
    first_table           list of tables to be searched for item
    last_table            end of the list of tables to search for item. If NULL
                          then search to the end of the list 'first_table'.
    ref			  if 'item' is resolved to a view field, ref is set to
                          point to the found view field
    report_error	  Degree of error reporting:
                          - IGNORE_ERRORS then do not report any error
                          - IGNORE_EXCEPT_NON_UNIQUE report only non-unique
                            fields, suppress all other errors
                          - REPORT_EXCEPT_NON_UNIQUE report all other errors
                            except when non-unique fields were found
                          - REPORT_ALL_ERRORS
    check_privileges      need to check privileges
    register_tree_change  TRUE if ref is not a stack variable and we
                          to need register changes in item tree

  RETURN VALUES
    0			If error: the found field is not unique, or there are
                        no sufficient access priviliges for the found field,
                        or the field is qualified with non-existing table.
    not_found_field	The function was called with report_error ==
                        (IGNORE_ERRORS || IGNORE_EXCEPT_NON_UNIQUE) and a
			field was not found.
    view_ref_found	View field is found, item passed through ref parameter
    found field         If a item was resolved to some field
*/

Field *
find_field_in_tables(THD *thd, Item_ident *item,
                     TABLE_LIST *first_table, TABLE_LIST *last_table,
		     Item **ref, find_item_error_report_type report_error,
                     bool check_privileges, bool register_tree_change)
{
  Field *found=0;
  const char *db= item->db_name;
  const char *table_name= item->table_name;
  const char *name= item->field_name.str;
  size_t length= item->field_name.length;
  char name_buff[SAFE_NAME_LEN+1];
  TABLE_LIST *cur_table= first_table;
  TABLE_LIST *actual_table;
  bool allow_rowid;

  if (!table_name || !table_name[0])
  {
    table_name= 0;                              // For easier test
    db= 0;
  }

  allow_rowid= table_name || (cur_table && !cur_table->next_local);

  if (item->cached_table)
  {
    DBUG_PRINT("info", ("using cached table"));
    /*
      This shortcut is used by prepared statements. We assume that
      TABLE_LIST *first_table is not changed during query execution (which
      is true for all queries except RENAME but luckily RENAME doesn't
      use fields...) so we can rely on reusing pointer to its member.
      With this optimization we also miss case when addition of one more
      field makes some prepared query ambiguous and so erroneous, but we
      accept this trade off.
    */
    TABLE_LIST *table_ref= item->cached_table;
    /*
      The condition (table_ref->view == NULL) ensures that we will call
      find_field_in_table even in the case of information schema tables
      when table_ref->field_translation != NULL.
      */
    if (table_ref->table && !table_ref->view &&
        (!table_ref->is_merged_derived() ||
         (!table_ref->is_multitable() && table_ref->merged_for_insert)))
    {

      found= find_field_in_table(thd, table_ref->table, name, length,
                                 TRUE, &(item->cached_field_index));
#ifndef NO_EMBEDDED_ACCESS_CHECKS
      /* Check if there are sufficient access rights to the found field. */
      if (found && check_privileges &&
          check_column_grant_in_table_ref(thd, table_ref, name, length, found))
        found= WRONG_GRANT;
#endif
    }
    else
      found= find_field_in_table_ref(thd, table_ref, name, length, item->name.str,
                                     NULL, NULL, ref, check_privileges,
                                     TRUE, &(item->cached_field_index),
                                     register_tree_change,
                                     &actual_table);
    if (found)
    {
      if (found == WRONG_GRANT)
	return (Field*) 0;

      /*
        Only views fields should be marked as dependent, not an underlying
        fields.
      */
      if (!table_ref->belong_to_view &&
          !table_ref->belong_to_derived)
      {
        SELECT_LEX *current_sel= item->context->select_lex;
        SELECT_LEX *last_select= table_ref->select_lex;
        bool all_merged= TRUE;
        for (SELECT_LEX *sl= current_sel; sl && sl!=last_select;
             sl=sl->outer_select())
        {
          Item *subs= sl->master_unit()->item;
          if (subs->type() == Item::SUBSELECT_ITEM && 
              ((Item_subselect*)subs)->substype() == Item_subselect::IN_SUBS &&
              ((Item_in_subselect*)subs)->test_strategy(SUBS_SEMI_JOIN))
          {
            continue;
          }
          all_merged= FALSE;
          break;
        }
        /*
          If the field was an outer referencee, mark all selects using this
          sub query as dependent on the outer query
        */
        if (!all_merged && current_sel != last_select)
        {
          mark_select_range_as_dependent(thd, last_select, current_sel,
                                         found, *ref, item, true);
        }
      }
      return found;
    }
  }
  else
    item->can_be_depended= TRUE;

  if (db && lower_case_table_names)
  {
    /*
      convert database to lower case for comparison.
      We can't do this in Item_field as this would change the
      'name' of the item which may be used in the select list
    */
    strmake_buf(name_buff, db);
    my_casedn_str(files_charset_info, name_buff);
    db= name_buff;
  }

  if (last_table)
    last_table= last_table->next_name_resolution_table;

  for (; cur_table != last_table ;
       cur_table= cur_table->next_name_resolution_table)
  {
    Field *cur_field= find_field_in_table_ref(thd, cur_table, name, length,
                                              item->name.str, db, table_name, ref,
                                              (thd->lex->sql_command ==
                                               SQLCOM_SHOW_FIELDS)
                                              ? false : check_privileges,
                                              allow_rowid,
                                              &(item->cached_field_index),
                                              register_tree_change,
                                              &actual_table);
    if (cur_field)
    {
      if (cur_field == WRONG_GRANT)
      {
        if (thd->lex->sql_command != SQLCOM_SHOW_FIELDS)
          return (Field*) 0;

        thd->clear_error();
        cur_field= find_field_in_table_ref(thd, cur_table, name, length,
                                           item->name.str, db, table_name, ref,
                                           false,
                                           allow_rowid,
                                           &(item->cached_field_index),
                                           register_tree_change,
                                           &actual_table);
        if (cur_field)
        {
          Field *nf=new Field_null(NULL,0,Field::NONE,
                                   &cur_field->field_name,
                                   &my_charset_bin);
          nf->init(cur_table->table);
          cur_field= nf;
        }
      }

      /*
        Store the original table of the field, which may be different from
        cur_table in the case of NATURAL/USING join.
      */
      item->cached_table= (!actual_table->cacheable_table || found) ?
                          0 : actual_table;

      DBUG_ASSERT(thd->where);
      /*
        If we found a fully qualified field we return it directly as it can't
        have duplicates.
       */
      if (db)
        return cur_field;
      
      if (unlikely(found))
      {
        if (report_error == REPORT_ALL_ERRORS ||
            report_error == IGNORE_EXCEPT_NON_UNIQUE)
          my_error(ER_NON_UNIQ_ERROR, MYF(0),
                   table_name ? item->full_name() : name, thd->where);
        return (Field*) 0;
      }
      found= cur_field;
    }
  }

  if (likely(found))
    return found;
  
  /*
    If the field was qualified and there were no tables to search, issue
    an error that an unknown table was given. The situation is detected
    as follows: if there were no tables we wouldn't go through the loop
    and cur_table wouldn't be updated by the loop increment part, so it
    will be equal to the first table.
  */
  if (table_name && (cur_table == first_table) &&
      (report_error == REPORT_ALL_ERRORS ||
       report_error == REPORT_EXCEPT_NON_UNIQUE))
  {
    char buff[SAFE_NAME_LEN*2 + 2];
    if (db && db[0])
    {
      strxnmov(buff,sizeof(buff)-1,db,".",table_name,NullS);
      table_name=buff;
    }
    my_error(ER_UNKNOWN_TABLE, MYF(0), table_name, thd->where);
  }
  else
  {
    if (report_error == REPORT_ALL_ERRORS ||
        report_error == REPORT_EXCEPT_NON_UNIQUE)
      my_error(ER_BAD_FIELD_ERROR, MYF(0), item->full_name(), thd->where);
    else
      found= not_found_field;
  }
  return found;
}


/*
  Find Item in list of items (find_field_in_tables analog)

  TODO
    is it better return only counter?

  SYNOPSIS
    find_item_in_list()
    find			Item to find
    items			List of items
    counter			To return number of found item
    report_error
      REPORT_ALL_ERRORS		report errors, return 0 if error
      REPORT_EXCEPT_NOT_FOUND	Do not report 'not found' error and
				return not_found_item, report other errors,
				return 0
      IGNORE_ERRORS		Do not report errors, return 0 if error
    resolution                  Set to the resolution type if the item is found 
                                (it says whether the item is resolved 
                                 against an alias name,
                                 or as a field name without alias,
                                 or as a field hidden by alias,
                                 or ignoring alias)
    limit                       How many items in the list to check
                                (if limit==0 then all items are to be checked)
                                
  RETURN VALUES
    0			Item is not found or item is not unique,
			error message is reported
    not_found_item	Function was called with
			report_error == REPORT_EXCEPT_NOT_FOUND and
			item was not found. No error message was reported
                        found field
*/

/* Special Item pointer to serve as a return value from find_item_in_list(). */
Item **not_found_item= (Item**) 0x1;


Item **
find_item_in_list(Item *find, List<Item> &items, uint *counter,
                  find_item_error_report_type report_error,
                  enum_resolution_type *resolution, uint limit)
{
  List_iterator<Item> li(items);
  uint n_items= limit == 0 ? items.elements : limit;
  Item **found=0, **found_unaliased= 0, *item;
  const char *db_name=0;
  const LEX_CSTRING *field_name= 0;
  const char *table_name=0;
  bool found_unaliased_non_uniq= 0;
  /*
    true if the item that we search for is a valid name reference
    (and not an item that happens to have a name).
  */
  bool is_ref_by_name= 0;
  uint unaliased_counter= 0;

  *resolution= NOT_RESOLVED;

  is_ref_by_name= (find->type() == Item::FIELD_ITEM  || 
                   find->type() == Item::REF_ITEM);
  if (is_ref_by_name)
  {
    field_name= &((Item_ident*) find)->field_name;
    table_name= ((Item_ident*) find)->table_name;
    db_name=    ((Item_ident*) find)->db_name;
  }

  for (uint i= 0; i < n_items; i++)
  {
    item= li++;
    if (field_name && field_name->str &&
        (item->real_item()->type() == Item::FIELD_ITEM ||
         ((item->type() == Item::REF_ITEM) &&
          (((Item_ref *)item)->ref_type() == Item_ref::VIEW_REF))))
    {
      Item_ident *item_field= (Item_ident*) item;

      /*
	In case of group_concat() with ORDER BY condition in the QUERY
	item_field can be field of temporary table without item name 
	(if this field created from expression argument of group_concat()),
	=> we have to check presence of name before compare
      */ 
      if (unlikely(!item_field->name.str))
        continue;

      if (table_name)
      {
        /*
          If table name is specified we should find field 'field_name' in
          table 'table_name'. According to SQL-standard we should ignore
          aliases in this case.

          Since we should NOT prefer fields from the select list over
          other fields from the tables participating in this select in
          case of ambiguity we have to do extra check outside this function.

          We use strcmp for table names and database names as these may be
          case sensitive. In cases where they are not case sensitive, they
          are always in lower case.

	  item_field->field_name and item_field->table_name can be 0x0 if
	  item is not fix_field()'ed yet.
        */
        if (item_field->field_name.str && item_field->table_name &&
	    !lex_string_cmp(system_charset_info, &item_field->field_name,
                            field_name) &&
            !my_strcasecmp(table_alias_charset, item_field->table_name, 
                           table_name) &&
            (!db_name || (item_field->db_name &&
                          !strcmp(item_field->db_name, db_name))))
        {
          if (found_unaliased)
          {
            if ((*found_unaliased)->eq(item, 0))
              continue;
            /*
              Two matching fields in select list.
              We already can bail out because we are searching through
              unaliased names only and will have duplicate error anyway.
            */
            if (report_error != IGNORE_ERRORS)
              my_error(ER_NON_UNIQ_ERROR, MYF(0),
                       find->full_name(), current_thd->where);
            return (Item**) 0;
          }
          found_unaliased= li.ref();
          unaliased_counter= i;
          *resolution= RESOLVED_IGNORING_ALIAS;
          if (db_name)
            break;                              // Perfect match
        }
      }
      else
      {
        bool fname_cmp= lex_string_cmp(system_charset_info,
                                       &item_field->field_name,
                                       field_name);
        if (!lex_string_cmp(system_charset_info,
                            &item_field->name, field_name))
        {
          /*
            If table name was not given we should scan through aliases
            and non-aliased fields first. We are also checking unaliased
            name of the field in then next  else-if, to be able to find
            instantly field (hidden by alias) if no suitable alias or
            non-aliased field was found.
          */
          if (found)
          {
            if ((*found)->eq(item, 0))
              continue;                           // Same field twice
            if (report_error != IGNORE_ERRORS)
              my_error(ER_NON_UNIQ_ERROR, MYF(0),
                       find->full_name(), current_thd->where);
            return (Item**) 0;
          }
          found= li.ref();
          *counter= i;
          *resolution= fname_cmp ? RESOLVED_AGAINST_ALIAS:
	                           RESOLVED_WITH_NO_ALIAS;
        }
        else if (!fname_cmp)
        {
          /*
            We will use non-aliased field or react on such ambiguities only if
            we won't be able to find aliased field.
            Again if we have ambiguity with field outside of select list
            we should prefer fields from select list.
          */
          if (found_unaliased)
          {
            if ((*found_unaliased)->eq(item, 0))
              continue;                           // Same field twice
            found_unaliased_non_uniq= 1;
          }
          found_unaliased= li.ref();
          unaliased_counter= i;
        }
      }
    }
    else if (!table_name)
    { 
      if (is_ref_by_name && find->name.str && item->name.str &&
          find->name.length == item->name.length &&
	  !lex_string_cmp(system_charset_info, &item->name, &find->name))
      {
        found= li.ref();
        *counter= i;
        *resolution= RESOLVED_AGAINST_ALIAS;
        break;
      }
      else if (find->eq(item,0))
      {
        found= li.ref();
        *counter= i;
        *resolution= RESOLVED_IGNORING_ALIAS;
        break;
      }
    }
  }

  if (likely(found))
    return found;

  if (unlikely(found_unaliased_non_uniq))
  {
    if (report_error != IGNORE_ERRORS)
      my_error(ER_NON_UNIQ_ERROR, MYF(0),
               find->full_name(), current_thd->where);
    return (Item **) 0;
  }
  if (found_unaliased)
  {
    found= found_unaliased;
    *counter= unaliased_counter;
    *resolution= RESOLVED_BEHIND_ALIAS;
  }

  if (found)
    return found;

  if (report_error != REPORT_EXCEPT_NOT_FOUND)
  {
    if (report_error == REPORT_ALL_ERRORS)
      my_error(ER_BAD_FIELD_ERROR, MYF(0),
               find->full_name(), current_thd->where);
    return (Item **) 0;
  }
  else
    return (Item **) not_found_item;
}


/*
  Test if a string is a member of a list of strings.

  SYNOPSIS
    test_if_string_in_list()
    find      the string to look for
    str_list  a list of strings to be searched

  DESCRIPTION
    Sequentially search a list of strings for a string, and test whether
    the list contains the same string.

  RETURN
    TRUE  if find is in str_list
    FALSE otherwise
*/

static bool
test_if_string_in_list(const char *find, List<String> *str_list)
{
  List_iterator<String> str_list_it(*str_list);
  String *curr_str;
  size_t find_length= strlen(find);
  while ((curr_str= str_list_it++))
  {
    if (find_length != curr_str->length())
      continue;
    if (!my_strcasecmp(system_charset_info, find, curr_str->ptr()))
      return TRUE;
  }
  return FALSE;
}


/*
  Create a new name resolution context for an item so that it is
  being resolved in a specific table reference.

  SYNOPSIS
    set_new_item_local_context()
    thd        pointer to current thread
    item       item for which new context is created and set
    table_ref  table ref where an item showld be resolved

  DESCRIPTION
    Create a new name resolution context for an item, so that the item
    is resolved only the supplied 'table_ref'.

  RETURN
    FALSE  if all OK
    TRUE   otherwise
*/

static bool
set_new_item_local_context(THD *thd, Item_ident *item, TABLE_LIST *table_ref)
{
  Name_resolution_context *context;
  if (!(context= new (thd->mem_root) Name_resolution_context))
    return TRUE;
  context->init();
  context->first_name_resolution_table=
    context->last_name_resolution_table= table_ref;
  item->context= context;
  return FALSE;
}


/*
  Find and mark the common columns of two table references.

  SYNOPSIS
    mark_common_columns()
    thd                [in] current thread
    table_ref_1        [in] the first (left) join operand
    table_ref_2        [in] the second (right) join operand
    using_fields       [in] if the join is JOIN...USING - the join columns,
                            if NATURAL join, then NULL
    found_using_fields [out] number of fields from the USING clause that were
                             found among the common fields

  DESCRIPTION
    The procedure finds the common columns of two relations (either
    tables or intermediate join results), and adds an equi-join condition
    to the ON clause of 'table_ref_2' for each pair of matching columns.
    If some of table_ref_XXX represents a base table or view, then we
    create new 'Natural_join_column' instances for each column
    reference and store them in the 'join_columns' of the table
    reference.

  IMPLEMENTATION
    The procedure assumes that store_natural_using_join_columns() was
    called for the previous level of NATURAL/USING joins.

  RETURN
    TRUE   error when some common column is non-unique, or out of memory
    FALSE  OK
*/

static bool
mark_common_columns(THD *thd, TABLE_LIST *table_ref_1, TABLE_LIST *table_ref_2,
                    List<String> *using_fields, uint *found_using_fields)
{
  Field_iterator_table_ref it_1, it_2;
  Natural_join_column *nj_col_1, *nj_col_2;
  Query_arena *arena, backup;
  bool result= TRUE;
  bool first_outer_loop= TRUE;
  Field *field_1;
  field_visibility_t field_1_invisible, field_2_invisible;
  /*
    Leaf table references to which new natural join columns are added
    if the leaves are != NULL.
  */
  TABLE_LIST *leaf_1= (table_ref_1->nested_join &&
                       !table_ref_1->is_natural_join) ?
                      NULL : table_ref_1;
  TABLE_LIST *leaf_2= (table_ref_2->nested_join &&
                       !table_ref_2->is_natural_join) ?
                      NULL : table_ref_2;

  DBUG_ENTER("mark_common_columns");
  DBUG_PRINT("info", ("operand_1: %s  operand_2: %s",
                      table_ref_1->alias.str, table_ref_2->alias.str));

  *found_using_fields= 0;
  arena= thd->activate_stmt_arena_if_needed(&backup);

  for (it_1.set(table_ref_1); !it_1.end_of_fields(); it_1.next())
  {
    bool found= FALSE;
    const LEX_CSTRING *field_name_1;
    Field *field_2= 0;

    /* true if field_name_1 is a member of using_fields */
    bool is_using_column_1;
    if (!(nj_col_1= it_1.get_or_create_column_ref(thd, leaf_1)))
      goto err;

    field_1= nj_col_1->field();
    field_1_invisible= field_1 ? field_1->invisible : VISIBLE;

    if (field_1_invisible == INVISIBLE_FULL)
      continue;

    field_name_1= nj_col_1->name();
    is_using_column_1= using_fields && 
      test_if_string_in_list(field_name_1->str, using_fields);
    DBUG_PRINT ("info", ("field_name_1=%s.%s", 
                         nj_col_1->safe_table_name(),
                         field_name_1->str));

    if (field_1_invisible && !is_using_column_1)
      continue;

    /*
      Find a field with the same name in table_ref_2.

      Note that for the second loop, it_2.set() will iterate over
      table_ref_2->join_columns and not generate any new elements or
      lists.
    */
    nj_col_2= NULL;
    for (it_2.set(table_ref_2); !it_2.end_of_fields(); it_2.next())
    {
      Natural_join_column *cur_nj_col_2;
      const LEX_CSTRING *cur_field_name_2;
      if (!(cur_nj_col_2= it_2.get_or_create_column_ref(thd, leaf_2)))
        goto err;

      field_2= cur_nj_col_2->field();
      field_2_invisible= field_2 ? field_2->invisible : VISIBLE;

      if (field_2_invisible == INVISIBLE_FULL)
        continue;

      cur_field_name_2= cur_nj_col_2->name();
      DBUG_PRINT ("info", ("cur_field_name_2=%s.%s", 
                           cur_nj_col_2->safe_table_name(),
                           cur_field_name_2->str));

      /*
        Compare the two columns and check for duplicate common fields.
        A common field is duplicate either if it was already found in
        table_ref_2 (then found == TRUE), or if a field in table_ref_2
        was already matched by some previous field in table_ref_1
        (then cur_nj_col_2->is_common == TRUE).
        Note that it is too early to check the columns outside of the
        USING list for ambiguity because they are not actually "referenced"
        here. These columns must be checked only on unqualified reference 
        by name (e.g. in SELECT list).
      */
      if (!lex_string_cmp(system_charset_info, field_name_1,
                          cur_field_name_2))
      {
        DBUG_PRINT ("info", ("match c1.is_common=%d", nj_col_1->is_common));
        if (cur_nj_col_2->is_common || found)
        {
          my_error(ER_NON_UNIQ_ERROR, MYF(0), field_name_1->str, thd->where);
          goto err;
        }
        if ((!using_fields && !field_2_invisible) || is_using_column_1)
        {
          DBUG_ASSERT(nj_col_2 == NULL);
          nj_col_2= cur_nj_col_2;
          found= TRUE;
        }
      }
    }
    if (first_outer_loop && leaf_2)
    {
      /*
        Make sure that the next inner loop "knows" that all columns
        are materialized already.
      */
      leaf_2->is_join_columns_complete= TRUE;
      first_outer_loop= FALSE;
    }
    if (!found)
      continue;                                 // No matching field

    /*
      field_1 and field_2 have the same names. Check if they are in the USING
      clause (if present), mark them as common fields, and add a new
      equi-join condition to the ON clause.
    */
    if (nj_col_2)
    {
      /*
        Create non-fixed fully qualified field and let fix_fields to
        resolve it.
      */
      Item *item_1=   nj_col_1->create_item(thd);
      Item *item_2=   nj_col_2->create_item(thd);
      Item_ident *item_ident_1, *item_ident_2;
      Item_func_eq *eq_cond;

      if (!item_1 || !item_2)
        goto err;                               // out of memory

      /*
        The following assert checks that the two created items are of
        type Item_ident.
      */
      DBUG_ASSERT(!thd->lex->current_select->no_wrap_view_item);
      /*
        In the case of no_wrap_view_item == 0, the created items must be
        of sub-classes of Item_ident.
      */
      DBUG_ASSERT(item_1->type() == Item::FIELD_ITEM ||
                  item_1->type() == Item::REF_ITEM);
      DBUG_ASSERT(item_2->type() == Item::FIELD_ITEM ||
                  item_2->type() == Item::REF_ITEM);

      /*
        We need to cast item_1,2 to Item_ident, because we need to hook name
        resolution contexts specific to each item.
      */
      item_ident_1= (Item_ident*) item_1;
      item_ident_2= (Item_ident*) item_2;
      /*
        Create and hook special name resolution contexts to each item in the
        new join condition . We need this to both speed-up subsequent name
        resolution of these items, and to enable proper name resolution of
        the items during the execute phase of PS.
      */
      if (set_new_item_local_context(thd, item_ident_1, nj_col_1->table_ref) ||
          set_new_item_local_context(thd, item_ident_2, nj_col_2->table_ref))
        goto err;

      if (!(eq_cond= new (thd->mem_root) Item_func_eq(thd, item_ident_1, item_ident_2)))
        goto err;                               /* Out of memory. */

      /*
        Add the new equi-join condition to the ON clause. Notice that
        fix_fields() is applied to all ON conditions in setup_conds()
        so we don't do it here.
      */
      add_join_on(thd, (table_ref_1->outer_join & JOIN_TYPE_RIGHT ?
                        table_ref_1 : table_ref_2),
                  eq_cond);

      nj_col_1->is_common= nj_col_2->is_common= TRUE;
      DBUG_PRINT ("info", ("%s.%s and %s.%s are common", 
                           nj_col_1->safe_table_name(),
                           nj_col_1->name()->str,
                           nj_col_2->safe_table_name(),
                           nj_col_2->name()->str));

      if (field_1)
        update_field_dependencies(thd, field_1, field_1->table);
      if (field_2)
        update_field_dependencies(thd, field_2, field_2->table);

      if (using_fields != NULL)
        ++(*found_using_fields);
    }
  }
  if (leaf_1)
    leaf_1->is_join_columns_complete= TRUE;

  /*
    Everything is OK.
    Notice that at this point there may be some column names in the USING
    clause that are not among the common columns. This is an SQL error and
    we check for this error in store_natural_using_join_columns() when
    (found_using_fields < length(join_using_fields)).
  */
  result= FALSE;

err:
  if (arena)
    thd->restore_active_arena(arena, &backup);
  DBUG_RETURN(result);
}



/*
  Materialize and store the row type of NATURAL/USING join.

  SYNOPSIS
    store_natural_using_join_columns()
    thd                current thread
    natural_using_join the table reference of the NATURAL/USING join
    table_ref_1        the first (left) operand (of a NATURAL/USING join).
    table_ref_2        the second (right) operand (of a NATURAL/USING join).
    using_fields       if the join is JOIN...USING - the join columns,
                       if NATURAL join, then NULL
    found_using_fields number of fields from the USING clause that were
                       found among the common fields

  DESCRIPTION
    Iterate over the columns of both join operands and sort and store
    all columns into the 'join_columns' list of natural_using_join
    where the list is formed by three parts:
      part1: The coalesced columns of table_ref_1 and table_ref_2,
             sorted according to the column order of the first table.
      part2: The other columns of the first table, in the order in
             which they were defined in CREATE TABLE.
      part3: The other columns of the second table, in the order in
             which they were defined in CREATE TABLE.
    Time complexity - O(N1+N2), where Ni = length(table_ref_i).

  IMPLEMENTATION
    The procedure assumes that mark_common_columns() has been called
    for the join that is being processed.

  RETURN
    TRUE    error: Some common column is ambiguous
    FALSE   OK
*/

static bool
store_natural_using_join_columns(THD *thd, TABLE_LIST *natural_using_join,
                                 TABLE_LIST *table_ref_1,
                                 TABLE_LIST *table_ref_2,
                                 List<String> *using_fields,
                                 uint found_using_fields)
{
  Field_iterator_table_ref it_1, it_2;
  Natural_join_column *nj_col_1, *nj_col_2;
  Query_arena *arena, backup;
  bool result= TRUE;
  List<Natural_join_column> *non_join_columns;
  List<Natural_join_column> *join_columns;
  DBUG_ENTER("store_natural_using_join_columns");

  DBUG_ASSERT(!natural_using_join->join_columns);

  arena= thd->activate_stmt_arena_if_needed(&backup);

  if (!(non_join_columns= new List<Natural_join_column>) ||
      !(join_columns= new List<Natural_join_column>))
    goto err;

  /* Append the columns of the first join operand. */
  for (it_1.set(table_ref_1); !it_1.end_of_fields(); it_1.next())
  {
    nj_col_1= it_1.get_natural_column_ref();
    if (nj_col_1->is_common)
    {
      join_columns->push_back(nj_col_1, thd->mem_root);
      /* Reset the common columns for the next call to mark_common_columns. */
      nj_col_1->is_common= FALSE;
    }
    else
      non_join_columns->push_back(nj_col_1, thd->mem_root);
  }

  /*
    Check that all columns in the USING clause are among the common
    columns. If this is not the case, report the first one that was
    not found in an error.
  */
  if (using_fields && found_using_fields < using_fields->elements)
  {
    String *using_field_name;
    List_iterator_fast<String> using_fields_it(*using_fields);
    while ((using_field_name= using_fields_it++))
    {
      const char *using_field_name_ptr= using_field_name->c_ptr();
      List_iterator_fast<Natural_join_column>
        it(*join_columns);
      Natural_join_column *common_field;

      for (;;)
      {
        /* If reached the end of fields, and none was found, report error. */
        if (!(common_field= it++))
        {
          my_error(ER_BAD_FIELD_ERROR, MYF(0), using_field_name_ptr,
                   current_thd->where);
          goto err;
        }
        if (!my_strcasecmp(system_charset_info,
                           common_field->name()->str, using_field_name_ptr))
          break;                                // Found match
      }
    }
  }

  /* Append the non-equi-join columns of the second join operand. */
  for (it_2.set(table_ref_2); !it_2.end_of_fields(); it_2.next())
  {
    nj_col_2= it_2.get_natural_column_ref();
    if (!nj_col_2->is_common)
      non_join_columns->push_back(nj_col_2, thd->mem_root);
    else
    {
      /* Reset the common columns for the next call to mark_common_columns. */
      nj_col_2->is_common= FALSE;
    }
  }

  if (non_join_columns->elements > 0)
    join_columns->append(non_join_columns);
  natural_using_join->join_columns= join_columns;
  natural_using_join->is_join_columns_complete= TRUE;

  result= FALSE;

  if (arena)
    thd->restore_active_arena(arena, &backup);
  DBUG_RETURN(result);

err:
  /*
     Actually we failed to build join columns list, so we have to
     clear it to avoid problems with half-build join on next run.
     The list was created in mark_common_columns().
   */
  table_ref_1->remove_join_columns();
  table_ref_2->remove_join_columns();

  if (arena)
    thd->restore_active_arena(arena, &backup);
  DBUG_RETURN(TRUE);
}


/*
  Precompute and store the row types of the top-most NATURAL/USING joins.

  SYNOPSIS
    store_top_level_join_columns()
    thd            current thread
    table_ref      nested join or table in a FROM clause
    left_neighbor  neighbor table reference to the left of table_ref at the
                   same level in the join tree
    right_neighbor neighbor table reference to the right of table_ref at the
                   same level in the join tree

  DESCRIPTION
    The procedure performs a post-order traversal of a nested join tree
    and materializes the row types of NATURAL/USING joins in a
    bottom-up manner until it reaches the TABLE_LIST elements that
    represent the top-most NATURAL/USING joins. The procedure should be
    applied to each element of SELECT_LEX::top_join_list (i.e. to each
    top-level element of the FROM clause).

  IMPLEMENTATION
    Notice that the table references in the list nested_join->join_list
    are in reverse order, thus when we iterate over it, we are moving
    from the right to the left in the FROM clause.

  RETURN
    TRUE   Error
    FALSE  OK
*/

static bool
store_top_level_join_columns(THD *thd, TABLE_LIST *table_ref,
                             TABLE_LIST *left_neighbor,
                             TABLE_LIST *right_neighbor)
{
  Query_arena *arena, backup;
  bool result= TRUE;

  DBUG_ENTER("store_top_level_join_columns");

  arena= thd->activate_stmt_arena_if_needed(&backup);

  /* Call the procedure recursively for each nested table reference. */
  if (table_ref->nested_join)
  {
    List_iterator_fast<TABLE_LIST> nested_it(table_ref->nested_join->join_list);
    TABLE_LIST *same_level_left_neighbor= nested_it++;
    TABLE_LIST *same_level_right_neighbor= NULL;
    /* Left/right-most neighbors, possibly at higher levels in the join tree. */
    TABLE_LIST *real_left_neighbor, *real_right_neighbor;

    while (same_level_left_neighbor)
    {
      TABLE_LIST *cur_table_ref= same_level_left_neighbor;
      same_level_left_neighbor= nested_it++;
      /*
        The order of RIGHT JOIN operands is reversed in 'join list' to
        transform it into a LEFT JOIN. However, in this procedure we need
        the join operands in their lexical order, so below we reverse the
        join operands. Notice that this happens only in the first loop,
        and not in the second one, as in the second loop
        same_level_left_neighbor == NULL.
        This is the correct behavior, because the second loop sets
        cur_table_ref reference correctly after the join operands are
        swapped in the first loop.
      */
      if (same_level_left_neighbor &&
          cur_table_ref->outer_join & JOIN_TYPE_RIGHT)
      {
        /* This can happen only for JOIN ... ON. */
        DBUG_ASSERT(table_ref->nested_join->join_list.elements == 2);
        swap_variables(TABLE_LIST*, same_level_left_neighbor, cur_table_ref);
      }

      /*
        Pick the parent's left and right neighbors if there are no immediate
        neighbors at the same level.
      */
      real_left_neighbor=  (same_level_left_neighbor) ?
                           same_level_left_neighbor : left_neighbor;
      real_right_neighbor= (same_level_right_neighbor) ?
                           same_level_right_neighbor : right_neighbor;

      if (cur_table_ref->nested_join &&
          store_top_level_join_columns(thd, cur_table_ref,
                                       real_left_neighbor, real_right_neighbor))
        goto err;
      same_level_right_neighbor= cur_table_ref;
    }
  }

  /*
    If this is a NATURAL/USING join, materialize its result columns and
    convert to a JOIN ... ON.
  */
  if (table_ref->is_natural_join)
  {
    DBUG_ASSERT(table_ref->nested_join &&
                table_ref->nested_join->join_list.elements == 2);
    List_iterator_fast<TABLE_LIST> operand_it(table_ref->nested_join->join_list);
    /*
      Notice that the order of join operands depends on whether table_ref
      represents a LEFT or a RIGHT join. In a RIGHT join, the operands are
      in inverted order.
     */
    TABLE_LIST *table_ref_2= operand_it++; /* Second NATURAL join operand.*/
    TABLE_LIST *table_ref_1= operand_it++; /* First NATURAL join operand. */
    List<String> *using_fields= table_ref->join_using_fields;
    uint found_using_fields;

    /*
      The two join operands were interchanged in the parser, change the order
      back for 'mark_common_columns'.
    */
    if (table_ref_2->outer_join & JOIN_TYPE_RIGHT)
      swap_variables(TABLE_LIST*, table_ref_1, table_ref_2);
    if (mark_common_columns(thd, table_ref_1, table_ref_2,
                            using_fields, &found_using_fields))
      goto err;

    /*
      Swap the join operands back, so that we pick the columns of the second
      one as the coalesced columns. In this way the coalesced columns are the
      same as of an equivalent LEFT JOIN.
    */
    if (table_ref_1->outer_join & JOIN_TYPE_RIGHT)
      swap_variables(TABLE_LIST*, table_ref_1, table_ref_2);
    if (store_natural_using_join_columns(thd, table_ref, table_ref_1,
                                         table_ref_2, using_fields,
                                         found_using_fields))
      goto err;

    /*
      Change NATURAL JOIN to JOIN ... ON. We do this for both operands
      because either one of them or the other is the one with the
      natural join flag because RIGHT joins are transformed into LEFT,
      and the two tables may be reordered.
    */
    table_ref_1->natural_join= table_ref_2->natural_join= NULL;

    /* Add a TRUE condition to outer joins that have no common columns. */
    if (table_ref_2->outer_join &&
        !table_ref_1->on_expr && !table_ref_2->on_expr)
      table_ref_2->on_expr= new (thd->mem_root) Item_int(thd, (longlong) 1, 1); // Always true.

    /* Change this table reference to become a leaf for name resolution. */
    if (left_neighbor)
    {
      TABLE_LIST *last_leaf_on_the_left;
      last_leaf_on_the_left= left_neighbor->last_leaf_for_name_resolution();
      last_leaf_on_the_left->next_name_resolution_table= table_ref;
    }
    if (right_neighbor)
    {
      TABLE_LIST *first_leaf_on_the_right;
      first_leaf_on_the_right= right_neighbor->first_leaf_for_name_resolution();
      table_ref->next_name_resolution_table= first_leaf_on_the_right;
    }
    else
      table_ref->next_name_resolution_table= NULL;
  }
  result= FALSE; /* All is OK. */

err:
  if (arena)
    thd->restore_active_arena(arena, &backup);
  DBUG_RETURN(result);
}


/*
  Compute and store the row types of the top-most NATURAL/USING joins
  in a FROM clause.

  SYNOPSIS
    setup_natural_join_row_types()
    thd          current thread
    from_clause  list of top-level table references in a FROM clause

  DESCRIPTION
    Apply the procedure 'store_top_level_join_columns' to each of the
    top-level table referencs of the FROM clause. Adjust the list of tables
    for name resolution - context->first_name_resolution_table to the
    top-most, lef-most NATURAL/USING join.

  IMPLEMENTATION
    Notice that the table references in 'from_clause' are in reverse
    order, thus when we iterate over it, we are moving from the right
    to the left in the FROM clause.

  NOTES
    We can't run this many times as the first_name_resolution_table would
    be different for subsequent runs when sub queries has been optimized
    away.

  RETURN
    TRUE   Error
    FALSE  OK
*/

static bool setup_natural_join_row_types(THD *thd,
                                         List<TABLE_LIST> *from_clause,
                                         Name_resolution_context *context)
{
  DBUG_ENTER("setup_natural_join_row_types");
  thd->where= "from clause";
  if (from_clause->elements == 0)
    DBUG_RETURN(false); /* We come here in the case of UNIONs. */

  /* 
     Do not redo work if already done:
     1) for stored procedures,
     2) for multitable update after lock failure and table reopening.
  */
  if (!context->select_lex->first_natural_join_processing)
  {
    context->first_name_resolution_table= context->natural_join_first_table;
    DBUG_PRINT("info", ("using cached setup_natural_join_row_types"));
    DBUG_RETURN(false);
  }

  List_iterator_fast<TABLE_LIST> table_ref_it(*from_clause);
  TABLE_LIST *table_ref; /* Current table reference. */
  /* Table reference to the left of the current. */
  TABLE_LIST *left_neighbor;
  /* Table reference to the right of the current. */
  TABLE_LIST *right_neighbor= NULL;

  /* Note that tables in the list are in reversed order */
  for (left_neighbor= table_ref_it++; left_neighbor ; )
  {
    table_ref= left_neighbor;
    do
    {
      left_neighbor= table_ref_it++;
    }
    while (left_neighbor && left_neighbor->sj_subq_pred);

    if (store_top_level_join_columns(thd, table_ref,
                                     left_neighbor, right_neighbor))
      DBUG_RETURN(true);
    if (left_neighbor)
    {
      TABLE_LIST *first_leaf_on_the_right;
      first_leaf_on_the_right= table_ref->first_leaf_for_name_resolution();
      left_neighbor->next_name_resolution_table= first_leaf_on_the_right;
    }
    right_neighbor= table_ref;
  }

  /*
    Store the top-most, left-most NATURAL/USING join, so that we start
    the search from that one instead of context->table_list. At this point
    right_neighbor points to the left-most top-level table reference in the
    FROM clause.
  */
  DBUG_ASSERT(right_neighbor);
  context->first_name_resolution_table=
    right_neighbor->first_leaf_for_name_resolution();
  /*
    This is only to ensure that first_name_resolution_table doesn't
    change on re-execution
  */
  context->natural_join_first_table= context->first_name_resolution_table;
  context->select_lex->first_natural_join_processing= false;
  DBUG_RETURN (false);
}


/****************************************************************************
** Expand all '*' in given fields
****************************************************************************/

int setup_wild(THD *thd, TABLE_LIST *tables, List<Item> &fields,
	       List<Item> *sum_func_list,
	       uint wild_num, uint *hidden_bit_fields)
{
  if (!wild_num)
    return(0);

  Item *item;
  List_iterator<Item> it(fields);
  Query_arena *arena, backup;
  DBUG_ENTER("setup_wild");

  /*
    Don't use arena if we are not in prepared statements or stored procedures
    For PS/SP we have to use arena to remember the changes
  */
  arena= thd->activate_stmt_arena_if_needed(&backup);

  thd->lex->current_select->cur_pos_in_select_list= 0;
  while (wild_num && (item= it++))
  {
    if (item->type() == Item::FIELD_ITEM &&
        ((Item_field*) item)->field_name.str == star_clex_str.str &&
	!((Item_field*) item)->field)
    {
      uint elem= fields.elements;
      bool any_privileges= ((Item_field *) item)->any_privileges;
      Item_subselect *subsel= thd->lex->current_select->master_unit()->item;
      if (subsel &&
          subsel->substype() == Item_subselect::EXISTS_SUBS)
      {
        /*
          It is EXISTS(SELECT * ...) and we can replace * by any constant.

          Item_int do not need fix_fields() because it is basic constant.
        */
        it.replace(new (thd->mem_root) Item_int(thd, "Not_used", (longlong) 1,
                                MY_INT64_NUM_DECIMAL_DIGITS));
      }
      else if (insert_fields(thd, ((Item_field*) item)->context,
                             ((Item_field*) item)->db_name,
                             ((Item_field*) item)->table_name, &it,
                             any_privileges, hidden_bit_fields))
      {
	if (arena)
	  thd->restore_active_arena(arena, &backup);
	DBUG_RETURN(-1);
      }
      if (sum_func_list)
      {
	/*
	  sum_func_list is a list that has the fields list as a tail.
	  Because of this we have to update the element count also for this
	  list after expanding the '*' entry.
	*/
	sum_func_list->elements+= fields.elements - elem;
      }
      wild_num--;
    }
    else
      thd->lex->current_select->cur_pos_in_select_list++;
  }
  thd->lex->current_select->cur_pos_in_select_list= UNDEF_POS;
  if (arena)
  {
    /* make * substituting permanent */
    SELECT_LEX *select_lex= thd->lex->current_select;
    select_lex->with_wild= 0;
#ifdef HAVE_valgrind
    if (&select_lex->item_list != &fields)      // Avoid warning
#endif
    /*   
      The assignment below is translated to memcpy() call (at least on some
      platforms). memcpy() expects that source and destination areas do not
      overlap. That problem was detected by valgrind. 
    */
    if (&select_lex->item_list != &fields)
      select_lex->item_list= fields;

    thd->restore_active_arena(arena, &backup);
  }
  DBUG_RETURN(0);
}

/****************************************************************************
** Check that all given fields exists and fill struct with current data
****************************************************************************/

bool setup_fields(THD *thd, Ref_ptr_array ref_pointer_array,
                  List<Item> &fields, enum_column_usage column_usage,
                  List<Item> *sum_func_list, List<Item> *pre_fix,
                  bool allow_sum_func)
{
  Item *item;
  enum_column_usage saved_column_usage= thd->column_usage;
  nesting_map save_allow_sum_func= thd->lex->allow_sum_func;
  List_iterator<Item> it(fields);
  bool save_is_item_list_lookup;
  bool make_pre_fix= (pre_fix && (pre_fix->elements == 0));
  DBUG_ENTER("setup_fields");
  DBUG_PRINT("enter", ("ref_pointer_array: %p", ref_pointer_array.array()));

  thd->column_usage= column_usage;
  DBUG_PRINT("info", ("thd->column_usage: %d", thd->column_usage));
  if (allow_sum_func)
    thd->lex->allow_sum_func.set_bit(thd->lex->current_select->nest_level);
  thd->where= THD::DEFAULT_WHERE;
  save_is_item_list_lookup= thd->lex->current_select->is_item_list_lookup;
  thd->lex->current_select->is_item_list_lookup= 0;

  /*
    To prevent fail on forward lookup we fill it with zeroes,
    then if we got pointer on zero after find_item_in_list we will know
    that it is forward lookup.

    There is other way to solve problem: fill array with pointers to list,
    but it will be slower.

    TODO: remove it when (if) we made one list for allfields and
    ref_pointer_array
  */
  if (!ref_pointer_array.is_null())
  {
    DBUG_ASSERT(ref_pointer_array.size() >= fields.elements);
    memset(ref_pointer_array.array(), 0, sizeof(Item *) * fields.elements);
  }

  /*
    We call set_entry() there (before fix_fields() of the whole list of field
    items) because:
    1) the list of field items has same order as in the query, and the
       Item_func_get_user_var item may go before the Item_func_set_user_var:
          SELECT @a, @a := 10 FROM t;
    2) The entry->update_query_id value controls constantness of
       Item_func_get_user_var items, so in presence of Item_func_set_user_var
       items we have to refresh their entries before fixing of
       Item_func_get_user_var items.
  */
  List_iterator<Item_func_set_user_var> li(thd->lex->set_var_list);
  Item_func_set_user_var *var;
  while ((var= li++))
    var->set_entry(thd, FALSE);

  Ref_ptr_array ref= ref_pointer_array;
  thd->lex->current_select->cur_pos_in_select_list= 0;
  while ((item= it++))
  {
    if (make_pre_fix)
      pre_fix->push_back(item, thd->stmt_arena->mem_root);

    if (item->fix_fields_if_needed_for_scalar(thd, it.ref()))
    {
      thd->lex->current_select->is_item_list_lookup= save_is_item_list_lookup;
      thd->lex->allow_sum_func= save_allow_sum_func;
      thd->column_usage= saved_column_usage;
      DBUG_PRINT("info", ("thd->column_usage: %d", thd->column_usage));
      DBUG_RETURN(TRUE); /* purecov: inspected */
    }
    item= *(it.ref()); // Item might have changed in fix_fields()
    if (!ref.is_null())
    {
      ref[0]= item;
      ref.pop_front();
    }
    /*
      split_sum_func() must be called for Window Function items, see
      Item_window_func::split_sum_func.
    */
    if (sum_func_list &&
         ((item->with_sum_func() && item->type() != Item::SUM_FUNC_ITEM) ||
          item->with_window_func))
    {
      item->split_sum_func(thd, ref_pointer_array, *sum_func_list,
                           SPLIT_SUM_SELECT);
    }
    thd->lex->current_select->select_list_tables|= item->used_tables();
    thd->lex->used_tables|= item->used_tables();
    thd->lex->current_select->cur_pos_in_select_list++;
  }
  thd->lex->current_select->is_item_list_lookup= save_is_item_list_lookup;
  thd->lex->current_select->cur_pos_in_select_list= UNDEF_POS;

  thd->lex->allow_sum_func= save_allow_sum_func;
  thd->column_usage= saved_column_usage;
  DBUG_PRINT("info", ("thd->column_usage: %d", thd->column_usage));
  DBUG_RETURN(MY_TEST(thd->is_error()));
}


/*
  make list of leaves of join table tree

  SYNOPSIS
    make_leaves_list()
    list    pointer to pointer on list first element
    tables  table list
    full_table_list whether to include tables from mergeable derived table/view.
                    we need them for checks for INSERT/UPDATE statements only.

  RETURN pointer on pointer to next_leaf of last element
*/

void make_leaves_list(THD *thd, List<TABLE_LIST> &list, TABLE_LIST *tables,
                      bool full_table_list, TABLE_LIST *boundary)
 
{
  for (TABLE_LIST *table= tables; table; table= table->next_local)
  {
    if (table == boundary)
      full_table_list= !full_table_list;
    if (full_table_list && table->is_merged_derived())
    {
      SELECT_LEX *select_lex= table->get_single_select();
      /*
        It's safe to use select_lex->leaf_tables because all derived
        tables/views were already prepared and has their leaf_tables
        set properly.
      */
      make_leaves_list(thd, list, select_lex->get_table_list(),
      full_table_list, boundary);
    }
    else
    {
      list.push_back(table, thd->mem_root);
    }
  }
}

/*
  prepare tables

  SYNOPSIS
    setup_tables()
    thd		  Thread handler
    context       name resolution contest to setup table list there
    from_clause   Top-level list of table references in the FROM clause
    tables	  Table list (select_lex->table_list)
    leaves        List of join table leaves list (select_lex->leaf_tables)
    refresh       It is only refresh for subquery
    select_insert It is SELECT ... INSERT command
    full_table_list a parameter to pass to the make_leaves_list function

  NOTE
    Check also that the 'used keys' and 'ignored keys' exists and set up the
    table structure accordingly.
    Create a list of leaf tables. For queries with NATURAL/USING JOINs,
    compute the row types of the top most natural/using join table references
    and link these into a list of table references for name resolution.

    This has to be called for all tables that are used by items, as otherwise
    table->map is not set and all Item_field will be regarded as const items.

  RETURN
    FALSE ok;  In this case *map will includes the chosen index
    TRUE  error
*/

bool setup_tables(THD *thd, Name_resolution_context *context,
                  List<TABLE_LIST> *from_clause, TABLE_LIST *tables,
                  List<TABLE_LIST> &leaves, bool select_insert,
                  bool full_table_list)
{
  uint tablenr= 0;
  List_iterator<TABLE_LIST> ti(leaves);
  TABLE_LIST *table_list;

  DBUG_ENTER("setup_tables");

  DBUG_ASSERT ((select_insert && !tables->next_name_resolution_table) || !tables || 
               (context->table_list && context->first_name_resolution_table));
  /*
    this is used for INSERT ... SELECT.
    For select we setup tables except first (and its underlying tables)
  */
  TABLE_LIST *first_select_table= (select_insert ?
                                   tables->next_local:
                                   0);
  SELECT_LEX *select_lex= select_insert ? thd->lex->first_select_lex() :
                                          thd->lex->current_select;
  if (select_lex->first_cond_optimization)
  {
    leaves.empty();
    if (select_lex->prep_leaf_list_state != SELECT_LEX::SAVED)
    {
      make_leaves_list(thd, leaves, tables, full_table_list, first_select_table);
      select_lex->prep_leaf_list_state= SELECT_LEX::READY;
      select_lex->leaf_tables_exec.empty();
    }
    else
    {
      List_iterator_fast <TABLE_LIST> ti(select_lex->leaf_tables_prep);
      while ((table_list= ti++))
        leaves.push_back(table_list, thd->mem_root);
    }
      
    while ((table_list= ti++))
    {
      TABLE *table= table_list->table;
      if (table)
        table->pos_in_table_list= table_list;
      if (first_select_table &&
          table_list->top_table() == first_select_table)
      {
        /* new counting for SELECT of INSERT ... SELECT command */
        first_select_table= 0;
        thd->lex->first_select_lex()->insert_tables= tablenr;
        tablenr= 0;
      }
      if(table_list->jtbm_subselect)
      {
        table_list->jtbm_table_no= tablenr;
      }
      else if (table)
      {
        table->pos_in_table_list= table_list;
        setup_table_map(table, table_list, tablenr);

        if (table_list->process_index_hints(table))
          DBUG_RETURN(1);
      }
      tablenr++;
      /*
        We test the max tables here as we setup_table_map() should not be called
        with tablenr >= 64
      */
      if (tablenr > MAX_TABLES)
      {
        my_error(ER_TOO_MANY_TABLES,MYF(0), static_cast<int>(MAX_TABLES));
        DBUG_RETURN(1);
      }
    }
  }
  else
  { 
    List_iterator_fast <TABLE_LIST> ti(select_lex->leaf_tables_exec);
    select_lex->leaf_tables.empty();
    while ((table_list= ti++))
    {
      if(table_list->jtbm_subselect)
      {
        table_list->jtbm_table_no= table_list->tablenr_exec;
      }
      else
      {
        table_list->table->tablenr= table_list->tablenr_exec;
        table_list->table->map= table_list->map_exec;
        table_list->table->maybe_null= table_list->maybe_null_exec;
        table_list->table->pos_in_table_list= table_list;
        if (table_list->process_index_hints(table_list->table))
          DBUG_RETURN(1);
      }
      select_lex->leaf_tables.push_back(table_list);
    }
  }    

  for (table_list= tables;
       table_list;
       table_list= table_list->next_local)
  {
    if (table_list->merge_underlying_list)
    {
      DBUG_ASSERT(table_list->is_merged_derived());
      Query_arena *arena, backup;
      arena= thd->activate_stmt_arena_if_needed(&backup);
      bool res;
      res= table_list->setup_underlying(thd);
      if (arena)
        thd->restore_active_arena(arena, &backup);
      if (res)
        DBUG_RETURN(1);
    }

    if (table_list->jtbm_subselect)
    {
      Item *item= table_list->jtbm_subselect->optimizer;
      if (!table_list->jtbm_subselect->optimizer->fixed &&
          table_list->jtbm_subselect->optimizer->fix_fields(thd, &item))
      {
        my_error(ER_TOO_MANY_TABLES,MYF(0), static_cast<int>(MAX_TABLES)); /* psergey-todo: WHY ER_TOO_MANY_TABLES ???*/
        DBUG_RETURN(1);
      }
      DBUG_ASSERT(item == table_list->jtbm_subselect->optimizer);
    }
  }

  /* Precompute and store the row types of NATURAL/USING joins. */
  if (setup_natural_join_row_types(thd, from_clause, context))
    DBUG_RETURN(1);

  DBUG_RETURN(0);
}


/*
  prepare tables and check access for the view tables

  SYNOPSIS
    setup_tables_and_check_access()
    thd		  Thread handler
    context       name resolution contest to setup table list there
    from_clause   Top-level list of table references in the FROM clause
    tables	  Table list (select_lex->table_list)
    conds	  Condition of current SELECT (can be changed by VIEW)
    leaves        List of join table leaves list (select_lex->leaf_tables)
    refresh       It is onle refresh for subquery
    select_insert It is SELECT ... INSERT command
    want_access   what access is needed
    full_table_list a parameter to pass to the make_leaves_list function

  NOTE
    a wrapper for check_tables that will also check the resulting
    table leaves list for access to all the tables that belong to a view

  RETURN
    FALSE ok;  In this case *map will include the chosen index
    TRUE  error
*/
bool setup_tables_and_check_access(THD *thd, Name_resolution_context *context,
                                   List<TABLE_LIST> *from_clause,
                                   TABLE_LIST *tables, List<TABLE_LIST> &leaves,
                                   bool select_insert, ulong want_access_first,
                                   ulong want_access, bool full_table_list)
{
  DBUG_ENTER("setup_tables_and_check_access");

  if (setup_tables(thd, context, from_clause, tables,
                   leaves, select_insert, full_table_list))
    DBUG_RETURN(TRUE);

  List_iterator<TABLE_LIST> ti(leaves);
  TABLE_LIST *table_list;
  ulong access= want_access_first;
  while ((table_list= ti++))
  {
    if (table_list->belong_to_view && !table_list->view && 
        check_single_table_access(thd, access, table_list, FALSE))
    {
      tables->hide_view_error(thd);
      DBUG_RETURN(TRUE);
    }
    access= want_access;
  }
  DBUG_RETURN(FALSE);
}


/*
   Create a key_map from a list of index names

   SYNOPSIS
     get_key_map_from_key_list()
     map		key_map to fill in
     table		Table
     index_list		List of index names

   RETURN
     0	ok;  In this case *map will includes the choosed index
     1	error
*/

bool get_key_map_from_key_list(key_map *map, TABLE *table,
                               List<String> *index_list)
{
  List_iterator_fast<String> it(*index_list);
  String *name;
  uint pos;

  map->clear_all();
  while ((name=it++))
  {
    if (table->s->keynames.type_names == 0 ||
        (pos= find_type(&table->s->keynames, name->ptr(),
                        name->length(), 1)) <=
        0)
    {
      my_error(ER_KEY_DOES_NOT_EXITS, MYF(0), name->c_ptr(),
	       table->pos_in_table_list->alias.str);
      map->set_all();
      return 1;
    }
    map->set_bit(pos-1);
  }
  return 0;
}


/*
  Drops in all fields instead of current '*' field

  SYNOPSIS
    insert_fields()
    thd			Thread handler
    context             Context for name resolution
    db_name		Database name in case of 'database_name.table_name.*'
    table_name		Table name in case of 'table_name.*'
    it			Pointer to '*'
    any_privileges	0 If we should ensure that we have SELECT privileges
		          for all columns
                        1 If any privilege is ok
  RETURN
    0	ok     'it' is updated to point at last inserted
    1	error.  Error message is generated but not sent to client
*/

bool
insert_fields(THD *thd, Name_resolution_context *context, const char *db_name,
	      const char *table_name, List_iterator<Item> *it,
              bool any_privileges, uint *hidden_bit_fields)
{
  Field_iterator_table_ref field_iterator;
  bool found;
  char name_buff[SAFE_NAME_LEN+1];
  DBUG_ENTER("insert_fields");
  DBUG_PRINT("arena", ("stmt arena: %p",thd->stmt_arena));

  if (db_name && lower_case_table_names)
  {
    /*
      convert database to lower case for comparison
      We can't do this in Item_field as this would change the
      'name' of the item which may be used in the select list
    */
    strmake_buf(name_buff, db_name);
    my_casedn_str(files_charset_info, name_buff);
    db_name= name_buff;
  }

  found= FALSE;

  /*
    If table names are qualified, then loop over all tables used in the query,
    else treat natural joins as leaves and do not iterate over their underlying
    tables.
  */
  for (TABLE_LIST *tables= (table_name ? context->table_list :
                            context->first_name_resolution_table);
       tables;
       tables= (table_name ? tables->next_local :
                tables->next_name_resolution_table)
       )
  {
    Field *field;
    TABLE *table= tables->table;

    DBUG_ASSERT(tables->is_leaf_for_name_resolution());

    if ((table_name && my_strcasecmp(table_alias_charset, table_name,
                                     tables->alias.str)) ||
        (db_name && strcmp(tables->db.str, db_name)))
      continue;

#ifndef NO_EMBEDDED_ACCESS_CHECKS
    /* 
       Ensure that we have access rights to all fields to be inserted
       the table 'tables'. Under some circumstances, this check may be skipped.

       The check is skipped in the following cases:

       - any_privileges is true

       - the table is a derived table

       - the table is a view with SELECT privilege

       - the table is a base table with SELECT privilege
    */
    if (!any_privileges &&
        !tables->is_derived() &&
        !(tables->is_view() && (tables->grant.privilege & SELECT_ACL)) &&
        !(table && (table->grant.privilege & SELECT_ACL)))
    {
      field_iterator.set(tables);
      if (check_grant_all_columns(thd, SELECT_ACL, &field_iterator))
        DBUG_RETURN(TRUE);
    }
#endif

    /*
      Update the tables used in the query based on the referenced fields. For
      views and natural joins this update is performed inside the loop below.
    */
    if (table)
    {
      thd->lex->used_tables|= table->map;
      thd->lex->current_select->select_list_tables|= table->map;
    }

    /*
      Initialize a generic field iterator for the current table reference.
      Notice that it is guaranteed that this iterator will iterate over the
      fields of a single table reference, because 'tables' is a leaf (for
      name resolution purposes).
    */
    field_iterator.set(tables);

    for (; !field_iterator.end_of_fields(); field_iterator.next())
    {
      /*
        field() is always NULL for views (see, e.g. Field_iterator_view or
        Field_iterator_natural_join).
        But view fields can never be invisible.
      */
      if ((field= field_iterator.field()) && field->invisible != VISIBLE)
        continue;

      Item *item;

      if (!(item= field_iterator.create_item(thd)))
        DBUG_RETURN(TRUE);

      /* cache the table for the Item_fields inserted by expanding stars */
      if (item->type() == Item::FIELD_ITEM && tables->cacheable_table)
        ((Item_field *)item)->cached_table= tables;

      if (!found)
      {
        found= TRUE;
        it->replace(item); /* Replace '*' with the first found item. */
      }
      else
        it->after(item);   /* Add 'item' to the SELECT list. */

      if (item->type() == Item::FIELD_ITEM && item->field_type() == MYSQL_TYPE_BIT)
        (*hidden_bit_fields)++;

#ifndef NO_EMBEDDED_ACCESS_CHECKS
      /*
        Set privilege information for the fields of newly created views.
        We have that (any_priviliges == TRUE) if and only if we are creating
        a view. In the time of view creation we can't use the MERGE algorithm,
        therefore if 'tables' is itself a view, it is represented by a
        temporary table. Thus in this case we can be sure that 'item' is an
        Item_field.
      */
      if (any_privileges && !tables->is_with_table() && !tables->is_derived())
      {
        DBUG_ASSERT((tables->field_translation == NULL && table) ||
                    tables->is_natural_join);
        DBUG_ASSERT(item->type() == Item::FIELD_ITEM);
        Item_field *fld= (Item_field*) item;
        const char *field_table_name= field_iterator.get_table_name();

        if (!tables->schema_table && 
            !(fld->have_privileges=
              (get_column_grant(thd, field_iterator.grant(),
                                field_iterator.get_db_name(),
                                field_table_name, fld->field_name.str) &
               VIEW_ANY_ACL)))
        {
          my_error(ER_TABLEACCESS_DENIED_ERROR, MYF(0), "ANY",
                   thd->security_ctx->priv_user,
                   thd->security_ctx->host_or_ip,
                   field_table_name);
          DBUG_RETURN(TRUE);
        }
      }
#endif

      if ((field= field_iterator.field()))
      {
        field->table->mark_column_with_deps(field);
        if (table)
          table->covering_keys.intersect(field->part_of_key);
        if (tables->is_natural_join)
        {
          TABLE *field_table;
          /*
            In this case we are sure that the column ref will not be created
            because it was already created and stored with the natural join.
          */
          Natural_join_column *nj_col;
          if (!(nj_col= field_iterator.get_natural_column_ref()))
            DBUG_RETURN(TRUE);
          DBUG_ASSERT(nj_col->table_field);
          field_table= nj_col->table_ref->table;
          if (field_table)
          {
            thd->lex->used_tables|= field_table->map;
            thd->lex->current_select->select_list_tables|=
              field_table->map;
            field_table->covering_keys.intersect(field->part_of_key);
            field_table->used_fields++;
          }
        }
      }
      else
        thd->lex->used_tables|= item->used_tables();
      thd->lex->current_select->cur_pos_in_select_list++;
    }
    /*
      In case of stored tables, all fields are considered as used,
      while in the case of views, the fields considered as used are the
      ones marked in setup_tables during fix_fields of view columns.
      For NATURAL joins, used_tables is updated in the IF above.
    */
    if (table)
      table->used_fields= table->s->fields;
  }
  if (found)
    DBUG_RETURN(FALSE);

  /*
    TODO: in the case when we skipped all columns because there was a
    qualified '*', and all columns were coalesced, we have to give a more
    meaningful message than ER_BAD_TABLE_ERROR.
  */
  if (!table_name)
    my_error(ER_NO_TABLES_USED, MYF(0));
  else if (!db_name && !thd->db.str)
    my_error(ER_NO_DB_ERROR, MYF(0));
  else
  {
    char name[FN_REFLEN];
    my_snprintf(name, sizeof(name), "%s.%s",
                db_name ? db_name : thd->get_db(), table_name);
    my_error(ER_BAD_TABLE_ERROR, MYF(0), name);
  }

  DBUG_RETURN(TRUE);
}


/**
  Wrap Item_ident

  @param thd             thread handle
  @param conds           pointer to the condition which should be wrapped
*/

void wrap_ident(THD *thd, Item **conds)
{
  Item_direct_ref_to_ident *wrapper;
  DBUG_ASSERT((*conds)->type() == Item::FIELD_ITEM || (*conds)->type() == Item::REF_ITEM);
  Query_arena *arena, backup;
  arena= thd->activate_stmt_arena_if_needed(&backup);
  if ((wrapper= new (thd->mem_root) Item_direct_ref_to_ident(thd, (Item_ident *) (*conds))))
    (*conds)= (Item*) wrapper;
  if (arena)
    thd->restore_active_arena(arena, &backup);
}

/**
  Prepare ON expression

  @param thd             Thread handle
  @param table           Pointer to table list
  @param is_update       Update flag

  @retval TRUE error.
  @retval FALSE OK.
*/

bool setup_on_expr(THD *thd, TABLE_LIST *table, bool is_update)
{
  uchar buff[STACK_BUFF_ALLOC];			// Max argument in function
  if (check_stack_overrun(thd, STACK_MIN_SIZE, buff))
    return TRUE;				// Fatal error flag is set!
  for(; table; table= table->next_local)
  {
    TABLE_LIST *embedded; /* The table at the current level of nesting. */
    TABLE_LIST *embedding= table; /* The parent nested table reference. */
    do
    {
      embedded= embedding;
      if (embedded->on_expr)
      {
        thd->where="on clause";
        embedded->on_expr->mark_as_condition_AND_part(embedded);
        if (embedded->on_expr->fix_fields_if_needed_for_bool(thd,
                                                           &embedded->on_expr))
          return TRUE;
      }
      /*
        If it's a semi-join nest, fix its "left expression", as it is used by
        the SJ-Materialization
      */
      if (embedded->sj_subq_pred)
      {
        Item **left_expr= &embedded->sj_subq_pred->left_expr;
        if ((*left_expr)->fix_fields_if_needed(thd, left_expr))
          return TRUE;
      }

      embedding= embedded->embedding;
    }
    while (embedding &&
           embedding->nested_join->join_list.head() == embedded);

    if (table->is_merged_derived())
    {
      SELECT_LEX *select_lex= table->get_single_select();
      setup_on_expr(thd, select_lex->get_table_list(), is_update);
    }

    /* process CHECK OPTION */
    if (is_update)
    {
      TABLE_LIST *view= table->top_table();
      if (view->effective_with_check)
      {
        if (view->prepare_check_option(thd))
          return TRUE;
        thd->change_item_tree(&table->check_option, view->check_option);
      }
    }
  }
  return FALSE;
}

/*
  Fix all conditions and outer join expressions.

  SYNOPSIS
    setup_conds()
    thd     thread handler
    tables  list of tables for name resolving (select_lex->table_list)
    leaves  list of leaves of join table tree (select_lex->leaf_tables)
    conds   WHERE clause

  DESCRIPTION
    TODO

  RETURN
    TRUE  if some error occurred (e.g. out of memory)
    FALSE if all is OK
*/

int setup_conds(THD *thd, TABLE_LIST *tables, List<TABLE_LIST> &leaves,
                COND **conds)
{
  SELECT_LEX *select_lex= thd->lex->current_select;
  TABLE_LIST *table= NULL;	// For HP compilers
  /*
    it_is_update set to TRUE when tables of primary SELECT_LEX (SELECT_LEX
    which belong to LEX, i.e. most up SELECT) will be updated by
    INSERT/UPDATE/LOAD
    NOTE: using this condition helps to prevent call of prepare_check_option()
    from subquery of VIEW, because tables of subquery belongs to VIEW
    (see condition before prepare_check_option() call)
  */
  bool it_is_update= (select_lex == thd->lex->first_select_lex()) &&
    thd->lex->which_check_option_applicable();
  bool save_is_item_list_lookup= select_lex->is_item_list_lookup;
  TABLE_LIST *derived= select_lex->master_unit()->derived;
  DBUG_ENTER("setup_conds");

  select_lex->is_item_list_lookup= 0;

  thd->column_usage= MARK_COLUMNS_READ;
  DBUG_PRINT("info", ("thd->column_usage: %d", thd->column_usage));
  select_lex->cond_count= 0;
  select_lex->between_count= 0;
  select_lex->max_equal_elems= 0;

  for (table= tables; table; table= table->next_local)
  {
    if (select_lex == thd->lex->first_select_lex() &&
        select_lex->first_cond_optimization &&
        table->merged_for_insert &&
        table->prepare_where(thd, conds, FALSE))
      goto err_no_arena;
  }

  if (*conds)
  {
    thd->where="where clause";
    DBUG_EXECUTE("where",
                 print_where(*conds,
                             "WHERE in setup_conds",
                             QT_ORDINARY););
    /*
      Wrap alone field in WHERE clause in case it will be outer field of subquery
      which need persistent pointer on it, but conds could be changed by optimizer
    */
    if ((*conds)->type() == Item::FIELD_ITEM && !derived)
      wrap_ident(thd, conds);
    (*conds)->mark_as_condition_AND_part(NO_JOIN_NEST);
    if ((*conds)->fix_fields_if_needed_for_bool(thd, conds))
      goto err_no_arena;
  }

  /*
    Apply fix_fields() to all ON clauses at all levels of nesting,
    including the ones inside view definitions.
  */
  if (setup_on_expr(thd, tables, it_is_update))
    goto err_no_arena;

  if (!thd->stmt_arena->is_conventional())
  {
    /*
      We are in prepared statement preparation code => we should store
      WHERE clause changing for next executions.

      We do this ON -> WHERE transformation only once per PS/SP statement.
    */
    select_lex->where= *conds;
  }
  thd->lex->current_select->is_item_list_lookup= save_is_item_list_lookup;
  DBUG_RETURN(MY_TEST(thd->is_error()));

err_no_arena:
  select_lex->is_item_list_lookup= save_is_item_list_lookup;
  DBUG_RETURN(1);
}


/******************************************************************************
** Fill a record with data (for INSERT or UPDATE)
** Returns : 1 if some field has wrong type
******************************************************************************/


/**
  Fill the fields of a table with the values of an Item list

  @param thd           thread handler
  @param table_arg     the table that is being modified
  @param fields        Item_fields list to be filled
  @param values        values to fill with
  @param ignore_errors TRUE if we should ignore errors
  @param update        TRUE if update query

  @details
    fill_record() may set table->auto_increment_field_not_null and a
    caller should make sure that it is reset after their last call to this
    function.
    default functions are executed for inserts.
    virtual fields are always updated

  @return Status
  @retval true An error occurred.
  @retval false OK.
*/

bool
fill_record(THD *thd, TABLE *table_arg, List<Item> &fields, List<Item> &values,
            bool ignore_errors, bool update)
{
  List_iterator_fast<Item> f(fields),v(values);
  Item *value, *fld;
  Item_field *field;
  Field *rfield;
  TABLE *table;
  bool only_unvers_fields= update && table_arg->versioned();
  bool save_abort_on_warning= thd->abort_on_warning;
  bool save_no_errors= thd->no_errors;
  DBUG_ENTER("fill_record");

  thd->no_errors= ignore_errors;
  /*
    Reset the table->auto_increment_field_not_null as it is valid for
    only one row.
  */
  if (fields.elements)
    table_arg->auto_increment_field_not_null= FALSE;

  while ((fld= f++))
  {
    if (!(field= fld->field_for_view_update()))
    {
      my_error(ER_NONUPDATEABLE_COLUMN, MYF(0), fld->name.str);
      goto err;
    }
    value=v++;
    DBUG_ASSERT(value);
    rfield= field->field;
    table= rfield->table;
    if (table->next_number_field &&
        rfield->field_index ==  table->next_number_field->field_index)
      table->auto_increment_field_not_null= TRUE;
    const bool skip_sys_field= rfield->vers_sys_field(); // TODO: && !thd->vers_modify_history() [MDEV-16546]
    if ((rfield->vcol_info || skip_sys_field) &&
        !value->vcol_assignment_allowed_value() &&
        table->s->table_category != TABLE_CATEGORY_TEMPORARY)
    {
      push_warning_printf(thd, Sql_condition::WARN_LEVEL_WARN,
                          ER_WARNING_NON_DEFAULT_VALUE_FOR_GENERATED_COLUMN,
                          ER_THD(thd, ER_WARNING_NON_DEFAULT_VALUE_FOR_GENERATED_COLUMN),
                          rfield->field_name.str, table->s->table_name.str);
    }
    if (only_unvers_fields && !rfield->vers_update_unversioned())
      only_unvers_fields= false;

    if (rfield->stored_in_db())
    {
      if (!skip_sys_field &&
          unlikely(value->save_in_field(rfield, 0) < 0) && !ignore_errors)
      {
        my_message(ER_UNKNOWN_ERROR, ER_THD(thd, ER_UNKNOWN_ERROR), MYF(0));
        goto err;
      }
      /*
        In sql MODE_SIMULTANEOUS_ASSIGNMENT,
        move field pointer on value stored in record[1]
        which contains row before update (see MDEV-13417)
      */
      if (update && thd->variables.sql_mode & MODE_SIMULTANEOUS_ASSIGNMENT)
        rfield->move_field_offset((my_ptrdiff_t) (table->record[1] -
                                                  table->record[0]));
    }
    rfield->set_has_explicit_value();
  }

  if (update && thd->variables.sql_mode & MODE_SIMULTANEOUS_ASSIGNMENT)
  {
    // restore fields pointers on record[0]
    f.rewind();
    while ((fld= f++))
    {
      rfield= fld->field_for_view_update()->field;
      if (rfield->stored_in_db())
      {
        table= rfield->table;
        rfield->move_field_offset((my_ptrdiff_t) (table->record[0] -
                                                  table->record[1]));
      }
    }
  }

  if (update)
    table_arg->evaluate_update_default_function();
  else
    if (table_arg->default_field &&
        table_arg->update_default_fields(ignore_errors))
      goto err;

  if (table_arg->versioned() && !only_unvers_fields)
    table_arg->vers_update_fields();
  /* Update virtual fields */
  if (table_arg->vfield &&
      table_arg->update_virtual_fields(table_arg->file, VCOL_UPDATE_FOR_WRITE))
    goto err;
  thd->abort_on_warning= save_abort_on_warning;
  thd->no_errors=        save_no_errors;
  DBUG_RETURN(thd->is_error());
err:
  DBUG_PRINT("error",("got error"));
  thd->abort_on_warning= save_abort_on_warning;
  thd->no_errors=        save_no_errors;
  if (fields.elements)
    table_arg->auto_increment_field_not_null= FALSE;
  DBUG_RETURN(TRUE);
}


/**
  Prepare Item_field's for fill_record_n_invoke_before_triggers()

  This means redirecting from table->field to
  table->field_to_fill(), if needed.
*/
void switch_to_nullable_trigger_fields(List<Item> &items, TABLE *table)
{
  Field** field= table->field_to_fill();

 /* True if we have NOT NULL fields and BEFORE triggers */
  if (field != table->field)
  {
    List_iterator_fast<Item> it(items);
    Item *item;

    while ((item= it++))
      item->walk(&Item::switch_to_nullable_fields_processor, 1, field);
    table->triggers->reset_extra_null_bitmap();
  }
}


/**
  Prepare Virtual fields and field with default expressions to use
  trigger fields

  This means redirecting from table->field to
  table->field_to_fill(), if needed.
*/

void switch_defaults_to_nullable_trigger_fields(TABLE *table)
{
  if (!table->default_field)
    return; // no defaults

  Field **trigger_field= table->field_to_fill();

 /* True if we have NOT NULL fields and BEFORE triggers */
  if (*trigger_field != *table->field)
  {
    for (Field **field_ptr= table->default_field; *field_ptr ; field_ptr++)
    {
      Field *field= (*field_ptr);
      field->default_value->expr->walk(&Item::switch_to_nullable_fields_processor, 1, trigger_field);
      *field_ptr= (trigger_field[field->field_index]);
    }
  }
}


/**
  Test NOT NULL constraint after BEFORE triggers
*/
static bool not_null_fields_have_null_values(TABLE *table)
{
  Field **orig_field= table->field;
  Field **filled_field= table->field_to_fill();

  if (filled_field != orig_field)
  {
    THD *thd=table->in_use;
    for (uint i=0; i < table->s->fields; i++)
    {
      Field *of= orig_field[i];
      Field *ff= filled_field[i];
      if (ff != of)
      {
        // copy after-update flags to of, copy before-update flags to ff
        swap_variables(uint32, of->flags, ff->flags);
        if (ff->is_real_null())
        {
          ff->set_notnull(); // for next row WHERE condition in UPDATE
          if (convert_null_to_field_value_or_error(of) || thd->is_error())
            return true;
        }
      }
    }
  }

  return false;
}

/**
  Fill fields in list with values from the list of items and invoke
  before triggers.

  @param thd           thread context
  @param table         the table that is being modified
  @param fields        Item_fields list to be filled
  @param values        values to fill with
  @param ignore_errors TRUE if we should ignore errors
  @param event         event type for triggers to be invoked

  @detail
    This function assumes that fields which values will be set and triggers
    to be invoked belong to the same table, and that TABLE::record[0] and
    record[1] buffers correspond to new and old versions of row respectively.

  @return Status
  @retval true An error occurred.
  @retval false OK.
*/

bool
fill_record_n_invoke_before_triggers(THD *thd, TABLE *table,
                                     List<Item> &fields,
                                     List<Item> &values, bool ignore_errors,
                                     enum trg_event_type event)
{
  int result;
  Table_triggers_list *triggers= table->triggers;

  result= fill_record(thd, table, fields, values, ignore_errors,
                      event == TRG_EVENT_UPDATE);

  if (!result && triggers)
  {
    if (triggers->process_triggers(thd, event, TRG_ACTION_BEFORE,
                                    TRUE) ||
        not_null_fields_have_null_values(table))
      return TRUE;

    /*
      Re-calculate virtual fields to cater for cases when base columns are
      updated by the triggers.
    */
    if (table->vfield && fields.elements)
    {
      Item *fld= (Item_field*) fields.head();
      Item_field *item_field= fld->field_for_view_update();
      if (item_field)
      {
        DBUG_ASSERT(table == item_field->field->table);
        result|= table->update_virtual_fields(table->file,
                                              VCOL_UPDATE_FOR_WRITE);
      }
    }
  }
  return result;
}


/**
  Fill the field buffer of a table with the values of an Item list
  All fields are given a value

  @param thd           thread handler
  @param table_arg     the table that is being modified
  @param ptr           pointer on pointer to record of fields
  @param values        values to fill with
  @param ignore_errors TRUE if we should ignore errors
  @param use_value     forces usage of value of the items instead of result

  @details
    fill_record() may set table->auto_increment_field_not_null and a
    caller should make sure that it is reset after their last call to this
    function.

  @return Status
  @retval true An error occurred.
  @retval false OK.
*/

bool
fill_record(THD *thd, TABLE *table, Field **ptr, List<Item> &values,
            bool ignore_errors, bool use_value)
{
  List_iterator_fast<Item> v(values);
  List<TABLE> tbl_list;
  Item *value;
  Field *field;
  bool abort_on_warning_saved= thd->abort_on_warning;
  uint autoinc_index= table->next_number_field
                        ? table->next_number_field->field_index
                        : ~0U;
  DBUG_ENTER("fill_record");
  if (!*ptr)
  {
    /* No fields to update, quite strange!*/
    DBUG_RETURN(0);
  }

  /*
    On INSERT or UPDATE fields are checked to be from the same table,
    thus we safely can take table from the first field.
  */
  DBUG_ASSERT((*ptr)->table == table);

  /*
    Reset the table->auto_increment_field_not_null as it is valid for
    only one row.
  */
  table->auto_increment_field_not_null= FALSE;
  while ((field = *ptr++) && ! thd->is_error())
  {
    /* Ensure that all fields are from the same table */
    DBUG_ASSERT(field->table == table);

    if (unlikely(field->invisible))
      continue;
    else
      value=v++;

    bool vers_sys_field= table->versioned() && field->vers_sys_field();

    if (field->field_index == autoinc_index)
      table->auto_increment_field_not_null= TRUE;
    if ((unlikely(field->vcol_info) || (vers_sys_field && !ignore_errors)) &&
        !value->vcol_assignment_allowed_value() &&
        table->s->table_category != TABLE_CATEGORY_TEMPORARY)
    {
      push_warning_printf(thd, Sql_condition::WARN_LEVEL_WARN,
                          ER_WARNING_NON_DEFAULT_VALUE_FOR_GENERATED_COLUMN,
                          ER_THD(thd, ER_WARNING_NON_DEFAULT_VALUE_FOR_GENERATED_COLUMN),
                          field->field_name.str, table->s->table_name.str);
      if (vers_sys_field)
        continue;
    }

    if (use_value)
      value->save_val(field);
    else
      if (value->save_in_field(field, 0) < 0)
        goto err;
    field->set_has_explicit_value();
  }
  /* Update virtual fields if there wasn't any errors */
  if (!thd->is_error())
  {
    thd->abort_on_warning= FALSE;
    if (table->versioned())
      table->vers_update_fields();
    if (table->vfield &&
        table->update_virtual_fields(table->file, VCOL_UPDATE_FOR_WRITE))
      goto err;
    thd->abort_on_warning= abort_on_warning_saved;
  }
  DBUG_RETURN(thd->is_error());

err:
  thd->abort_on_warning= abort_on_warning_saved;
  table->auto_increment_field_not_null= FALSE;
  DBUG_RETURN(TRUE);
}


/*
  Fill fields in an array with values from the list of items and invoke
  before triggers.

  @param thd           thread context
  @param table         the table that is being modified
  @param ptr        the fields to be filled
  @param values        values to fill with
  @param ignore_errors TRUE if we should ignore errors
  @param event         event type for triggers to be invoked

  @detail
    This function assumes that fields which values will be set and triggers
    to be invoked belong to the same table, and that TABLE::record[0] and
    record[1] buffers correspond to new and old versions of row respectively.

  @return Status
  @retval true An error occurred.
  @retval false OK.
*/

bool
fill_record_n_invoke_before_triggers(THD *thd, TABLE *table, Field **ptr,
                                     List<Item> &values, bool ignore_errors,
                                     enum trg_event_type event)
{
  bool result;
  Table_triggers_list *triggers= table->triggers;

  result= fill_record(thd, table, ptr, values, ignore_errors, FALSE);

  if (!result && triggers && *ptr)
    result= triggers->process_triggers(thd, event, TRG_ACTION_BEFORE, TRUE) ||
            not_null_fields_have_null_values(table);
  /*
    Re-calculate virtual fields to cater for cases when base columns are
    updated by the triggers.
  */
  if (!result && triggers && *ptr)
  {
    DBUG_ASSERT(table == (*ptr)->table);
    if (table->vfield)
      result= table->update_virtual_fields(table->file, VCOL_UPDATE_FOR_WRITE);
  }
  return result;

}


my_bool mysql_rm_tmp_tables(void)
{
  uint i, idx;
  char	filePath[FN_REFLEN], *tmpdir, filePathCopy[FN_REFLEN];
  MY_DIR *dirp;
  FILEINFO *file;
  TABLE_SHARE share;
  THD *thd;
  DBUG_ENTER("mysql_rm_tmp_tables");

  if (!(thd= new THD(0)))
    DBUG_RETURN(1);
  thd->thread_stack= (char*) &thd;
  thd->store_globals();

  for (i=0; i<=mysql_tmpdir_list.max; i++)
  {
    tmpdir=mysql_tmpdir_list.list[i];
    /* See if the directory exists */
    if (!(dirp = my_dir(tmpdir,MYF(MY_WME | MY_DONT_SORT))))
      continue;

    /* Remove all SQLxxx tables from directory */

    for (idx=0 ; idx < (uint) dirp->number_of_files ; idx++)
    {
      file=dirp->dir_entry+idx;

      if (!strncmp(file->name, tmp_file_prefix, tmp_file_prefix_length))
      {
        char *ext= fn_ext(file->name);
        size_t ext_len= strlen(ext);
        size_t filePath_len= my_snprintf(filePath, sizeof(filePath),
                                       "%s%c%s", tmpdir, FN_LIBCHAR,
                                       file->name);
        if (!strcmp(reg_ext, ext))
        {
          handler *handler_file= 0;
          /* We should cut file extention before deleting of table */
          memcpy(filePathCopy, filePath, filePath_len - ext_len);
          filePathCopy[filePath_len - ext_len]= 0;
          init_tmp_table_share(thd, &share, "", 0, "", filePathCopy);
          if (!open_table_def(thd, &share) &&
              ((handler_file= get_new_handler(&share, thd->mem_root,
                                              share.db_type()))))
          {
            handler_file->ha_delete_table(filePathCopy);
            delete handler_file;
          }
          free_table_share(&share);
        }
        /*
          File can be already deleted by tmp_table.file->delete_table().
          So we hide error messages which happnes during deleting of these
          files(MYF(0)).
        */
        (void) mysql_file_delete(key_file_misc, filePath, MYF(0));
      }
    }
    my_dirend(dirp);
  }
  delete thd;
  DBUG_RETURN(0);
}


/*****************************************************************************
	unireg support functions
*****************************************************************************/

int setup_ftfuncs(SELECT_LEX *select_lex)
{
  List_iterator<Item_func_match> li(*(select_lex->ftfunc_list)),
                                 lj(*(select_lex->ftfunc_list));
  Item_func_match *ftf, *ftf2;

  while ((ftf=li++))
  {
    if (ftf->fix_index())
      return 1;
    lj.rewind();
    while ((ftf2=lj++) != ftf)
    {
      if (ftf->eq(ftf2,1) && !ftf2->master)
        ftf2->master=ftf;
    }
  }

  return 0;
}


void cleanup_ftfuncs(SELECT_LEX *select_lex)
{
  List_iterator<Item_func_match> li(*(select_lex->ftfunc_list)),
                                 lj(*(select_lex->ftfunc_list));
  Item_func_match *ftf;

  while ((ftf=li++))
  {
    ftf->cleanup();
  }
}


int init_ftfuncs(THD *thd, SELECT_LEX *select_lex, bool no_order)
{
  if (select_lex->ftfunc_list->elements)
  {
    List_iterator<Item_func_match> li(*(select_lex->ftfunc_list));
    Item_func_match *ifm;

    while ((ifm=li++))
      if (unlikely(!ifm->is_fixed()))
        /*
          it mean that clause where was FT function was removed, so we have
          to remove the function from the list.
        */
        li.remove();
      else if (ifm->init_search(thd, no_order))
	return 1;
  }
  return 0;
}


bool is_equal(const LEX_CSTRING *a, const LEX_CSTRING *b)
{
  return a->length == b->length && !strncmp(a->str, b->str, a->length);
}

/*
  Open and lock system tables for read.

  SYNOPSIS
    open_system_tables_for_read()
      thd         Thread context.
      table_list  List of tables to open.
      backup      Pointer to Open_tables_state instance where
                  information about currently open tables will be
                  saved, and from which will be restored when we will
                  end work with system tables.

  NOTES
    Thanks to restrictions which we put on opening and locking of
    system tables for writing, we can open and lock them for reading
    even when we already have some other tables open and locked.  One
    must call close_system_tables() to close systems tables opened
    with this call.

  NOTES
   In some situations we  use this function to open system tables for
   writing. It happens, for examples, with statistical tables when
   they are updated by an ANALYZE command. In these cases we should
   guarantee that system tables will not be deadlocked.

  RETURN
    FALSE   Success
    TRUE    Error
*/

bool
open_system_tables_for_read(THD *thd, TABLE_LIST *table_list,
                            Open_tables_backup *backup)
{
  Query_tables_list query_tables_list_backup;
  LEX *lex= thd->lex;
  DBUG_ENTER("open_system_tables_for_read");

  /*
    Besides using new Open_tables_state for opening system tables,
    we also have to backup and reset/and then restore part of LEX
    which is accessed by open_tables() in order to determine if
    prelocking is needed and what tables should be added for it.
    close_system_tables() doesn't require such treatment.
  */
  lex->reset_n_backup_query_tables_list(&query_tables_list_backup);
  thd->reset_n_backup_open_tables_state(backup);
  thd->lex->sql_command= SQLCOM_SELECT;

  /*
    Only use MYSQL_LOCK_IGNORE_TIMEOUT for tables opened for read.
    This is to ensure that lock_wait_timeout is honored when trying
    to update stats tables.
  */
  if (open_and_lock_tables(thd, table_list, FALSE,
                           (MYSQL_OPEN_IGNORE_FLUSH |
                            (table_list->lock_type < TL_WRITE_ALLOW_WRITE ?
                             MYSQL_LOCK_IGNORE_TIMEOUT : 0))))
  {
    lex->restore_backup_query_tables_list(&query_tables_list_backup);
    thd->restore_backup_open_tables_state(backup);
    DBUG_RETURN(TRUE);
  }

  for (TABLE_LIST *tables= table_list; tables; tables= tables->next_global)
  {
    DBUG_ASSERT(tables->table->s->table_category == TABLE_CATEGORY_SYSTEM);
    tables->table->use_all_columns();
  }
  lex->restore_backup_query_tables_list(&query_tables_list_backup);

  DBUG_RETURN(FALSE);
}


/*
  Close system tables, opened with open_system_tables_for_read().

  SYNOPSIS
    close_system_tables()
      thd     Thread context
      backup  Pointer to Open_tables_backup instance which holds
              information about tables which were open before we
              decided to access system tables.
*/

void
close_system_tables(THD *thd, Open_tables_backup *backup)
{
  /*
    Inform the transaction handler that we are closing the
    system tables and we don't need the read view anymore.
  */
  for (TABLE *table= thd->open_tables ; table ; table= table->next)
    table->file->extra(HA_EXTRA_PREPARE_FOR_FORCED_CLOSE);

  close_thread_tables(thd);
  thd->restore_backup_open_tables_state(backup);
}


/**
  A helper function to close a mysql.* table opened
  in an auxiliary THD during bootstrap or in the main
  connection, when we know that there are no locks
  held by the connection due to a preceding implicit
  commit.

  We need this function since we'd like to not
  just close the system table, but also release
  the metadata lock on it.

  Note, that in LOCK TABLES mode this function
  does not release the metadata lock. But in this
  mode the table can be opened only if it is locked
  explicitly with LOCK TABLES.
*/

void
close_mysql_tables(THD *thd)
{
  if (! thd->in_sub_stmt)
    trans_commit_stmt(thd);
  close_thread_tables(thd);
  thd->release_transactional_locks();
}

/*
  Open and lock one system table for update.

  SYNOPSIS
    open_system_table_for_update()
      thd        Thread context.
      one_table  Table to open.

  NOTES
    Table opened with this call should closed using close_thread_tables().

  RETURN
    0	Error
    #	Pointer to TABLE object of system table
*/

TABLE *
open_system_table_for_update(THD *thd, TABLE_LIST *one_table)
{
  DBUG_ENTER("open_system_table_for_update");

  TABLE *table= open_ltable(thd, one_table, one_table->lock_type,
                            MYSQL_LOCK_IGNORE_TIMEOUT);
  if (table)
  {
    DBUG_ASSERT(table->s->table_category == TABLE_CATEGORY_SYSTEM);
    table->use_all_columns();
  }

  DBUG_RETURN(table);
}

/**
  Open a log table.
  Opening such tables is performed internally in the server
  implementation, and is a 'nested' open, since some tables
  might be already opened by the current thread.
  The thread context before this call is saved, and is restored
  when calling close_log_table().
  @param thd The current thread
  @param one_table Log table to open
  @param backup [out] Temporary storage used to save the thread context
*/
TABLE *
open_log_table(THD *thd, TABLE_LIST *one_table, Open_tables_backup *backup)
{
  uint flags= ( MYSQL_OPEN_IGNORE_GLOBAL_READ_LOCK |
                MYSQL_LOCK_IGNORE_GLOBAL_READ_ONLY |
                MYSQL_OPEN_IGNORE_FLUSH |
                MYSQL_LOCK_IGNORE_TIMEOUT |
                MYSQL_LOCK_LOG_TABLE);
  TABLE *table;
  /* Save value that is changed in mysql_lock_tables() */
  ulonglong save_utime_after_lock= thd->utime_after_lock;
  DBUG_ENTER("open_log_table");

  thd->reset_n_backup_open_tables_state(backup);

  if ((table= open_ltable(thd, one_table, one_table->lock_type, flags)))
  {
    DBUG_ASSERT(table->s->table_category == TABLE_CATEGORY_LOG);
    /* Make sure all columns get assigned to a default value */
    table->use_all_columns();
    DBUG_ASSERT(table->s->no_replicate);
  }
  else
    thd->restore_backup_open_tables_state(backup);

  thd->utime_after_lock= save_utime_after_lock;
  DBUG_RETURN(table);
}

/**
  Close a log table.
  The last table opened by open_log_table()
  is closed, then the thread context is restored.
  @param thd The current thread
  @param backup [in] the context to restore.
*/
void close_log_table(THD *thd, Open_tables_backup *backup)
{
  close_system_tables(thd, backup);
}


/**
  @brief
  Remove 'fixed' flag from items in a list

  @param items list of items to un-fix

  @details
  This function sets to 0 the 'fixed' flag for items in the 'items' list.
  It's needed to force correct marking of views' fields for INSERT/UPDATE
  statements.
*/

void unfix_fields(List<Item> &fields)
{
  List_iterator<Item> li(fields);
  Item *item;
  while ((item= li++))
    item->unfix_fields();
}


/**
  Check result of dynamic column function and issue error if it is needed

  @param rc              The result code of dynamic column function

  @return the result code which was get as an argument\
*/

int dynamic_column_error_message(enum_dyncol_func_result rc)
{
  switch (rc) {
  case ER_DYNCOL_YES:
  case ER_DYNCOL_OK:
  case ER_DYNCOL_TRUNCATED:
    break; // it is not an error
  case ER_DYNCOL_FORMAT:
    my_error(ER_DYN_COL_WRONG_FORMAT, MYF(0));
    break;
  case ER_DYNCOL_LIMIT:
    my_error(ER_DYN_COL_IMPLEMENTATION_LIMIT, MYF(0));
    break;
  case ER_DYNCOL_RESOURCE:
    my_error(ER_OUT_OF_RESOURCES, MYF(0));
    break;
  case ER_DYNCOL_DATA:
    my_error(ER_DYN_COL_DATA, MYF(0));
    break;
  case ER_DYNCOL_UNKNOWN_CHARSET:
    my_error(ER_DYN_COL_WRONG_CHARSET, MYF(0));
    break;
  }
  return rc;
}

/**
  @} (end of group Data_Dictionary)
*/<|MERGE_RESOLUTION|>--- conflicted
+++ resolved
@@ -1,5 +1,5 @@
 /* Copyright (c) 2000, 2016, Oracle and/or its affiliates.
-   Copyright (c) 2010, 2020, MariaDB
+   Copyright (c) 2010, 2021, MariaDB
 
    This program is free software; you can redistribute it and/or modify
    it under the terms of the GNU General Public License as published by
@@ -4286,23 +4286,17 @@
   DBUG_ENTER("open_tables");
 
   /* Data access in XA transaction is only allowed when it is active. */
-<<<<<<< HEAD
-  if (*start && thd->transaction.xid_state.check_has_uncommitted_xa())
-    DBUG_RETURN(true);
-=======
   for (TABLE_LIST *table= *start; table; table= table->next_global)
     if (!table->schema_table)
     {
-      enum xa_states xa_state= thd->transaction.xid_state.xa_state;
-      if (xa_state == XA_IDLE || xa_state == XA_PREPARED)
+      if (thd->transaction.xid_state.check_has_uncommitted_xa())
       {
-        my_error(ER_XAER_RMFAIL, MYF(0), xa_state_names[xa_state]);
+	thd->transaction.xid_state.er_xaer_rmfail();
         DBUG_RETURN(true);
       }
       else
         break;
     }
->>>>>>> 98e61598
 
   thd->current_tablenr= 0;
 restart:
