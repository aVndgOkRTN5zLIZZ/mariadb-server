--- conflicted
+++ resolved
@@ -4184,22 +4184,17 @@
   DBUG_ENTER("open_tables");
 
   /* Data access in XA transaction is only allowed when it is active. */
-<<<<<<< HEAD
-  if (*start && thd->transaction->xid_state.check_has_uncommitted_xa())
-    DBUG_RETURN(true);
-=======
   for (TABLE_LIST *table= *start; table; table= table->next_global)
     if (!table->schema_table)
     {
-      if (thd->transaction.xid_state.check_has_uncommitted_xa())
+      if (thd->transaction->xid_state.check_has_uncommitted_xa())
       {
-	thd->transaction.xid_state.er_xaer_rmfail();
+	thd->transaction->xid_state.er_xaer_rmfail();
         DBUG_RETURN(true);
       }
       else
         break;
     }
->>>>>>> 8c73fab7
 
   thd->current_tablenr= 0;
 restart:
