--- conflicted
+++ resolved
@@ -5031,14 +5031,10 @@
   TABLE tbl;
   TABLE_LIST table_list;
   uint res= 0;
-<<<<<<< HEAD
   IdentBuffer<NAME_LEN> db_name_buff, table_name_buff;
-=======
-  char db_name_buff[NAME_LEN + 1], table_name_buff[NAME_LEN + 1];
   Query_arena i_s_arena(mem_root, Query_arena::STMT_CONVENTIONAL_EXECUTION);
   Query_arena backup_arena, *old_arena;
   bool i_s_arena_active= false;
->>>>>>> d0f8dfbc
 
   bzero((char*) &table_list, sizeof(TABLE_LIST));
   bzero((char*) &tbl, sizeof(TABLE));
