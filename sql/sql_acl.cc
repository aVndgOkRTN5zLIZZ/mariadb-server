--- conflicted
+++ resolved
@@ -1,9 +1,5 @@
 /* Copyright (c) 2000, 2018, Oracle and/or its affiliates.
-<<<<<<< HEAD
-   Copyright (c) 2009, 2021, MariaDB
-=======
    Copyright (c) 2009, 2022, MariaDB
->>>>>>> 851058a3
 
    This program is free software; you can redistribute it and/or modify
    it under the terms of the GNU General Public License as published by
