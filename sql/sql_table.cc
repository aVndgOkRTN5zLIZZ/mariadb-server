--- conflicted
+++ resolved
@@ -2885,20 +2885,9 @@
   DBUG_ENTER("quick_rm_table");
 
   size_t path_length= table_path ?
-<<<<<<< HEAD
-    (strxnmov(path, sizeof(path) - 1, table_path, reg_ext, NullS) - path) :
-    build_table_filename(path, sizeof(path)-1, db->str, table_name->str,
-                         reg_ext, flags);
-  if (!(flags & NO_FRM_RENAME))
-    if (mysql_file_delete(key_file_frm, path, MYF(0)))
-      error= 1; /* purecov: inspected */
-  path[path_length - reg_ext_length]= '\0'; // Remove reg_ext
-  if ((flags & (NO_HA_TABLE | NO_PAR_TABLE)) == NO_HA_TABLE)
-=======
     (strxnmov(path, pathmax, table_path, NullS) - path) :
     build_table_filename(path, pathmax, db->str, table_name->str, "", flags);
-  if (flags & NO_HA_TABLE)
->>>>>>> 069139a5
+  if ((flags & (NO_HA_TABLE | NO_PAR_TABLE)) == NO_HA_TABLE)
   {
     handler *file= get_new_handler((TABLE_SHARE*) 0, thd->mem_root, base);
     if (!file)
@@ -2907,12 +2896,14 @@
     delete file;
   }
   if (!(flags & (FRM_ONLY|NO_HA_TABLE)))
-    if (ha_delete_table(thd, base, path, db, table_name, 0) > 0)
-    error= 1;
-
-  memcpy(path + path_length, reg_ext, reg_ext_length + 1);
-  if (mysql_file_delete(key_file_frm, path, MYF(0)))
-    error= 1;
+    error|= ha_delete_table(thd, base, path, db, table_name, 0) > 0;
+
+  if (!(flags & NO_FRM_RENAME))
+  {
+    memcpy(path + path_length, reg_ext, reg_ext_length + 1);
+    if (mysql_file_delete(key_file_frm, path, MYF(0)))
+      error= 1; /* purecov: inspected */
+  }
 
   if (likely(error == 0))
   {
