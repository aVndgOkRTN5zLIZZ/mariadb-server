--- conflicted
+++ resolved
@@ -378,19 +378,13 @@
     union_members.append(select_no);
   }
   int print_explain(Explain_query *query, select_result_sink *output, 
-<<<<<<< HEAD
-                    uint8 explain_flags, bool is_analyze);
+                    uint8 explain_flags, bool is_analyze) override;
   void print_explain_json(Explain_query *query, Json_writer *writer,
-                          bool is_analyze);
+                          bool is_analyze) override;
   void print_explain_json_regular(Explain_query *query, Json_writer *writer,
                           bool is_analyze);
   void print_explain_json_pushed_down(Explain_query *query,
                                       Json_writer *writer, bool is_analyze);
-=======
-                    uint8 explain_flags, bool is_analyze) override;
-  void print_explain_json(Explain_query *query, Json_writer *writer, 
-                          bool is_analyze) override;
->>>>>>> 243dee74
 
   const char *fake_select_type;
   bool using_filesort;
