--- conflicted
+++ resolved
@@ -5709,13 +5709,6 @@
       !(conf_func->compare_collation()->state & MY_CS_BINSORT))
     goto end;
 
-<<<<<<< HEAD
-  if (param->using_real_indexes)
-    optimize_range= field->optimize_range(param->real_keynr[key_part->key],
-                                          key_part->part);
-  else
-    optimize_range= TRUE;
-=======
   if (key_part->image_type == Field::itMBR)
   {
     switch (type) {
@@ -5737,9 +5730,11 @@
     }
   }
 
-  optimize_range= field->optimize_range(param->real_keynr[key_part->key],
-                                        key_part->part);
->>>>>>> 24885e81
+  if (param->using_real_indexes)
+    optimize_range= field->optimize_range(param->real_keynr[key_part->key],
+                                          key_part->part);
+  else
+    optimize_range= TRUE;
 
   if (type == Item_func::LIKE_FUNC)
   {
