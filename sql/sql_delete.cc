/* Copyright (C) 2000 MySQL AB

   This program is free software; you can redistribute it and/or modify
   it under the terms of the GNU General Public License as published by
   the Free Software Foundation; either version 2 of the License, or
   (at your option) any later version.

   This program is distributed in the hope that it will be useful,
   but WITHOUT ANY WARRANTY; without even the implied warranty of
   MERCHANTABILITY or FITNESS FOR A PARTICULAR PURPOSE.  See the
   GNU General Public License for more details.

   You should have received a copy of the GNU General Public License
   along with this program; if not, write to the Free Software
   Foundation, Inc., 59 Temple Place, Suite 330, Boston, MA  02111-1307  USA */

/*
  Delete of records and truncate of tables.

  Multi-table deletes were introduced by Monty and Sinisa
*/

#include "mysql_priv.h"
#include "ha_innodb.h"
#include "sql_select.h"
#include "sp_head.h"
#include "sql_trigger.h"

bool mysql_delete(THD *thd, TABLE_LIST *table_list, COND *conds,
                  SQL_LIST *order, ha_rows limit, ulonglong options,
                  bool reset_auto_increment)
{
  int		error;
  TABLE		*table;
  SQL_SELECT	*select=0;
  READ_RECORD	info;
  bool          using_limit=limit != HA_POS_ERROR;
  bool		transactional_table, safe_update, const_cond;
  ha_rows	deleted;
  uint usable_index= MAX_KEY;
  SELECT_LEX   *select_lex= &thd->lex->select_lex;
  DBUG_ENTER("mysql_delete");

<<<<<<< HEAD
  if (open_and_lock_tables(thd, table_list))
    DBUG_RETURN(TRUE);
  if (!(table= table_list->table))
  {
    my_error(ER_VIEW_DELETE_MERGE_VIEW, MYF(0),
	     table_list->view_db.str, table_list->view_name.str);
    DBUG_RETURN(TRUE);
  }
  table->file->info(HA_STATUS_VARIABLE | HA_STATUS_NO_LOCK);
=======
  if ((open_and_lock_tables(thd, table_list)))
    DBUG_RETURN(-1);
  table= table_list->table;
  error= table->file->info(HA_STATUS_VARIABLE | HA_STATUS_NO_LOCK);
  if (error)
  {
    table->file->print_error(error, MYF(0));
    DBUG_RETURN(error);
  }
>>>>>>> 57a97f53
  thd->proc_info="init";
  table->map=1;

  if (mysql_prepare_delete(thd, table_list, &conds))
    DBUG_RETURN(TRUE);

  const_cond= (!conds || conds->const_item());
  safe_update=test(thd->options & OPTION_SAFE_UPDATES);
  if (safe_update && const_cond)
  {
    my_message(ER_UPDATE_WITHOUT_KEY_IN_SAFE_MODE,
               ER(ER_UPDATE_WITHOUT_KEY_IN_SAFE_MODE), MYF(0));
    DBUG_RETURN(TRUE);
  }

  select_lex->no_error= thd->lex->ignore;

  /*
    Test if the user wants to delete all rows and deletion doesn't have
    any side-effects (because of triggers), so we can use optimized
    handler::delete_all_rows() method.
  */
  if (!using_limit && const_cond && (!conds || conds->val_int()) &&
      !(specialflag & (SPECIAL_NO_NEW_FUNC | SPECIAL_SAFE_MODE)) &&
      !(table->triggers && table->triggers->has_delete_triggers()))
  {
    deleted= table->file->records;
    if (!(error=table->file->delete_all_rows()))
    {
      error= -1;				// ok
      goto cleanup;
    }
    if (error != HA_ERR_WRONG_COMMAND)
    {
      table->file->print_error(error,MYF(0));
      error=0;
      goto cleanup;
    }
    /* Handler didn't support fast delete; Delete rows one by one */
  }

  if (conds)
  {
    Item::cond_result result;
    conds= remove_eq_conds(thd, conds, &result);
    if (result == Item::COND_FALSE)             // Impossible where
      limit= 0;
  }

  table->used_keys.clear_all();
  table->quick_keys.clear_all();		// Can't use 'only index'
  select=make_select(table, 0, 0, conds, 0, &error);
  if (error)
    DBUG_RETURN(TRUE);
  if ((select && select->check_quick(thd, safe_update, limit)) || !limit)
  {
    delete select;
    free_underlaid_joins(thd, select_lex);
    thd->row_count_func= 0;
    send_ok(thd,0L);

    /*
      We don't need to call reset_auto_increment in this case, because
      mysql_truncate always gives a NULL conds argument, hence we never
      get here.
    */

    DBUG_RETURN(0);				// Nothing to delete
  }

  /* If running in safe sql mode, don't allow updates without keys */
  if (table->quick_keys.is_clear_all())
  {
    thd->server_status|=SERVER_QUERY_NO_INDEX_USED;
    if (safe_update && !using_limit)
    {
      delete select;
      free_underlaid_joins(thd, select_lex);
      my_message(ER_UPDATE_WITHOUT_KEY_IN_SAFE_MODE,
                 ER(ER_UPDATE_WITHOUT_KEY_IN_SAFE_MODE), MYF(0));
      DBUG_RETURN(TRUE);
    }
  }
  if (options & OPTION_QUICK)
    (void) table->file->extra(HA_EXTRA_QUICK);

  if (order && order->elements)
  {
    uint         length;
    SORT_FIELD  *sortorder;
    TABLE_LIST   tables;
    List<Item>   fields;
    List<Item>   all_fields;
    ha_rows examined_rows;

    bzero((char*) &tables,sizeof(tables));
    tables.table = table;
    tables.alias = table_list->alias;

      if (select_lex->setup_ref_array(thd, order->elements) ||
	  setup_order(thd, select_lex->ref_pointer_array, &tables,
                    fields, all_fields, (ORDER*) order->first))
    {
      delete select;
      free_underlaid_joins(thd, &thd->lex->select_lex);
      DBUG_RETURN(TRUE);
    }
    
    if (!select && limit != HA_POS_ERROR)
      usable_index= get_index_for_order(table, (ORDER*)(order->first), limit);

    if (usable_index == MAX_KEY)
    {
      table->sort.io_cache= (IO_CACHE *) my_malloc(sizeof(IO_CACHE),
                                                   MYF(MY_FAE | MY_ZEROFILL));
    
      if (!(sortorder= make_unireg_sortorder((ORDER*) order->first,
                                             &length)) ||
	  (table->sort.found_records = filesort(thd, table, sortorder, length,
                                                select, HA_POS_ERROR,
                                                &examined_rows))
	  == HA_POS_ERROR)
      {
        delete select;
        free_underlaid_joins(thd, &thd->lex->select_lex);
        DBUG_RETURN(TRUE);
      }
      /*
        Filesort has already found and selected the rows we want to delete,
        so we don't need the where clause
      */
      delete select;
      free_underlaid_joins(thd, select_lex);
      select= 0;
    }
  }

  /* If quick select is used, initialize it before retrieving rows. */
  if (select && select->quick && select->quick->reset())
  {
    delete select;
    free_underlaid_joins(thd, select_lex);
    DBUG_RETURN(TRUE);
  }
  if (usable_index==MAX_KEY)
    init_read_record(&info,thd,table,select,1,1);
  else
    init_read_record_idx(&info, thd, table, 1, usable_index);

  deleted=0L;
  init_ftfuncs(thd, select_lex, 1);
  thd->proc_info="updating";

  if (table->triggers)
    table->triggers->mark_fields_used(thd, TRG_EVENT_DELETE);

  while (!(error=info.read_record(&info)) && !thd->killed &&
	 !thd->net.report_error)
  {
    // thd->net.report_error is tested to disallow delete row on error
    if (!(select && select->skip_record())&& !thd->net.report_error )
    {

      if (table->triggers &&
          table->triggers->process_triggers(thd, TRG_EVENT_DELETE,
                                            TRG_ACTION_BEFORE, FALSE))
      {
        error= 1;
        break;
      }

      if (!(error=table->file->delete_row(table->record[0])))
      {
	deleted++;
        if (table->triggers &&
            table->triggers->process_triggers(thd, TRG_EVENT_DELETE,
                                              TRG_ACTION_AFTER, FALSE))
        {
          error= 1;
          break;
        }
	if (!--limit && using_limit)
	{
	  error= -1;
	  break;
	}
      }
      else
      {
	table->file->print_error(error,MYF(0));
	/*
	  In < 4.0.14 we set the error number to 0 here, but that
	  was not sensible, because then MySQL would not roll back the
	  failed DELETE, and also wrote it to the binlog. For MyISAM
	  tables a DELETE probably never should fail (?), but for
	  InnoDB it can fail in a FOREIGN KEY error or an
	  out-of-tablespace error.
	*/
 	error= 1;
	break;
      }
    }
    else
      table->file->unlock_row();  // Row failed selection, release lock on it
  }
  if (thd->killed && !error)
    error= 1;					// Aborted
  thd->proc_info="end";
  end_read_record(&info);
  free_io_cache(table);				// Will not do any harm
  if (options & OPTION_QUICK)
    (void) table->file->extra(HA_EXTRA_NORMAL);

  if (reset_auto_increment && (error < 0))
  {
    /*
      We're really doing a truncate and need to reset the table's
      auto-increment counter.
    */
    int error2= table->file->reset_auto_increment(0);

    if (error2 && (error2 != HA_ERR_WRONG_COMMAND))
    {
      table->file->print_error(error2, MYF(0));
      error= 1;
    }
  }

cleanup:
  /*
    Invalidate the table in the query cache if something changed. This must
    be before binlog writing and ha_autocommit_...
  */
  if (deleted)
  {
    query_cache_invalidate3(thd, table_list, 1);
  }

  delete select;
  transactional_table= table->file->has_transactions();
  /* See similar binlogging code in sql_update.cc, for comments */
  if ((error < 0) || (deleted && !transactional_table))
  {
    if (mysql_bin_log.is_open())
    {
      if (error < 0)
        thd->clear_error();
      Query_log_event qinfo(thd, thd->query, thd->query_length,
			    transactional_table, FALSE);
      if (mysql_bin_log.write(&qinfo) && transactional_table)
	error=1;
    }
    if (!transactional_table)
      thd->options|=OPTION_STATUS_NO_TRANS_UPDATE;
  }
  free_underlaid_joins(thd, select_lex);
  if (transactional_table)
  {
    if (ha_autocommit_or_rollback(thd,error >= 0))
      error=1;
  }

  if (thd->lock)
  {
    mysql_unlock_tables(thd, thd->lock);
    thd->lock=0;
  }
  if (error < 0)
  {
    thd->row_count_func= deleted;
    send_ok(thd,deleted);
    DBUG_PRINT("info",("%d records deleted",deleted));
  }
  DBUG_RETURN(error >= 0 || thd->net.report_error);
}


/*
  Prepare items in DELETE statement

  SYNOPSIS
    mysql_prepare_delete()
    thd			- thread handler
    table_list		- global/local table list
    conds		- conditions

  RETURN VALUE
    FALSE OK
    TRUE  error
*/
bool mysql_prepare_delete(THD *thd, TABLE_LIST *table_list, Item **conds)
{
  Item *fake_conds= 0;
  SELECT_LEX *select_lex= &thd->lex->select_lex;
  DBUG_ENTER("mysql_prepare_delete");

  thd->lex->allow_sum_func= 0;
  if (setup_tables_and_check_access(thd, &thd->lex->select_lex.context,
                                    &thd->lex->select_lex.top_join_list,
                                    table_list, conds, 
                                    &select_lex->leaf_tables, FALSE, 
                                    DELETE_ACL, SELECT_ACL) ||
      setup_conds(thd, table_list, select_lex->leaf_tables, conds) ||
      setup_ftfuncs(select_lex))
    DBUG_RETURN(TRUE);
  if (!table_list->updatable || check_key_in_view(thd, table_list))
  {
    my_error(ER_NON_UPDATABLE_TABLE, MYF(0), table_list->alias, "DELETE");
    DBUG_RETURN(TRUE);
  }
  {
    TABLE_LIST *duplicate;
    if ((duplicate= unique_table(thd, table_list, table_list->next_global)))
    {
      update_non_unique_table_error(table_list, "DELETE", duplicate);
      DBUG_RETURN(TRUE);
    }
  }
  select_lex->fix_prepare_information(thd, conds, &fake_conds);
  DBUG_RETURN(FALSE);
}


/***************************************************************************
  Delete multiple tables from join 
***************************************************************************/

#define MEM_STRIP_BUF_SIZE current_thd->variables.sortbuff_size

extern "C" int refpos_order_cmp(void* arg, const void *a,const void *b)
{
  handler *file= (handler*)arg;
  return file->cmp_ref((const byte*)a, (const byte*)b);
}

/*
  make delete specific preparation and checks after opening tables

  SYNOPSIS
    mysql_multi_delete_prepare()
    thd         thread handler

  RETURN
    FALSE OK
    TRUE  Error
*/

bool mysql_multi_delete_prepare(THD *thd)
{
  LEX *lex= thd->lex;
  TABLE_LIST *aux_tables= (TABLE_LIST *)lex->auxiliary_table_list.first;
  TABLE_LIST *target_tbl;
  DBUG_ENTER("mysql_multi_delete_prepare");

  /*
    setup_tables() need for VIEWs. JOIN::prepare() will not do it second
    time.

    lex->query_tables also point on local list of DELETE SELECT_LEX
  */
  if (setup_tables_and_check_access(thd, &thd->lex->select_lex.context,
                                    &thd->lex->select_lex.top_join_list,
                                    lex->query_tables, &lex->select_lex.where,
                                    &lex->select_lex.leaf_tables, FALSE, 
                                    DELETE_ACL, SELECT_ACL))
    DBUG_RETURN(TRUE);


  /*
    Multi-delete can't be constructed over-union => we always have
    single SELECT on top and have to check underlying SELECTs of it
  */
  lex->select_lex.exclude_from_table_unique_test= TRUE;
  /* Fix tables-to-be-deleted-from list to point at opened tables */
  for (target_tbl= (TABLE_LIST*) aux_tables;
       target_tbl;
       target_tbl= target_tbl->next_local)
  {
    if (!(target_tbl->table= target_tbl->correspondent_table->table))
    {
      DBUG_ASSERT(target_tbl->correspondent_table->view &&
                  target_tbl->correspondent_table->merge_underlying_list &&
                  target_tbl->correspondent_table->merge_underlying_list->
                  next_local);
      my_error(ER_VIEW_DELETE_MERGE_VIEW, MYF(0),
               target_tbl->correspondent_table->view_db.str,
               target_tbl->correspondent_table->view_name.str);
      DBUG_RETURN(TRUE);
    }

    if (!target_tbl->correspondent_table->updatable ||
        check_key_in_view(thd, target_tbl->correspondent_table))
    {
      my_error(ER_NON_UPDATABLE_TABLE, MYF(0),
               target_tbl->table_name, "DELETE");
      DBUG_RETURN(TRUE);
    }
    /*
      Check that table from which we delete is not used somewhere
      inside subqueries/view.
    */
    {
      TABLE_LIST *duplicate;
      if ((duplicate= unique_table(thd, target_tbl->correspondent_table,
                                   lex->query_tables)))
      {
        update_non_unique_table_error(target_tbl->correspondent_table,
                                      "DELETE", duplicate);
        DBUG_RETURN(TRUE);
      }
    }
  }
  DBUG_RETURN(FALSE);
}


multi_delete::multi_delete(TABLE_LIST *dt, uint num_of_tables_arg)
  : delete_tables(dt), deleted(0), found(0),
    num_of_tables(num_of_tables_arg), error(0),
    do_delete(0), transactional_tables(0), normal_tables(0)
{
  tempfiles= (Unique **) sql_calloc(sizeof(Unique *) * num_of_tables);
}


int
multi_delete::prepare(List<Item> &values, SELECT_LEX_UNIT *u)
{
  DBUG_ENTER("multi_delete::prepare");
  unit= u;
  do_delete= 1;
  thd->proc_info="deleting from main table";
  DBUG_RETURN(0);
}


bool
multi_delete::initialize_tables(JOIN *join)
{
  TABLE_LIST *walk;
  Unique **tempfiles_ptr;
  DBUG_ENTER("initialize_tables");

  if ((thd->options & OPTION_SAFE_UPDATES) && error_if_full_join(join))
    DBUG_RETURN(1);

  table_map tables_to_delete_from=0;
  for (walk= delete_tables; walk; walk= walk->next_local)
    tables_to_delete_from|= walk->table->map;

  walk= delete_tables;
  delete_while_scanning= 1;
  for (JOIN_TAB *tab=join->join_tab, *end=join->join_tab+join->tables;
       tab < end;
       tab++)
  {
    if (tab->table->map & tables_to_delete_from)
    {
      /* We are going to delete from this table */
      TABLE *tbl=walk->table=tab->table;
      walk= walk->next_local;
      /* Don't use KEYREAD optimization on this table */
      tbl->no_keyread=1;
      /* Don't use record cache */
      tbl->no_cache= 1;
      tbl->used_keys.clear_all();
      if (tbl->file->has_transactions())
	transactional_tables= 1;
      else
	normal_tables= 1;
      if (tbl->triggers)
        tbl->triggers->mark_fields_used(thd, TRG_EVENT_DELETE);
    }
    else if ((tab->type != JT_SYSTEM && tab->type != JT_CONST) &&
             walk == delete_tables)
    {
      /*
        We are not deleting from the table we are scanning. In this
        case send_data() shouldn't delete any rows a we may touch
        the rows in the deleted table many times
      */
      delete_while_scanning= 0;
    }
  }
  walk= delete_tables;
  tempfiles_ptr= tempfiles;
  if (delete_while_scanning)
  {
    table_being_deleted= delete_tables;
    walk= walk->next_local;
  }
  for (;walk ;walk= walk->next_local)
  {
    TABLE *table=walk->table;
    *tempfiles_ptr++= new Unique (refpos_order_cmp,
				  (void *) table->file,
				  table->file->ref_length,
				  MEM_STRIP_BUF_SIZE);
  }
  init_ftfuncs(thd, thd->lex->current_select, 1);
  DBUG_RETURN(thd->is_fatal_error != 0);
}


multi_delete::~multi_delete()
{
  for (table_being_deleted= delete_tables;
       table_being_deleted;
       table_being_deleted= table_being_deleted->next_local)
  {
    TABLE *table= table_being_deleted->table;
    free_io_cache(table);                       // Alloced by unique
    table->no_keyread=0;
  }

  for (uint counter= 0; counter < num_of_tables; counter++)
  {
    if (tempfiles[counter])
      delete tempfiles[counter];
  }
}


bool multi_delete::send_data(List<Item> &values)
{
  int secure_counter= delete_while_scanning ? -1 : 0;
  TABLE_LIST *del_table;
  DBUG_ENTER("multi_delete::send_data");

  for (del_table= delete_tables;
       del_table;
       del_table= del_table->next_local, secure_counter++)
  {
    TABLE *table= del_table->table;

    /* Check if we are using outer join and we didn't find the row */
    if (table->status & (STATUS_NULL_ROW | STATUS_DELETED))
      continue;

    table->file->position(table->record[0]);
    found++;

    if (secure_counter < 0)
    {
      /* We are scanning the current table */
      DBUG_ASSERT(del_table == table_being_deleted);
      if (table->triggers &&
          table->triggers->process_triggers(thd, TRG_EVENT_DELETE,
                                            TRG_ACTION_BEFORE, FALSE))
	DBUG_RETURN(1);
      table->status|= STATUS_DELETED;
      if (!(error=table->file->delete_row(table->record[0])))
      {
	deleted++;
        if (table->triggers &&
            table->triggers->process_triggers(thd, TRG_EVENT_DELETE,
                                              TRG_ACTION_AFTER, FALSE))
	  DBUG_RETURN(1);
      }
      else
      {
	table->file->print_error(error,MYF(0));
	DBUG_RETURN(1);
      }
    }
    else
    {
      error=tempfiles[secure_counter]->unique_add((char*) table->file->ref);
      if (error)
      {
	error= 1;                               // Fatal error
	DBUG_RETURN(1);
      }
    }
  }
  DBUG_RETURN(0);
}


void multi_delete::send_error(uint errcode,const char *err)
{
  DBUG_ENTER("multi_delete::send_error");

  /* First send error what ever it is ... */
  my_message(errcode, err, MYF(0));

  /* If nothing deleted return */
  if (!deleted)
    DBUG_VOID_RETURN;

  /* Something already deleted so we have to invalidate cache */
  query_cache_invalidate3(thd, delete_tables, 1);

  /*
    If rows from the first table only has been deleted and it is
    transactional, just do rollback.
    The same if all tables are transactional, regardless of where we are.
    In all other cases do attempt deletes ...
  */
  if ((table_being_deleted == delete_tables &&
       table_being_deleted->table->file->has_transactions()) ||
      !normal_tables)
    ha_rollback_stmt(thd);
  else if (do_delete)
  {
    /*
      We have to execute the recorded do_deletes() and write info into the
      error log
    */
    error= 1;
    send_eof();
  }
  DBUG_VOID_RETURN;
}


/*
  Do delete from other tables.
  Returns values:
	0 ok
	1 error
*/

int multi_delete::do_deletes()
{
  int local_error= 0, counter= 0;
  DBUG_ENTER("do_deletes");
  DBUG_ASSERT(do_delete);

  do_delete= 0;                                 // Mark called
  if (!found)
    DBUG_RETURN(0);

  table_being_deleted= (delete_while_scanning ? delete_tables->next_local :
                        delete_tables);
 
  for (; table_being_deleted;
       table_being_deleted= table_being_deleted->next_local, counter++)
  { 
    TABLE *table = table_being_deleted->table;
    if (tempfiles[counter]->get(table))
    {
      local_error=1;
      break;
    }

    READ_RECORD	info;
    init_read_record(&info,thd,table,NULL,0,1);
    /*
      Ignore any rows not found in reference tables as they may already have
      been deleted by foreign key handling
    */
    info.ignore_not_found_rows= 1;
    while (!(local_error=info.read_record(&info)) && !thd->killed)
    {
      if (table->triggers &&
          table->triggers->process_triggers(thd, TRG_EVENT_DELETE,
                                            TRG_ACTION_BEFORE, FALSE))
      {
        local_error= 1;
        break;
      }
      if ((local_error=table->file->delete_row(table->record[0])))
      {
	table->file->print_error(local_error,MYF(0));
	break;
      }
      deleted++;
      if (table->triggers &&
          table->triggers->process_triggers(thd, TRG_EVENT_DELETE,
                                            TRG_ACTION_AFTER, FALSE))
      {
        local_error= 1;
        break;
      }
    }
    end_read_record(&info);
    if (thd->killed && !local_error)
      local_error= 1;
    if (local_error == -1)				// End of file
      local_error = 0;
  }
  DBUG_RETURN(local_error);
}


/*
  Send ok to the client

  return:  0 sucess
	   1 error
*/

bool multi_delete::send_eof()
{
  thd->proc_info="deleting from reference tables";

  /* Does deletes for the last n - 1 tables, returns 0 if ok */
  int local_error= do_deletes();		// returns 0 if success

  /* compute a total error to know if something failed */
  local_error= local_error || error;

  /* reset used flags */
  thd->proc_info="end";

  /*
    We must invalidate the query cache before binlog writing and
    ha_autocommit_...
  */
  if (deleted)
  {
    query_cache_invalidate3(thd, delete_tables, 1);
  }

  if ((local_error == 0) || (deleted && normal_tables))
  {
    if (mysql_bin_log.is_open())
    {
      if (local_error == 0)
        thd->clear_error();
      Query_log_event qinfo(thd, thd->query, thd->query_length,
			    transactional_tables, FALSE);
      if (mysql_bin_log.write(&qinfo) && !normal_tables)
	local_error=1;  // Log write failed: roll back the SQL statement
    }
    if (!transactional_tables)
      thd->options|=OPTION_STATUS_NO_TRANS_UPDATE;
  }
  /* Commit or rollback the current SQL statement */
  if (transactional_tables)
    if (ha_autocommit_or_rollback(thd,local_error > 0))
      local_error=1;

  if (!local_error)
  {
    thd->row_count_func= deleted;
    ::send_ok(thd, deleted);
  }
  return 0;
}


/***************************************************************************
  TRUNCATE TABLE
****************************************************************************/

/*
  Optimize delete of all rows by doing a full generate of the table
  This will work even if the .ISM and .ISD tables are destroyed

  dont_send_ok should be set if:
  - We should always wants to generate the table (even if the table type
    normally can't safely do this.
  - We don't want an ok to be sent to the end user.
  - We don't want to log the truncate command
  - If we want to have a name lock on the table on exit without errors.
*/

bool mysql_truncate(THD *thd, TABLE_LIST *table_list, bool dont_send_ok)
{
  HA_CREATE_INFO create_info;
  char path[FN_REFLEN];
  TABLE **table_ptr;
  bool error;
  DBUG_ENTER("mysql_truncate");

  bzero((char*) &create_info,sizeof(create_info));
  /* If it is a temporary table, close and regenerate it */
  if (!dont_send_ok && (table_ptr=find_temporary_table(thd,table_list->db,
						       table_list->table_name)))
  {
    TABLE *table= *table_ptr;
    table->file->info(HA_STATUS_AUTO | HA_STATUS_NO_LOCK);
    db_type table_type= table->s->db_type;
    if (!ha_check_storage_engine_flag(table_type, HTON_CAN_RECREATE))
      goto trunc_by_del;
    strmov(path, table->s->path);
    *table_ptr= table->next;			// Unlink table from list
    close_temporary(table,0);
    if (thd->slave_thread)
      --slave_open_temp_tables;
    *fn_ext(path)=0;				// Remove the .frm extension
    ha_create_table(path, &create_info,1);
    // We don't need to call invalidate() because this table is not in cache
    if ((error= (int) !(open_temporary_table(thd, path, table_list->db,
					     table_list->table_name, 1))))
      (void) rm_temporary_table(table_type, path);
    /*
      If we return here we will not have logged the truncation to the bin log
      and we will not send_ok() to the client.
    */
    goto end;
  }

  (void) sprintf(path,"%s/%s/%s%s",mysql_data_home,table_list->db,
		 table_list->table_name,reg_ext);
  fn_format(path, path, "", "", MY_UNPACK_FILENAME);

  if (!dont_send_ok)
  {
    db_type table_type;
    mysql_frm_type(thd, path, &table_type);
    if (table_type == DB_TYPE_UNKNOWN)
    {
      my_error(ER_NO_SUCH_TABLE, MYF(0),
               table_list->db, table_list->table_name);
      DBUG_RETURN(TRUE);
    }
    if (!ha_check_storage_engine_flag(table_type, HTON_CAN_RECREATE))
      goto trunc_by_del;
    if (lock_and_wait_for_table_name(thd, table_list))
      DBUG_RETURN(TRUE);
  }

  *fn_ext(path)=0;				// Remove the .frm extension
  error= ha_create_table(path,&create_info,1);
  query_cache_invalidate3(thd, table_list, 0);

end:
  if (!dont_send_ok)
  {
    if (!error)
    {
      if (mysql_bin_log.is_open())
      {
        thd->clear_error();
	Query_log_event qinfo(thd, thd->query, thd->query_length,
			      0, FALSE);
	mysql_bin_log.write(&qinfo);
      }
      send_ok(thd);		// This should return record count
    }
    VOID(pthread_mutex_lock(&LOCK_open));
    unlock_table_name(thd, table_list);
    VOID(pthread_mutex_unlock(&LOCK_open));
  }
  else if (error)
  {
    VOID(pthread_mutex_lock(&LOCK_open));
    unlock_table_name(thd, table_list);
    VOID(pthread_mutex_unlock(&LOCK_open));
  }
  DBUG_RETURN(error);

 trunc_by_del:
  /* Probably InnoDB table */
  ulong save_options= thd->options;
  table_list->lock_type= TL_WRITE;
  thd->options&= ~(ulong) (OPTION_BEGIN | OPTION_NOT_AUTOCOMMIT);
  ha_enable_transaction(thd, FALSE);
  mysql_init_select(thd->lex);
  error= mysql_delete(thd, table_list, (COND*) 0, (SQL_LIST*) 0,
                      HA_POS_ERROR, LL(0), TRUE);
  ha_enable_transaction(thd, TRUE);
  thd->options= save_options;
  DBUG_RETURN(error);
}<|MERGE_RESOLUTION|>--- conflicted
+++ resolved
@@ -41,7 +41,6 @@
   SELECT_LEX   *select_lex= &thd->lex->select_lex;
   DBUG_ENTER("mysql_delete");
 
-<<<<<<< HEAD
   if (open_and_lock_tables(thd, table_list))
     DBUG_RETURN(TRUE);
   if (!(table= table_list->table))
@@ -50,18 +49,12 @@
 	     table_list->view_db.str, table_list->view_name.str);
     DBUG_RETURN(TRUE);
   }
-  table->file->info(HA_STATUS_VARIABLE | HA_STATUS_NO_LOCK);
-=======
-  if ((open_and_lock_tables(thd, table_list)))
-    DBUG_RETURN(-1);
-  table= table_list->table;
   error= table->file->info(HA_STATUS_VARIABLE | HA_STATUS_NO_LOCK);
   if (error)
   {
     table->file->print_error(error, MYF(0));
     DBUG_RETURN(error);
   }
->>>>>>> 57a97f53
   thd->proc_info="init";
   table->map=1;
 
