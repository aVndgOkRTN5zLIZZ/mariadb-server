--- conflicted
+++ resolved
@@ -905,12 +905,7 @@
 
       if (likely(!error))
       {
-<<<<<<< HEAD
         deleted++;
-	thd->bulk_param= nullptr;
-=======
-	deleted++;
->>>>>>> 17f01186
         if (!delete_history && table->triggers &&
             table->triggers->process_triggers(thd, TRG_EVENT_DELETE,
                                               TRG_ACTION_AFTER, FALSE))
@@ -918,20 +913,11 @@
           error= 1;
           break;
         }
-<<<<<<< HEAD
-        thd->bulk_param= save_bulk_param;
-        if (!--limit && using_limit)
-        {
-          error= -1;
-          break;
-        }
-=======
 	if (!--limit && using_limit)
 	{
 	  error= -1;
 	  break;
 	}
->>>>>>> 17f01186
       }
       else
       {
