--- conflicted
+++ resolved
@@ -1757,11 +1757,6 @@
   enum {NONE=0, INDEX, RND} inited;
   bool locked;
   bool implicit_emptied;                /* Can be !=0 only if HEAP */
-<<<<<<< HEAD
-  bool mark_trx_done;
-=======
-  bool cloned;                          /* 1 if this was created with clone */
->>>>>>> 65f80d40
   const COND *pushed_cond;
   /**
     next_insert_id is the next value which should be inserted into the
@@ -1824,14 +1819,9 @@
     in_range_check_pushed_down(FALSE),
     ref_length(sizeof(my_off_t)),
     ft_handler(0), inited(NONE),
-<<<<<<< HEAD
-    locked(FALSE), implicit_emptied(0), mark_trx_done(FALSE),
+    locked(FALSE), implicit_emptied(0),
     pushed_cond(0), next_insert_id(0), insert_id_for_cur_row(0),
     pushed_idx_cond(NULL),
-=======
-    locked(FALSE), implicit_emptied(FALSE), cloned(0),
-    pushed_cond(0), pushed_idx_cond(NULL),
->>>>>>> 65f80d40
     pushed_idx_cond_keyno(MAX_KEY),
     auto_inc_intervals_count(0),
     m_psi(NULL)
