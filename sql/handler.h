--- conflicted
+++ resolved
@@ -1595,14 +1595,12 @@
    @retval 0 if no system-versioned data was affected by the transaction */
    ulonglong (*prepare_commit_versioned)(THD *thd, ulonglong *trx_id);
 
-<<<<<<< HEAD
+  /** Disable or enable the internal writes of a storage engine */
+  void (*disable_internal_writes)(bool disable);
+
   /* backup */
   void (*prepare_for_backup)(void);
   void (*end_backup)(void);
-=======
-  /** Disable or enable the internal writes of a storage engine */
-  void (*disable_internal_writes)(bool disable);
->>>>>>> e9735a81
 };
 
 
