/*
   Copyright (c) 2000, 2015, Oracle and/or its affiliates.
   Copyright (c) 2008, 2022, MariaDB Corporation.

   This program is free software; you can redistribute it and/or modify
   it under the terms of the GNU General Public License as published by
   the Free Software Foundation; version 2 of the License.

   This program is distributed in the hope that it will be useful,
   but WITHOUT ANY WARRANTY; without even the implied warranty of
   MERCHANTABILITY or FITNESS FOR A PARTICULAR PURPOSE.  See the
   GNU General Public License for more details.

   You should have received a copy of the GNU General Public License
   along with this program; if not, write to the Free Software
   Foundation, Inc., 51 Franklin St, Fifth Floor, Boston, MA 02110-1335  USA
*/


/*****************************************************************************
**
** This file implements classes defined in sql_class.h
** Especially the classes to handle a result from a select
**
*****************************************************************************/

#ifdef USE_PRAGMA_IMPLEMENTATION
#pragma implementation				// gcc: Class implementation
#endif

#include "mariadb.h"
#include "sql_priv.h"
#include "sql_class.h"
#include "sql_cache.h"                          // query_cache_abort
#include "sql_base.h"                           // close_thread_tables
#include "sql_time.h"                         // date_time_format_copy
#include "tztime.h"                           // MYSQL_TIME <-> my_time_t
#include "sql_acl.h"                          // NO_ACL,
                                              // acl_getroot_no_password
#include "sql_base.h"
#include "sql_handler.h"                      // mysql_ha_cleanup
#include "rpl_rli.h"
#include "rpl_filter.h"
#include "rpl_record.h"
#include "slave.h"
#include <my_bitmap.h>
#include "log_event.h"
#include "sql_audit.h"
#include <m_ctype.h>
#include <sys/stat.h>
#include <thr_alarm.h>
#include <mysys_err.h>
#include <limits.h>

#include "sp_head.h"
#include "sp_rcontext.h"
#include "sp_cache.h"
#include "sql_show.h"                           // append_identifier
#include "transaction.h"
#include "sql_select.h" /* declares create_tmp_table() */
#include "debug_sync.h"
#include "sql_parse.h"                          // is_update_query
#include "sql_callback.h"
#include "lock.h"
#include "wsrep_mysqld.h"
#include "sql_connect.h"
#ifdef WITH_WSREP
#include "wsrep_thd.h"
#include "wsrep_trans_observer.h"
#include "wsrep_server_state.h"
#else
static inline bool wsrep_is_bf_aborted(THD* thd) { return false; }
#endif /* WITH_WSREP */
#include "opt_trace.h"
#include <mysql/psi/mysql_transaction.h>

#ifdef HAVE_SYS_SYSCALL_H
#include <sys/syscall.h>
#endif

/*
  The following is used to initialise Table_ident with a internal
  table name
*/
char internal_table_name[2]= "*";
char empty_c_string[1]= {0};    /* used for not defined db */

const char * const THD::DEFAULT_WHERE= "field list";

/****************************************************************************
** User variables
****************************************************************************/

extern "C" uchar *get_var_key(user_var_entry *entry, size_t *length,
                              my_bool not_used __attribute__((unused)))
{
  *length= entry->name.length;
  return (uchar*) entry->name.str;
}

extern "C" void free_user_var(user_var_entry *entry)
{
  char *pos= (char*) entry+ALIGN_SIZE(sizeof(*entry));
  if (entry->value && entry->value != pos)
    my_free(entry->value);
  my_free(entry);
}

/* Functions for last-value-from-sequence hash */

extern "C" uchar *get_sequence_last_key(SEQUENCE_LAST_VALUE *entry,
                                        size_t *length,
                                        my_bool not_used
                                        __attribute__((unused)))
{
  *length= entry->length;
  return (uchar*) entry->key;
}

extern "C" void free_sequence_last(SEQUENCE_LAST_VALUE *entry)
{
  delete entry;
}


bool Key_part_spec::operator==(const Key_part_spec& other) const
{
  return length == other.length &&
         !lex_string_cmp(system_charset_info, &field_name,
                         &other.field_name);
}


bool Key_part_spec::check_key_for_blob(const handler *file) const
{
  if (!(file->ha_table_flags() & HA_CAN_INDEX_BLOBS))
  {
    my_error(ER_BLOB_USED_AS_KEY, MYF(0), field_name.str, file->table_type());
    return true;
  }
  return false;
}


bool Key_part_spec::check_key_length_for_blob() const
{
  if (!length)
  {
    my_error(ER_BLOB_KEY_WITHOUT_LENGTH, MYF(0), field_name.str);
    return true;
  }
  return false;
}


bool Key_part_spec::init_multiple_key_for_blob(const handler *file)
{
  if (check_key_for_blob(file))
    return true;
  if (!length)
    length= file->max_key_length() + 1;
  return false;
}


/**
  Construct an (almost) deep copy of this key. Only those
  elements that are known to never change are not copied.
  If out of memory, a partial copy is returned and an error is set
  in THD.
*/

Key::Key(const Key &rhs, MEM_ROOT *mem_root)
  :DDL_options(rhs),type(rhs.type),
  key_create_info(rhs.key_create_info),
  columns(rhs.columns, mem_root),
  name(rhs.name),
  option_list(rhs.option_list),
  generated(rhs.generated), invisible(false),
  without_overlaps(rhs.without_overlaps), period(rhs.period)
{
  list_copy_and_replace_each_value(columns, mem_root);
}

/**
  Construct an (almost) deep copy of this foreign key. Only those
  elements that are known to never change are not copied.
  If out of memory, a partial copy is returned and an error is set
  in THD.
*/

Foreign_key::Foreign_key(const Foreign_key &rhs, MEM_ROOT *mem_root)
  :Key(rhs,mem_root),
  constraint_name(rhs.constraint_name),
  ref_db(rhs.ref_db),
  ref_table(rhs.ref_table),
  ref_columns(rhs.ref_columns,mem_root),
  delete_opt(rhs.delete_opt),
  update_opt(rhs.update_opt),
  match_opt(rhs.match_opt)
{
  list_copy_and_replace_each_value(ref_columns, mem_root);
}

/*
  Test if a foreign key (= generated key) is a prefix of the given key
  (ignoring key name, key type and order of columns)

  NOTES:
    This is only used to test if an index for a FOREIGN KEY exists

  IMPLEMENTATION
    We only compare field names

  RETURN
    0	Generated key is a prefix of other key
    1	Not equal
*/

bool foreign_key_prefix(Key *a, Key *b)
{
  /* Ensure that 'a' is the generated key */
  if (a->generated)
  {
    if (b->generated && a->columns.elements > b->columns.elements)
      swap_variables(Key*, a, b);               // Put shorter key in 'a'
  }
  else
  {
    if (!b->generated)
      return TRUE;                              // No foreign key
    swap_variables(Key*, a, b);                 // Put generated key in 'a'
  }

  /* Test if 'a' is a prefix of 'b' */
  if (a->columns.elements > b->columns.elements)
    return TRUE;                                // Can't be prefix

  List_iterator<Key_part_spec> col_it1(a->columns);
  List_iterator<Key_part_spec> col_it2(b->columns);
  const Key_part_spec *col1, *col2;

#ifdef ENABLE_WHEN_INNODB_CAN_HANDLE_SWAPED_FOREIGN_KEY_COLUMNS
  while ((col1= col_it1++))
  {
    bool found= 0;
    col_it2.rewind();
    while ((col2= col_it2++))
    {
      if (*col1 == *col2)
      {
        found= TRUE;
	break;
      }
    }
    if (!found)
      return TRUE;                              // Error
  }
  return FALSE;                                 // Is prefix
#else
  while ((col1= col_it1++))
  {
    col2= col_it2++;
    if (!(*col1 == *col2))
      return TRUE;
  }
  return FALSE;                                 // Is prefix
#endif
}

/*
  @brief
  Check if the foreign key options are compatible with the specification
  of the columns on which the key is created

  @retval
    FALSE   The foreign key options are compatible with key columns
  @retval
    TRUE    Otherwise
*/
bool Foreign_key::validate(List<Create_field> &table_fields)
{
  Create_field  *sql_field;
  Key_part_spec *column;
  List_iterator<Key_part_spec> cols(columns);
  List_iterator<Create_field> it(table_fields);
  DBUG_ENTER("Foreign_key::validate");
  while ((column= cols++))
  {
    it.rewind();
    while ((sql_field= it++) &&
           lex_string_cmp(system_charset_info,
                          &column->field_name,
                          &sql_field->field_name)) {}
    if (!sql_field)
    {
      my_error(ER_KEY_COLUMN_DOES_NOT_EXITS, MYF(0), column->field_name.str);
      DBUG_RETURN(TRUE);
    }
    if (type == Key::FOREIGN_KEY && sql_field->vcol_info)
    {
      if (delete_opt == FK_OPTION_SET_NULL)
      {
        my_error(ER_WRONG_FK_OPTION_FOR_VIRTUAL_COLUMN, MYF(0), 
                 "ON DELETE SET NULL");
        DBUG_RETURN(TRUE);
      }
      if (update_opt == FK_OPTION_SET_NULL)
      {
        my_error(ER_WRONG_FK_OPTION_FOR_VIRTUAL_COLUMN, MYF(0), 
                 "ON UPDATE SET NULL");
        DBUG_RETURN(TRUE);
      }
      if (update_opt == FK_OPTION_CASCADE)
      {
        my_error(ER_WRONG_FK_OPTION_FOR_VIRTUAL_COLUMN, MYF(0), 
                 "ON UPDATE CASCADE");
        DBUG_RETURN(TRUE);
      }
    }
  }
  DBUG_RETURN(FALSE);
}

/****************************************************************************
** Thread specific functions
****************************************************************************/

extern "C" unsigned long long thd_query_id(const MYSQL_THD thd)
{
  return((unsigned long long)thd->query_id);
}


/**
  Get thread attributes for connection threads

  @retval      Reference to thread attribute for connection threads
*/
pthread_attr_t *get_connection_attrib(void)
{
  return &connection_attrib;
}

/**
  Get max number of connections

  @retval         Max number of connections for MySQL Server
*/
ulong get_max_connections(void)
{
  return max_connections;
}

/*
  The following functions form part of the C plugin API
*/

extern "C" int mysql_tmpfile(const char *prefix)
{
  char filename[FN_REFLEN];
  File fd= create_temp_file(filename, mysql_tmpdir, prefix,
                            O_BINARY | O_SEQUENTIAL,
                            MYF(MY_WME | MY_TEMPORARY));
  return fd;
}


extern "C"
int thd_in_lock_tables(const THD *thd)
{
  return MY_TEST(thd->in_lock_tables);
}


extern "C"
int thd_tablespace_op(const THD *thd)
{
  return MY_TEST(thd->tablespace_op);
}

extern "C"
const char *set_thd_proc_info(THD *thd_arg, const char *info,
                              const char *calling_function,
                              const char *calling_file,
                              const unsigned int calling_line)
{
  PSI_stage_info old_stage;
  PSI_stage_info new_stage;

  new_stage.m_key= 0;
  new_stage.m_name= info;

  set_thd_stage_info(thd_arg, & new_stage, & old_stage,
                     calling_function, calling_file, calling_line);

  return old_stage.m_name;
}

extern "C"
void set_thd_stage_info(void *thd_arg,
                        const PSI_stage_info *new_stage,
                        PSI_stage_info *old_stage,
                        const char *calling_func,
                        const char *calling_file,
                        const unsigned int calling_line)
{
  THD *thd= (THD*) thd_arg;
  if (thd == NULL)
    thd= current_thd;

  if (old_stage)
    thd->backup_stage(old_stage);

  if (new_stage)
    thd->enter_stage(new_stage, calling_func, calling_file, calling_line);
}

void thd_enter_cond(MYSQL_THD thd, mysql_cond_t *cond, mysql_mutex_t *mutex,
                    const PSI_stage_info *stage, PSI_stage_info *old_stage,
                    const char *src_function, const char *src_file,
                    int src_line)
{
  if (!thd)
    thd= current_thd;

  return thd->enter_cond(cond, mutex, stage, old_stage, src_function, src_file,
                         src_line);
}

void thd_exit_cond(MYSQL_THD thd, const PSI_stage_info *stage,
                   const char *src_function, const char *src_file,
                   int src_line)
{
  if (!thd)
    thd= current_thd;

  thd->exit_cond(stage, src_function, src_file, src_line);
  return;
}

extern "C"
void thd_storage_lock_wait(THD *thd, long long value)
{
  thd->utime_after_lock+= value;
}

/**
  Provide a handler data getter to simplify coding
*/
extern "C"
void *thd_get_ha_data(const THD *thd, const struct handlerton *hton)
{
  DBUG_ASSERT(thd == current_thd ||  mysql_mutex_is_owner(&thd->LOCK_thd_data));
  return thd->ha_data[hton->slot].ha_ptr;
}


/**
  Provide a handler data setter to simplify coding
  @see thd_set_ha_data() definition in plugin.h
*/
extern "C"
void thd_set_ha_data(THD *thd, const struct handlerton *hton,
                     const void *ha_data)
{
  plugin_ref *lock= &thd->ha_data[hton->slot].lock;
  mysql_mutex_lock(&thd->LOCK_thd_data);
  thd->ha_data[hton->slot].ha_ptr= const_cast<void*>(ha_data);
  mysql_mutex_unlock(&thd->LOCK_thd_data);
  if (ha_data && !*lock)
    *lock= ha_lock_engine(NULL, (handlerton*) hton);
  else if (!ha_data && *lock)
  {
    plugin_unlock(NULL, *lock);
    *lock= NULL;
  }
}


/**
  Allow storage engine to wakeup commits waiting in THD::wait_for_prior_commit.
  @see thd_wakeup_subsequent_commits() definition in plugin.h
*/
extern "C"
void thd_wakeup_subsequent_commits(THD *thd, int wakeup_error)
{
  thd->wakeup_subsequent_commits(wakeup_error);
}


extern "C"
long long thd_test_options(const THD *thd, long long test_options)
{
  return thd->variables.option_bits & test_options;
}

extern "C"
int thd_sql_command(const THD *thd)
{
  return (int) thd->lex->sql_command;
}

/*
  Returns options used with DDL's, like IF EXISTS etc...
  Will returns 'nonsense' if the command was not a DDL.
*/

extern "C"
struct DDL_options_st *thd_ddl_options(const THD *thd)
{
  return &thd->lex->create_info;
}


extern "C"
int thd_tx_isolation(const THD *thd)
{
  return (int) thd->tx_isolation;
}

extern "C"
int thd_tx_is_read_only(const THD *thd)
{
  return (int) thd->tx_read_only;
}


extern "C"
{ /* Functions for thd_error_context_service */

  const char *thd_get_error_message(const THD *thd)
  {
    return thd->get_stmt_da()->message();
  }

  uint thd_get_error_number(const THD *thd)
  {
    return thd->get_stmt_da()->sql_errno();
  }

  ulong thd_get_error_row(const THD *thd)
  {
    return thd->get_stmt_da()->current_row_for_warning();
  }

  void thd_inc_error_row(THD *thd)
  {
    thd->get_stmt_da()->inc_current_row_for_warning();
  }
}


#if MARIA_PLUGIN_INTERFACE_VERSION < 0x0200
/**
  TODO: This function is for API compatibility, remove it eventually.
  All engines should switch to use thd_get_error_context_description()
  plugin service function.
*/
extern "C"
char *thd_security_context(THD *thd,
                           char *buffer, unsigned int length,
                           unsigned int max_query_len)
{
  return thd_get_error_context_description(thd, buffer, length, max_query_len);
}
#endif

/**
  Implementation of Drop_table_error_handler::handle_condition().
  The reason in having this implementation is to silence technical low-level
  warnings during DROP TABLE operation. Currently we don't want to expose
  the following warnings during DROP TABLE:
    - Some of table files are missed or invalid (the table is going to be
      deleted anyway, so why bother that something was missed);
    - A trigger associated with the table does not have DEFINER (One of the
      MySQL specifics now is that triggers are loaded for the table being
      dropped. So, we may have a warning that trigger does not have DEFINER
      attribute during DROP TABLE operation).

  @return TRUE if the condition is handled.
*/
bool Drop_table_error_handler::handle_condition(THD *thd,
                                                uint sql_errno,
                                                const char* sqlstate,
                                                Sql_condition::enum_warning_level *level,
                                                const char* msg,
                                                Sql_condition ** cond_hdl)
{
  *cond_hdl= NULL;
  return ((sql_errno == EE_DELETE && my_errno == ENOENT) ||
          sql_errno == ER_TRG_NO_DEFINER);
}


/**
  Handle an error from MDL_context::upgrade_lock() and mysql_lock_tables().
  Ignore ER_LOCK_ABORTED and ER_LOCK_DEADLOCK errors.
*/

bool
MDL_deadlock_and_lock_abort_error_handler::
handle_condition(THD *thd,
                 uint sql_errno,
                 const char *sqlstate,
                 Sql_condition::enum_warning_level *level,
                 const char* msg,
                 Sql_condition **cond_hdl)
{
  *cond_hdl= NULL;
  if (sql_errno == ER_LOCK_ABORTED || sql_errno == ER_LOCK_DEADLOCK)
    m_need_reopen= true;

  return m_need_reopen;
}


/**
   Send timeout to thread.

   Note that this is always safe as the thread will always remove it's
   timeouts at end of query (and thus before THD is destroyed)
*/

extern "C" void thd_kill_timeout(THD* thd)
{
  thd->status_var.max_statement_time_exceeded++;
  /* Kill queries that can't cause data corruptions */
  thd->awake(KILL_TIMEOUT);
}

THD::THD(my_thread_id id, bool is_wsrep_applier)
  :Statement(&main_lex, &main_mem_root, STMT_CONVENTIONAL_EXECUTION,
             /* statement id */ 0),
   rli_fake(0), rgi_fake(0), rgi_slave(NULL),
   protocol_text(this), protocol_binary(this), initial_status_var(0),
   m_current_stage_key(0), m_psi(0),
   in_sub_stmt(0), log_all_errors(0),
   binlog_unsafe_warning_flags(0),
   current_stmt_binlog_format(BINLOG_FORMAT_MIXED),
   bulk_param(0),
   table_map_for_update(0),
   m_examined_row_count(0),
   accessed_rows_and_keys(0),
   m_digest(NULL),
   m_statement_psi(NULL),
   m_transaction_psi(NULL),
   m_idle_psi(NULL),
   col_access(NO_ACL),
   thread_id(id),
   thread_dbug_id(id),
   os_thread_id(0),
   global_disable_checkpoint(0),
   current_backup_stage(BACKUP_FINISHED),
   failed_com_change_user(0),
   is_fatal_error(0),
   transaction_rollback_request(0),
   is_fatal_sub_stmt_error(false),
   rand_used(0),
   time_zone_used(0),
   in_lock_tables(0),
   bootstrap(0),
   derived_tables_processing(FALSE),
   waiting_on_group_commit(FALSE), has_waiter(FALSE),
   spcont(NULL),
   m_parser_state(NULL),
#ifndef EMBEDDED_LIBRARY
   audit_plugin_version(-1),
#endif
#if defined(ENABLED_DEBUG_SYNC)
   debug_sync_control(0),
#endif /* defined(ENABLED_DEBUG_SYNC) */
   wait_for_commit_ptr(0),
   m_internal_handler(0),
   main_da(0, false, false),
   m_stmt_da(&main_da),
   tdc_hash_pins(0),
   xid_hash_pins(0),
   m_tmp_tables_locked(false),
   async_state()
#ifdef HAVE_REPLICATION
   ,
   current_linfo(0),
   slave_info(0),
   is_awaiting_semisync_ack(0)
#endif
#ifdef WITH_WSREP
   ,
   wsrep_applier(is_wsrep_applier),
   wsrep_applier_closing(false),
   wsrep_client_thread(false),
   wsrep_retry_counter(0),
   wsrep_PA_safe(true),
   wsrep_retry_query(NULL),
   wsrep_retry_query_len(0),
   wsrep_retry_command(COM_CONNECT),
   wsrep_consistency_check(NO_CONSISTENCY_CHECK),
   wsrep_mysql_replicated(0),
   wsrep_TOI_pre_query(NULL),
   wsrep_TOI_pre_query_len(0),
   wsrep_po_handle(WSREP_PO_INITIALIZER),
   wsrep_po_cnt(0),
   wsrep_apply_format(0),
   wsrep_rbr_buf(NULL),
   wsrep_sync_wait_gtid(WSREP_GTID_UNDEFINED),
   wsrep_last_written_gtid_seqno(0),
   wsrep_current_gtid_seqno(0),
   wsrep_affected_rows(0),
   wsrep_has_ignored_error(false),
   wsrep_was_on(false),
   wsrep_ignore_table(false),
   wsrep_aborter(0),
   wsrep_delayed_BF_abort(false),

/* wsrep-lib */
   m_wsrep_next_trx_id(WSREP_UNDEFINED_TRX_ID),
   m_wsrep_mutex(&LOCK_thd_data),
   m_wsrep_cond(&COND_wsrep_thd),
   m_wsrep_client_service(this, m_wsrep_client_state),
   m_wsrep_client_state(this,
                        m_wsrep_mutex,
                        m_wsrep_cond,
                        Wsrep_server_state::instance(),
                        m_wsrep_client_service,
                        wsrep::client_id(thread_id)),
   wsrep_applier_service(NULL),
   wsrep_wfc()
#endif /*WITH_WSREP */
{
  ulong tmp;
  bzero(&variables, sizeof(variables));

  /*
    We set THR_THD to temporally point to this THD to register all the
    variables that allocates memory for this THD
  */
  THD *old_THR_THD= current_thd;
  set_current_thd(this);
  status_var.local_memory_used= sizeof(THD);
  status_var.max_local_memory_used= status_var.local_memory_used;
  status_var.global_memory_used= 0;
  variables.pseudo_thread_id= thread_id;
  variables.max_mem_used= global_system_variables.max_mem_used;
  main_da.init();

  mdl_context.init(this);
  mdl_backup_lock= 0;

  /*
    Pass nominal parameters to init_alloc_root only to ensure that
    the destructor works OK in case of an error. The main_mem_root
    will be re-initialized in init_for_queries().
  */
  init_sql_alloc(key_memory_thd_main_mem_root,
                 &main_mem_root, ALLOC_ROOT_MIN_BLOCK_SIZE, 0,
                 MYF(MY_THREAD_SPECIFIC));

  /*
    Allocation of user variables for binary logging is always done with main
    mem root
  */
  user_var_events_alloc= mem_root;

  stmt_arena= this;
  thread_stack= 0;
  scheduler= thread_scheduler;                 // Will be fixed later
  event_scheduler.data= 0;
  skip_wait_timeout= false;
  catalog= (char*)"std"; // the only catalog we have for now
  main_security_ctx.init();
  security_ctx= &main_security_ctx;
  no_errors= 0;
  password= 0;
  query_start_sec_part_used= 0;
  count_cuted_fields= CHECK_FIELD_IGNORE;
  killed= NOT_KILLED;
  killed_err= 0;
  is_slave_error= thread_specific_used= FALSE;
  my_hash_clear(&handler_tables_hash);
  my_hash_clear(&ull_hash);
  tmp_table=0;
  cuted_fields= 0L;
  m_sent_row_count= 0L;
  limit_found_rows= 0;
  m_row_count_func= -1;
  statement_id_counter= 0UL;
  // Must be reset to handle error with THD's created for init of mysqld
  lex->current_select= 0;
  start_utime= utime_after_query= 0;
  system_time.start.val= system_time.sec= system_time.sec_part= 0;
  utime_after_lock= 0L;
  progress.arena= 0;
  progress.report_to_client= 0;
  progress.max_counter= 0;
  slave_thread = 0;
  connection_name.str= 0;
  connection_name.length= 0;

  file_id = 0;
  query_id= 0;
  query_name_consts= 0;
  semisync_info= 0;
  db_charset= global_system_variables.collation_database;
  bzero((void*) ha_data, sizeof(ha_data));
  mysys_var=0;
  binlog_evt_union.do_union= FALSE;
  binlog_table_maps= FALSE;
  binlog_xid= 0;
  enable_slow_log= 0;
  durability_property= HA_REGULAR_DURABILITY;

#ifdef DBUG_ASSERT_EXISTS
  dbug_sentry=THD_SENTRY_MAGIC;
#endif
  mysql_audit_init_thd(this);
  net.vio=0;
  net.buff= 0;
  net.reading_or_writing= 0;
  client_capabilities= 0;                       // minimalistic client
  system_thread= NON_SYSTEM_THREAD;
  cleanup_done= free_connection_done= abort_on_warning= got_warning= 0;
  peer_port= 0;					// For SHOW PROCESSLIST
  transaction= &default_transaction;
  transaction->m_pending_rows_event= 0;
  transaction->on= 1;
  wt_thd_lazy_init(&transaction->wt,
                   &variables.wt_deadlock_search_depth_short,
                   &variables.wt_timeout_short,
                   &variables.wt_deadlock_search_depth_long,
                   &variables.wt_timeout_long);
#ifdef SIGNAL_WITH_VIO_CLOSE
  active_vio = 0;
#endif
  mysql_mutex_init(key_LOCK_thd_data, &LOCK_thd_data, MY_MUTEX_INIT_FAST);
  mysql_mutex_init(key_LOCK_wakeup_ready, &LOCK_wakeup_ready, MY_MUTEX_INIT_FAST);
  mysql_mutex_init(key_LOCK_thd_kill, &LOCK_thd_kill, MY_MUTEX_INIT_FAST);
  mysql_cond_init(key_COND_wakeup_ready, &COND_wakeup_ready, 0);
  mysql_mutex_record_order(&LOCK_thd_kill, &LOCK_thd_data);

  /* Variables with default values */
  proc_info="login";
  where= THD::DEFAULT_WHERE;
  slave_net = 0;
  m_command=COM_CONNECT;
  *scramble= '\0';

#ifdef WITH_WSREP
  mysql_cond_init(key_COND_wsrep_thd, &COND_wsrep_thd, NULL);
  wsrep_info[sizeof(wsrep_info) - 1] = '\0'; /* make sure it is 0-terminated */
#endif
  /* Call to init() below requires fully initialized Open_tables_state. */
  reset_open_tables_state(this);

  init();
  debug_sync_init_thread(this);
#if defined(ENABLED_PROFILING)
  profiling.set_thd(this);
#endif
  user_connect=(USER_CONN *)0;
  my_hash_init(key_memory_user_var_entry, &user_vars, system_charset_info,
               USER_VARS_HASH_SIZE, 0, 0, (my_hash_get_key) get_var_key,
               (my_hash_free_key) free_user_var, HASH_THREAD_SPECIFIC);
  my_hash_init(PSI_INSTRUMENT_ME, &sequences, system_charset_info,
               SEQUENCES_HASH_SIZE, 0, 0, (my_hash_get_key)
               get_sequence_last_key, (my_hash_free_key) free_sequence_last,
               HASH_THREAD_SPECIFIC);

  /* For user vars replication*/
  if (opt_bin_log)
    my_init_dynamic_array(key_memory_user_var_entry, &user_var_events,
			  sizeof(BINLOG_USER_VAR_EVENT *), 16, 16, MYF(0));
  else
    bzero((char*) &user_var_events, sizeof(user_var_events));

  /* Protocol */
  protocol= &protocol_text;			// Default protocol
  protocol_text.init(this);
  protocol_binary.init(this);

  thr_timer_init(&query_timer, (void (*)(void*)) thd_kill_timeout, this);

  tablespace_op=FALSE;

  /*
    Initialize the random generator. We call my_rnd() without a lock as
    it's not really critical if two threads modifies the structure at the
    same time.  We ensure that we have an unique number foreach thread
    by adding the address of the stack.
  */
  tmp= (ulong) (my_rnd(&sql_rand) * 0xffffffff);
  my_rnd_init(&rand, tmp + (ulong)((size_t) &rand), tmp + (ulong) ::global_query_id);
  substitute_null_with_insert_id = FALSE;
  lock_info.mysql_thd= (void *)this;

  m_token_array= NULL;
  if (max_digest_length > 0)
  {
    m_token_array= (unsigned char*) my_malloc(PSI_INSTRUMENT_ME,
                                              max_digest_length,
                                              MYF(MY_WME|MY_THREAD_SPECIFIC));
  }

  m_binlog_invoker= INVOKER_NONE;
  invoker.init();
  prepare_derived_at_open= FALSE;
  create_tmp_table_for_derived= FALSE;
  save_prep_leaf_list= FALSE;
  org_charset= 0;
  /* Restore THR_THD */
  set_current_thd(old_THR_THD);
}


void THD::push_internal_handler(Internal_error_handler *handler)
{
  DBUG_ENTER("THD::push_internal_handler");
  if (m_internal_handler)
  {
    handler->m_prev_internal_handler= m_internal_handler;
    m_internal_handler= handler;
  }
  else
  {
    m_internal_handler= handler;
  }
  DBUG_VOID_RETURN;
}

bool THD::handle_condition(uint sql_errno,
                           const char* sqlstate,
                           Sql_condition::enum_warning_level *level,
                           const char* msg,
                           Sql_condition ** cond_hdl)
{
  if (!m_internal_handler)
  {
    *cond_hdl= NULL;
    return FALSE;
  }

  for (Internal_error_handler *error_handler= m_internal_handler;
       error_handler;
       error_handler= error_handler->m_prev_internal_handler)
  {
    if (error_handler->handle_condition(this, sql_errno, sqlstate, level, msg,
					cond_hdl))
    {
      return TRUE;
    }
  }
  return FALSE;
}


Internal_error_handler *THD::pop_internal_handler()
{
  DBUG_ENTER("THD::pop_internal_handler");
  DBUG_ASSERT(m_internal_handler != NULL);
  Internal_error_handler *popped_handler= m_internal_handler;
  m_internal_handler= m_internal_handler->m_prev_internal_handler;
  DBUG_RETURN(popped_handler);
}


void THD::raise_error(uint sql_errno)
{
  const char* msg= ER_THD(this, sql_errno);
  (void) raise_condition(sql_errno,
                         NULL,
                         Sql_condition::WARN_LEVEL_ERROR,
                         msg);
}

void THD::raise_error_printf(uint sql_errno, ...)
{
  va_list args;
  char ebuff[MYSQL_ERRMSG_SIZE];
  DBUG_ENTER("THD::raise_error_printf");
  DBUG_PRINT("my", ("nr: %d  errno: %d", sql_errno, errno));
  const char* format= ER_THD(this, sql_errno);
  va_start(args, sql_errno);
  my_vsnprintf(ebuff, sizeof(ebuff), format, args);
  va_end(args);
  (void) raise_condition(sql_errno,
                         NULL,
                         Sql_condition::WARN_LEVEL_ERROR,
                         ebuff);
  DBUG_VOID_RETURN;
}

void THD::raise_warning(uint sql_errno)
{
  const char* msg= ER_THD(this, sql_errno);
  (void) raise_condition(sql_errno,
                         NULL,
                         Sql_condition::WARN_LEVEL_WARN,
                         msg);
}

void THD::raise_warning_printf(uint sql_errno, ...)
{
  va_list args;
  char    ebuff[MYSQL_ERRMSG_SIZE];
  DBUG_ENTER("THD::raise_warning_printf");
  DBUG_PRINT("enter", ("warning: %u", sql_errno));
  const char* format= ER_THD(this, sql_errno);
  va_start(args, sql_errno);
  my_vsnprintf(ebuff, sizeof(ebuff), format, args);
  va_end(args);
  (void) raise_condition(sql_errno,
                         NULL,
                         Sql_condition::WARN_LEVEL_WARN,
                         ebuff);
  DBUG_VOID_RETURN;
}

void THD::raise_note(uint sql_errno)
{
  DBUG_ENTER("THD::raise_note");
  DBUG_PRINT("enter", ("code: %d", sql_errno));
  if (!(variables.option_bits & OPTION_SQL_NOTES))
    DBUG_VOID_RETURN;
  const char* msg= ER_THD(this, sql_errno);
  (void) raise_condition(sql_errno,
                         NULL,
                         Sql_condition::WARN_LEVEL_NOTE,
                         msg);
  DBUG_VOID_RETURN;
}

void THD::raise_note_printf(uint sql_errno, ...)
{
  va_list args;
  char    ebuff[MYSQL_ERRMSG_SIZE];
  DBUG_ENTER("THD::raise_note_printf");
  DBUG_PRINT("enter",("code: %u", sql_errno));
  if (!(variables.option_bits & OPTION_SQL_NOTES))
    DBUG_VOID_RETURN;
  const char* format= ER_THD(this, sql_errno);
  va_start(args, sql_errno);
  my_vsnprintf(ebuff, sizeof(ebuff), format, args);
  va_end(args);
  (void) raise_condition(sql_errno,
                         NULL,
                         Sql_condition::WARN_LEVEL_NOTE,
                         ebuff);
  DBUG_VOID_RETURN;
}

Sql_condition* THD::raise_condition(uint sql_errno,
                                    const char* sqlstate,
                                    Sql_condition::enum_warning_level level,
                                    const Sql_user_condition_identity &ucid,
                                    const char* msg)
{
  Diagnostics_area *da= get_stmt_da();
  Sql_condition *cond= NULL;
  DBUG_ENTER("THD::raise_condition");
  DBUG_ASSERT(level < Sql_condition::WARN_LEVEL_END);

  if (!(variables.option_bits & OPTION_SQL_NOTES) &&
      (level == Sql_condition::WARN_LEVEL_NOTE))
    DBUG_RETURN(NULL);
#ifdef WITH_WSREP
  /*
    Suppress warnings/errors if the wsrep THD is going to replay. The
    deadlock/interrupted errors may be transitient and should not be
    reported to the client.
  */
  if (wsrep_must_replay(this))
    DBUG_RETURN(NULL);
#endif /* WITH_WSREP */

  da->opt_clear_warning_info(query_id);

  /*
    TODO: replace by DBUG_ASSERT(sql_errno != 0) once all bugs similar to
    Bug#36768 are fixed: a SQL condition must have a real (!=0) error number
    so that it can be caught by handlers.
  */
  if (sql_errno == 0)
    sql_errno= ER_UNKNOWN_ERROR;
  if (msg == NULL)
    msg= ER_THD(this, sql_errno);
  if (sqlstate == NULL)
   sqlstate= mysql_errno_to_sqlstate(sql_errno);

  if ((level == Sql_condition::WARN_LEVEL_WARN) &&
      really_abort_on_warning())
  {
    /*
      FIXME:
      push_warning and strict SQL_MODE case.
    */
    level= Sql_condition::WARN_LEVEL_ERROR;
  }

  if (!is_fatal_error &&
      handle_condition(sql_errno, sqlstate, &level, msg, &cond))
    DBUG_RETURN(cond);

  switch (level) {
  case Sql_condition::WARN_LEVEL_NOTE:
  case Sql_condition::WARN_LEVEL_WARN:
    got_warning= 1;
    break;
  case Sql_condition::WARN_LEVEL_ERROR:
    break;
  case Sql_condition::WARN_LEVEL_END:
    /* Impossible */
    break;
  }

  if (level == Sql_condition::WARN_LEVEL_ERROR)
  {
    mysql_audit_general(this, MYSQL_AUDIT_GENERAL_ERROR, sql_errno, msg);

    is_slave_error=  1; // needed to catch query errors during replication

#ifdef WITH_WSREP
    /*
      With wsrep we allow converting BF abort error to warning if
      errors are ignored.
     */
    if (!is_fatal_error &&
        no_errors       &&
        (wsrep_trx().bf_aborted() || wsrep_retry_counter))
    {
      WSREP_DEBUG("BF abort error converted to warning");
    }
    else
#endif /* WITH_WSREP */
    {
      if (!da->is_error())
      {
	set_row_count_func(-1);
	da->set_error_status(sql_errno, msg, sqlstate, ucid, cond);
      }
    }
  }

  query_cache_abort(this, &query_cache_tls);

  /* 
     Avoid pushing a condition for fatal out of memory errors as this will 
     require memory allocation and therefore might fail. Non fatal out of 
     memory errors can occur if raised by SIGNAL/RESIGNAL statement.
  */
  if (likely(!(is_fatal_error && (sql_errno == EE_OUTOFMEMORY ||
                                  sql_errno == ER_OUTOFMEMORY))))
  {
    cond= da->push_warning(this, sql_errno, sqlstate, level, ucid, msg);
  }
  DBUG_RETURN(cond);
}

extern "C"
void *thd_alloc(MYSQL_THD thd, size_t size)
{
  return thd->alloc(size);
}

extern "C"
void *thd_calloc(MYSQL_THD thd, size_t size)
{
  return thd->calloc(size);
}

extern "C"
char *thd_strdup(MYSQL_THD thd, const char *str)
{
  return thd->strdup(str);
}

extern "C"
char *thd_strmake(MYSQL_THD thd, const char *str, size_t size)
{
  return thd->strmake(str, size);
}

extern "C"
LEX_CSTRING *thd_make_lex_string(THD *thd, LEX_CSTRING *lex_str,
                                const char *str, size_t size,
                                int allocate_lex_string)
{
  return allocate_lex_string ? thd->make_clex_string(str, size)
                             : thd->make_lex_string(lex_str, str, size);
}

extern "C"
void *thd_memdup(MYSQL_THD thd, const void* str, size_t size)
{
  return thd->memdup(str, size);
}

extern "C"
void thd_get_xid(const MYSQL_THD thd, MYSQL_XID *xid)
{
  *xid = *(MYSQL_XID *) thd->get_xid();
}

extern "C"
my_time_t thd_TIME_to_gmt_sec(MYSQL_THD thd, const MYSQL_TIME *ltime,
                              unsigned int *errcode)
{
  Time_zone *tz= thd ? thd->variables.time_zone :
                       global_system_variables.time_zone;
  return tz->TIME_to_gmt_sec(ltime, errcode);
}


extern "C"
void thd_gmt_sec_to_TIME(MYSQL_THD thd, MYSQL_TIME *ltime, my_time_t t)
{
  Time_zone *tz= thd ? thd->variables.time_zone :
                       global_system_variables.time_zone;
  tz->gmt_sec_to_TIME(ltime, t);
}


#ifdef _WIN32
extern "C" my_thread_id next_thread_id_noinline()
{
#undef next_thread_id
  return next_thread_id();
}
#endif


const Type_handler *THD::type_handler_for_datetime() const
{
  if (opt_mysql56_temporal_format)
    return &type_handler_datetime2;
  return &type_handler_datetime;
}


/*
  Init common variables that has to be reset on start and on change_user
*/

void THD::init()
{
  DBUG_ENTER("thd::init");
  mysql_mutex_lock(&LOCK_global_system_variables);
  plugin_thdvar_init(this);
  /*
    plugin_thd_var_init() sets variables= global_system_variables, which
    has reset variables.pseudo_thread_id to 0. We need to correct it here to
    avoid temporary tables replication failure.
  */
  variables.pseudo_thread_id= thread_id;

  variables.default_master_connection.str= default_master_connection_buff;
  ::strmake(default_master_connection_buff,
            global_system_variables.default_master_connection.str,
            variables.default_master_connection.length);
  mysql_mutex_unlock(&LOCK_global_system_variables);

  user_time.val= start_time= start_time_sec_part= 0;

  server_status= SERVER_STATUS_AUTOCOMMIT;
  if (variables.sql_mode & MODE_NO_BACKSLASH_ESCAPES)
    server_status|= SERVER_STATUS_NO_BACKSLASH_ESCAPES;
  if (variables.sql_mode & MODE_ANSI_QUOTES)
    server_status|= SERVER_STATUS_ANSI_QUOTES;

  transaction->all.modified_non_trans_table=
    transaction->stmt.modified_non_trans_table= FALSE;
  transaction->all.m_unsafe_rollback_flags=
    transaction->stmt.m_unsafe_rollback_flags= 0;

  open_options=ha_open_options;
  update_lock_default= (variables.low_priority_updates ?
			TL_WRITE_LOW_PRIORITY :
			TL_WRITE);
  tx_isolation= (enum_tx_isolation) variables.tx_isolation;
  tx_read_only= variables.tx_read_only;
  update_charset();             // plugin_thd_var() changed character sets
  reset_current_stmt_binlog_format_row();
  reset_binlog_local_stmt_filter();
  set_status_var_init();
  status_var.max_local_memory_used= status_var.local_memory_used;
  bzero((char *) &org_status_var, sizeof(org_status_var));
  status_in_global= 0;
  start_bytes_received= 0;
  m_last_commit_gtid.seq_no= 0;
  last_stmt= NULL;
  /* Reset status of last insert id */
  arg_of_last_insert_id_function= FALSE;
  stmt_depends_on_first_successful_insert_id_in_prev_stmt= FALSE;
  first_successful_insert_id_in_prev_stmt= 0;
  first_successful_insert_id_in_prev_stmt_for_binlog= 0;
  first_successful_insert_id_in_cur_stmt= 0;
  current_backup_stage= BACKUP_FINISHED;
  backup_commit_lock= 0;
#ifdef WITH_WSREP
  wsrep_last_query_id= 0;
  wsrep_xid.null();
  wsrep_skip_locking= FALSE;
  wsrep_converted_lock_session= false;
  wsrep_retry_counter= 0;
  wsrep_rgi= NULL;
  wsrep_PA_safe= true;
  wsrep_consistency_check = NO_CONSISTENCY_CHECK;
  wsrep_mysql_replicated  = 0;
  wsrep_TOI_pre_query     = NULL;
  wsrep_TOI_pre_query_len = 0;
  wsrep_rbr_buf           = NULL;
  wsrep_affected_rows     = 0;
  m_wsrep_next_trx_id     = WSREP_UNDEFINED_TRX_ID;
  wsrep_aborter           = 0;
  wsrep_desynced_backup_stage= false;
#endif /* WITH_WSREP */

  if (variables.sql_log_bin)
    variables.option_bits|= OPTION_BIN_LOG;
  else
    variables.option_bits&= ~OPTION_BIN_LOG;

  select_commands= update_commands= other_commands= 0;
  /* Set to handle counting of aborted connections */
  userstat_running= opt_userstat_running;
  last_global_update_time= current_connect_time= time(NULL);
#ifndef EMBEDDED_LIBRARY
  session_tracker.enable(this);
#endif //EMBEDDED_LIBRARY

  apc_target.init(&LOCK_thd_kill);
  gap_tracker_data.init();
  DBUG_VOID_RETURN;
}


bool THD::restore_from_local_lex_to_old_lex(LEX *oldlex)
{
  DBUG_ASSERT(lex->sphead);
  if (lex->sphead->merge_lex(this, oldlex, lex))
    return true;
  lex= oldlex;
  return false;
}


/* Updates some status variables to be used by update_global_user_stats */

void THD::update_stats(void)
{
  /* sql_command == SQLCOM_END in case of parse errors or quit */
  if (lex->sql_command != SQLCOM_END)
  {
    /* A SQL query. */
    if (lex->sql_command == SQLCOM_SELECT)
      select_commands++;
    else if (sql_command_flags[lex->sql_command] & CF_STATUS_COMMAND)
    {
      /* Ignore 'SHOW ' commands */
    }
    else if (is_update_query(lex->sql_command))
      update_commands++;
    else
      other_commands++;
  }
}


void THD::update_all_stats()
{
  ulonglong end_cpu_time, end_utime;
  double busy_time, cpu_time;

  /* This is set at start of query if opt_userstat_running was set */
  if (!userstat_running)
    return;

  end_cpu_time= my_getcputime();
  end_utime=    microsecond_interval_timer();
  busy_time= (end_utime - start_utime) / 1000000.0;
  cpu_time=  (end_cpu_time - start_cpu_time) / 10000000.0;
  /* In case there are bad values, 2629743 is the #seconds in a month. */
  if (cpu_time > 2629743.0)
    cpu_time= 0;
  status_var_add(status_var.cpu_time, cpu_time);
  status_var_add(status_var.busy_time, busy_time);

  update_global_user_stats(this, TRUE, my_time(0));
  // Has to be updated after update_global_user_stats()
  userstat_running= 0;
}


/*
  Init THD for query processing.
  This has to be called once before we call mysql_parse.
  See also comments in sql_class.h.
*/

void THD::init_for_queries()
{
  DBUG_ASSERT(transaction->on);
  DBUG_ASSERT(m_transaction_psi == NULL);

  /* Set time for --init-file queries */
  set_time();
  reset_root_defaults(mem_root, variables.query_alloc_block_size,
                      variables.query_prealloc_size);
  reset_root_defaults(&transaction->mem_root,
                      variables.trans_alloc_block_size,
                      variables.trans_prealloc_size);
  DBUG_ASSERT(!transaction->xid_state.is_explicit_XA());
  DBUG_ASSERT(transaction->implicit_xid.is_null());
}


/*
  Do what's needed when one invokes change user

  SYNOPSIS
    change_user()

  IMPLEMENTATION
    Reset all resources that are connection specific
*/


void THD::change_user(void)
{
  if (!status_in_global)                        // Reset in init()
    add_status_to_global();

  if (!cleanup_done)
    cleanup();
  cleanup_done= 0;
  reset_killed();
  /* Clear errors from the previous THD */
  my_errno= 0;
  if (mysys_var)
    mysys_var->abort= 0;

  /* Clear warnings. */
  if (!get_stmt_da()->is_warning_info_empty())
    get_stmt_da()->clear_warning_info(0);

  init();
  stmt_map.reset();
  my_hash_init(key_memory_user_var_entry, &user_vars, system_charset_info,
               USER_VARS_HASH_SIZE, 0, 0, (my_hash_get_key) get_var_key,
               (my_hash_free_key) free_user_var, HASH_THREAD_SPECIFIC);
  my_hash_init(key_memory_user_var_entry, &sequences, system_charset_info,
               SEQUENCES_HASH_SIZE, 0, 0, (my_hash_get_key)
               get_sequence_last_key, (my_hash_free_key) free_sequence_last,
               HASH_THREAD_SPECIFIC);
  sp_caches_clear();
  opt_trace.delete_traces();
}

/**
   Change default database

   @note This is coded to have as few instructions as possible under
   LOCK_thd_data
*/

bool THD::set_db(const LEX_CSTRING *new_db)
{
  bool result= 0;
  /*
    Acquiring mutex LOCK_thd_data as we either free the memory allocated
    for the database and reallocating the memory for the new db or memcpy
    the new_db to the db.
  */
  /* Do not reallocate memory if current chunk is big enough. */
  if (db.str && new_db->str && db.length >= new_db->length)
  {
    mysql_mutex_lock(&LOCK_thd_data);
    db.length= new_db->length;
    memcpy((char*) db.str, new_db->str, new_db->length+1);
    mysql_mutex_unlock(&LOCK_thd_data);
  }
  else
  {
    const char *org_db= db.str;
    const char *tmp= NULL;
    if (new_db->str)
    {
      if (!(tmp= my_strndup(key_memory_THD_db, new_db->str, new_db->length,
                            MYF(MY_WME | ME_FATAL))))
        result= 1;
    }

    mysql_mutex_lock(&LOCK_thd_data);
    db.str= tmp;
    db.length= tmp ? new_db->length : 0;
    mysql_mutex_unlock(&LOCK_thd_data);
    my_free((char*) org_db);
  }
  PSI_CALL_set_thread_db(db.str, (int) db.length);
  return result;
}


/**
   Set the current database

   @param new_db     a pointer to the new database name.
   @param new_db_len length of the new database name.

   @note This operation just sets {db, db_length}. Switching the current
   database usually involves other actions, like switching other database
   attributes including security context. In the future, this operation
   will be made private and more convenient interface will be provided.
*/

void THD::reset_db(const LEX_CSTRING *new_db)
{
  if (new_db->str != db.str || new_db->length != db.length)
  {
    if (db.str != 0)
      DBUG_PRINT("QQ", ("Overwriting: %p", db.str));
    mysql_mutex_lock(&LOCK_thd_data);
    db= *new_db;
    mysql_mutex_unlock(&LOCK_thd_data);
    PSI_CALL_set_thread_db(db.str, (int) db.length);
  }
}


/* Do operations that may take a long time */

void THD::cleanup(void)
{
  DBUG_ENTER("THD::cleanup");
  DBUG_ASSERT(cleanup_done == 0);

  set_killed(KILL_CONNECTION);
#ifdef WITH_WSREP
  if (wsrep_cs().state() != wsrep::client_state::s_none)
    wsrep_cs().cleanup();
  wsrep_client_thread= false;
#endif /* WITH_WSREP */

  DEBUG_SYNC(this, "THD_cleanup_after_set_killed");

  mysql_ha_cleanup(this);
  locked_tables_list.unlock_locked_tables(this);

  delete_dynamic(&user_var_events);
  close_temporary_tables();

  if (transaction->xid_state.is_explicit_XA())
    trans_xa_detach(this);
  else
    trans_rollback(this);

  DBUG_ASSERT(open_tables == NULL);
  DBUG_ASSERT(m_transaction_psi == NULL);

  /*
    If the thread was in the middle of an ongoing transaction (rolled
    back a few lines above) or under LOCK TABLES (unlocked the tables
    and left the mode a few lines above), there will be outstanding
    metadata locks. Release them.
  */
  mdl_context.release_transactional_locks(this);

  backup_end(this);
  backup_unlock(this);

  /* Release the global read lock, if acquired. */
  if (global_read_lock.is_acquired())
    global_read_lock.unlock_global_read_lock(this);

  if (user_connect)
  {
    decrease_user_connections(user_connect);
    user_connect= 0;                            // Safety
  }
  wt_thd_destroy(&transaction->wt);

  my_hash_free(&user_vars);
  my_hash_free(&sequences);
  sp_caches_clear();
  auto_inc_intervals_forced.empty();
  auto_inc_intervals_in_cur_stmt_for_binlog.empty();

  mysql_ull_cleanup(this);
  stmt_map.reset();
  /* All metadata locks must have been released by now. */
  DBUG_ASSERT(!mdl_context.has_locks());

  apc_target.destroy();
#ifdef HAVE_REPLICATION
  unregister_slave();
#endif
  cleanup_done=1;
  DBUG_VOID_RETURN;
}


/*
  Free all connection related resources associated with a THD.
  This is used when we put a thread into the thread cache.
  After this call should either call ~THD or reset_for_reuse() depending on
  circumstances.
*/

void THD::free_connection()
{
  DBUG_ASSERT(free_connection_done == 0);
  my_free(const_cast<char*>(db.str));
  db= null_clex_str;
#ifndef EMBEDDED_LIBRARY
  if (net.vio)
    vio_delete(net.vio);
  net.vio= nullptr;
  net_end(&net);
#endif
 if (!cleanup_done)
   cleanup();
  ha_close_connection(this);
  plugin_thdvar_cleanup(this);
  mysql_audit_free_thd(this);
  main_security_ctx.destroy();
  /* close all prepared statements, to save memory */
  stmt_map.reset();
  free_connection_done= 1;
#if defined(ENABLED_PROFILING)
  profiling.restart();                          // Reset profiling
#endif
  debug_sync_reset_thread(this);
}

/*
  Reset thd for reuse by another connection
  This is only used for user connections, so the following variables doesn't
  have to be reset:
  - Replication (slave) variables.
  - Variables not reset between each statements. See reset_for_next_command.
*/

void THD::reset_for_reuse()
{
  mysql_audit_init_thd(this);
  change_user();                                // Calls cleanup() & init()
  get_stmt_da()->reset_diagnostics_area();
  main_security_ctx.init();  
  failed_com_change_user= 0;
  is_fatal_error= 0;
  client_capabilities= 0;
  peer_port= 0;
  query_name_consts= 0;                         // Safety
  abort_on_warning= 0;
  free_connection_done= 0;
  m_command= COM_CONNECT;
  transaction->on= 1;
#if defined(ENABLED_PROFILING)
  profiling.reset();
#endif
#ifdef SIGNAL_WITH_VIO_CLOSE
  active_vio = 0;
#endif
#ifdef WITH_WSREP
  wsrep_free_status(this);
#endif /* WITH_WSREP */
}


THD::~THD()
{
  THD *orig_thd= current_thd;
  THD_CHECK_SENTRY(this);
  DBUG_ENTER("~THD()");
  /* Make sure threads are not available via server_threads.  */
  assert_not_linked();
  if (m_psi)
    PSI_CALL_set_thread_THD(m_psi, 0);

  /*
    In error cases, thd may not be current thd. We have to fix this so
    that memory allocation counting is done correctly
  */
  set_current_thd(this);
  if (!status_in_global)
    add_status_to_global();

  /*
    Other threads may have a lock on LOCK_thd_kill to ensure that this
    THD is not deleted while they access it. The following mutex_lock
    ensures that no one else is using this THD and it's now safe to delete
  */
  mysql_mutex_lock(&LOCK_thd_kill);
  mysql_mutex_unlock(&LOCK_thd_kill);

#ifdef WITH_WSREP
  delete wsrep_rgi;
#endif
  if (!free_connection_done)
    free_connection();

#ifdef WITH_WSREP
  mysql_cond_destroy(&COND_wsrep_thd);
#endif
  mdl_context.destroy();

  transaction->free();
  mysql_cond_destroy(&COND_wakeup_ready);
  mysql_mutex_destroy(&LOCK_wakeup_ready);
  mysql_mutex_destroy(&LOCK_thd_data);
  mysql_mutex_destroy(&LOCK_thd_kill);
#ifdef DBUG_ASSERT_EXISTS
  dbug_sentry= THD_SENTRY_GONE;
#endif  
#ifndef EMBEDDED_LIBRARY
  if (rgi_fake)
  {
    delete rgi_fake;
    rgi_fake= NULL;
  }
  if (rli_fake)
  {
    delete rli_fake;
    rli_fake= NULL;
  }
  
  if (rgi_slave)
    rgi_slave->cleanup_after_session();
  my_free(semisync_info);
#endif
  main_lex.free_set_stmt_mem_root();
  free_root(&main_mem_root, MYF(0));
  my_free(m_token_array);
  main_da.free_memory();
  if (tdc_hash_pins)
    lf_hash_put_pins(tdc_hash_pins);
  if (xid_hash_pins)
    lf_hash_put_pins(xid_hash_pins);
  debug_sync_end_thread(this);
  /* Ensure everything is freed */
  status_var.local_memory_used-= sizeof(THD);

  /* trick to make happy memory accounting system */
#ifndef EMBEDDED_LIBRARY
  session_tracker.sysvars.deinit();
#ifdef USER_VAR_TRACKING
  session_tracker.user_variables.deinit();
#endif // USER_VAR_TRACKING
#endif //EMBEDDED_LIBRARY

  if (status_var.local_memory_used != 0)
  {
    DBUG_PRINT("error", ("memory_used: %lld", status_var.local_memory_used));
    SAFEMALLOC_REPORT_MEMORY(thread_id);
    DBUG_ASSERT(status_var.local_memory_used == 0 ||
                !debug_assert_on_not_freed_memory);
  }
  update_global_memory_status(status_var.global_memory_used);
  set_current_thd(orig_thd == this ? 0 : orig_thd);
  DBUG_VOID_RETURN;
}


/*
  Add all status variables to another status variable array

  SYNOPSIS
   add_to_status()
   to_var       add to this array
   from_var     from this array

  NOTES
    This function assumes that all variables at start are long/ulong and
    other types are handled explicitly
*/

void add_to_status(STATUS_VAR *to_var, STATUS_VAR *from_var)
{
  ulong *end= (ulong*) ((uchar*) to_var +
                        offsetof(STATUS_VAR, last_system_status_var) +
			sizeof(ulong));
  ulong *to= (ulong*) to_var, *from= (ulong*) from_var;

  while (to != end)
    *(to++)+= *(from++);

  /* Handle the not ulong variables. See end of system_status_var */
  to_var->bytes_received+=      from_var->bytes_received;
  to_var->bytes_sent+=          from_var->bytes_sent;
  to_var->rows_read+=           from_var->rows_read;
  to_var->rows_sent+=           from_var->rows_sent;
  to_var->rows_tmp_read+=       from_var->rows_tmp_read;
  to_var->binlog_bytes_written+= from_var->binlog_bytes_written;
  to_var->cpu_time+=            from_var->cpu_time;
  to_var->busy_time+=           from_var->busy_time;
  to_var->table_open_cache_hits+= from_var->table_open_cache_hits;
  to_var->table_open_cache_misses+= from_var->table_open_cache_misses;
  to_var->table_open_cache_overflows+= from_var->table_open_cache_overflows;

  /*
    Update global_memory_used. We have to do this with atomic_add as the
    global value can change outside of LOCK_status.
  */
  if (to_var == &global_status_var)
  {
    DBUG_PRINT("info", ("global memory_used: %lld  size: %lld",
                        (longlong) global_status_var.global_memory_used,
                        (longlong) from_var->global_memory_used));
    update_global_memory_status(from_var->global_memory_used);
  }
  else
   to_var->global_memory_used+= from_var->global_memory_used;
}

/*
  Add the difference between two status variable arrays to another one.

  SYNOPSIS
    add_diff_to_status
    to_var       add to this array
    from_var     from this array
    dec_var      minus this array
  
  NOTE
    This function assumes that all variables at start are long/ulong and
    other types are handled explicitly
*/

void add_diff_to_status(STATUS_VAR *to_var, STATUS_VAR *from_var,
                        STATUS_VAR *dec_var)
{
  ulong *end= (ulong*) ((uchar*) to_var + offsetof(STATUS_VAR,
						  last_system_status_var) +
			sizeof(ulong));
  ulong *to= (ulong*) to_var, *from= (ulong*) from_var, *dec= (ulong*) dec_var;

  while (to != end)
    *(to++)+= *(from++) - *(dec++);

  to_var->bytes_received+=       from_var->bytes_received -
                                 dec_var->bytes_received;
  to_var->bytes_sent+=           from_var->bytes_sent - dec_var->bytes_sent;
  to_var->rows_read+=            from_var->rows_read - dec_var->rows_read;
  to_var->rows_sent+=            from_var->rows_sent - dec_var->rows_sent;
  to_var->rows_tmp_read+=        from_var->rows_tmp_read - dec_var->rows_tmp_read;
  to_var->binlog_bytes_written+= from_var->binlog_bytes_written -
                                 dec_var->binlog_bytes_written;
  to_var->cpu_time+=             from_var->cpu_time - dec_var->cpu_time;
  to_var->busy_time+=            from_var->busy_time - dec_var->busy_time;
  to_var->table_open_cache_hits+= from_var->table_open_cache_hits -
                                  dec_var->table_open_cache_hits;
  to_var->table_open_cache_misses+= from_var->table_open_cache_misses -
                                    dec_var->table_open_cache_misses;
  to_var->table_open_cache_overflows+= from_var->table_open_cache_overflows -
                                       dec_var->table_open_cache_overflows;

  /*
    We don't need to accumulate memory_used as these are not reset or used by
    the calling functions.  See execute_show_status().
  */
}

#define SECONDS_TO_WAIT_FOR_KILL 2
#if !defined(_WIN32) && defined(HAVE_SELECT)
/* my_sleep() can wait for sub second times */
#define WAIT_FOR_KILL_TRY_TIMES 20
#else
#define WAIT_FOR_KILL_TRY_TIMES 2
#endif


/**
  Awake a thread.

  @param[in]  state_to_set    value for THD::killed

  This is normally called from another thread's THD object.

  @note Do always call this while holding LOCK_thd_kill.
        NOT_KILLED is used to awake a thread for a slave
*/
extern std::atomic<my_thread_id> shutdown_thread_id;
void THD::awake_no_mutex(killed_state state_to_set)
{
  DBUG_ENTER("THD::awake_no_mutex");
  DBUG_PRINT("enter", ("this: %p current_thd: %p  state: %d",
                       this, current_thd, (int) state_to_set));
  THD_CHECK_SENTRY(this);
  mysql_mutex_assert_owner(&LOCK_thd_data);
  mysql_mutex_assert_owner(&LOCK_thd_kill);

  print_aborted_warning(3, "KILLED");

  /*
    Don't degrade killed state, for example from a KILL_CONNECTION to
    STATEMENT TIMEOUT
  */
  if (killed >= KILL_CONNECTION)
    state_to_set= killed;

  set_killed_no_mutex(state_to_set);

  if (state_to_set >= KILL_CONNECTION || state_to_set == NOT_KILLED)
  {
#ifdef SIGNAL_WITH_VIO_CLOSE
    if (this != current_thd && thread_id != shutdown_thread_id)
    {
      if(active_vio)
        vio_shutdown(active_vio, SHUT_RDWR);
    }
#endif

    /* Mark the target thread's alarm request expired, and signal alarm. */
    thr_alarm_kill(thread_id);

    /* Send an event to the scheduler that a thread should be killed. */
    if (!slave_thread)
      MYSQL_CALLBACK(scheduler, post_kill_notification, (this));
  }

  /* Interrupt target waiting inside a storage engine. */
  if (state_to_set != NOT_KILLED  && !wsrep_is_bf_aborted(this))
    ha_kill_query(this, thd_kill_level(this));

  abort_current_cond_wait(false);
  DBUG_VOID_RETURN;
}

/* Broadcast a condition to kick the target if it is waiting on it. */
void THD::abort_current_cond_wait(bool force)
{
  mysql_mutex_assert_owner(&LOCK_thd_kill);
  if (mysys_var)
  {
    mysql_mutex_lock(&mysys_var->mutex);
    if (!system_thread || force)                 // Don't abort locks
      mysys_var->abort=1;

    /*
      This broadcast could be up in the air if the victim thread
      exits the cond in the time between read and broadcast, but that is
      ok since all we want to do is to make the victim thread get out
      of waiting on current_cond.
      If we see a non-zero current_cond: it cannot be an old value (because
      then exit_cond() should have run and it can't because we have mutex); so
      it is the true value but maybe current_mutex is not yet non-zero (we're
      in the middle of enter_cond() and there is a "memory order
      inversion"). So we test the mutex too to not lock 0.

      Note that there is a small chance we fail to kill. If victim has locked
      current_mutex, but hasn't yet entered enter_cond() (which means that
      current_cond and current_mutex are 0), then the victim will not get
      a signal and it may wait "forever" on the cond (until
      we issue a second KILL or the status it's waiting for happens).
      It's true that we have set its thd->killed but it may not
      see it immediately and so may have time to reach the cond_wait().

      However, where possible, we test for killed once again after
      enter_cond(). This should make the signaling as safe as possible.
      However, there is still a small chance of failure on platforms with
      instruction or memory write reordering.

      We have to do the loop with trylock, because if we would use
      pthread_mutex_lock(), we can cause a deadlock as we are here locking
      the mysys_var->mutex and mysys_var->current_mutex in a different order
      than in the thread we are trying to kill.
      We only sleep for 2 seconds as we don't want to have LOCK_thd_data
      locked too long time.

      There is a small change we may not succeed in aborting a thread that
      is not yet waiting for a mutex, but as this happens only for a
      thread that was doing something else when the kill was issued and
      which should detect the kill flag before it starts to wait, this
      should be good enough.
    */
    if (mysys_var->current_cond && mysys_var->current_mutex)
    {
      uint i;
      for (i= 0; i < WAIT_FOR_KILL_TRY_TIMES * SECONDS_TO_WAIT_FOR_KILL; i++)
      {
        int ret= mysql_mutex_trylock(mysys_var->current_mutex);
        mysql_cond_broadcast(mysys_var->current_cond);
        if (!ret)
        {
          /* Signal is sure to get through */
          mysql_mutex_unlock(mysys_var->current_mutex);
          break;
        }
        my_sleep(1000000L / WAIT_FOR_KILL_TRY_TIMES);
      }
    }
    mysql_mutex_unlock(&mysys_var->mutex);
  }
}


/**
  Close the Vio associated this session.

  @remark LOCK_thd_data is taken due to the fact that
          the Vio might be disassociated concurrently.
*/

void THD::disconnect()
{
  Vio *vio= NULL;

  set_killed(KILL_CONNECTION);

  mysql_mutex_lock(&LOCK_thd_data);

#ifdef SIGNAL_WITH_VIO_CLOSE
  /*
    Since a active vio might might have not been set yet, in
    any case save a reference to avoid closing a inexistent
    one or closing the vio twice if there is a active one.
  */
  vio= active_vio;
  close_active_vio();
#endif

  /* Disconnect even if a active vio is not associated. */
  if (net.vio != vio)
    vio_close(net.vio);
  net.thd= 0;                                   // Don't collect statistics

  mysql_mutex_unlock(&LOCK_thd_data);
}


bool THD::notify_shared_lock(MDL_context_owner *ctx_in_use,
                             bool needs_thr_lock_abort)
{
  THD *in_use= ctx_in_use->get_thd();
  bool signalled= FALSE;
  DBUG_ENTER("THD::notify_shared_lock");
  DBUG_PRINT("enter",("needs_thr_lock_abort: %d", needs_thr_lock_abort));

  if ((in_use->system_thread & SYSTEM_THREAD_DELAYED_INSERT) &&
      !in_use->killed)
  {
    /* This code is similar to kill_delayed_threads() */
    DBUG_PRINT("info", ("kill delayed thread"));
    mysql_mutex_lock(&in_use->LOCK_thd_kill);
    if (in_use->killed < KILL_CONNECTION)
      in_use->set_killed_no_mutex(KILL_CONNECTION);
    in_use->abort_current_cond_wait(true);
    mysql_mutex_unlock(&in_use->LOCK_thd_kill);
    signalled= TRUE;
  }

  if (needs_thr_lock_abort)
  {
    mysql_mutex_lock(&in_use->LOCK_thd_data);
    /* If not already dying */
    if (in_use->killed != KILL_CONNECTION_HARD)
    {
      for (TABLE *thd_table= in_use->open_tables;
           thd_table ;
           thd_table= thd_table->next)
      {
        /*
          Check for TABLE::needs_reopen() is needed since in some
          places we call handler::close() for table instance (and set
          TABLE::db_stat to 0) and do not remove such instances from
          the THD::open_tables for some time, during which other
          thread can see those instances (e.g. see partitioning code).
        */
        if (!thd_table->needs_reopen())
        {
          signalled|= mysql_lock_abort_for_thread(this, thd_table);
        }
      }
    }
    mysql_mutex_unlock(&in_use->LOCK_thd_data);
  }
  DBUG_RETURN(signalled);
}


/*
  Get error number for killed state
  Note that the error message can't have any parameters.
  If one needs parameters, one should use THD::killed_err_msg
  See thd::kill_message()
*/

int THD::killed_errno()
{
  DBUG_ENTER("killed_errno");
  DBUG_PRINT("enter", ("killed: %d  killed_errno: %d",
                       killed, killed_err ? killed_err->no: 0));

  /* Ensure that killed_err is not set if we are not killed */
  DBUG_ASSERT(!killed_err || killed != NOT_KILLED);

  if (killed_err)
    DBUG_RETURN(killed_err->no);

  switch (killed) {
  case NOT_KILLED:
  case KILL_HARD_BIT:
    DBUG_RETURN(0);                            // Probably wrong usage
  case KILL_BAD_DATA:
  case KILL_BAD_DATA_HARD:
  case ABORT_QUERY_HARD:
  case ABORT_QUERY:
    DBUG_RETURN(0);                             // Not a real error
  case KILL_CONNECTION:
  case KILL_CONNECTION_HARD:
  case KILL_SYSTEM_THREAD:
  case KILL_SYSTEM_THREAD_HARD:
    DBUG_RETURN(ER_CONNECTION_KILLED);
  case KILL_QUERY:
  case KILL_QUERY_HARD:
    DBUG_RETURN(ER_QUERY_INTERRUPTED);
  case KILL_TIMEOUT:
  case KILL_TIMEOUT_HARD:
    DBUG_RETURN(ER_STATEMENT_TIMEOUT);
  case KILL_SERVER:
  case KILL_SERVER_HARD:
    DBUG_RETURN(ER_SERVER_SHUTDOWN);
  case KILL_SLAVE_SAME_ID:
    DBUG_RETURN(ER_SLAVE_SAME_ID);
  case KILL_WAIT_TIMEOUT:
  case KILL_WAIT_TIMEOUT_HARD:
    DBUG_RETURN(ER_NET_READ_INTERRUPTED);
  }
  DBUG_RETURN(0);                               // Keep compiler happy
}


void THD::reset_killed()
{
  /*
    Resetting killed has to be done under a mutex to ensure
    its not done during an awake() call.
  */
  DBUG_ENTER("reset_killed");
  if (killed != NOT_KILLED)
  {
    mysql_mutex_assert_not_owner(&LOCK_thd_kill);
    mysql_mutex_lock(&LOCK_thd_kill);
    killed= NOT_KILLED;
    killed_err= 0;
    mysql_mutex_unlock(&LOCK_thd_kill);
  }
#ifdef WITH_WSREP
  mysql_mutex_assert_not_owner(&LOCK_thd_data);
  mysql_mutex_lock(&LOCK_thd_data);
  wsrep_aborter= 0;
  mysql_mutex_unlock(&LOCK_thd_data);
#endif /* WITH_WSREP */

  DBUG_VOID_RETURN;
}

/*
  Remember the location of thread info, the structure needed for
  the structure for the net buffer
*/

void THD::store_globals()
{
  /*
    Assert that thread_stack is initialized: it's necessary to be able
    to track stack overrun.
  */
  DBUG_ASSERT(thread_stack);

  set_current_thd(this);
  /*
    mysys_var is concurrently readable by a killer thread.
    It is protected by LOCK_thd_kill, it is not needed to lock while the
    pointer is changing from NULL not non-NULL. If the kill thread reads
    NULL it doesn't refer to anything, but if it is non-NULL we need to
    ensure that the thread doesn't proceed to assign another thread to
    have the mysys_var reference (which in fact refers to the worker
    threads local storage with key THR_KEY_mysys. 
  */
  mysys_var=my_thread_var;
  /*
    Let mysqld define the thread id (not mysys)
    This allows us to move THD to different threads if needed.
  */
  mysys_var->id=      thread_id;

  /* thread_dbug_id should not change for a THD */
  if (!thread_dbug_id)
    thread_dbug_id= mysys_var->dbug_id;
  else
  {
    /* This only changes if we are using pool-of-threads */
    mysys_var->dbug_id= thread_dbug_id;
  }
#ifdef __NR_gettid
  os_thread_id= (uint32)syscall(__NR_gettid);
#else
  os_thread_id= 0;
#endif
  real_id= pthread_self();                      // For debugging
  mysys_var->stack_ends_here= thread_stack +    // for consistency, see libevent_thread_proc
                              STACK_DIRECTION * (long)my_thread_stack_size;
  if (net.vio)
  {
    net.thd= this;
  }
  /*
    We have to call thr_lock_info_init() again here as THD may have been
    created in another thread
  */
  thr_lock_info_init(&lock_info, mysys_var);
}

/**
   Untie THD from current thread

   Used when using --thread-handling=pool-of-threads
*/

void THD::reset_globals()
{
  mysql_mutex_lock(&LOCK_thd_kill);
  mysys_var= 0;
  mysql_mutex_unlock(&LOCK_thd_kill);

  /* Undocking the thread specific data. */
  set_current_thd(0);
  net.thd= 0;
}

/*
  Cleanup after query.

  SYNOPSIS
    THD::cleanup_after_query()

  DESCRIPTION
    This function is used to reset thread data to its default state.

  NOTE
    This function is not suitable for setting thread data to some
    non-default values, as there is only one replication thread, so
    different master threads may overwrite data of each other on
    slave.
*/

void THD::cleanup_after_query()
{
  DBUG_ENTER("THD::cleanup_after_query");

  thd_progress_end(this);

  /*
    Reset rand_used so that detection of calls to rand() will save random 
    seeds if needed by the slave.

    Do not reset rand_used if inside a stored function or trigger because 
    only the call to these operations is logged. Thus only the calling 
    statement needs to detect rand() calls made by its substatements. These
    substatements must not set rand_used to 0 because it would remove the
    detection of rand() by the calling statement. 
  */
  if (!in_sub_stmt) /* stored functions and triggers are a special case */
  {
    /* Forget those values, for next binlogger: */
    stmt_depends_on_first_successful_insert_id_in_prev_stmt= 0;
    auto_inc_intervals_in_cur_stmt_for_binlog.empty();
    rand_used= 0;
#ifndef EMBEDDED_LIBRARY
    /*
      Clean possible unused INSERT_ID events by current statement.
      is_update_query() is needed to ignore SET statements:
        Statements that don't update anything directly and don't
        used stored functions. This is mostly necessary to ignore
        statements in binlog between SET INSERT_ID and DML statement
        which is intended to consume its event (there can be other
        SET statements between them).
    */
    if ((rgi_slave || rli_fake) && is_update_query(lex->sql_command))
      auto_inc_intervals_forced.empty();
#endif
  }
  /*
    Forget the binlog stmt filter for the next query.
    There are some code paths that:
    - do not call THD::decide_logging_format()
    - do call THD::binlog_query(),
    making this reset necessary.
  */
  reset_binlog_local_stmt_filter();
  if (first_successful_insert_id_in_cur_stmt > 0)
  {
    /* set what LAST_INSERT_ID() will return */
    first_successful_insert_id_in_prev_stmt= 
      first_successful_insert_id_in_cur_stmt;
    first_successful_insert_id_in_cur_stmt= 0;
    substitute_null_with_insert_id= TRUE;
  }
  arg_of_last_insert_id_function= 0;
  /* Free Items that were created during this execution */
  free_items();
  /* Reset where. */
  where= THD::DEFAULT_WHERE;
  /* reset table map for multi-table update */
  table_map_for_update= 0;
  m_binlog_invoker= INVOKER_NONE;

#ifndef EMBEDDED_LIBRARY
  if (rgi_slave)
    rgi_slave->cleanup_after_query();
#endif

#ifdef WITH_WSREP
  if (!in_active_multi_stmt_transaction())
    wsrep_affected_rows= 0;
#endif /* WITH_WSREP */

  DBUG_VOID_RETURN;
}


/*
  Convert a string to another character set

  SYNOPSIS
    convert_string()
    to				Store new allocated string here
    to_cs			New character set for allocated string
    from			String to convert
    from_length			Length of string to convert
    from_cs			Original character set

  NOTES
    to will be 0-terminated to make it easy to pass to system funcs

  RETURN
    0	ok
    1	End of memory.
        In this case to->str will point to 0 and to->length will be 0.
*/

bool THD::convert_string(LEX_STRING *to, CHARSET_INFO *to_cs,
			 const char *from, size_t from_length,
			 CHARSET_INFO *from_cs)
{
  DBUG_ENTER("THD::convert_string");
  size_t new_length= to_cs->mbmaxlen * from_length;
  uint errors;
  if (unlikely(alloc_lex_string(to, new_length + 1)))
    DBUG_RETURN(true);                          // EOM
  to->length= copy_and_convert((char*) to->str, new_length, to_cs,
			       from, from_length, from_cs, &errors);
  to->str[to->length]= 0;                       // Safety
  if (unlikely(errors) && lex->parse_vcol_expr)
  {
    my_error(ER_BAD_DATA, MYF(0),
             ErrConvString(from, from_length, from_cs).ptr(),
             to_cs->cs_name.str);
    DBUG_RETURN(true);
  }
  DBUG_RETURN(false);
}


/*
  Reinterpret a binary string to a character string

  @param[OUT] to    The result will be written here,
                    either the original string as is,
                    or a newly alloced fixed string with
                    some zero bytes prepended.
  @param cs         The destination character set
  @param str        The binary string
  @param length     The length of the binary string

  @return           false on success
  @return           true on error
*/

bool THD::reinterpret_string_from_binary(LEX_CSTRING *to, CHARSET_INFO *cs,
                                         const char *str, size_t length)
{
  /*
    When reinterpreting from binary to tricky character sets like
    UCS2, UTF16, UTF32, we may need to prepend some zero bytes.
    This is possible in scenarios like this:
      SET COLLATION_CONNECTION=utf32_general_ci, CHARACTER_SET_CLIENT=binary;
    This code is similar to String::copy_aligned().
  */
  size_t incomplete= length % cs->mbminlen; // Bytes in an incomplete character
  if (incomplete)
  {
    size_t zeros= cs->mbminlen - incomplete;
    size_t aligned_length= zeros + length;
    char *dst= (char*) alloc(aligned_length + 1);
    if (!dst)
    {
      to->str= NULL; // Safety
      to->length= 0;
      return true;
    }
    bzero(dst, zeros);
    memcpy(dst + zeros, str, length);
    dst[aligned_length]= '\0';
    to->str= dst;
    to->length= aligned_length;
  }
  else
  {
    to->str= str;
    to->length= length;
  }
  return check_string_for_wellformedness(to->str, to->length, cs);
}


/*
  Convert a string between two character sets.
  dstcs and srccs cannot be &my_charset_bin.
*/
bool THD::convert_fix(CHARSET_INFO *dstcs, LEX_STRING *dst,
                      CHARSET_INFO *srccs, const char *src, size_t src_length,
                      String_copier *status)
{
  DBUG_ENTER("THD::convert_fix");
  size_t dst_length= dstcs->mbmaxlen * src_length;
  if (alloc_lex_string(dst, dst_length + 1))
    DBUG_RETURN(true);                           // EOM
  dst->length= status->convert_fix(dstcs, (char*) dst->str, dst_length,
                                   srccs, src, src_length, src_length);
  dst->str[dst->length]= 0;                      // Safety
  DBUG_RETURN(false);
}


/*
  Copy or convert a string.
*/
bool THD::copy_fix(CHARSET_INFO *dstcs, LEX_STRING *dst,
                   CHARSET_INFO *srccs, const char *src, size_t src_length,
                   String_copier *status)
{
  DBUG_ENTER("THD::copy_fix");
  size_t dst_length= dstcs->mbmaxlen * src_length;
  if (alloc_lex_string(dst, dst_length + 1))
    DBUG_RETURN(true);                          // EOM
  dst->length= status->well_formed_copy(dstcs, dst->str, dst_length,
                                        srccs, src, src_length, src_length);
  dst->str[dst->length]= '\0';
  DBUG_RETURN(false);
}


class String_copier_with_error: public String_copier
{
public:
  bool check_errors(CHARSET_INFO *srccs, const char *src, size_t src_length)
  {
    if (most_important_error_pos())
    {
      ErrConvString err(src, src_length, &my_charset_bin);
      my_error(ER_INVALID_CHARACTER_STRING, MYF(0), srccs->cs_name.str,
               err.ptr());
      return true;
    }
    return false;
  }
};


bool THD::convert_with_error(CHARSET_INFO *dstcs, LEX_STRING *dst,
                             CHARSET_INFO *srccs,
                             const char *src, size_t src_length)
{
  String_copier_with_error status;
  return convert_fix(dstcs, dst, srccs, src, src_length, &status) ||
         status.check_errors(srccs, src, src_length);
}


bool THD::copy_with_error(CHARSET_INFO *dstcs, LEX_STRING *dst,
                          CHARSET_INFO *srccs,
                          const char *src, size_t src_length)
{
  String_copier_with_error status;
  return copy_fix(dstcs, dst, srccs, src, src_length, &status) ||
         status.check_errors(srccs, src, src_length);
}


/*
  Convert string from source character set to target character set inplace.

  SYNOPSIS
    THD::convert_string

  DESCRIPTION
    Convert string using convert_buffer - buffer for character set 
    conversion shared between all protocols.

  RETURN
    0   ok
   !0   out of memory
*/

bool THD::convert_string(String *s, CHARSET_INFO *from_cs, CHARSET_INFO *to_cs)
{
  uint dummy_errors;
  if (unlikely(convert_buffer.copy(s->ptr(), s->length(), from_cs, to_cs,
                                   &dummy_errors)))
    return TRUE;
  /* If convert_buffer >> s copying is more efficient long term */
  if (convert_buffer.alloced_length() >= convert_buffer.length() * 2 ||
      !s->is_alloced())
  {
    return s->copy(convert_buffer);
  }
  s->swap(convert_buffer);
  return FALSE;
}


bool THD::check_string_for_wellformedness(const char *str,
                                          size_t length,
                                          CHARSET_INFO *cs) const
{
  size_t wlen= Well_formed_prefix(cs, str, length).length();
  if (wlen < length)
  {
    ErrConvString err(str, length, &my_charset_bin);
    my_error(ER_INVALID_CHARACTER_STRING, MYF(0), cs->cs_name.str, err.ptr());
    return true;
  }
  return false;
}


bool THD::to_ident_sys_alloc(Lex_ident_sys_st *to, const Lex_ident_cli_st *ident)
{
  if (ident->is_quoted())
  {
    LEX_CSTRING unquoted;
    if (quote_unescape(&unquoted, ident, ident->quote()))
      return true;
    return charset_is_system_charset ?
           to->copy_sys(this, &unquoted) :
           to->convert(this, &unquoted, charset());
  }
  return charset_is_system_charset ?
         to->copy_sys(this, ident) :
         to->copy_or_convert(this, ident, charset());
}


Item_basic_constant *
THD::make_string_literal(const char *str, size_t length,
                         my_repertoire_t repertoire)
{
  if (!length && (variables.sql_mode & MODE_EMPTY_STRING_IS_NULL))
    return new (mem_root) Item_null(this, 0, variables.collation_connection);
  if (!charset_is_collation_connection &&
      (repertoire != MY_REPERTOIRE_ASCII ||
       !my_charset_is_ascii_based(variables.collation_connection)))
  {
    LEX_STRING to;
    if (convert_string(&to, variables.collation_connection,
                       str, length, variables.character_set_client))
      return NULL;
    str= to.str;
    length= to.length;
  }
  return new (mem_root) Item_string(this, str, (uint)length,
                                    variables.collation_connection,
                                    DERIVATION_COERCIBLE, repertoire);
}


Item_basic_constant *
THD::make_string_literal_nchar(const Lex_string_with_metadata_st &str)
{
  DBUG_ASSERT(my_charset_is_ascii_based(national_charset_info));
  if (!str.length && (variables.sql_mode & MODE_EMPTY_STRING_IS_NULL))
    return new (mem_root) Item_null(this, 0, national_charset_info);

  return new (mem_root) Item_string(this, str.str, (uint)str.length,
                                    national_charset_info,
                                    DERIVATION_COERCIBLE,
                                    str.repertoire());
}


Item_basic_constant *
THD::make_string_literal_charset(const Lex_string_with_metadata_st &str,
                                 CHARSET_INFO *cs)
{
  if (!str.length && (variables.sql_mode & MODE_EMPTY_STRING_IS_NULL))
    return new (mem_root) Item_null(this, 0, cs);
  return new (mem_root) Item_string_with_introducer(this, str, cs);
}


/*
  Update some cache variables when character set changes
*/

void THD::update_charset()
{
  uint32 not_used;
  charset_is_system_charset=
    !String::needs_conversion(0,
                              variables.character_set_client,
                              system_charset_info,
                              &not_used);
  charset_is_collation_connection= 
    !String::needs_conversion(0,
                              variables.character_set_client,
                              variables.collation_connection,
                              &not_used);
  charset_is_character_set_filesystem= 
    !String::needs_conversion(0,
                              variables.character_set_client,
                              variables.character_set_filesystem,
                              &not_used);
}

void THD::give_protection_error()
{
  if (current_backup_stage != BACKUP_FINISHED)
    my_error(ER_BACKUP_LOCK_IS_ACTIVE, MYF(0));
  else
  {
    DBUG_ASSERT(global_read_lock.is_acquired() || mdl_backup_lock);
    my_error(ER_CANT_UPDATE_WITH_READLOCK, MYF(0));
  }
}

/* routings to adding tables to list of changed in transaction tables */

inline static void list_include(CHANGED_TABLE_LIST** prev,
				CHANGED_TABLE_LIST* curr,
				CHANGED_TABLE_LIST* new_table)
{
  if (new_table)
  {
    *prev = new_table;
    (*prev)->next = curr;
  }
}

/* add table to list of changed in transaction tables */

void THD::add_changed_table(TABLE *table)
{
  DBUG_ENTER("THD::add_changed_table(table)");

  DBUG_ASSERT(in_multi_stmt_transaction_mode() &&
              table->file->has_transactions());
  add_changed_table(table->s->table_cache_key.str,
                    (long) table->s->table_cache_key.length);
  DBUG_VOID_RETURN;
}


void THD::add_changed_table(const char *key, size_t key_length)
{
  DBUG_ENTER("THD::add_changed_table(key)");
  CHANGED_TABLE_LIST **prev_changed = &transaction->changed_tables;
  CHANGED_TABLE_LIST *curr = transaction->changed_tables;

  for (; curr; prev_changed = &(curr->next), curr = curr->next)
  {
    int cmp =  (long)curr->key_length - (long)key_length;
    if (cmp < 0)
    {
      list_include(prev_changed, curr, changed_table_dup(key, key_length));
      DBUG_PRINT("info", 
		 ("key_length: %zu  %zu", key_length,
                  (*prev_changed)->key_length));
      DBUG_VOID_RETURN;
    }
    else if (cmp == 0)
    {
      cmp = memcmp(curr->key, key, curr->key_length);
      if (cmp < 0)
      {
	list_include(prev_changed, curr, changed_table_dup(key, key_length));
	DBUG_PRINT("info", 
		   ("key_length:  %zu  %zu", key_length,
		    (*prev_changed)->key_length));
	DBUG_VOID_RETURN;
      }
      else if (cmp == 0)
      {
	DBUG_PRINT("info", ("already in list"));
	DBUG_VOID_RETURN;
      }
    }
  }
  *prev_changed = changed_table_dup(key, key_length);
  DBUG_PRINT("info", ("key_length: %zu  %zu", key_length,
		      (*prev_changed)->key_length));
  DBUG_VOID_RETURN;
}


CHANGED_TABLE_LIST* THD::changed_table_dup(const char *key, size_t key_length)
{
  CHANGED_TABLE_LIST* new_table = 
    (CHANGED_TABLE_LIST*) trans_alloc(ALIGN_SIZE(sizeof(CHANGED_TABLE_LIST))+
				      key_length + 1);
  if (!new_table)
  {
    my_error(EE_OUTOFMEMORY, MYF(ME_FATAL),
             ALIGN_SIZE(sizeof(TABLE_LIST)) + key_length + 1);
    set_killed(KILL_CONNECTION);
    return 0;
  }

  new_table->key= ((char*)new_table)+ ALIGN_SIZE(sizeof(CHANGED_TABLE_LIST));
  new_table->next = 0;
  new_table->key_length = key_length;
  ::memcpy(new_table->key, key, key_length);
  return new_table;
}


int THD::prepare_explain_fields(select_result *result, List<Item> *field_list,
                                 uint8 explain_flags, bool is_analyze)
{
  if (lex->explain_json)
    make_explain_json_field_list(*field_list, is_analyze);
  else
    make_explain_field_list(*field_list, explain_flags, is_analyze);

  return result->prepare(*field_list, NULL);
}


int THD::send_explain_fields(select_result *result,
                             uint8 explain_flags,
                             bool is_analyze)
{
  List<Item> field_list;
  int rc;
  rc= prepare_explain_fields(result, &field_list, explain_flags, is_analyze) ||
      result->send_result_set_metadata(field_list, Protocol::SEND_NUM_ROWS |
                                                   Protocol::SEND_EOF);
  return rc;
}


void THD::make_explain_json_field_list(List<Item> &field_list, bool is_analyze)
{
  Item *item= new (mem_root) Item_empty_string(this, (is_analyze ?
                                                      "ANALYZE" :
                                                      "EXPLAIN"),
                                              78, system_charset_info);
  field_list.push_back(item, mem_root);
}


/*
  Populate the provided field_list with EXPLAIN output columns.
  this->lex->describe has the EXPLAIN flags

  The set/order of columns must be kept in sync with 
  Explain_query::print_explain and co.
*/

void THD::make_explain_field_list(List<Item> &field_list, uint8 explain_flags,
                                  bool is_analyze)
{
  Item *item;
  CHARSET_INFO *cs= system_charset_info;
  field_list.push_back(item= new (mem_root)
                       Item_return_int(this, "id", 3,
                                       MYSQL_TYPE_LONGLONG), mem_root);
  item->set_maybe_null();
  field_list.push_back(new (mem_root)
                       Item_empty_string(this, "select_type", 19, cs),
                       mem_root);
  field_list.push_back(item= new (mem_root)
                       Item_empty_string(this, "table", NAME_CHAR_LEN, cs),
                       mem_root);
  item->set_maybe_null();
  if (explain_flags & DESCRIBE_PARTITIONS)
  {
    /* Maximum length of string that make_used_partitions_str() can produce */
    item= new (mem_root) Item_empty_string(this, "partitions",
                                           MAX_PARTITIONS * (1 + FN_LEN), cs);
    field_list.push_back(item, mem_root);
    item->set_maybe_null();
  }
  field_list.push_back(item= new (mem_root)
                       Item_empty_string(this, "type", 10, cs),
                       mem_root);
  item->set_maybe_null();
  field_list.push_back(item= new (mem_root)
                       Item_empty_string(this, "possible_keys",
                                         NAME_CHAR_LEN*MAX_KEY, cs),
                       mem_root);
  item->set_maybe_null();
  field_list.push_back(item=new (mem_root)
                       Item_empty_string(this, "key", NAME_CHAR_LEN, cs),
                       mem_root);
  item->set_maybe_null();
  field_list.push_back(item=new (mem_root)
                       Item_empty_string(this, "key_len",
                                         NAME_CHAR_LEN*MAX_KEY),
                       mem_root);
  item->set_maybe_null();
  field_list.push_back(item=new (mem_root)
                       Item_empty_string(this, "ref",
                                         NAME_CHAR_LEN*MAX_REF_PARTS, cs),
                       mem_root);
  item->set_maybe_null();
  field_list.push_back(item=new (mem_root)
                       Item_empty_string(this, "rows", NAME_CHAR_LEN, cs),
                       mem_root);
  if (is_analyze)
  {
    field_list.push_back(item= new (mem_root)
                         Item_empty_string(this, "r_rows", NAME_CHAR_LEN, cs),
                         mem_root);
    item->set_maybe_null();
  }

  if (is_analyze || (explain_flags & DESCRIBE_EXTENDED))
  {
    field_list.push_back(item= new (mem_root)
                         Item_float(this, "filtered", 0.1234, 2, 4),
                         mem_root);
    item->set_maybe_null();
  }

  if (is_analyze)
  {
    field_list.push_back(item= new (mem_root)
                         Item_float(this, "r_filtered", 0.1234, 2, 4),
                         mem_root);
    item->set_maybe_null();
  }

  item->set_maybe_null();
  field_list.push_back(new (mem_root)
                       Item_empty_string(this, "Extra", 255, cs),
                       mem_root);
}


#ifdef SIGNAL_WITH_VIO_CLOSE
void THD::close_active_vio()
{
  DBUG_ENTER("close_active_vio");
  mysql_mutex_assert_owner(&LOCK_thd_data);
#ifndef EMBEDDED_LIBRARY
  if (active_vio)
  {
    vio_close(active_vio);
    active_vio = 0;
  }
#endif
  DBUG_VOID_RETURN;
}
#endif


/*
  @brief MySQL parser used for recursive invocations

  @param old_lex  The LEX structure in the state when this parser
                  is called recursively
  @param lex      The LEX structure used to parse a new SQL fragment
  @param str      The SQL fragment to parse
  @param str_len  The length of the SQL fragment to parse
  @param stmt_prepare_mode true <=> when parsing a prepare statement

  @details
    This function is to be used when parsing of an SQL fragment is
    needed within one of the grammar rules.

  @notes
    Currently the function is used only when the specification of a CTE
    is parsed for the not first and not recursive references of the CTE.

  @retval false   On a successful parsing of the fragment
  @retval true    Otherwise
*/

bool THD::sql_parser(LEX *old_lex, LEX *lex,
                     char *str, uint str_len, bool stmt_prepare_mode)
{
  extern int MYSQLparse(THD * thd);
  extern int ORAparse(THD * thd);

  bool parse_status= false;
  Parser_state parser_state;
  Parser_state *old_parser_state= m_parser_state;

  if (parser_state.init(this, str, str_len))
    return true;

  m_parser_state= &parser_state;
  parser_state.m_lip.stmt_prepare_mode= stmt_prepare_mode;
  parser_state.m_lip.multi_statements= false;
  parser_state.m_lip.m_digest= NULL;

  lex->param_list= old_lex->param_list;
  lex->sphead= old_lex->sphead;
  lex->spname= old_lex->spname;
  lex->spcont= old_lex->spcont;
  lex->sp_chistics= old_lex->sp_chistics;
  lex->trg_chistics= old_lex->trg_chistics;

  parse_status= (variables.sql_mode & MODE_ORACLE) ?
                 ORAparse(this) : MYSQLparse(this) != 0;

  m_parser_state= old_parser_state;

  return parse_status;
}


struct Item_change_record: public ilink
{
  Item **place;
  Item *old_value;
  /* Placement new was hidden by `new' in ilink (TODO: check): */
  static void *operator new(size_t size, void *mem) { return mem; }
  static void operator delete(void *ptr, size_t size) {}
  static void operator delete(void *ptr, void *mem) { /* never called */ }
};


/*
  Register an item tree tree transformation, performed by the query
  optimizer. We need a pointer to runtime_memroot because it may be !=
  thd->mem_root (due to possible set_n_backup_active_arena called for thd).
*/

void
Item_change_list::nocheck_register_item_tree_change(Item **place,
                                                    Item *old_value,
                                                    MEM_ROOT *runtime_memroot)
{
  Item_change_record *change;
  DBUG_ENTER("THD::nocheck_register_item_tree_change");
  DBUG_PRINT("enter", ("Register %p <- %p", old_value, (*place)));
  /*
    Now we use one node per change, which adds some memory overhead,
    but still is rather fast as we use alloc_root for allocations.
    A list of item tree changes of an average query should be short.
  */
  void *change_mem= alloc_root(runtime_memroot, sizeof(*change));
  if (change_mem == 0)
  {
    /*
      OOM, thd->fatal_error() is called by the error handler of the
      memroot. Just return.
    */
    DBUG_VOID_RETURN;
  }
  change= new (change_mem) Item_change_record;
  change->place= place;
  change->old_value= old_value;
  change_list.append(change);
  DBUG_VOID_RETURN;
}

/**
  Check and register item change if needed

  @param place           place where we should assign new value
  @param new_value       place of the new value

  @details
    Let C be a reference to an item that changed the reference A
    at the location (occurrence) L1 and this change has been registered.
    If C is substituted for reference A another location (occurrence) L2
    that is to be registered as well than this change has to be
    consistent with the first change in order the procedure that rollback
    changes to substitute the same reference at both locations L1 and L2.
*/

void
Item_change_list::check_and_register_item_tree_change(Item **place,
                                                      Item **new_value,
                                                      MEM_ROOT *runtime_memroot)
{
  Item_change_record *change;
  DBUG_ENTER("THD::check_and_register_item_tree_change");
  DBUG_PRINT("enter", ("Register: %p (%p) <- %p (%p)",
                       *place, place, *new_value, new_value));
  I_List_iterator<Item_change_record> it(change_list);
  while ((change= it++))
  {
    if (change->place == new_value)
      break; // we need only very first value
  }
  if (change)
    nocheck_register_item_tree_change(place, change->old_value,
                                      runtime_memroot);
  DBUG_VOID_RETURN;
}


void Item_change_list::rollback_item_tree_changes()
{
  DBUG_ENTER("THD::rollback_item_tree_changes");
  I_List_iterator<Item_change_record> it(change_list);
  Item_change_record *change;

  while ((change= it++))
  {
    DBUG_PRINT("info", ("Rollback: %p (%p) <- %p",
                        *change->place, change->place, change->old_value));
    *change->place= change->old_value;
  }
  /* We can forget about changes memory: it's allocated in runtime memroot */
  change_list.empty();
  DBUG_VOID_RETURN;
}


/*****************************************************************************
** Functions to provide a interface to select results
*****************************************************************************/

void select_result::cleanup()
{
  /* do nothing */
}

bool select_result::check_simple_select() const
{
  my_error(ER_SP_BAD_CURSOR_QUERY, MYF(0));
  return TRUE;
}


static String default_line_term("\n", 1, default_charset_info);
static String default_escaped("\\", 1, default_charset_info);
static String default_field_term("\t", 1, default_charset_info);
static String default_enclosed_and_line_start("", 0, default_charset_info);
static String default_xml_row_term("<row>", 5, default_charset_info);

sql_exchange::sql_exchange(const char *name, bool flag,
                           enum enum_filetype filetype_arg)
  :file_name(name), opt_enclosed(0), dumpfile(flag), skip_lines(0)
{
  filetype= filetype_arg;
  field_term= &default_field_term;
  enclosed=   line_start= &default_enclosed_and_line_start;
  line_term=  filetype == FILETYPE_CSV ?
              &default_line_term : &default_xml_row_term;
  escaped=    &default_escaped;
  cs= NULL;
}

bool sql_exchange::escaped_given(void) const
{
  return escaped != &default_escaped;
}


bool select_send::send_result_set_metadata(List<Item> &list, uint flags)
{
  bool res;
#ifdef WITH_WSREP
  if (WSREP(thd) && thd->wsrep_retry_query)
  {
    WSREP_DEBUG("skipping select metadata");
    return FALSE;
  }
#endif /* WITH_WSREP */
  if (!(res= thd->protocol->send_result_set_metadata(&list, flags)))
    is_result_set_started= 1;
  return res;
}

void select_send::abort_result_set()
{
  DBUG_ENTER("select_send::abort_result_set");

  if (is_result_set_started && thd->spcont)
  {
    /*
      We're executing a stored procedure, have an open result
      set and an SQL exception condition. In this situation we
      must abort the current statement, silence the error and
      start executing the continue/exit handler if one is found.
      Before aborting the statement, let's end the open result set, as
      otherwise the client will hang due to the violation of the
      client/server protocol.
    */
    thd->spcont->end_partial_result_set= TRUE;
  }
  DBUG_VOID_RETURN;
}


/** 
  Cleanup an instance of this class for re-use
  at next execution of a prepared statement/
  stored procedure statement.
*/

void select_send::cleanup()
{
  is_result_set_started= FALSE;
}

/* Send data to client. Returns 0 if ok */

int select_send::send_data(List<Item> &items)
{
  Protocol *protocol= thd->protocol;
  DBUG_ENTER("select_send::send_data");

  protocol->prepare_for_resend();
  if (protocol->send_result_set_row(&items))
  {
    protocol->remove_last_row();
    DBUG_RETURN(TRUE);
  }

  thd->inc_sent_row_count(1);

  /* Don't return error if disconnected, only if write fails */
  if (likely(thd->vio_ok()))
    DBUG_RETURN(protocol->write());

  DBUG_RETURN(0);
}


bool select_send::send_eof()
{
  /* 
    Don't send EOF if we're in error condition (which implies we've already
    sent or are sending an error)
  */
  if (unlikely(thd->is_error()))
    return TRUE;
  ::my_eof(thd);
  is_result_set_started= 0;
  return FALSE;
}


/************************************************************************
  Handling writing to file
************************************************************************/

bool select_to_file::send_eof()
{
  int error= MY_TEST(end_io_cache(&cache));
  if (unlikely(mysql_file_close(file, MYF(MY_WME))) ||
      unlikely(thd->is_error()))
    error= true;

  if (likely(!error) && !suppress_my_ok)
  {
    ::my_ok(thd,row_count);
  }
  file= -1;
  return error;
}


void select_to_file::cleanup()
{
  /* In case of error send_eof() may be not called: close the file here. */
  if (file >= 0)
  {
    (void) end_io_cache(&cache);
    mysql_file_close(file, MYF(0));
    file= -1;
  }
  path[0]= '\0';
  row_count= 0;
}


select_to_file::~select_to_file()
{
  if (file >= 0)
  {					// This only happens in case of error
    (void) end_io_cache(&cache);
    mysql_file_close(file, MYF(0));
    file= -1;
  }
}

/***************************************************************************
** Export of select to textfile
***************************************************************************/

select_export::~select_export()
{
  thd->set_sent_row_count(row_count);
}


/*
  Create file with IO cache

  SYNOPSIS
    create_file()
    thd			Thread handle
    path		File name
    exchange		Excange class
    cache		IO cache

  RETURN
    >= 0 	File handle
   -1		Error
*/


static File create_file(THD *thd, char *path, sql_exchange *exchange,
			IO_CACHE *cache)
{
  File file;
  uint option= MY_UNPACK_FILENAME | MY_RELATIVE_PATH;

#ifdef DONT_ALLOW_FULL_LOAD_DATA_PATHS
  option|= MY_REPLACE_DIR;			// Force use of db directory
#endif

  if (!dirname_length(exchange->file_name))
  {
    strxnmov(path, FN_REFLEN-1, mysql_real_data_home, thd->get_db(), NullS);
    (void) fn_format(path, exchange->file_name, path, "", option);
  }
  else
    (void) fn_format(path, exchange->file_name, mysql_real_data_home, "", option);

  if (!is_secure_file_path(path))
  {
    /* Write only allowed to dir or subdir specified by secure_file_priv */
    my_error(ER_OPTION_PREVENTS_STATEMENT, MYF(0), "--secure-file-priv");
    return -1;
  }

  if (!access(path, F_OK))
  {
    my_error(ER_FILE_EXISTS_ERROR, MYF(0), exchange->file_name);
    return -1;
  }
  /* Create the file world readable */
  if ((file= mysql_file_create(key_select_to_file,
                               path, 0644, O_WRONLY|O_EXCL, MYF(MY_WME))) < 0)
    return file;
#ifdef HAVE_FCHMOD
  (void) fchmod(file, 0644);			// Because of umask()
#else
  (void) chmod(path, 0644);
#endif
  if (init_io_cache(cache, file, 0L, WRITE_CACHE, 0L, 1, MYF(MY_WME)))
  {
    mysql_file_close(file, MYF(0));
    /* Delete file on error, it was just created */
    mysql_file_delete(key_select_to_file, path, MYF(0));
    return -1;
  }
  return file;
}


int
select_export::prepare(List<Item> &list, SELECT_LEX_UNIT *u)
{
  bool blob_flag=0;
  bool string_results= FALSE, non_string_results= FALSE;
  unit= u;
  if ((uint) strlen(exchange->file_name) + NAME_LEN >= FN_REFLEN)
    strmake_buf(path,exchange->file_name);

  write_cs= exchange->cs ? exchange->cs : &my_charset_bin;

  if ((file= create_file(thd, path, exchange, &cache)) < 0)
    return 1;
  /* Check if there is any blobs in data */
  {
    List_iterator_fast<Item> li(list);
    Item *item;
    while ((item=li++))
    {
      if (item->max_length >= MAX_BLOB_WIDTH)
      {
	blob_flag=1;
	break;
      }
      if (item->result_type() == STRING_RESULT)
        string_results= TRUE;
      else
        non_string_results= TRUE;
    }
  }
  if (exchange->escaped->numchars() > 1 || exchange->enclosed->numchars() > 1)
  {
    my_error(ER_WRONG_FIELD_TERMINATORS, MYF(0));
    return TRUE;
  }
  if (exchange->escaped->length() > 1 || exchange->enclosed->length() > 1 ||
      !my_isascii(exchange->escaped->ptr()[0]) ||
      !my_isascii(exchange->enclosed->ptr()[0]) ||
      !exchange->field_term->is_ascii() || !exchange->line_term->is_ascii() ||
      !exchange->line_start->is_ascii())
  {
    /*
      Current LOAD DATA INFILE recognizes field/line separators "as is" without
      converting from client charset to data file charset. So, it is supposed,
      that input file of LOAD DATA INFILE consists of data in one charset and
      separators in other charset. For the compatibility with that [buggy]
      behaviour SELECT INTO OUTFILE implementation has been saved "as is" too,
      but the new warning message has been added:

        Non-ASCII separator arguments are not fully supported
    */
    push_warning(thd, Sql_condition::WARN_LEVEL_WARN,
                 WARN_NON_ASCII_SEPARATOR_NOT_IMPLEMENTED,
                 ER_THD(thd, WARN_NON_ASCII_SEPARATOR_NOT_IMPLEMENTED));
  }
  field_term_length=exchange->field_term->length();
  field_term_char= field_term_length ?
                   (int) (uchar) (*exchange->field_term)[0] : INT_MAX;
  if (!exchange->line_term->length())
    exchange->line_term=exchange->field_term;	// Use this if it exists
  field_sep_char= (exchange->enclosed->length() ?
                  (int) (uchar) (*exchange->enclosed)[0] : field_term_char);
  if (exchange->escaped->length() && (exchange->escaped_given() ||
      !(thd->variables.sql_mode & MODE_NO_BACKSLASH_ESCAPES)))
    escape_char= (int) (uchar) (*exchange->escaped)[0];
  else
    escape_char= -1;
  is_ambiguous_field_sep= MY_TEST(strchr(ESCAPE_CHARS, field_sep_char));
  is_unsafe_field_sep= MY_TEST(strchr(NUMERIC_CHARS, field_sep_char));
  line_sep_char= (exchange->line_term->length() ?
                 (int) (uchar) (*exchange->line_term)[0] : INT_MAX);
  if (!field_term_length)
    exchange->opt_enclosed=0;
  if (!exchange->enclosed->length())
    exchange->opt_enclosed=1;			// A little quicker loop
  fixed_row_size= (!field_term_length && !exchange->enclosed->length() &&
		   !blob_flag);
  if ((is_ambiguous_field_sep && exchange->enclosed->is_empty() &&
       (string_results || is_unsafe_field_sep)) ||
      (exchange->opt_enclosed && non_string_results &&
       field_term_length && strchr(NUMERIC_CHARS, field_term_char)))
  {
    push_warning(thd, Sql_condition::WARN_LEVEL_WARN,
                 ER_AMBIGUOUS_FIELD_TERM,
                 ER_THD(thd, ER_AMBIGUOUS_FIELD_TERM));
    is_ambiguous_field_term= TRUE;
  }
  else
    is_ambiguous_field_term= FALSE;

  return 0;
}


#define NEED_ESCAPING(x) ((int) (uchar) (x) == escape_char    || \
                          (enclosed ? (int) (uchar) (x) == field_sep_char      \
                                    : (int) (uchar) (x) == field_term_char) || \
                          (int) (uchar) (x) == line_sep_char  || \
                          !(x))

int select_export::send_data(List<Item> &items)
{

  DBUG_ENTER("select_export::send_data");
  char buff[MAX_FIELD_WIDTH],null_buff[2],space[MAX_FIELD_WIDTH];
  char cvt_buff[MAX_FIELD_WIDTH];
  String cvt_str(cvt_buff, sizeof(cvt_buff), write_cs);
  bool space_inited=0;
  String tmp(buff,sizeof(buff),&my_charset_bin),*res;
  tmp.length(0);

  row_count++;
  Item *item;
  uint used_length=0,items_left=items.elements;
  List_iterator_fast<Item> li(items);

  if (my_b_write(&cache,(uchar*) exchange->line_start->ptr(),
		 exchange->line_start->length()))
    goto err;
  while ((item=li++))
  {
    Item_result result_type=item->result_type();
    bool enclosed = (exchange->enclosed->length() &&
                     (!exchange->opt_enclosed || result_type == STRING_RESULT));
    res=item->str_result(&tmp);
    if (res && !my_charset_same(write_cs, res->charset()) &&
        !my_charset_same(write_cs, &my_charset_bin))
    {
      String_copier copier;
      const char *error_pos;
      uint32 bytes;
      uint64 estimated_bytes=
        ((uint64) res->length() / res->charset()->mbminlen + 1) *
        write_cs->mbmaxlen + 1;
      set_if_smaller(estimated_bytes, UINT_MAX32);
      if (cvt_str.alloc((uint32) estimated_bytes))
      {
        my_error(ER_OUTOFMEMORY, MYF(ME_FATAL), (uint32) estimated_bytes);
        goto err;
      }

      bytes= copier.well_formed_copy(write_cs, (char *) cvt_str.ptr(),
                                     cvt_str.alloced_length(),
                                     res->charset(),
                                     res->ptr(), res->length());
      error_pos= copier.most_important_error_pos();
      if (unlikely(error_pos))
      {
        /*
          TODO: 
             add new error message that will show user this printable_buff

        char printable_buff[32];
        convert_to_printable(printable_buff, sizeof(printable_buff),
                             error_pos, res->ptr() + res->length() - error_pos,
                             res->charset(), 6);
        push_warning_printf(thd, Sql_condition::WARN_LEVEL_WARN,
                            ER_TRUNCATED_WRONG_VALUE_FOR_FIELD,
                            ER_THD(thd, ER_TRUNCATED_WRONG_VALUE_FOR_FIELD),
                            "string", printable_buff,
                            item->name.str, static_cast<long>(row_count));
        */
        push_warning_printf(thd, Sql_condition::WARN_LEVEL_WARN,
                            ER_TRUNCATED_WRONG_VALUE_FOR_FIELD,
                            ER_THD(thd, WARN_DATA_TRUNCATED),
                            item->name.str, static_cast<long>(row_count));
      }
      else if (copier.source_end_pos() < res->ptr() + res->length())
      { 
        /*
          result is longer than UINT_MAX32 and doesn't fit into String
        */
        push_warning_printf(thd, Sql_condition::WARN_LEVEL_WARN,
                            WARN_DATA_TRUNCATED,
                            ER_THD(thd, WARN_DATA_TRUNCATED),
                            item->full_name(), static_cast<long>(row_count));
      }
      cvt_str.length(bytes);
      res= &cvt_str;
    }
    if (res && enclosed)
    {
      if (my_b_write(&cache,(uchar*) exchange->enclosed->ptr(),
		     exchange->enclosed->length()))
	goto err;
    }
    if (!res)
    {						// NULL
      if (!fixed_row_size)
      {
	if (escape_char != -1)			// Use \N syntax
	{
	  null_buff[0]=escape_char;
	  null_buff[1]='N';
	  if (my_b_write(&cache,(uchar*) null_buff,2))
	    goto err;
	}
	else if (my_b_write(&cache,(uchar*) "NULL",4))
	  goto err;
      }
      else
      {
	used_length=0;				// Fill with space
      }
    }
    else
    {
      if (fixed_row_size)
	used_length=MY_MIN(res->length(),item->max_length);
      else
	used_length=res->length();
      if ((result_type == STRING_RESULT || is_unsafe_field_sep) &&
           escape_char != -1)
      {
        char *pos, *start, *end;
        CHARSET_INFO *res_charset= res->charset();
        CHARSET_INFO *character_set_client= thd->variables.
                                            character_set_client;
        bool check_second_byte= (res_charset == &my_charset_bin) &&
                                 character_set_client->
                                 escape_with_backslash_is_dangerous;
        DBUG_ASSERT(character_set_client->mbmaxlen == 2 ||
                    !character_set_client->escape_with_backslash_is_dangerous);
	for (start=pos=(char*) res->ptr(),end=pos+used_length ;
	     pos != end ;
	     pos++)
	{
#ifdef USE_MB
	  if (res_charset->use_mb())
	  {
	    int l;
	    if ((l=my_ismbchar(res_charset, pos, end)))
	    {
	      pos += l-1;
	      continue;
	    }
	  }
#endif

          /*
            Special case when dumping BINARY/VARBINARY/BLOB values
            for the clients with character sets big5, cp932, gbk and sjis,
            which can have the escape character (0x5C "\" by default)
            as the second byte of a multi-byte sequence.
            
            If
            - pos[0] is a valid multi-byte head (e.g 0xEE) and
            - pos[1] is 0x00, which will be escaped as "\0",
            
            then we'll get "0xEE + 0x5C + 0x30" in the output file.
            
            If this file is later loaded using this sequence of commands:
            
            mysql> create table t1 (a varchar(128)) character set big5;
            mysql> LOAD DATA INFILE 'dump.txt' INTO TABLE t1;
            
            then 0x5C will be misinterpreted as the second byte
            of a multi-byte character "0xEE + 0x5C", instead of
            escape character for 0x00.
            
            To avoid this confusion, we'll escape the multi-byte
            head character too, so the sequence "0xEE + 0x00" will be
            dumped as "0x5C + 0xEE + 0x5C + 0x30".
            
            Note, in the condition below we only check if
            mbcharlen is equal to 2, because there are no
            character sets with mbmaxlen longer than 2
            and with escape_with_backslash_is_dangerous set.
            DBUG_ASSERT before the loop makes that sure.
          */

          if ((NEED_ESCAPING(*pos) ||
               (check_second_byte &&
                ((uchar) *pos) > 0x7F /* a potential MB2HEAD */ &&
                pos + 1 < end &&
                NEED_ESCAPING(pos[1]))) &&
              /*
               Don't escape field_term_char by doubling - doubling is only
               valid for ENCLOSED BY characters:
              */
              (enclosed || !is_ambiguous_field_term ||
               (int) (uchar) *pos != field_term_char))
          {
	    char tmp_buff[2];
            tmp_buff[0]= ((int) (uchar) *pos == field_sep_char &&
                          is_ambiguous_field_sep) ?
                          field_sep_char : escape_char;
	    tmp_buff[1]= *pos ? *pos : '0';
	    if (my_b_write(&cache,(uchar*) start,(uint) (pos-start)) ||
		my_b_write(&cache,(uchar*) tmp_buff,2))
	      goto err;
	    start=pos+1;
	  }
	}
	if (my_b_write(&cache,(uchar*) start,(uint) (pos-start)))
	  goto err;
      }
      else if (my_b_write(&cache,(uchar*) res->ptr(),used_length))
	goto err;
    }
    if (fixed_row_size)
    {						// Fill with space
      if (item->max_length > used_length)
      {
	if (!space_inited)
	{
	  space_inited=1;
	  bfill(space,sizeof(space),' ');
	}
	uint length=item->max_length-used_length;
	for (; length > sizeof(space) ; length-=sizeof(space))
	{
	  if (my_b_write(&cache,(uchar*) space,sizeof(space)))
	    goto err;
	}
	if (my_b_write(&cache,(uchar*) space,length))
	  goto err;
      }
    }
    if (res && enclosed)
    {
      if (my_b_write(&cache, (uchar*) exchange->enclosed->ptr(),
                     exchange->enclosed->length()))
        goto err;
    }
    if (--items_left)
    {
      if (my_b_write(&cache, (uchar*) exchange->field_term->ptr(),
                     field_term_length))
        goto err;
    }
  }
  if (my_b_write(&cache,(uchar*) exchange->line_term->ptr(),
		 exchange->line_term->length()))
    goto err;
  DBUG_RETURN(0);
err:
  DBUG_RETURN(1);
}


/***************************************************************************
** Dump  of select to a binary file
***************************************************************************/


int
select_dump::prepare(List<Item> &list __attribute__((unused)),
		     SELECT_LEX_UNIT *u)
{
  unit= u;
  return (int) ((file= create_file(thd, path, exchange, &cache)) < 0);
}


int select_dump::send_data(List<Item> &items)
{
  List_iterator_fast<Item> li(items);
  char buff[MAX_FIELD_WIDTH];
  String tmp(buff,sizeof(buff),&my_charset_bin),*res;
  tmp.length(0);
  Item *item;
  DBUG_ENTER("select_dump::send_data");

  if (row_count++ > 1) 
  {
    my_message(ER_TOO_MANY_ROWS, ER_THD(thd, ER_TOO_MANY_ROWS), MYF(0));
    goto err;
  }
  while ((item=li++))
  {
    res=item->str_result(&tmp);
    if (!res)					// If NULL
    {
      if (my_b_write(&cache,(uchar*) "",1))
	goto err;
    }
    else if (my_b_write(&cache,(uchar*) res->ptr(),res->length()))
    {
      my_error(ER_ERROR_ON_WRITE, MYF(0), path, my_errno);
      goto err;
    }
  }
  DBUG_RETURN(0);
err:
  DBUG_RETURN(1);
}


int select_singlerow_subselect::send_data(List<Item> &items)
{
  DBUG_ENTER("select_singlerow_subselect::send_data");
  Item_singlerow_subselect *it= (Item_singlerow_subselect *)item;
  if (it->assigned())
  {
    my_message(ER_SUBQUERY_NO_1_ROW, ER_THD(thd, ER_SUBQUERY_NO_1_ROW),
               MYF(current_thd->lex->ignore ? ME_WARNING : 0));
    DBUG_RETURN(1);
  }
  List_iterator_fast<Item> li(items);
  Item *val_item;
  for (uint i= 0; (val_item= li++); i++)
    it->store(i, val_item);
  it->assigned(1);
  DBUG_RETURN(0);
}


void select_max_min_finder_subselect::cleanup()
{
  DBUG_ENTER("select_max_min_finder_subselect::cleanup");
  cache= 0;
  DBUG_VOID_RETURN;
}


void select_max_min_finder_subselect::set_op(const Type_handler *th)
{
  if (th->is_val_native_ready())
  {
    op= &select_max_min_finder_subselect::cmp_native;
    return;
  }

  switch (th->cmp_type()) {
  case REAL_RESULT:
    op= &select_max_min_finder_subselect::cmp_real;
    break;
  case INT_RESULT:
    op= &select_max_min_finder_subselect::cmp_int;
    break;
  case STRING_RESULT:
    op= &select_max_min_finder_subselect::cmp_str;
    break;
  case DECIMAL_RESULT:
    op= &select_max_min_finder_subselect::cmp_decimal;
    break;
  case TIME_RESULT:
    if (th->field_type() == MYSQL_TYPE_TIME)
      op= &select_max_min_finder_subselect::cmp_time;
    else
      op= &select_max_min_finder_subselect::cmp_str;
    break;
  case ROW_RESULT:
    // This case should never be chosen
    DBUG_ASSERT(0);
    op= 0;
  }
}


int select_max_min_finder_subselect::send_data(List<Item> &items)
{
  DBUG_ENTER("select_max_min_finder_subselect::send_data");
  Item_maxmin_subselect *it= (Item_maxmin_subselect *)item;
  List_iterator_fast<Item> li(items);
  Item *val_item= li++;
  it->register_value();
  if (it->assigned())
  {
    cache->store(val_item);
    if ((this->*op)())
      it->store(0, cache);
  }
  else
  {
    if (!cache)
    {
      cache= val_item->get_cache(thd);
      set_op(val_item->type_handler());
      cache->setup(thd, val_item);
    }
    else
      cache->store(val_item);
    it->store(0, cache);
  }
  it->assigned(1);
  DBUG_RETURN(0);
}

bool select_max_min_finder_subselect::cmp_real()
{
  Item *maxmin= ((Item_singlerow_subselect *)item)->element_index(0);
  double val1= cache->val_real(), val2= maxmin->val_real();

  /* Ignore NULLs for ANY and keep them for ALL subqueries */
  if (cache->null_value)
    return (is_all && !maxmin->null_value) || (!is_all && maxmin->null_value);
  if (maxmin->null_value)
    return !is_all;

  if (fmax)
    return(val1 > val2);
  return (val1 < val2);
}

bool select_max_min_finder_subselect::cmp_int()
{
  Item *maxmin= ((Item_singlerow_subselect *)item)->element_index(0);
  longlong val1= cache->val_int(), val2= maxmin->val_int();

  /* Ignore NULLs for ANY and keep them for ALL subqueries */
  if (cache->null_value)
    return (is_all && !maxmin->null_value) || (!is_all && maxmin->null_value);
  if (maxmin->null_value)
    return !is_all;

  if (fmax)
    return(val1 > val2);
  return (val1 < val2);
}

bool select_max_min_finder_subselect::cmp_time()
{
  Item *maxmin= ((Item_singlerow_subselect *)item)->element_index(0);
  THD *thd= current_thd;
  auto val1= cache->val_time_packed(thd), val2= maxmin->val_time_packed(thd);

  /* Ignore NULLs for ANY and keep them for ALL subqueries */
  if (cache->null_value)
    return (is_all && !maxmin->null_value) || (!is_all && maxmin->null_value);
  if (maxmin->null_value)
    return !is_all;

  if (fmax)
    return(val1 > val2);
  return (val1 < val2);
}

bool select_max_min_finder_subselect::cmp_decimal()
{
  Item *maxmin= ((Item_singlerow_subselect *)item)->element_index(0);
  VDec cvalue(cache), mvalue(maxmin);

  /* Ignore NULLs for ANY and keep them for ALL subqueries */
  if (cvalue.is_null())
    return (is_all && !mvalue.is_null()) || (!is_all && mvalue.is_null());
  if (mvalue.is_null())
    return !is_all;

  return fmax ? cvalue.cmp(mvalue) > 0 : cvalue.cmp(mvalue) < 0;
}

bool select_max_min_finder_subselect::cmp_str()
{
  String *val1, *val2, buf1, buf2;
  Item *maxmin= ((Item_singlerow_subselect *)item)->element_index(0);
  /*
    as far as both operand is Item_cache buf1 & buf2 will not be used,
    but added for safety
  */
  val1= cache->val_str(&buf1);
  val2= maxmin->val_str(&buf2);

  /* Ignore NULLs for ANY and keep them for ALL subqueries */
  if (cache->null_value)
    return (is_all && !maxmin->null_value) || (!is_all && maxmin->null_value);
  if (maxmin->null_value)
    return !is_all;

  if (fmax)
    return (sortcmp(val1, val2, cache->collation.collation) > 0) ;
  return (sortcmp(val1, val2, cache->collation.collation) < 0);
}


bool select_max_min_finder_subselect::cmp_native()
{
  NativeBuffer<STRING_BUFFER_USUAL_SIZE> cvalue, mvalue;
  Item *maxmin= ((Item_singlerow_subselect *)item)->element_index(0);
  bool cvalue_is_null= cache->val_native(thd, &cvalue);
  bool mvalue_is_null= maxmin->val_native(thd, &mvalue);

  /* Ignore NULLs for ANY and keep them for ALL subqueries */
  if (cvalue_is_null)
    return (is_all && !mvalue_is_null) || (!is_all && mvalue_is_null);
  if (mvalue_is_null)
    return !is_all;

  const Type_handler *th= cache->type_handler();
  return fmax ? th->cmp_native(cvalue, mvalue) > 0 :
                th->cmp_native(cvalue, mvalue) < 0;
}


int select_exists_subselect::send_data(List<Item> &items)
{
  DBUG_ENTER("select_exists_subselect::send_data");
  Item_exists_subselect *it= (Item_exists_subselect *)item;
  it->value= 1;
  it->assigned(1);
  DBUG_RETURN(0);
}


/***************************************************************************
  Dump of select to variables
***************************************************************************/

int select_dumpvar::prepare(List<Item> &list, SELECT_LEX_UNIT *u)
{
  my_var_sp *mvsp;
  unit= u;
  m_var_sp_row= NULL;

  if (var_list.elements == 1 &&
      (mvsp= var_list.head()->get_my_var_sp()) &&
      mvsp->type_handler() == &type_handler_row)
  {
    // SELECT INTO row_type_sp_variable
    if (mvsp->get_rcontext(thd->spcont)->get_variable(mvsp->offset)->cols() !=
        list.elements)
      goto error;
    m_var_sp_row= mvsp;
    return 0;
  }

  // SELECT INTO variable list
  if (var_list.elements == list.elements)
    return 0;

error:
  my_message(ER_WRONG_NUMBER_OF_COLUMNS_IN_SELECT,
             ER_THD(thd, ER_WRONG_NUMBER_OF_COLUMNS_IN_SELECT), MYF(0));
  return 1;
}


bool select_dumpvar::check_simple_select() const
{
  my_error(ER_SP_BAD_CURSOR_SELECT, MYF(0));
  return TRUE;
}


void select_dumpvar::cleanup()
{
  row_count= 0;
}


Query_arena::Type Query_arena::type() const
{
  return STATEMENT;
}


void Query_arena::free_items()
{
  Item *next;
  DBUG_ENTER("Query_arena::free_items");
  /* This works because items are allocated on THD::mem_root */
  for (; free_list; free_list= next)
  {
    next= free_list->next;
    DBUG_ASSERT(free_list != next);
    DBUG_PRINT("info", ("free item: %p", free_list));
    free_list->delete_self();
  }
  /* Postcondition: free_list is 0 */
  DBUG_VOID_RETURN;
}


void Query_arena::set_query_arena(Query_arena *set)
{
  mem_root=  set->mem_root;
  free_list= set->free_list;
  state= set->state;
}


bool Query_arena::cleanup_stmt(bool /*restore_set_statement_vars*/)
{
  DBUG_ASSERT(! "Query_arena::cleanup_stmt() not implemented");
  return false;
}

/*
  Statement functions
*/

Statement::Statement(LEX *lex_arg, MEM_ROOT *mem_root_arg,
                     enum enum_state state_arg, ulong id_arg)
  :Query_arena(mem_root_arg, state_arg),
  id(id_arg),
  column_usage(MARK_COLUMNS_READ),
  lex(lex_arg),
  db(null_clex_str)
{
  hr_prepare_time.val= 0,
  name= null_clex_str;
}


Query_arena::Type Statement::type() const
{
  return STATEMENT;
}


void Statement::set_statement(Statement *stmt)
{
  id=             stmt->id;
  column_usage=   stmt->column_usage;
  lex=            stmt->lex;
  query_string=   stmt->query_string;
  hr_prepare_time=    stmt->hr_prepare_time;
}


void
Statement::set_n_backup_statement(Statement *stmt, Statement *backup)
{
  DBUG_ENTER("Statement::set_n_backup_statement");
  backup->set_statement(this);
  set_statement(stmt);
  DBUG_VOID_RETURN;
}


void Statement::restore_backup_statement(Statement *stmt, Statement *backup)
{
  DBUG_ENTER("Statement::restore_backup_statement");
  stmt->set_statement(this);
  set_statement(backup);
  DBUG_VOID_RETURN;
}


void THD::end_statement()
{
  DBUG_ENTER("THD::end_statement");
  /* Cleanup SQL processing state to reuse this statement in next query. */
  lex_end(lex);
  delete lex->result;
  lex->result= 0;
  /* Note that free_list is freed in cleanup_after_query() */

  /*
    Don't free mem_root, as mem_root is freed in the end of dispatch_command
    (once for any command).
  */
  DBUG_VOID_RETURN;
}


/*
  Start using arena specified by @set. Current arena data will be saved to
  *backup.
*/
void THD::set_n_backup_active_arena(Query_arena *set, Query_arena *backup)
{
  DBUG_ENTER("THD::set_n_backup_active_arena");
  DBUG_ASSERT(backup->is_backup_arena == FALSE);

  backup->set_query_arena(this);
  set_query_arena(set);
#ifdef DBUG_ASSERT_EXISTS
  backup->is_backup_arena= TRUE;
#endif
  DBUG_VOID_RETURN;
}


/*
  Stop using the temporary arena, and start again using the arena that is 
  specified in *backup.
  The temporary arena is returned back into *set.
*/

void THD::restore_active_arena(Query_arena *set, Query_arena *backup)
{
  DBUG_ENTER("THD::restore_active_arena");
  DBUG_ASSERT(backup->is_backup_arena);
  set->set_query_arena(this);
  set_query_arena(backup);
#ifdef DBUG_ASSERT_EXISTS
  backup->is_backup_arena= FALSE;
#endif
  DBUG_VOID_RETURN;
}

Statement::~Statement()
{
}

C_MODE_START

static uchar *
get_statement_id_as_hash_key(const uchar *record, size_t *key_length,
                             my_bool not_used __attribute__((unused)))
{
  const Statement *statement= (const Statement *) record; 
  *key_length= sizeof(statement->id);
  return (uchar *) &((const Statement *) statement)->id;
}

static void delete_statement_as_hash_key(void *key)
{
  delete (Statement *) key;
}

static uchar *get_stmt_name_hash_key(Statement *entry, size_t *length,
                                    my_bool not_used __attribute__((unused)))
{
  *length= entry->name.length;
  return (uchar*) entry->name.str;
}

C_MODE_END

Statement_map::Statement_map() :
  last_found_statement(0)
{
  enum
  {
    START_STMT_HASH_SIZE = 16,
    START_NAME_HASH_SIZE = 16
  };
  my_hash_init(key_memory_prepared_statement_map, &st_hash, &my_charset_bin,
               START_STMT_HASH_SIZE, 0, 0, get_statement_id_as_hash_key,
               delete_statement_as_hash_key, MYF(0));
  my_hash_init(key_memory_prepared_statement_map, &names_hash, system_charset_info, START_NAME_HASH_SIZE, 0, 0,
               (my_hash_get_key) get_stmt_name_hash_key,
               NULL, MYF(0));
}


/*
  Insert a new statement to the thread-local statement map.

  DESCRIPTION
    If there was an old statement with the same name, replace it with the
    new one. Otherwise, check if max_prepared_stmt_count is not reached yet,
    increase prepared_stmt_count, and insert the new statement. It's okay
    to delete an old statement and fail to insert the new one.

  POSTCONDITIONS
    All named prepared statements are also present in names_hash.
    Statement names in names_hash are unique.
    The statement is added only if prepared_stmt_count < max_prepard_stmt_count
    last_found_statement always points to a valid statement or is 0

  RETURN VALUE
    0  success
    1  error: out of resources or max_prepared_stmt_count limit has been
       reached. An error is sent to the client, the statement is deleted.
*/

int Statement_map::insert(THD *thd, Statement *statement)
{
  if (my_hash_insert(&st_hash, (uchar*) statement))
  {
    /*
      Delete is needed only in case of an insert failure. In all other
      cases hash_delete will also delete the statement.
    */
    delete statement;
    my_error(ER_OUT_OF_RESOURCES, MYF(0));
    goto err_st_hash;
  }
  if (statement->name.str && my_hash_insert(&names_hash, (uchar*) statement))
  {
    my_error(ER_OUT_OF_RESOURCES, MYF(0));
    goto err_names_hash;
  }
  mysql_mutex_lock(&LOCK_prepared_stmt_count);
  /*
    We don't check that prepared_stmt_count is <= max_prepared_stmt_count
    because we would like to allow to lower the total limit
    of prepared statements below the current count. In that case
    no new statements can be added until prepared_stmt_count drops below
    the limit.
  */
  if (prepared_stmt_count >= max_prepared_stmt_count)
  {
    mysql_mutex_unlock(&LOCK_prepared_stmt_count);
    my_error(ER_MAX_PREPARED_STMT_COUNT_REACHED, MYF(0),
             max_prepared_stmt_count);
    goto err_max;
  }
  prepared_stmt_count++;
  mysql_mutex_unlock(&LOCK_prepared_stmt_count);

  last_found_statement= statement;
  return 0;

err_max:
  if (statement->name.str)
    my_hash_delete(&names_hash, (uchar*) statement);
err_names_hash:
  my_hash_delete(&st_hash, (uchar*) statement);
err_st_hash:
  return 1;
}


void Statement_map::close_transient_cursors()
{
#ifdef TO_BE_IMPLEMENTED
  Statement *stmt;
  while ((stmt= transient_cursor_list.head()))
    stmt->close_cursor();                 /* deletes itself from the list */
#endif
}


void Statement_map::erase(Statement *statement)
{
  if (statement == last_found_statement)
    last_found_statement= 0;
  if (statement->name.str)
    my_hash_delete(&names_hash, (uchar *) statement);

  my_hash_delete(&st_hash, (uchar *) statement);
  mysql_mutex_lock(&LOCK_prepared_stmt_count);
  DBUG_ASSERT(prepared_stmt_count > 0);
  prepared_stmt_count--;
  mysql_mutex_unlock(&LOCK_prepared_stmt_count);
}


void Statement_map::reset()
{
  /* Must be first, hash_free will reset st_hash.records */
  if (st_hash.records)
  {
    mysql_mutex_lock(&LOCK_prepared_stmt_count);
    DBUG_ASSERT(prepared_stmt_count >= st_hash.records);
    prepared_stmt_count-= st_hash.records;
    mysql_mutex_unlock(&LOCK_prepared_stmt_count);
  }
  my_hash_reset(&names_hash);
  my_hash_reset(&st_hash);
  last_found_statement= 0;
}


Statement_map::~Statement_map()
{
  /* Statement_map::reset() should be called prior to destructor. */
  DBUG_ASSERT(!st_hash.records);
  my_hash_free(&names_hash);
  my_hash_free(&st_hash);
}

bool my_var_user::set(THD *thd, Item *item)
{
  Item_func_set_user_var *suv= new (thd->mem_root) Item_func_set_user_var(thd, &name, item);
  suv->save_item_result(item);
  return suv->fix_fields(thd, 0) || suv->update();
}


sp_rcontext *my_var_sp::get_rcontext(sp_rcontext *local_ctx) const
{
  return m_rcontext_handler->get_rcontext(local_ctx);
}


bool my_var_sp::set(THD *thd, Item *item)
{
  return get_rcontext(thd->spcont)->set_variable(thd, offset, &item);
}

bool my_var_sp_row_field::set(THD *thd, Item *item)
{
  return get_rcontext(thd->spcont)->
           set_variable_row_field(thd, offset, m_field_offset, &item);
}


bool select_dumpvar::send_data_to_var_list(List<Item> &items)
{
  DBUG_ENTER("select_dumpvar::send_data_to_var_list");
  List_iterator_fast<my_var> var_li(var_list);
  List_iterator<Item> it(items);
  Item *item;
  my_var *mv;
  while ((mv= var_li++) && (item= it++))
  {
    if (mv->set(thd, item))
      DBUG_RETURN(true);
  }
  DBUG_RETURN(false);
}


int select_dumpvar::send_data(List<Item> &items)
{
  DBUG_ENTER("select_dumpvar::send_data");

  if (row_count++)
  {
    my_message(ER_TOO_MANY_ROWS, ER_THD(thd, ER_TOO_MANY_ROWS), MYF(0));
    DBUG_RETURN(1);
  }
  if (m_var_sp_row ?
      m_var_sp_row->get_rcontext(thd->spcont)->
        set_variable_row(thd, m_var_sp_row->offset, items) :
      send_data_to_var_list(items))
    DBUG_RETURN(1);

  DBUG_RETURN(thd->is_error());
}

bool select_dumpvar::send_eof()
{
  if (! row_count)
    push_warning(thd, Sql_condition::WARN_LEVEL_WARN,
                 ER_SP_FETCH_NO_DATA, ER_THD(thd, ER_SP_FETCH_NO_DATA));
  /*
    Don't send EOF if we're in error condition (which implies we've already
    sent or are sending an error)
  */
  if (unlikely(thd->is_error()))
    return true;

  if (!suppress_my_ok)
    ::my_ok(thd,row_count);

  return 0;
}



bool
select_materialize_with_stats::
create_result_table(THD *thd_arg, List<Item> *column_types,
                    bool is_union_distinct, ulonglong options,
                    const LEX_CSTRING *table_alias, bool bit_fields_as_long,
                    bool create_table,
                    bool keep_row_order,
                    uint hidden)
{
  DBUG_ASSERT(table == 0);
  tmp_table_param.field_count= column_types->elements;
  tmp_table_param.bit_fields_as_long= bit_fields_as_long;

  if (! (table= create_tmp_table(thd_arg, &tmp_table_param, *column_types,
                                 (ORDER*) 0, is_union_distinct, 1,
                                 options, HA_POS_ERROR, table_alias,
                                 !create_table, keep_row_order)))
    return TRUE;

  col_stat= (Column_statistics*) table->in_use->alloc(table->s->fields *
                                                      sizeof(Column_statistics));
  if (!col_stat)
    return TRUE;

  reset();
  table->file->extra(HA_EXTRA_WRITE_CACHE);
  table->file->extra(HA_EXTRA_IGNORE_DUP_KEY);
  return FALSE;
}


void select_materialize_with_stats::reset()
{
  memset(col_stat, 0, table->s->fields * sizeof(Column_statistics));
  max_nulls_in_row= 0;
  count_rows= 0;
}


void select_materialize_with_stats::cleanup()
{
  reset();
  select_unit::cleanup();
}


/**
  Override select_unit::send_data to analyze each row for NULLs and to
  update null_statistics before sending data to the client.

  @return TRUE if fatal error when sending data to the client
  @return FALSE on success
*/

int select_materialize_with_stats::send_data(List<Item> &items)
{
  List_iterator_fast<Item> item_it(items);
  Item *cur_item;
  Column_statistics *cur_col_stat= col_stat;
  uint nulls_in_row= 0;
  int res;

  if ((res= select_unit::send_data(items)))
    return res;
  if (table->null_catch_flags & REJECT_ROW_DUE_TO_NULL_FIELDS)
  {
    table->null_catch_flags&= ~REJECT_ROW_DUE_TO_NULL_FIELDS;
    return 0;
  }
  /* Skip duplicate rows. */
  if (write_err == HA_ERR_FOUND_DUPP_KEY ||
      write_err == HA_ERR_FOUND_DUPP_UNIQUE)
    return 0;

  ++count_rows;

  while ((cur_item= item_it++))
  {
    if (cur_item->is_null_result())
    {
      ++cur_col_stat->null_count;
      cur_col_stat->max_null_row= count_rows;
      if (!cur_col_stat->min_null_row)
        cur_col_stat->min_null_row= count_rows;
      ++nulls_in_row;
    }
    ++cur_col_stat;
  }
  if (nulls_in_row > max_nulls_in_row)
    max_nulls_in_row= nulls_in_row;

  return 0;
}


/****************************************************************************
  TMP_TABLE_PARAM
****************************************************************************/

void TMP_TABLE_PARAM::init()
{
  DBUG_ENTER("TMP_TABLE_PARAM::init");
  DBUG_PRINT("enter", ("this: %p", this));
  field_count= sum_func_count= func_count= hidden_field_count= 0;
  group_parts= group_length= group_null_parts= 0;
  quick_group= 1;
  table_charset= 0;
  precomputed_group_by= 0;
  bit_fields_as_long= 0;
  materialized_subquery= 0;
  force_not_null_cols= 0;
  skip_create_table= 0;
  tmp_name= "temptable";                        // Name of temp table on disk
  DBUG_VOID_RETURN;
}


void thd_increment_bytes_sent(void *thd, size_t length)
{
  /* thd == 0 when close_connection() calls net_send_error() */
  if (likely(thd != 0))
  {
    ((THD*) thd)->status_var.bytes_sent+= length;
  }
}

my_bool thd_net_is_killed(THD *thd)
{
  return thd && thd->killed ? 1 : 0;
}


void thd_increment_bytes_received(void *thd, size_t length)
{
  if (thd != NULL) // MDEV-13073 Ack collector having NULL
    ((THD*) thd)->status_var.bytes_received+= length;
}


void THD::set_status_var_init()
{
  bzero((char*) &status_var, offsetof(STATUS_VAR,
                                      last_cleared_system_status_var));
  /*
    Session status for Threads_running is always 1. It can only be queried
    by thread itself via INFORMATION_SCHEMA.SESSION_STATUS or SHOW [SESSION]
    STATUS. And at this point thread is guaranteed to be running.
  */
  status_var.threads_running= 1;
}


void Security_context::init()
{
  host= user= ip= external_user= 0;
  host_or_ip= "connecting host";
  priv_user[0]= priv_host[0]= proxy_user[0]= priv_role[0]= '\0';
  master_access= NO_ACL;
  password_expired= false;
#ifndef NO_EMBEDDED_ACCESS_CHECKS
  db_access= NO_ACL;
#endif
}


void Security_context::destroy()
{
  DBUG_PRINT("info", ("freeing security context"));
  // If not pointer to constant
  if (host != my_localhost)
  {
    my_free((char*) host);
    host= NULL;
  }
  if (user != delayed_user)
  {
    my_free((char*) user);
    user= NULL;
  }

  if (external_user)
  {
    my_free(external_user);
    external_user= NULL;
  }

  my_free((char*) ip);
  ip= NULL;
}


void Security_context::skip_grants()
{
  /* privileges for the user are unknown everything is allowed */
  host_or_ip= (char *)"";
  master_access= ALL_KNOWN_ACL;
  *priv_user= *priv_host= '\0';
  password_expired= false;
}


bool Security_context::set_user(char *user_arg)
{
  my_free(const_cast<char*>(user));
  user= my_strdup(key_memory_MPVIO_EXT_auth_info, user_arg, MYF(0));
  return user == 0;
}

bool Security_context::check_access(const privilege_t want_access,
                                    bool match_any)
{
  DBUG_ENTER("Security_context::check_access");
  DBUG_RETURN((match_any ? (master_access & want_access) != NO_ACL
                         : ((master_access & want_access) == want_access)));
}

#ifndef NO_EMBEDDED_ACCESS_CHECKS
/**
  Initialize this security context from the passed in credentials
  and activate it in the current thread.

  @param       thd
  @param       definer_user
  @param       definer_host
  @param       db
  @param[out]  backup  Save a pointer to the current security context
                       in the thread. In case of success it points to the
                       saved old context, otherwise it points to NULL.


  During execution of a statement, multiple security contexts may
  be needed:
  - the security context of the authenticated user, used as the
    default security context for all top-level statements
  - in case of a view or a stored program, possibly the security
    context of the definer of the routine, if the object is
    defined with SQL SECURITY DEFINER option.

  The currently "active" security context is parameterized in THD
  member security_ctx. By default, after a connection is
  established, this member points at the "main" security context
  - the credentials of the authenticated user.

  Later, if we would like to execute some sub-statement or a part
  of a statement under credentials of a different user, e.g.
  definer of a procedure, we authenticate this user in a local
  instance of Security_context by means of this method (and
  ultimately by means of acl_getroot), and make the
  local instance active in the thread by re-setting
  thd->security_ctx pointer.

  Note, that the life cycle and memory management of the "main" and
  temporary security contexts are different.
  For the main security context, the memory for user/host/ip is
  allocated on system heap, and the THD class frees this memory in
  its destructor. The only case when contents of the main security
  context may change during its life time is when someone issued
  CHANGE USER command.
  Memory management of a "temporary" security context is
  responsibility of the module that creates it.

  @retval TRUE  there is no user with the given credentials. The erro
                is reported in the thread.
  @retval FALSE success
*/

bool
Security_context::
change_security_context(THD *thd,
                        LEX_CSTRING *definer_user,
                        LEX_CSTRING *definer_host,
                        LEX_CSTRING *db,
                        Security_context **backup)
{
  bool needs_change;

  DBUG_ENTER("Security_context::change_security_context");

  DBUG_ASSERT(definer_user->str && definer_host->str);

  *backup= NULL;
  needs_change= (strcmp(definer_user->str, thd->security_ctx->priv_user) ||
                 my_strcasecmp(system_charset_info, definer_host->str,
                               thd->security_ctx->priv_host));
  if (needs_change)
  {
    if (acl_getroot(this, definer_user->str, definer_host->str,
                                definer_host->str, db->str))
    {
      my_error(ER_NO_SUCH_USER, MYF(0), definer_user->str,
               definer_host->str);
      DBUG_RETURN(TRUE);
    }
    *backup= thd->security_ctx;
    thd->security_ctx= this;
  }

  DBUG_RETURN(FALSE);
}


void
Security_context::restore_security_context(THD *thd,
                                           Security_context *backup)
{
  if (backup)
    thd->security_ctx= backup;
}
#endif


bool Security_context::user_matches(Security_context *them)
{
  return ((user != NULL) && (them->user != NULL) &&
          !strcmp(user, them->user));
}

bool Security_context::is_priv_user(const char *user, const char *host)
{
  return ((user != NULL) && (host != NULL) &&
          !strcmp(user, priv_user) &&
          !my_strcasecmp(system_charset_info, host,priv_host));
}


/****************************************************************************
  Handling of open and locked tables states.

  This is used when we want to open/lock (and then close) some tables when
  we already have a set of tables open and locked. We use these methods for
  access to mysql.proc table to find definitions of stored routines.
****************************************************************************/

void THD::reset_n_backup_open_tables_state(Open_tables_backup *backup)
{
  DBUG_ENTER("reset_n_backup_open_tables_state");
  backup->set_open_tables_state(this);
  backup->mdl_system_tables_svp= mdl_context.mdl_savepoint();
  reset_open_tables_state(this);
  state_flags|= Open_tables_state::BACKUPS_AVAIL;
  DBUG_VOID_RETURN;
}


void THD::restore_backup_open_tables_state(Open_tables_backup *backup)
{
  DBUG_ENTER("restore_backup_open_tables_state");
  mdl_context.rollback_to_savepoint(backup->mdl_system_tables_svp);
  /*
    Before we will throw away current open tables state we want
    to be sure that it was properly cleaned up.
  */
  DBUG_ASSERT(open_tables == 0 &&
              temporary_tables == 0 &&
              derived_tables == 0 &&
              lock == 0 &&
              locked_tables_mode == LTM_NONE &&
              m_reprepare_observer == NULL);

  set_open_tables_state(backup);
  DBUG_VOID_RETURN;
}

#if MARIA_PLUGIN_INTERFACE_VERSION < 0x0200
/**
  This is a backward compatibility method, made obsolete
  by the thd_kill_statement service. Keep it here to avoid breaking the
  ABI in case some binary plugins still use it.
*/
#undef thd_killed
extern "C" int thd_killed(const MYSQL_THD thd)
{
  return thd_kill_level(thd) > THD_ABORT_SOFTLY;
}
#else
#error now thd_killed() function can go away
#endif

/*
  return thd->killed status to the client,
  mapped to the API enum thd_kill_levels values.

  @note Since this function is called quite frequently thd_kill_level(NULL) is
  forbidden for performance reasons (saves one conditional branch). If your ever
  need to call thd_kill_level() when THD is not available, you options are (most
  to least preferred):
  - try to pass THD through to thd_kill_level()
  - add current_thd to some service and use thd_killed(current_thd)
  - add thd_killed_current() function to kill statement service
  - add if (!thd) thd= current_thd here
*/
extern "C" enum thd_kill_levels thd_kill_level(const MYSQL_THD thd)
{
  DBUG_ASSERT(thd);

  if (likely(thd->killed == NOT_KILLED))
  {
    Apc_target *apc_target= (Apc_target*) &thd->apc_target;
    if (unlikely(apc_target->have_apc_requests()))
    {
      if (thd == current_thd)
        apc_target->process_apc_requests();
    }
    return THD_IS_NOT_KILLED;
  }

  return thd->killed & KILL_HARD_BIT ? THD_ABORT_ASAP : THD_ABORT_SOFTLY;
}


/**
   Send an out-of-band progress report to the client

   The report is sent every 'thd->...progress_report_time' second,
   however not more often than global.progress_report_time.
   If global.progress_report_time is 0, then don't send progress reports, but
   check every second if the value has changed

  We clear any errors that we get from sending the progress packet to
  the client as we don't want to set an error without the caller knowing
  about it.
*/

static void thd_send_progress(THD *thd)
{
  /* Check if we should send the client a progress report */
  ulonglong report_time= my_interval_timer();
  if (report_time > thd->progress.next_report_time)
  {
    uint seconds_to_next= MY_MAX(thd->variables.progress_report_time,
                              global_system_variables.progress_report_time);
    if (seconds_to_next == 0)             // Turned off
      seconds_to_next= 1;                 // Check again after 1 second

    thd->progress.next_report_time= (report_time +
                                     seconds_to_next * 1000000000ULL);
    if (global_system_variables.progress_report_time &&
        thd->variables.progress_report_time && !thd->is_error())
    {
      net_send_progress_packet(thd);
      if (thd->is_error())
        thd->clear_error();
    }
  }
}


/** Initialize progress report handling **/

extern "C" void thd_progress_init(MYSQL_THD thd, uint max_stage)
{
  DBUG_ASSERT(thd->stmt_arena != thd->progress.arena);
  if (thd->progress.arena)
    return; // already initialized
  /*
    Send progress reports to clients that supports it, if the command
    is a high level command (like ALTER TABLE) and we are not in a
    stored procedure
  */
  thd->progress.report= ((thd->client_capabilities & MARIADB_CLIENT_PROGRESS) &&
                         thd->progress.report_to_client &&
                         !thd->in_sub_stmt);
  thd->progress.next_report_time= 0;
  thd->progress.stage= 0;
  thd->progress.counter= thd->progress.max_counter= 0;
  thd->progress.max_stage= max_stage;
  thd->progress.arena= thd->stmt_arena;
}


/* Inform processlist and the client that some progress has been made */

extern "C" void thd_progress_report(MYSQL_THD thd,
                                    ulonglong progress, ulonglong max_progress)
{
  if (thd->stmt_arena != thd->progress.arena)
    return;
  if (thd->progress.max_counter != max_progress)        // Simple optimization
  {
    /*
      Better to not wait in the unlikely event that LOCK_thd_data is locked
      as Galera can potentially have this locked for a long time.
      Progress counters will fix themselves after the next call.
    */
    if (mysql_mutex_trylock(&thd->LOCK_thd_data))
      return;
    thd->progress.counter= progress;
    thd->progress.max_counter= max_progress;
    mysql_mutex_unlock(&thd->LOCK_thd_data);
  }
  else
    thd->progress.counter= progress;

  if (thd->progress.report)
    thd_send_progress(thd);
}

/**
  Move to next stage in process list handling

  This will reset the timer to ensure the progress is sent to the client
  if client progress reports are activated.
*/

extern "C" void thd_progress_next_stage(MYSQL_THD thd)
{
  if (thd->stmt_arena != thd->progress.arena)
    return;
  mysql_mutex_lock(&thd->LOCK_thd_data);
  thd->progress.stage++;
  thd->progress.counter= 0;
  DBUG_ASSERT(thd->progress.stage < thd->progress.max_stage);
  mysql_mutex_unlock(&thd->LOCK_thd_data);
  if (thd->progress.report)
  {
    thd->progress.next_report_time= 0;          // Send new stage info
    thd_send_progress(thd);
  }
}

/**
  Disable reporting of progress in process list.

  @note
  This function is safe to call even if one has not called thd_progress_init.

  This function should be called by all parts that does progress
  reporting to ensure that progress list doesn't contain 100 % done
  forever.
*/


extern "C" void thd_progress_end(MYSQL_THD thd)
{
  if (thd->stmt_arena != thd->progress.arena)
    return;
  /*
    It's enough to reset max_counter to set disable progress indicator
    in processlist.
  */
  thd->progress.max_counter= 0;
  thd->progress.arena= 0;
}


/**
  Return the thread id of a user thread
  @param thd user thread
  @return thread id
*/
extern "C" unsigned long thd_get_thread_id(const MYSQL_THD thd)
{
  return((unsigned long)thd->thread_id);
}

/**
  Check if THD socket is still connected.
 */
extern "C" int thd_is_connected(MYSQL_THD thd)
{
  return thd->is_connected();
}


extern "C" double thd_rnd(MYSQL_THD thd)
{
  return my_rnd(&thd->rand);
}


/**
  Generate string of printable random characters of requested length.

  @param to[out]      Buffer for generation; must be at least length+1 bytes
                      long; result string is always null-terminated
  @param length[in]   How many random characters to put in buffer
*/
extern "C" void thd_create_random_password(MYSQL_THD thd,
                                           char *to, size_t length)
{
  for (char *end= to + length; to < end; to++)
    *to= (char) (my_rnd(&thd->rand)*94 + 33);
  *to= '\0';
}


extern "C" const char *thd_priv_host(MYSQL_THD thd, size_t *length)
{
  const Security_context *sctx= thd->security_ctx;
  if (!sctx)
  {
    *length= 0;
    return NULL;
  }
  *length= strlen(sctx->priv_host);
  return sctx->priv_host;
}


extern "C" const char *thd_priv_user(MYSQL_THD thd, size_t *length)
{
  const Security_context *sctx= thd->security_ctx;
  if (!sctx)
  {
    *length= 0;
    return NULL;
  }
  *length= strlen(sctx->priv_user);
  return sctx->priv_user;
}


#ifdef INNODB_COMPATIBILITY_HOOKS

/** open a table and add it to thd->open_tables

  @note At the moment this is used in innodb background purge threads
  *only*.There should be no table locks, because the background purge does not
  change the table as far as LOCK TABLES is concerned. MDL locks are
  still needed, though.

  To make sure no table stays open for long, this helper allows the thread to
  have only one table open at any given time.
*/
TABLE *open_purge_table(THD *thd, const char *db, size_t dblen,
                        const char *tb, size_t tblen)
{
  DBUG_ENTER("open_purge_table");
  DBUG_ASSERT(thd->open_tables == NULL);
  DBUG_ASSERT(thd->locked_tables_mode < LTM_PRELOCKED);

  /* Purge already hold the MDL for the table */
  Open_table_context ot_ctx(thd, MYSQL_OPEN_HAS_MDL_LOCK);
  TABLE_LIST *tl= (TABLE_LIST*)thd->alloc(sizeof(TABLE_LIST));
  LEX_CSTRING db_name= {db, dblen };
  LEX_CSTRING table_name= { tb, tblen };

  tl->init_one_table(&db_name, &table_name, 0, TL_READ);
  tl->i_s_requested_object= OPEN_TABLE_ONLY;

  bool error= open_table(thd, tl, &ot_ctx);

  /* we don't recover here */
  DBUG_ASSERT(!error || !ot_ctx.can_recover_from_failed_open());

  if (unlikely(error))
    close_thread_tables(thd);

  DBUG_RETURN(error ? NULL : tl->table);
}

TABLE *get_purge_table(THD *thd)
{
  /* see above, at most one table can be opened */
  DBUG_ASSERT(thd->open_tables == NULL || thd->open_tables->next == NULL);
  return thd->open_tables;
}

/** Find an open table in the list of prelocked tabled

  Used for foreign key actions, for example, in UPDATE t1 SET a=1;
  where a child table t2 has a KB on t1.a.

  But only when virtual columns are involved, otherwise InnoDB
  does not need an open TABLE.
*/
TABLE *find_fk_open_table(THD *thd, const char *db, size_t db_len,
                       const char *table, size_t table_len)
{
  for (TABLE *t= thd->open_tables; t; t= t->next)
  {
    if (t->s->db.length == db_len && t->s->table_name.length == table_len &&
        !strcmp(t->s->db.str, db) && !strcmp(t->s->table_name.str, table) &&
        t->pos_in_table_list->prelocking_placeholder == TABLE_LIST::PRELOCK_FK)
      return t;
  }
  return NULL;
}

/* the following three functions are used in background purge threads */

MYSQL_THD create_thd()
{
  THD *thd= new THD(next_thread_id());
  thd->thread_stack= (char*) &thd;
  thd->store_globals();
  thd->set_command(COM_DAEMON);
  thd->system_thread= SYSTEM_THREAD_GENERIC;
  thd->security_ctx->host_or_ip="";
  server_threads.insert(thd);
  return thd;
}

void destroy_thd(MYSQL_THD thd)
{
  thd->add_status_to_global();
  server_threads.erase(thd);
  delete thd;
}

/**
  Create a THD that only has auxilliary functions
  It will never be added to the global connection list
  server_threads. It does not represent any client connection.

  It should never be counted, because it will stall the
  shutdown. It is solely for engine's internal use,
  like for example, evaluation of virtual function in innodb
  purge.
*/
extern "C" pthread_key(struct st_my_thread_var *, THR_KEY_mysys);
MYSQL_THD create_background_thd()
{
  auto save_thd = current_thd;
  set_current_thd(nullptr);

  auto save_mysysvar= pthread_getspecific(THR_KEY_mysys);

  /*
    Allocate new mysys_var specifically new THD,
    so that e.g safemalloc, DBUG etc are happy.
  */
  pthread_setspecific(THR_KEY_mysys, 0);
  my_thread_init();
  auto thd_mysysvar= pthread_getspecific(THR_KEY_mysys);
  auto thd= new THD(0);
  pthread_setspecific(THR_KEY_mysys, save_mysysvar);
  thd->set_psi(nullptr);
  set_current_thd(save_thd);

  /*
    Workaround the adverse effect of incrementing thread_count
    in THD constructor. We do not want these THDs to be counted,
    or waited for on shutdown.
  */
  THD_count::count--;

  thd->mysys_var= (st_my_thread_var *) thd_mysysvar;
  thd->set_command(COM_DAEMON);
  thd->system_thread= SYSTEM_THREAD_GENERIC;
  thd->security_ctx->host_or_ip= "";
  thd->real_id= 0;
  thd->thread_id= 0;
  thd->query_id= 0;
  return thd;
}


/*
  Attach a background THD.

  Changes current value THR_KEY_mysys TLS variable,
  and returns the original value.
*/
void *thd_attach_thd(MYSQL_THD thd)
{
  DBUG_ASSERT(!current_thd);
  DBUG_ASSERT(thd && thd->mysys_var);

  auto save_mysysvar= pthread_getspecific(THR_KEY_mysys);
  pthread_setspecific(THR_KEY_mysys, thd->mysys_var);
  thd->thread_stack= (char *) &thd;
  thd->store_globals();
  return save_mysysvar;
}

/*
  Restore THR_KEY_mysys TLS variable,
  which was changed thd_attach_thd().
*/
void thd_detach_thd(void *mysysvar)
{
  /* Restore mysys_var that is changed when THD was attached.*/
  pthread_setspecific(THR_KEY_mysys, mysysvar);
  /* Restore the THD (we assume it was NULL during attach).*/
  set_current_thd(0);
}

/*
  Destroy a THD that was previously created by
  create_background_thd()
*/
void destroy_background_thd(MYSQL_THD thd)
{
  DBUG_ASSERT(!current_thd);
  auto thd_mysys_var= thd->mysys_var;
  auto save_mysys_var= thd_attach_thd(thd);
  DBUG_ASSERT(thd_mysys_var != save_mysys_var);
  /*
    Workaround the adverse effect decrementing thread_count on THD()
    destructor.
    As we decremented it in create_background_thd(), in order for it
    not to go negative, we have to increment it before destructor.
  */
  THD_count::count++;
  delete thd;

  thd_detach_thd(save_mysys_var);
  /*
     Delete THD-specific my_thread_var, that was
     allocated in create_background_thd().
     Also preserve current PSI context, since my_thread_end()
     would kill it, if we're not careful.
  */
#ifdef HAVE_PSI_THREAD_INTERFACE
  auto save_psi_thread= PSI_CALL_get_thread();
#endif
  PSI_CALL_set_thread(0);
  pthread_setspecific(THR_KEY_mysys, thd_mysys_var);
  my_thread_end();
  pthread_setspecific(THR_KEY_mysys, save_mysys_var);
  PSI_CALL_set_thread(save_psi_thread);
}


void reset_thd(MYSQL_THD thd)
{
  close_thread_tables(thd);
  thd->release_transactional_locks();
  thd->free_items();
  free_root(thd->mem_root, MYF(MY_KEEP_PREALLOC));
}

/**
  This function can be used by storage engine
  to indicate a start of an async operation.

  This asynchronous is such operation needs to be
  finished before we write response to the client
.
  An example of this operation is Innodb's asynchronous
  group commit. Server needs to wait for the end of it
  before writing response to client, to provide durability
  guarantees, in other words, server can't send OK packet
  before modified data is durable in redo log.

  NOTE: system THD (those that are not associated with client
        connection) do not allows async operations yet.

  @param thd  a THD
  @return thd
  @retval nullptr   if this is system THD */
extern "C" MYSQL_THD thd_increment_pending_ops(MYSQL_THD thd)
{
  if (!thd || thd->system_thread != NON_SYSTEM_THREAD)
    return nullptr;
  thd->async_state.inc_pending_ops();
  return thd;
}


/**
  This function can be used by plugin/engine to indicate
  end of async operation (such as end of group commit
  write flush)

  @param thd THD
*/
extern "C" void thd_decrement_pending_ops(MYSQL_THD thd)
{
  DBUG_ASSERT(thd);
  DBUG_ASSERT(thd->system_thread == NON_SYSTEM_THREAD);

  thd_async_state::enum_async_state state;
  if (thd->async_state.dec_pending_ops(&state) == 0)
  {
    switch(state)
    {
    case thd_async_state::enum_async_state::SUSPENDED:
      DBUG_ASSERT(thd->scheduler->thd_resume);
      thd->scheduler->thd_resume(thd);
      break;
    case thd_async_state::enum_async_state::NONE:
      break;
    default:
      DBUG_ASSERT(0);
    }
  }
}


unsigned long long thd_get_query_id(const MYSQL_THD thd)
{
  return((unsigned long long)thd->query_id);
}

void thd_clear_error(MYSQL_THD thd)
{
  thd->clear_error();
}

extern "C" const struct charset_info_st *thd_charset(MYSQL_THD thd)
{
  return(thd->charset());
}


/**
  Get the current query string for the thread.

  This function is not thread safe and can be used only by thd owner thread.

  @param The MySQL internal thread pointer
  @return query string and length. May be non-null-terminated.
*/
extern "C" LEX_STRING * thd_query_string (MYSQL_THD thd)
{
  DBUG_ASSERT(thd == current_thd);
  return(&thd->query_string.string);
}


/**
  Get the current query string for the thread.

  @param thd     The MySQL internal thread pointer
  @param buf     Buffer where the query string will be copied
  @param buflen  Length of the buffer

  @return Length of the query
  @retval 0 if LOCK_thd_data cannot be acquired without waiting

  @note This function is thread safe as the query string is
        accessed under mutex protection and the string is copied
        into the provided buffer. @see thd_query_string().
*/

extern "C" size_t thd_query_safe(MYSQL_THD thd, char *buf, size_t buflen)
{
  size_t len= 0;
  /* InnoDB invokes this function while holding internal mutexes.
  THD::awake() will hold LOCK_thd_data while invoking an InnoDB
  function that would acquire the internal mutex. Because this
  function is a non-essential part of information_schema view output,
  we will break the deadlock by avoiding a mutex wait here
  and returning the empty string if a wait would be needed. */
  if (!mysql_mutex_trylock(&thd->LOCK_thd_data))
  {
    len= MY_MIN(buflen - 1, thd->query_length());
    if (len)
      memcpy(buf, thd->query(), len);
    mysql_mutex_unlock(&thd->LOCK_thd_data);
  }
  buf[len]= '\0';
  return len;
}


extern "C" const char *thd_user_name(MYSQL_THD thd)
{
  if (!thd->security_ctx)
    return 0;

  return thd->security_ctx->user;
}


extern "C" const char *thd_client_host(MYSQL_THD thd)
{
  if (!thd->security_ctx)
    return 0;

  return thd->security_ctx->host;
}


extern "C" const char *thd_client_ip(MYSQL_THD thd)
{
  if (!thd->security_ctx)
    return 0;

  return thd->security_ctx->ip;
}


extern "C" LEX_CSTRING *thd_current_db(MYSQL_THD thd)
{
  return &thd->db;
}


extern "C" int thd_current_status(MYSQL_THD thd)
{
  Diagnostics_area *da= thd->get_stmt_da();
  if (!da)
    return 0;

  return da->is_error() ? da->sql_errno() : 0;
}


extern "C" enum enum_server_command thd_current_command(MYSQL_THD thd)
{
  return thd->get_command();
}

#ifdef HAVE_REPLICATION /* Working around MDEV-24622 */
/** @return whether the current thread is for applying binlog in a replica */
extern "C" int thd_is_slave(const MYSQL_THD thd)
{
  return thd && thd->slave_thread;
}
#endif /* HAVE_REPLICATION */

/* Returns high resolution timestamp for the start
  of the current query. */
extern "C" unsigned long long thd_start_utime(const MYSQL_THD thd)
{
  return thd->start_time * 1000000 + thd->start_time_sec_part;
}


/*
  This function can optionally be called to check if thd_rpl_deadlock_check()
  needs to be called for waits done by a given transaction.

  If this function returns false for a given thd, there is no need to do
  any calls to thd_rpl_deadlock_check() on that thd.

  This call is optional; it is safe to call thd_rpl_deadlock_check() in
  any case. This call can be used to save some redundant calls to
  thd_rpl_deadlock_check() if desired. (This is unlikely to matter much
  unless there are _lots_ of waits to report, as the overhead of
  thd_rpl_deadlock_check() is small).
*/
extern "C" int
thd_need_wait_reports(const MYSQL_THD thd)
{
  rpl_group_info *rgi;

  if (mysql_bin_log.is_open())
    return true;
  if (!thd)
    return false;
  rgi= thd->rgi_slave;
  if (!rgi)
    return false;
  return rgi->is_parallel_exec;
}

/*
  Used by storage engines (currently InnoDB) to report that
  one transaction THD is about to go to wait for a transactional lock held by
  another transactions OTHER_THD.

  This is used for parallel replication, where transactions are required to
  commit in the same order on the slave as they did on the master. If the
  transactions on the slave encounter lock conflicts on the slave that did not
  exist on the master, this can cause deadlocks. This is primarily used in
  optimistic (and aggressive) modes.

  Normally, such conflicts will not occur in conservative mode, because the
  same conflict would have prevented the two transactions from committing in
  parallel on the master, thus preventing them from running in parallel on the
  slave in the first place. However, it is possible in case when the optimizer
  chooses a different plan on the slave than on the master (eg. table scan
  instead of index scan).

  Storage engines report lock waits using this call. If a lock wait causes a
  deadlock with the pre-determined commit order, we kill the later
  transaction, and later re-try it, to resolve the deadlock.

  This call need only receive reports about waits for locks that will remain
  until the holding transaction commits. InnoDB auto-increment locks,
  for example, are released earlier, and so need not be reported. (Such false
  positives are not harmful, but could lead to unnecessary kill and retry, so
  best avoided).

  Returns 1 if the OTHER_THD will be killed to resolve deadlock, 0 if not. The
  actual kill will happen later, asynchronously from another thread. The
  caller does not need to take any actions on the return value if the
  handlerton kill_query method is implemented to abort the to-be-killed
  transaction.
*/
extern "C" int
thd_rpl_deadlock_check(MYSQL_THD thd, MYSQL_THD other_thd)
{
  rpl_group_info *rgi;
  rpl_group_info *other_rgi;

  if (!thd)
    return 0;
  DEBUG_SYNC(thd, "thd_report_wait_for");
  thd->transaction->stmt.mark_trans_did_wait();
  if (!other_thd)
    return 0;
  binlog_report_wait_for(thd, other_thd);
  rgi= thd->rgi_slave;
  other_rgi= other_thd->rgi_slave;
  if (!rgi || !other_rgi)
    return 0;
  if (!rgi->is_parallel_exec)
    return 0;
  if (rgi->rli != other_rgi->rli)
    return 0;
  if (!rgi->gtid_sub_id || !other_rgi->gtid_sub_id)
    return 0;
  if (rgi->current_gtid.domain_id != other_rgi->current_gtid.domain_id)
    return 0;
  if (rgi->gtid_sub_id > other_rgi->gtid_sub_id)
    return 0;
  /*
    This transaction is about to wait for another transaction that is required
    by replication binlog order to commit after. This would cause a deadlock.

    So send a kill to the other transaction, with a temporary error; this will
    cause replication to rollback (and later re-try) the other transaction,
    releasing the lock for this transaction so replication can proceed.
  */
#ifdef HAVE_REPLICATION
  slave_background_kill_request(other_thd);
#endif
  return 1;
}

/*
  This function is called from InnoDB to check if the commit order of
  two transactions has already been decided by the upper layer. This happens
  in parallel replication, where the commit order is forced to be the same on
  the slave as it was originally on the master.

  If this function returns false, it means that such commit order will be
  enforced. This allows the storage engine to optionally omit gap lock waits
  or similar measures that would otherwise be needed to ensure that
  transactions would be serialised in a way that would cause a commit order
  that is correct for binlogging for statement-based replication.

  Since transactions are only run in parallel on the slave if they ran without
  lock conflicts on the master, normally no lock conflicts on the slave happen
  during parallel replication. However, there are a couple of corner cases
  where it can happen, like these secondary-index operations:

    T1: INSERT INTO t1 VALUES (7, NULL);
    T2: DELETE FROM t1 WHERE b <= 3;

    T1: UPDATE t1 SET secondary=NULL WHERE primary=1
    T2: DELETE t1 WHERE secondary <= 3

  The DELETE takes a gap lock that can block the INSERT/UPDATE, but the row
  locks set by INSERT/UPDATE do not block the DELETE. Thus, the execution
  order of the transactions determine whether a lock conflict occurs or
  not. Thus a lock conflict can occur on the slave where it did not on the
  master.

  If this function returns true, normal locking should be done as required by
  the binlogging and transaction isolation level in effect. But if it returns
  false, the correct order will be enforced anyway, and InnoDB can
  avoid taking the gap lock, preventing the lock conflict.

  Calling this function is just an optimisation to avoid unnecessary
  deadlocks. If it was not used, a gap lock would be set that could eventually
  cause a deadlock; the deadlock would be caught by thd_rpl_deadlock_check()
  and the transaction T2 killed and rolled back (and later re-tried).
*/
extern "C" int
thd_need_ordering_with(const MYSQL_THD thd, const MYSQL_THD other_thd)
{
  rpl_group_info *rgi, *other_rgi;

  DBUG_EXECUTE_IF("disable_thd_need_ordering_with", return 1;);
  if (!thd || !other_thd)
    return 1;
#ifdef WITH_WSREP
  /* wsrep applier, replayer and TOI processing threads are ordered
     by replication provider, relaxed GAP locking protocol can be used
     between high priority wsrep threads.
     Note that wsrep_thd_is_BF() doesn't take LOCK_thd_data for either thd,
     the caller should guarantee that the BF state won't change.
     (e.g. InnoDB does it by keeping lock_sys.mutex locked)
  */
<<<<<<< HEAD
  if (WSREP_ON && wsrep_thd_is_BF(thd, false) &&
      wsrep_thd_is_BF(other_thd, false))
=======
  if (WSREP_ON &&
      wsrep_thd_order_before(thd, other_thd))
>>>>>>> 179c2833
    return 0;
#endif /* WITH_WSREP */
  rgi= thd->rgi_slave;
  other_rgi= other_thd->rgi_slave;
  if (!rgi || !other_rgi)
    return 1;
  if (!rgi->is_parallel_exec)
    return 1;
  if (rgi->rli != other_rgi->rli)
    return 1;
  if (rgi->current_gtid.domain_id != other_rgi->current_gtid.domain_id)
    return 1;
  if (!rgi->commit_id || rgi->commit_id != other_rgi->commit_id)
    return 1;
  DBUG_EXECUTE_IF("thd_need_ordering_with_force", return 1;);
  /*
    Otherwise, these two threads are doing parallel replication within the same
    replication domain. Their commit order is already fixed, so we do not need
    gap locks or similar to otherwise enforce ordering (and in fact such locks
    could lead to unnecessary deadlocks and transaction retry).
  */
  return 0;
}

extern "C" int thd_non_transactional_update(const MYSQL_THD thd)
{
  return(thd->transaction->all.modified_non_trans_table);
}

extern "C" int thd_binlog_format(const MYSQL_THD thd)
{
  if (WSREP(thd))
  {
    /* for wsrep binlog format is meaningful also when binlogging is off */
    return (int) WSREP_BINLOG_FORMAT(thd->variables.binlog_format);
  }

  if (mysql_bin_log.is_open() && (thd->variables.option_bits & OPTION_BIN_LOG))
    return (int) thd->variables.binlog_format;
  return BINLOG_FORMAT_UNSPEC;
}

extern "C" void thd_mark_transaction_to_rollback(MYSQL_THD thd, bool all)
{
  DBUG_ASSERT(thd);
  thd->mark_transaction_to_rollback(all);
}

extern "C" bool thd_binlog_filter_ok(const MYSQL_THD thd)
{
  return binlog_filter->db_ok(thd->db.str);
}

/*
  This is similar to sqlcom_can_generate_row_events, with the expection
  that we only return 1 if we are going to generate row events in a
  transaction.
  CREATE OR REPLACE is always safe to do as this will run in it's own
  transaction.
*/

extern "C" bool thd_sqlcom_can_generate_row_events(const MYSQL_THD thd)
{
  return (sqlcom_can_generate_row_events(thd) && thd->lex->sql_command !=
          SQLCOM_CREATE_TABLE);
}


extern "C" enum durability_properties thd_get_durability_property(const MYSQL_THD thd)
{
  enum durability_properties ret= HA_REGULAR_DURABILITY;
  
  if (thd != NULL)
    ret= thd->durability_property;

  return ret;
}

/** Get the auto_increment_offset auto_increment_increment.
Exposed by thd_autoinc_service.
Needed by InnoDB.
@param thd	Thread object
@param off	auto_increment_offset
@param inc	auto_increment_increment */
extern "C" void thd_get_autoinc(const MYSQL_THD thd, ulong* off, ulong* inc)
{
  *off = thd->variables.auto_increment_offset;
  *inc = thd->variables.auto_increment_increment;
}


/**
  Is strict sql_mode set.
  Needed by InnoDB.
  @param thd	Thread object
  @return True if sql_mode has strict mode (all or trans).
    @retval true  sql_mode has strict mode (all or trans).
    @retval false sql_mode has not strict mode (all or trans).
*/
extern "C" bool thd_is_strict_mode(const MYSQL_THD thd)
{
  return thd->is_strict_mode();
}


/**
  Get query start time as SQL field data.
  Needed by InnoDB.
  @param thd	Thread object
  @param buf	Buffer to hold start time data
*/
void thd_get_query_start_data(THD *thd, char *buf)
{
  Field_timestampf f((uchar *)buf, nullptr, 0, Field::NONE, &empty_clex_str,
                     nullptr, 6);
  f.store_TIME(thd->query_start(), thd->query_start_sec_part());
}


/*
  Interface for MySQL Server, plugins and storage engines to report
  when they are going to sleep/stall.
  
  SYNOPSIS
  thd_wait_begin()
  thd                     Thread object
                          Can be NULL, in this case current THD is used.
  wait_type               Type of wait
                          1 -- short wait (e.g. for mutex)
                          2 -- medium wait (e.g. for disk io)
                          3 -- large wait (e.g. for locked row/table)
  NOTES
    This is used by the threadpool to have better knowledge of which
    threads that currently are actively running on CPUs. When a thread
    reports that it's going to sleep/stall, the threadpool scheduler is
    free to start another thread in the pool most likely. The expected wait
    time is simply an indication of how long the wait is expected to
    become, the real wait time could be very different.

  thd_wait_end MUST be called immediately after waking up again.
*/
extern "C" void thd_wait_begin(MYSQL_THD thd, int wait_type)
{
  if (!thd)
  {
    thd= current_thd;
    if (unlikely(!thd))
      return;
  }
  MYSQL_CALLBACK(thd->scheduler, thd_wait_begin, (thd, wait_type));
}

/**
  Interface for MySQL Server, plugins and storage engines to report
  when they waking up from a sleep/stall.

  @param  thd   Thread handle
  Can be NULL, in this case current THD is used.
*/
extern "C" void thd_wait_end(MYSQL_THD thd)
{
  if (!thd)
  {
    thd= current_thd;
    if (unlikely(!thd))
      return;
  }
  MYSQL_CALLBACK(thd->scheduler, thd_wait_end, (thd));
}

#endif // INNODB_COMPATIBILITY_HOOKS */


/**
  MDL_context accessor
  @param thd   the current session
  @return pointer to thd->mdl_context
*/
extern "C" void *thd_mdl_context(MYSQL_THD thd)
{
  return &thd->mdl_context;
}


/****************************************************************************
  Handling of statement states in functions and triggers.

  This is used to ensure that the function/trigger gets a clean state
  to work with and does not cause any side effects of the calling statement.

  It also allows most stored functions and triggers to replicate even
  if they are used items that would normally be stored in the binary
  replication (like last_insert_id() etc...)

  The following things is done
  - Disable binary logging for the duration of the statement
  - Disable multi-result-sets for the duration of the statement
  - Value of last_insert_id() is saved and restored
  - Value set by 'SET INSERT_ID=#' is reset and restored
  - Value for found_rows() is reset and restored
  - examined_row_count is added to the total
  - cuted_fields is added to the total
  - new savepoint level is created and destroyed

  NOTES:
    Seed for random() is saved for the first! usage of RAND()
    We reset examined_row_count and cuted_fields and add these to the
    result to ensure that if we have a bug that would reset these within
    a function, we are not loosing any rows from the main statement.

    We do not reset value of last_insert_id().
****************************************************************************/

void THD::reset_sub_statement_state(Sub_statement_state *backup,
                                    uint new_state)
{
#ifndef EMBEDDED_LIBRARY
  /* BUG#33029, if we are replicating from a buggy master, reset
     auto_inc_intervals_forced to prevent substatement
     (triggers/functions) from using erroneous INSERT_ID value
   */
  if (rpl_master_erroneous_autoinc(this))
  {
    DBUG_ASSERT(backup->auto_inc_intervals_forced.nb_elements() == 0);
    auto_inc_intervals_forced.swap(&backup->auto_inc_intervals_forced);
  }
#endif
  
  backup->option_bits=     variables.option_bits;
  backup->count_cuted_fields= count_cuted_fields;
  backup->in_sub_stmt=     in_sub_stmt;
  backup->enable_slow_log= enable_slow_log;
  backup->limit_found_rows= limit_found_rows;
  backup->cuted_fields=     cuted_fields;
  backup->client_capabilities= client_capabilities;
  backup->savepoints= transaction->savepoints;
  backup->first_successful_insert_id_in_prev_stmt= 
    first_successful_insert_id_in_prev_stmt;
  backup->first_successful_insert_id_in_cur_stmt= 
    first_successful_insert_id_in_cur_stmt;
  store_slow_query_state(backup);

  if ((!lex->requires_prelocking() || is_update_query(lex->sql_command)) &&
      !is_current_stmt_binlog_format_row())
  {
    variables.option_bits&= ~OPTION_BIN_LOG;
  }

  if ((backup->option_bits & OPTION_BIN_LOG) &&
       is_update_query(lex->sql_command) &&
       !is_current_stmt_binlog_format_row())
    mysql_bin_log.start_union_events(this, this->query_id);

  /* Disable result sets */
  client_capabilities &= ~CLIENT_MULTI_RESULTS;
  in_sub_stmt|= new_state;
  cuted_fields= 0;
  transaction->savepoints= 0;
  first_successful_insert_id_in_cur_stmt= 0;
  reset_slow_query_state();
}

void THD::restore_sub_statement_state(Sub_statement_state *backup)
{
  DBUG_ENTER("THD::restore_sub_statement_state");
#ifndef EMBEDDED_LIBRARY
  /* BUG#33029, if we are replicating from a buggy master, restore
     auto_inc_intervals_forced so that the top statement can use the
     INSERT_ID value set before this statement.
   */
  if (rpl_master_erroneous_autoinc(this))
  {
    backup->auto_inc_intervals_forced.swap(&auto_inc_intervals_forced);
    DBUG_ASSERT(backup->auto_inc_intervals_forced.nb_elements() == 0);
  }
#endif

  /*
    To save resources we want to release savepoints which were created
    during execution of function or trigger before leaving their savepoint
    level. It is enough to release first savepoint set on this level since
    all later savepoints will be released automatically.
  */
  if (transaction->savepoints)
  {
    SAVEPOINT *sv;
    for (sv= transaction->savepoints; sv->prev; sv= sv->prev)
    {}
    /* ha_release_savepoint() never returns error. */
    (void)ha_release_savepoint(this, sv);
  }
  count_cuted_fields= backup->count_cuted_fields;
  transaction->savepoints= backup->savepoints;
  variables.option_bits= backup->option_bits;
  in_sub_stmt=      backup->in_sub_stmt;
  enable_slow_log=  backup->enable_slow_log;
  first_successful_insert_id_in_prev_stmt= 
    backup->first_successful_insert_id_in_prev_stmt;
  first_successful_insert_id_in_cur_stmt= 
    backup->first_successful_insert_id_in_cur_stmt;
  limit_found_rows= backup->limit_found_rows;
  set_sent_row_count(backup->sent_row_count);
  client_capabilities= backup->client_capabilities;

  /* Restore statistic needed for slow log */
  add_slow_query_state(backup);

  /*
    If we've left sub-statement mode, reset the fatal error flag.
    Otherwise keep the current value, to propagate it up the sub-statement
    stack.

    NOTE: is_fatal_sub_stmt_error can be set only if we've been in the
    sub-statement mode.
  */
  if (!in_sub_stmt)
    is_fatal_sub_stmt_error= false;

  if ((variables.option_bits & OPTION_BIN_LOG) && is_update_query(lex->sql_command) &&
       !is_current_stmt_binlog_format_row())
    mysql_bin_log.stop_union_events(this);

  /*
    The following is added to the old values as we are interested in the
    total complexity of the query
  */
  inc_examined_row_count(backup->examined_row_count);
  cuted_fields+=       backup->cuted_fields;
  DBUG_VOID_RETURN;
}

/*
  Store slow query state at start of a stored procedure statment
*/

void THD::store_slow_query_state(Sub_statement_state *backup)
{
  backup->affected_rows=           affected_rows;
  backup->bytes_sent_old=          bytes_sent_old;
  backup->examined_row_count=      m_examined_row_count;
  backup->query_plan_flags=        query_plan_flags;
  backup->query_plan_fsort_passes= query_plan_fsort_passes;
  backup->sent_row_count=          m_sent_row_count;
  backup->tmp_tables_disk_used=    tmp_tables_disk_used;
  backup->tmp_tables_size=         tmp_tables_size;
  backup->tmp_tables_used=         tmp_tables_used;
}

/* Reset variables related to slow query log */

void THD::reset_slow_query_state()
{
  affected_rows=                0;
  bytes_sent_old=               status_var.bytes_sent;
  m_examined_row_count=         0;
  m_sent_row_count=             0;
  query_plan_flags=             QPLAN_INIT;
  query_plan_fsort_passes=      0;
  tmp_tables_disk_used=         0;
  tmp_tables_size=              0;
  tmp_tables_used=              0;
}

/*
  Add back the stored values to the current counters to be able to get
  right status for 'call procedure_name'
*/

void THD::add_slow_query_state(Sub_statement_state *backup)
{
  affected_rows+=                backup->affected_rows;
  bytes_sent_old=                backup->bytes_sent_old;
  m_examined_row_count+=         backup->examined_row_count;
  m_sent_row_count+=             backup->sent_row_count;
  query_plan_flags|=             backup->query_plan_flags;
  query_plan_fsort_passes+=      backup->query_plan_fsort_passes;
  tmp_tables_disk_used+=         backup->tmp_tables_disk_used;
  tmp_tables_size+=              backup->tmp_tables_size;
  tmp_tables_used+=              backup->tmp_tables_used;
}


void THD::set_statement(Statement *stmt)
{
  mysql_mutex_lock(&LOCK_thd_data);
  Statement::set_statement(stmt);
  mysql_mutex_unlock(&LOCK_thd_data);
}

void THD::set_sent_row_count(ha_rows count)
{
  m_sent_row_count= count;
  MYSQL_SET_STATEMENT_ROWS_SENT(m_statement_psi, m_sent_row_count);
}

void THD::set_examined_row_count(ha_rows count)
{
  m_examined_row_count= count;
  MYSQL_SET_STATEMENT_ROWS_EXAMINED(m_statement_psi, m_examined_row_count);
}

void THD::inc_sent_row_count(ha_rows count)
{
  m_sent_row_count+= count;
  MYSQL_SET_STATEMENT_ROWS_SENT(m_statement_psi, m_sent_row_count);
}

void THD::inc_examined_row_count(ha_rows count)
{
  m_examined_row_count+= count;
  MYSQL_SET_STATEMENT_ROWS_EXAMINED(m_statement_psi, m_examined_row_count);
}

void THD::inc_status_created_tmp_disk_tables()
{
  tmp_tables_disk_used++;
  query_plan_flags|= QPLAN_TMP_DISK;
  status_var_increment(status_var.created_tmp_disk_tables_);
#ifdef HAVE_PSI_STATEMENT_INTERFACE
  PSI_STATEMENT_CALL(inc_statement_created_tmp_disk_tables)(m_statement_psi, 1);
#endif
}

void THD::inc_status_created_tmp_tables()
{
  tmp_tables_used++;
  query_plan_flags|= QPLAN_TMP_TABLE;
  status_var_increment(status_var.created_tmp_tables_);
#ifdef HAVE_PSI_STATEMENT_INTERFACE
  PSI_STATEMENT_CALL(inc_statement_created_tmp_tables)(m_statement_psi, 1);
#endif
}

void THD::inc_status_select_full_join()
{
  status_var_increment(status_var.select_full_join_count_);
#ifdef HAVE_PSI_STATEMENT_INTERFACE
  PSI_STATEMENT_CALL(inc_statement_select_full_join)(m_statement_psi, 1);
#endif
}

void THD::inc_status_select_full_range_join()
{
  status_var_increment(status_var.select_full_range_join_count_);
#ifdef HAVE_PSI_STATEMENT_INTERFACE
  PSI_STATEMENT_CALL(inc_statement_select_full_range_join)(m_statement_psi, 1);
#endif
}

void THD::inc_status_select_range()
{
  status_var_increment(status_var.select_range_count_);
#ifdef HAVE_PSI_STATEMENT_INTERFACE
  PSI_STATEMENT_CALL(inc_statement_select_range)(m_statement_psi, 1);
#endif
}

void THD::inc_status_select_range_check()
{
  status_var_increment(status_var.select_range_check_count_);
#ifdef HAVE_PSI_STATEMENT_INTERFACE
  PSI_STATEMENT_CALL(inc_statement_select_range_check)(m_statement_psi, 1);
#endif
}

void THD::inc_status_select_scan()
{
  status_var_increment(status_var.select_scan_count_);
#ifdef HAVE_PSI_STATEMENT_INTERFACE
  PSI_STATEMENT_CALL(inc_statement_select_scan)(m_statement_psi, 1);
#endif
}

void THD::inc_status_sort_merge_passes()
{
  status_var_increment(status_var.filesort_merge_passes_);
#ifdef HAVE_PSI_STATEMENT_INTERFACE
  PSI_STATEMENT_CALL(inc_statement_sort_merge_passes)(m_statement_psi, 1);
#endif
}

void THD::inc_status_sort_range()
{
  status_var_increment(status_var.filesort_range_count_);
#ifdef HAVE_PSI_STATEMENT_INTERFACE
  PSI_STATEMENT_CALL(inc_statement_sort_range)(m_statement_psi, 1);
#endif
}

void THD::inc_status_sort_rows(ha_rows count)
{
  statistic_add(status_var.filesort_rows_, (ulong)count, &LOCK_status);
#ifdef HAVE_PSI_STATEMENT_INTERFACE
  PSI_STATEMENT_CALL(inc_statement_sort_rows)(m_statement_psi, (ulong)count);
#endif
}

void THD::inc_status_sort_scan()
{
  status_var_increment(status_var.filesort_scan_count_);
#ifdef HAVE_PSI_STATEMENT_INTERFACE
  PSI_STATEMENT_CALL(inc_statement_sort_scan)(m_statement_psi, 1);
#endif
}

void THD::set_status_no_index_used()
{
  server_status|= SERVER_QUERY_NO_INDEX_USED;
#ifdef HAVE_PSI_STATEMENT_INTERFACE
  PSI_STATEMENT_CALL(set_statement_no_index_used)(m_statement_psi);
#endif
}

void THD::set_status_no_good_index_used()
{
  server_status|= SERVER_QUERY_NO_GOOD_INDEX_USED;
#ifdef HAVE_PSI_STATEMENT_INTERFACE
  PSI_STATEMENT_CALL(set_statement_no_good_index_used)(m_statement_psi);
#endif
}

/** Assign a new value to thd->query and thd->query_id.  */

void THD::set_query_and_id(char *query_arg, uint32 query_length_arg,
                           CHARSET_INFO *cs,
                           query_id_t new_query_id)
{
  mysql_mutex_lock(&LOCK_thd_data);
  set_query_inner(query_arg, query_length_arg, cs);
  mysql_mutex_unlock(&LOCK_thd_data);
  query_id= new_query_id;
#ifdef WITH_WSREP
  set_wsrep_next_trx_id(query_id);
  WSREP_DEBUG("assigned new next query and  trx id: %" PRIu64, wsrep_next_trx_id());
#endif /* WITH_WSREP */
}

/** Assign a new value to thd->mysys_var.  */
void THD::set_mysys_var(struct st_my_thread_var *new_mysys_var)
{
  mysql_mutex_lock(&LOCK_thd_kill);
  mysys_var= new_mysys_var;
  mysql_mutex_unlock(&LOCK_thd_kill);
}

/**
  Leave explicit LOCK TABLES or prelocked mode and restore value of
  transaction sentinel in MDL subsystem.
*/

void THD::leave_locked_tables_mode()
{
  if (locked_tables_mode == LTM_LOCK_TABLES)
  {
    DBUG_ASSERT(current_backup_stage == BACKUP_FINISHED);
    /*
      When leaving LOCK TABLES mode we have to change the duration of most
      of the metadata locks being held, except for HANDLER and GRL locks,
      to transactional for them to be properly released at UNLOCK TABLES.
    */
    mdl_context.set_transaction_duration_for_all_locks();
    /*
      Make sure we don't release the global read lock and commit blocker
      when leaving LTM.
    */
    global_read_lock.set_explicit_lock_duration(this);
    /* Also ensure that we don't release metadata locks for open HANDLERs. */
    if (handler_tables_hash.records)
      mysql_ha_set_explicit_lock_duration(this);
    if (ull_hash.records)
      mysql_ull_set_explicit_lock_duration(this);
  }
  locked_tables_mode= LTM_NONE;
}

void THD::get_definer(LEX_USER *definer, bool role)
{
  binlog_invoker(role);
#if !defined(MYSQL_CLIENT) && defined(HAVE_REPLICATION)
#ifdef WITH_WSREP
  if ((wsrep_applier || slave_thread) && has_invoker())
#else
  if (slave_thread && has_invoker())
#endif
  {
    definer->user= invoker.user;
    definer->host= invoker.host;
    definer->auth= NULL;
  }
  else
#endif
    get_default_definer(this, definer, role);
}


/**
  Mark transaction to rollback and mark error as fatal to a sub-statement.

  @param  all   TRUE <=> rollback main transaction.
*/

void THD::mark_transaction_to_rollback(bool all)
{
  /*
    There is no point in setting is_fatal_sub_stmt_error unless
    we are actually in_sub_stmt.
  */
  if (in_sub_stmt)
    is_fatal_sub_stmt_error= true;
  transaction_rollback_request= all;
}


/**
  Commit the whole transaction (both statment and all)

  This is used mainly to commit an independent transaction,
  like reading system tables.

  @return  0  0k
  @return <>0 error code. my_error() has been called()
*/

int THD::commit_whole_transaction_and_close_tables()
{
  int error, error2;
  DBUG_ENTER("THD::commit_whole_transaction_and_close_tables");

  /*
    This can only happened if we failed to open any table in the
    new transaction
  */
  DBUG_ASSERT(open_tables);

  if (!open_tables)                             // Safety for production usage
    DBUG_RETURN(0);

  /*
    Ensure table was locked (opened with open_and_lock_tables()). If not
    the THD can't be part of any transactions and doesn't have to call
    this function.
  */
  DBUG_ASSERT(lock);

  error= ha_commit_trans(this, FALSE);
  /* This will call external_lock to unlock all tables */
  if ((error2= mysql_unlock_tables(this, lock)))
  {
    my_error(ER_ERROR_DURING_COMMIT, MYF(0), error2);
    error= error2;
  }
  lock= 0;
  if ((error2= ha_commit_trans(this, TRUE)))
    error= error2;
  close_thread_tables(this);
  DBUG_RETURN(error);
}

/**
   Start a new independent transaction
*/

start_new_trans::start_new_trans(THD *thd)
{
  org_thd= thd;
  mdl_savepoint= thd->mdl_context.mdl_savepoint();
  memcpy(old_ha_data, thd->ha_data, sizeof(old_ha_data));
  thd->reset_n_backup_open_tables_state(&open_tables_state_backup);
  for (auto &data : thd->ha_data)
    data.reset();
  old_transaction= thd->transaction;
  thd->transaction= &new_transaction;
  new_transaction.on= 1;
  in_sub_stmt= thd->in_sub_stmt;
  thd->in_sub_stmt= 0;
  server_status= thd->server_status;
  m_transaction_psi= thd->m_transaction_psi;
  thd->m_transaction_psi= 0;
  wsrep_on= thd->variables.wsrep_on;
  thd->variables.wsrep_on= 0;
  thd->server_status&= ~(SERVER_STATUS_IN_TRANS |
                         SERVER_STATUS_IN_TRANS_READONLY);
  thd->server_status|= SERVER_STATUS_AUTOCOMMIT;
}


void start_new_trans::restore_old_transaction()
{
  org_thd->transaction= old_transaction;
  org_thd->restore_backup_open_tables_state(&open_tables_state_backup);
  ha_close_connection(org_thd);
  memcpy(org_thd->ha_data, old_ha_data, sizeof(old_ha_data));
  org_thd->mdl_context.rollback_to_savepoint(mdl_savepoint);
  org_thd->in_sub_stmt= in_sub_stmt;
  org_thd->server_status= server_status;
  if (org_thd->m_transaction_psi)
    MYSQL_COMMIT_TRANSACTION(org_thd->m_transaction_psi);
  org_thd->m_transaction_psi= m_transaction_psi;
  org_thd->variables.wsrep_on= wsrep_on;
  org_thd= 0;
}


/**
  Decide on logging format to use for the statement and issue errors
  or warnings as needed.  The decision depends on the following
  parameters:

  - The logging mode, i.e., the value of binlog_format.  Can be
    statement, mixed, or row.

  - The type of statement.  There are three types of statements:
    "normal" safe statements; unsafe statements; and row injections.
    An unsafe statement is one that, if logged in statement format,
    might produce different results when replayed on the slave (e.g.,
    INSERT DELAYED).  A row injection is either a BINLOG statement, or
    a row event executed by the slave's SQL thread.

  - The capabilities of tables modified by the statement.  The
    *capabilities vector* for a table is a set of flags associated
    with the table.  Currently, it only includes two flags: *row
    capability flag* and *statement capability flag*.

    The row capability flag is set if and only if the engine can
    handle row-based logging. The statement capability flag is set if
    and only if the table can handle statement-based logging.

  Decision table for logging format
  ---------------------------------

  The following table summarizes how the format and generated
  warning/error depends on the tables' capabilities, the statement
  type, and the current binlog_format.

     Row capable        N NNNNNNNNN YYYYYYYYY YYYYYYYYY
     Statement capable  N YYYYYYYYY NNNNNNNNN YYYYYYYYY

     Statement type     * SSSUUUIII SSSUUUIII SSSUUUIII

     binlog_format      * SMRSMRSMR SMRSMRSMR SMRSMRSMR

     Logged format      - SS-S----- -RR-RR-RR SRRSRR-RR
     Warning/Error      1 --2732444 5--5--6-- ---7--6--

  Legend
  ------

  Row capable:    N - Some table not row-capable, Y - All tables row-capable
  Stmt capable:   N - Some table not stmt-capable, Y - All tables stmt-capable
  Statement type: (S)afe, (U)nsafe, or Row (I)njection
  binlog_format:  (S)TATEMENT, (M)IXED, or (R)OW
  Logged format:  (S)tatement or (R)ow
  Warning/Error:  Warnings and error messages are as follows:

  1. Error: Cannot execute statement: binlogging impossible since both
     row-incapable engines and statement-incapable engines are
     involved.

  2. Error: Cannot execute statement: binlogging impossible since
     BINLOG_FORMAT = ROW and at least one table uses a storage engine
     limited to statement-logging.

  3. Error: Cannot execute statement: binlogging of unsafe statement
     is impossible when storage engine is limited to statement-logging
     and BINLOG_FORMAT = MIXED.

  4. Error: Cannot execute row injection: binlogging impossible since
     at least one table uses a storage engine limited to
     statement-logging.

  5. Error: Cannot execute statement: binlogging impossible since
     BINLOG_FORMAT = STATEMENT and at least one table uses a storage
     engine limited to row-logging.

  6. Warning: Unsafe statement binlogged in statement format since
     BINLOG_FORMAT = STATEMENT.

  In addition, we can produce the following error (not depending on
  the variables of the decision diagram):

  7. Error: Cannot execute statement: binlogging impossible since more
     than one engine is involved and at least one engine is
     self-logging.

  For each error case above, the statement is prevented from being
  logged, we report an error, and roll back the statement.  For
  warnings, we set the thd->binlog_flags variable: the warning will be
  printed only if the statement is successfully logged.

  @see THD::binlog_query

  @param[in] thd    Client thread
  @param[in] tables Tables involved in the query

  @retval 0 No error; statement can be logged.
  @retval -1 One of the error conditions above applies (1, 2, 4, 5, or 6).
*/

int THD::decide_logging_format(TABLE_LIST *tables)
{
  DBUG_ENTER("THD::decide_logging_format");
  DBUG_PRINT("info", ("Query: %.*s", (uint) query_length(), query()));
  DBUG_PRINT("info", ("binlog_format: %lu", (ulong) variables.binlog_format));
  DBUG_PRINT("info", ("current_stmt_binlog_format: %lu",
                      (ulong) current_stmt_binlog_format));
  DBUG_PRINT("info", ("lex->get_stmt_unsafe_flags(): 0x%x",
                      lex->get_stmt_unsafe_flags()));

  reset_binlog_local_stmt_filter();

  /*
    We should not decide logging format if the binlog is closed or
    binlogging is off, or if the statement is filtered out from the
    binlog by filtering rules.
  */
#ifdef WITH_WSREP
  if (WSREP_CLIENT_NNULL(this) &&
      wsrep_thd_is_local(this) &&
      wsrep_is_active(this) &&
      variables.wsrep_trx_fragment_size > 0)
  {
    if (!is_current_stmt_binlog_format_row())
    {
      my_message(ER_NOT_SUPPORTED_YET,
                 "Streaming replication not supported with "
                 "binlog_format=STATEMENT", MYF(0));
      DBUG_RETURN(-1);
    }
  }
#endif /* WITH_WSREP */

  if (WSREP_EMULATE_BINLOG_NNULL(this) ||
      binlog_table_should_be_logged(&db))
  {
    if (is_bulk_op())
    {
      if (wsrep_binlog_format() == BINLOG_FORMAT_STMT)
      {
        my_error(ER_BINLOG_NON_SUPPORTED_BULK, MYF(0));
        DBUG_PRINT("info",
                   ("decision: no logging since an error was generated"));
        DBUG_RETURN(-1);
      }
    }
    /*
      Compute one bit field with the union of all the engine
      capabilities, and one with the intersection of all the engine
      capabilities.
    */
    handler::Table_flags flags_write_some_set= 0;
    handler::Table_flags flags_access_some_set= 0;
    handler::Table_flags flags_write_all_set=
      HA_BINLOG_ROW_CAPABLE | HA_BINLOG_STMT_CAPABLE;

    /* 
       If different types of engines are about to be updated.
       For example: Innodb and Falcon; Innodb and MyIsam.
    */
    bool multi_write_engine= FALSE;
    /*
       If different types of engines are about to be accessed 
       and any of them is about to be updated. For example:
       Innodb and Falcon; Innodb and MyIsam.
    */
    bool multi_access_engine= FALSE;
    /*
      Identifies if a table is changed.
    */
    bool is_write= FALSE;                        // If any write tables
    bool has_read_tables= FALSE;                 // If any read only tables
    bool has_auto_increment_write_tables= FALSE; // Write with auto-increment
    /* true if it's necessary to switch current statement log format from
    STATEMENT to ROW if binary log format is MIXED and autoincrement values
    are changed in the statement */
    bool has_unsafe_stmt_autoinc_lock_mode= false;
    /* If a write table that doesn't have auto increment part first */
    bool has_write_table_auto_increment_not_first_in_pk= FALSE;
    bool has_auto_increment_write_tables_not_first= FALSE;
    bool found_first_not_own_table= FALSE;
    bool has_write_tables_with_unsafe_statements= FALSE;
    bool blackhole_table_found= 0;

    /*
      A pointer to a previous table that was changed.
    */
    TABLE* prev_write_table= NULL;
    /*
      A pointer to a previous table that was accessed.
    */
    TABLE* prev_access_table= NULL;
    /**
      The number of tables used in the current statement,
      that should be replicated.
    */
    uint replicated_tables_count= 0;
    /**
      The number of tables written to in the current statement,
      that should not be replicated.
      A table should not be replicated when it is considered
      'local' to a MySQL instance.
      Currently, these tables are:
      - mysql.slow_log
      - mysql.general_log
      - mysql.slave_relay_log_info
      - mysql.slave_master_info
      - mysql.slave_worker_info
      - performance_schema.*
      - TODO: information_schema.*
      In practice, from this list, only performance_schema.* tables
      are written to by user queries.
    */
    uint non_replicated_tables_count= 0;

#ifndef DBUG_OFF
    {
      static const char *prelocked_mode_name[] = {
        "NON_PRELOCKED",
        "LOCK_TABLES",
        "PRELOCKED",
        "PRELOCKED_UNDER_LOCK_TABLES",
      };
      compile_time_assert(array_elements(prelocked_mode_name) == LTM_always_last);
      DBUG_PRINT("debug", ("prelocked_mode: %s",
                           prelocked_mode_name[locked_tables_mode]));
    }
#endif

    /*
      Get the capabilities vector for all involved storage engines and
      mask out the flags for the binary log.
    */
    for (TABLE_LIST *tbl= tables; tbl; tbl= tbl->next_global)
    {
      TABLE *table;
      TABLE_SHARE *share;
      handler::Table_flags flags;
      if (tbl->placeholder())
        continue;

      table= tbl->table;
      share= table->s;
      flags= table->file->ha_table_flags();
      if (!share->table_creation_was_logged)
      {
        /*
          This is a temporary table which was not logged in the binary log.
          Disable statement logging to enforce row level logging.
        */
        DBUG_ASSERT(share->tmp_table);
        flags&= ~HA_BINLOG_STMT_CAPABLE;
        /* We can only use row logging */
        set_current_stmt_binlog_format_row();
      }

      DBUG_PRINT("info", ("table: %s; ha_table_flags: 0x%llx",
                          tbl->table_name.str, flags));

      if (share->no_replicate)
      {
        /*
          The statement uses a table that is not replicated.
          The following properties about the table:
          - persistent / transient
          - transactional / non transactional
          - temporary / permanent
          - read or write
          - multiple engines involved because of this table
          are not relevant, as this table is completely ignored.
          Because the statement uses a non replicated table,
          using STATEMENT format in the binlog is impossible.
          Either this statement will be discarded entirely,
          or it will be logged (possibly partially) in ROW format.
        */
        lex->set_stmt_unsafe(LEX::BINLOG_STMT_UNSAFE_SYSTEM_TABLE);

        if (tbl->lock_type >= TL_FIRST_WRITE)
        {
          non_replicated_tables_count++;
          continue;
        }
      }
      if (tbl == lex->first_not_own_table())
        found_first_not_own_table= true;

      replicated_tables_count++;

      if (tbl->prelocking_placeholder != TABLE_LIST::PRELOCK_FK)
      {
        if (tbl->lock_type < TL_FIRST_WRITE)
          has_read_tables= true;
        else if (table->found_next_number_field &&
                 (tbl->lock_type >= TL_FIRST_WRITE))
        {
          has_auto_increment_write_tables= true;
          has_auto_increment_write_tables_not_first= found_first_not_own_table;
          if (share->next_number_keypart != 0)
            has_write_table_auto_increment_not_first_in_pk= true;
          has_unsafe_stmt_autoinc_lock_mode=
            table->file->autoinc_lock_mode_stmt_unsafe();
        }
      }

      if (tbl->lock_type >= TL_FIRST_WRITE)
      {
        bool trans;
        if (prev_write_table && prev_write_table->file->ht !=
            table->file->ht)
          multi_write_engine= TRUE;

        if (table->file->ht->db_type == DB_TYPE_BLACKHOLE_DB)
          blackhole_table_found= 1;

        if (share->non_determinstic_insert &&
            (sql_command_flags[lex->sql_command] & CF_CAN_GENERATE_ROW_EVENTS
             && !(sql_command_flags[lex->sql_command] & CF_SCHEMA_CHANGE)))
          has_write_tables_with_unsafe_statements= true;

        trans= table->file->has_transactions();

        if (share->tmp_table)
          lex->set_stmt_accessed_table(trans ? LEX::STMT_WRITES_TEMP_TRANS_TABLE :
                                               LEX::STMT_WRITES_TEMP_NON_TRANS_TABLE);
        else
          lex->set_stmt_accessed_table(trans ? LEX::STMT_WRITES_TRANS_TABLE :
                                               LEX::STMT_WRITES_NON_TRANS_TABLE);

        flags_write_all_set &= flags;
        flags_write_some_set |= flags;
        is_write= TRUE;

        prev_write_table= table;

      }
      flags_access_some_set |= flags;

      if (lex->sql_command != SQLCOM_CREATE_TABLE || lex->tmp_table())
      {
        my_bool trans= table->file->has_transactions();

        if (share->tmp_table)
          lex->set_stmt_accessed_table(trans ? LEX::STMT_READS_TEMP_TRANS_TABLE :
                                               LEX::STMT_READS_TEMP_NON_TRANS_TABLE);
        else
          lex->set_stmt_accessed_table(trans ? LEX::STMT_READS_TRANS_TABLE :
                                               LEX::STMT_READS_NON_TRANS_TABLE);
      }

      if (prev_access_table && prev_access_table->file->ht !=
          table->file->ht)
        multi_access_engine= TRUE;

      prev_access_table= table;
    }

    if (wsrep_binlog_format() != BINLOG_FORMAT_ROW)
    {
      /*
        DML statements that modify a table with an auto_increment
        column based on rows selected from a table are unsafe as the
        order in which the rows are fetched fron the select tables
        cannot be determined and may differ on master and slave.
      */
      if (has_auto_increment_write_tables && has_read_tables)
        lex->set_stmt_unsafe(LEX::BINLOG_STMT_UNSAFE_WRITE_AUTOINC_SELECT);

      if (has_write_table_auto_increment_not_first_in_pk)
        lex->set_stmt_unsafe(LEX::BINLOG_STMT_UNSAFE_AUTOINC_NOT_FIRST);

      if (has_write_tables_with_unsafe_statements)
        lex->set_stmt_unsafe(LEX::BINLOG_STMT_UNSAFE_SYSTEM_FUNCTION);

      if (has_unsafe_stmt_autoinc_lock_mode)
        lex->set_stmt_unsafe(LEX::BINLOG_STMT_UNSAFE_AUTOINC_LOCK_MODE);

      /*
        A query that modifies autoinc column in sub-statement can make the
        master and slave inconsistent.
        We can solve these problems in mixed mode by switching to binlogging
        if at least one updated table is used by sub-statement
      */
      if (lex->requires_prelocking() &&
          has_auto_increment_write_tables_not_first)
        lex->set_stmt_unsafe(LEX::BINLOG_STMT_UNSAFE_AUTOINC_COLUMNS);
    }

    DBUG_PRINT("info", ("flags_write_all_set: 0x%llx", flags_write_all_set));
    DBUG_PRINT("info", ("flags_write_some_set: 0x%llx", flags_write_some_set));
    DBUG_PRINT("info", ("flags_access_some_set: 0x%llx", flags_access_some_set));
    DBUG_PRINT("info", ("multi_write_engine: %d", multi_write_engine));
    DBUG_PRINT("info", ("multi_access_engine: %d", multi_access_engine));

    int error= 0;
    int unsafe_flags;

    bool multi_stmt_trans= in_multi_stmt_transaction_mode();
    bool trans_table= trans_has_updated_trans_table(this);
    bool binlog_direct= variables.binlog_direct_non_trans_update;

    if (lex->is_mixed_stmt_unsafe(multi_stmt_trans, binlog_direct,
                                  trans_table, tx_isolation))
      lex->set_stmt_unsafe(LEX::BINLOG_STMT_UNSAFE_MIXED_STATEMENT);
    else if (multi_stmt_trans && trans_table && !binlog_direct &&
             lex->stmt_accessed_table(LEX::STMT_WRITES_NON_TRANS_TABLE))
      lex->set_stmt_unsafe(LEX::BINLOG_STMT_UNSAFE_NONTRANS_AFTER_TRANS);

    /*
      If more than one engine is involved in the statement and at
      least one is doing it's own logging (is *self-logging*), the
      statement cannot be logged atomically, so we generate an error
      rather than allowing the binlog to become corrupt.
    */
    if (multi_write_engine &&
        (flags_write_some_set & HA_HAS_OWN_BINLOGGING))
      my_error((error= ER_BINLOG_MULTIPLE_ENGINES_AND_SELF_LOGGING_ENGINE),
               MYF(0));
    else if (multi_access_engine && flags_access_some_set & HA_HAS_OWN_BINLOGGING)
      lex->set_stmt_unsafe(LEX::BINLOG_STMT_UNSAFE_MULTIPLE_ENGINES_AND_SELF_LOGGING_ENGINE);

    /* both statement-only and row-only engines involved */
    if ((flags_write_all_set & (HA_BINLOG_STMT_CAPABLE | HA_BINLOG_ROW_CAPABLE)) == 0)
    {
      /*
        1. Error: Binary logging impossible since both row-incapable
           engines and statement-incapable engines are involved
      */
      my_error((error= ER_BINLOG_ROW_ENGINE_AND_STMT_ENGINE), MYF(0));
    }
    /* statement-only engines involved */
    else if ((flags_write_all_set & HA_BINLOG_ROW_CAPABLE) == 0)
    {
      if (lex->is_stmt_row_injection())
      {
        /*
          4. Error: Cannot execute row injection since table uses
             storage engine limited to statement-logging
        */
        my_error((error= ER_BINLOG_ROW_INJECTION_AND_STMT_ENGINE), MYF(0));
      }
      else if ((wsrep_binlog_format() == BINLOG_FORMAT_ROW || is_bulk_op()) &&
               sqlcom_can_generate_row_events(this))
      {
        /*
          2. Error: Cannot modify table that uses a storage engine
             limited to statement-logging when BINLOG_FORMAT = ROW
        */
        my_error((error= ER_BINLOG_ROW_MODE_AND_STMT_ENGINE), MYF(0));
      }
      else if ((unsafe_flags= lex->get_stmt_unsafe_flags()) != 0)
      {
        /*
          3. Error: Cannot execute statement: binlogging of unsafe
             statement is impossible when storage engine is limited to
             statement-logging and BINLOG_FORMAT = MIXED.
        */
        for (int unsafe_type= 0;
             unsafe_type < LEX::BINLOG_STMT_UNSAFE_COUNT;
             unsafe_type++)
          if (unsafe_flags & (1 << unsafe_type))
            my_error((error= ER_BINLOG_UNSAFE_AND_STMT_ENGINE), MYF(0),
                     ER_THD(this,
                            LEX::binlog_stmt_unsafe_errcode[unsafe_type]));
      }
      /* log in statement format! */
    }
    /* no statement-only engines */
    else
    {
      /* binlog_format = STATEMENT */
      if (wsrep_binlog_format() == BINLOG_FORMAT_STMT)
      {
        if (lex->is_stmt_row_injection())
        {
          /*
            We have to log the statement as row or give an error.
            Better to accept what master gives us than stopping replication.
          */
          set_current_stmt_binlog_format_row();
        }
        else if ((flags_write_all_set & HA_BINLOG_STMT_CAPABLE) == 0 &&
                 sqlcom_can_generate_row_events(this))
        {
          /*
            5. Error: Cannot modify table that uses a storage engine
               limited to row-logging when binlog_format = STATEMENT, except
               if all tables that are updated are temporary tables
          */
          if (!lex->stmt_writes_to_non_temp_table())
          {
            /* As all updated tables are temporary, nothing will be logged */
            set_current_stmt_binlog_format_row();
          }
          else if (IF_WSREP((!WSREP_NNULL(this) ||
                             wsrep_cs().mode() ==
                             wsrep::client_state::m_local),1))
	  {
            my_error((error= ER_BINLOG_STMT_MODE_AND_ROW_ENGINE), MYF(0), "");
	  }
        }
        else if (is_write && (unsafe_flags= lex->get_stmt_unsafe_flags()) != 0)
        {
          /*
            7. Warning: Unsafe statement logged as statement due to
               binlog_format = STATEMENT
          */
          binlog_unsafe_warning_flags|= unsafe_flags;

          DBUG_PRINT("info", ("Scheduling warning to be issued by "
                              "binlog_query: '%s'",
                              ER_THD(this, ER_BINLOG_UNSAFE_STATEMENT)));
          DBUG_PRINT("info", ("binlog_unsafe_warning_flags: 0x%x",
                              binlog_unsafe_warning_flags));
        }
        /* log in statement format (or row if row event)! */
      }
      /* No statement-only engines and binlog_format != STATEMENT.
         I.e., nothing prevents us from row logging if needed. */
      else
      {
        if (lex->is_stmt_unsafe() || lex->is_stmt_row_injection()
            || (flags_write_all_set & HA_BINLOG_STMT_CAPABLE) == 0 ||
            is_bulk_op())
        {
          /* log in row format! */
          set_current_stmt_binlog_format_row_if_mixed();
        }
      }
    }

    if (non_replicated_tables_count > 0)
    {
      if ((replicated_tables_count == 0) || ! is_write)
      {
        DBUG_PRINT("info", ("decision: no logging, no replicated table affected"));
        set_binlog_local_stmt_filter();
      }
      else
      {
        if (! is_current_stmt_binlog_format_row())
        {
          my_error((error= ER_BINLOG_STMT_MODE_AND_NO_REPL_TABLES), MYF(0));
        }
        else
        {
          clear_binlog_local_stmt_filter();
        }
      }
    }
    else
    {
      clear_binlog_local_stmt_filter();
    }

    if (unlikely(error))
    {
      DBUG_PRINT("info", ("decision: no logging since an error was generated"));
      DBUG_RETURN(-1);
    }
    DBUG_PRINT("info", ("decision: logging in %s format",
                        is_current_stmt_binlog_format_row() ?
                        "ROW" : "STATEMENT"));

    if (blackhole_table_found &&
        variables.binlog_format == BINLOG_FORMAT_ROW &&
        (sql_command_flags[lex->sql_command] &
         (CF_UPDATES_DATA | CF_DELETES_DATA)))
    {
      String table_names;
      /*
        Generate a warning for UPDATE/DELETE statements that modify a
        BLACKHOLE table, as row events are not logged in row format.
      */
      for (TABLE_LIST *table= tables; table; table= table->next_global)
      {
        if (table->placeholder())
          continue;
        if (table->table->file->ht->db_type == DB_TYPE_BLACKHOLE_DB &&
            table->lock_type >= TL_FIRST_WRITE)
        {
          table_names.append(&table->table_name);
          table_names.append(',');
        }
      }
      if (!table_names.is_empty())
      {
        bool is_update= MY_TEST(sql_command_flags[lex->sql_command] &
                                CF_UPDATES_DATA);
        /*
          Replace the last ',' with '.' for table_names
        */
        table_names.replace(table_names.length()-1, 1, ".", 1);
        push_warning_printf(this, Sql_condition::WARN_LEVEL_WARN,
                            ER_UNKNOWN_ERROR,
                            "Row events are not logged for %s statements "
                            "that modify BLACKHOLE tables in row format. "
                            "Table(s): '%-.192s'",
                            is_update ? "UPDATE" : "DELETE",
                            table_names.c_ptr());
      }
    }

    if (is_write && is_current_stmt_binlog_format_row())
      binlog_prepare_for_row_logging();
  }
  else
  {
    DBUG_PRINT("info", ("decision: no logging since "
                        "mysql_bin_log.is_open() = %d "
                        "and (options & OPTION_BIN_LOG) = 0x%llx "
                        "and binlog_format = %u "
                        "and binlog_filter->db_ok(db) = %d",
                        mysql_bin_log.is_open(),
                        (variables.option_bits & OPTION_BIN_LOG),
                        (uint) wsrep_binlog_format(),
                        binlog_filter->db_ok(db.str)));
    if (WSREP_NNULL(this) && is_current_stmt_binlog_format_row())
      binlog_prepare_for_row_logging();
  }
  DBUG_RETURN(0);
}


/*
  Reconsider logging format in case of INSERT...ON DUPLICATE KEY UPDATE
  for tables with more than one unique keys in case of MIXED binlog format.

  Unsafe means that a master could execute the statement differently than
  the slave.
  This could can happen in the following cases:
  - The unique check are done in different order on master or slave
    (different engine or different key order).
  - There is a conflict on another key than the first and before the
    statement is committed, another connection commits a row that conflicts
    on an earlier unique key. Example follows:

    Below a and b are unique keys, the table has a row (1,1,0)
    connection 1:
    INSERT INTO t1 set a=2,b=1,c=0 ON DUPLICATE KEY UPDATE c=1;
    connection 2:
    INSERT INTO t1 set a=2,b=2,c=0;

    If 2 commits after 1 has been executed but before 1 has committed
    (and are thus put before the other in the binary log), one will
    get different data on the slave:
    (1,1,1),(2,2,1) instead of (1,1,1),(2,2,0)
*/

void THD::reconsider_logging_format_for_iodup(TABLE *table)
{
  DBUG_ENTER("reconsider_logging_format_for_iodup");
  enum_binlog_format bf= (enum_binlog_format) wsrep_binlog_format();

  DBUG_ASSERT(lex->duplicates == DUP_UPDATE);

  if (bf <= BINLOG_FORMAT_STMT &&
      !is_current_stmt_binlog_format_row())
  {
    KEY *end= table->s->key_info + table->s->keys;
    uint unique_keys= 0;

    for (KEY *keyinfo= table->s->key_info; keyinfo < end ; keyinfo++)
    {
      if (keyinfo->flags & HA_NOSAME)
      {
        /*
          We assume that the following cases will guarantee that the
          key is unique if a key part is not set:
          - The key part is an autoincrement (autogenerated)
          - The key part has a default value that is null and it not
            a virtual field that will be calculated later.
        */
        for (uint j= 0; j < keyinfo->user_defined_key_parts; j++)
        {
          Field *field= keyinfo->key_part[j].field;
          if (!bitmap_is_set(table->write_set, field->field_index))
          {
            /* Check auto_increment */
            if (field == table->next_number_field)
              goto exit;
            if (field->is_real_null() && !field->default_value)
              goto exit;
          }
        }
        if (unique_keys++)
          break;
exit:;
      }
    }
    if (unique_keys > 1)
    {
      if (bf == BINLOG_FORMAT_STMT && !lex->is_stmt_unsafe())
      {
        lex->set_stmt_unsafe(LEX::BINLOG_STMT_UNSAFE_INSERT_TWO_KEYS);
        binlog_unsafe_warning_flags|= lex->get_stmt_unsafe_flags();
      }
      set_current_stmt_binlog_format_row_if_mixed();
      if (is_current_stmt_binlog_format_row())
        binlog_prepare_for_row_logging();
    }
  }
  DBUG_VOID_RETURN;
}

#ifndef MYSQL_CLIENT
/**
  Check if we should log a table DDL to the binlog

  @retval true  yes
  @retval false no
*/

bool THD::binlog_table_should_be_logged(const LEX_CSTRING *db)
{
  return (mysql_bin_log.is_open() &&
          (variables.option_bits & OPTION_BIN_LOG) &&
          (wsrep_binlog_format() != BINLOG_FORMAT_STMT ||
           binlog_filter->db_ok(db->str)));
}

/*
  Template member function for ensuring that there is an rows log
  event of the apropriate type before proceeding.

  PRE CONDITION:
    - Events of type 'RowEventT' have the type code 'type_code'.

  POST CONDITION:
    If a non-NULL pointer is returned, the pending event for thread 'thd' will
    be an event of type 'RowEventT' (which have the type code 'type_code')
    will either empty or have enough space to hold 'needed' bytes.  In
    addition, the columns bitmap will be correct for the row, meaning that
    the pending event will be flushed if the columns in the event differ from
    the columns suppled to the function.

  RETURNS
    If no error, a non-NULL pending event (either one which already existed or
    the newly created one).
    If error, NULL.
 */

template <class RowsEventT> Rows_log_event*
THD::binlog_prepare_pending_rows_event(TABLE* table, uint32 serv_id,
                                       size_t needed,
                                       bool is_transactional,
                                       RowsEventT *hint __attribute__((unused)))
{
  DBUG_ENTER("binlog_prepare_pending_rows_event");
  /* Pre-conditions */
  DBUG_ASSERT(table->s->table_map_id != ~0UL);

  /* Fetch the type code for the RowsEventT template parameter */
  int const general_type_code= RowsEventT::TYPE_CODE;

  /* Ensure that all events in a GTID group are in the same cache */
  if (variables.option_bits & OPTION_GTID_BEGIN)
    is_transactional= 1;

  /*
    There is no good place to set up the transactional data, so we
    have to do it here.
  */
  if (binlog_setup_trx_data() == NULL)
    DBUG_RETURN(NULL);

  Rows_log_event* pending= binlog_get_pending_rows_event(is_transactional);

  if (unlikely(pending && !pending->is_valid()))
    DBUG_RETURN(NULL);

  /*
    Check if the current event is non-NULL and a write-rows
    event. Also check if the table provided is mapped: if it is not,
    then we have switched to writing to a new table.
    If there is no pending event, we need to create one. If there is a pending
    event, but it's not about the same table id, or not of the same type
    (between Write, Update and Delete), or not the same affected columns, or
    going to be too big, flush this event to disk and create a new pending
    event.
  */
  if (!pending ||
      pending->server_id != serv_id ||
      pending->get_table_id() != table->s->table_map_id ||
      pending->get_general_type_code() != general_type_code ||
      pending->get_data_size() + needed > opt_binlog_rows_event_max_size ||
      pending->read_write_bitmaps_cmp(table) == FALSE)
  {
    /* Create a new RowsEventT... */
    Rows_log_event* const
        ev= new RowsEventT(this, table, table->s->table_map_id,
                           is_transactional);
    if (unlikely(!ev))
      DBUG_RETURN(NULL);
    ev->server_id= serv_id; // I don't like this, it's too easy to forget.
    /*
      flush the pending event and replace it with the newly created
      event...
    */
    if (unlikely(
        mysql_bin_log.flush_and_set_pending_rows_event(this, ev,
                                                       is_transactional)))
    {
      delete ev;
      DBUG_RETURN(NULL);
    }

    DBUG_RETURN(ev);               /* This is the new pending event */
  }
  DBUG_RETURN(pending);        /* This is the current pending event */
}

/* Declare in unnamed namespace. */
CPP_UNNAMED_NS_START
  /**
     Class to handle temporary allocation of memory for row data.

     The responsibilities of the class is to provide memory for
     packing one or two rows of packed data (depending on what
     constructor is called).

     In order to make the allocation more efficient for "simple" rows,
     i.e., rows that do not contain any blobs, a pointer to the
     allocated memory is of memory is stored in the table structure
     for simple rows.  If memory for a table containing a blob field
     is requested, only memory for that is allocated, and subsequently
     released when the object is destroyed.

   */
  class Row_data_memory {
  public:
    /**
      Build an object to keep track of a block-local piece of memory
      for storing a row of data.

      @param table
      Table where the pre-allocated memory is stored.

      @param length
      Length of data that is needed, if the record contain blobs.
     */
    Row_data_memory(TABLE *table, size_t const len1)
      : m_memory(0)
    {
#ifndef DBUG_OFF
      m_alloc_checked= FALSE;
#endif
      allocate_memory(table, len1);
      m_ptr[0]= has_memory() ? m_memory : 0;
      m_ptr[1]= 0;
    }

    Row_data_memory(TABLE *table, size_t const len1, size_t const len2)
      : m_memory(0)
    {
#ifndef DBUG_OFF
      m_alloc_checked= FALSE;
#endif
      allocate_memory(table, len1 + len2);
      m_ptr[0]= has_memory() ? m_memory        : 0;
      m_ptr[1]= has_memory() ? m_memory + len1 : 0;
    }

    ~Row_data_memory()
    {
      if (m_memory != 0 && m_release_memory_on_destruction)
        my_free(m_memory);
    }

    /**
       Is there memory allocated?

       @retval true There is memory allocated
       @retval false Memory allocation failed
     */
    bool has_memory() const {
#ifndef DBUG_OFF
      m_alloc_checked= TRUE;
#endif
      return m_memory != 0;
    }

    uchar *slot(uint s)
    {
      DBUG_ASSERT(s < sizeof(m_ptr)/sizeof(*m_ptr));
      DBUG_ASSERT(m_ptr[s] != 0);
      DBUG_SLOW_ASSERT(m_alloc_checked == TRUE);
      return m_ptr[s];
    }

  private:
    void allocate_memory(TABLE *const table, size_t const total_length)
    {
      if (table->s->blob_fields == 0)
      {
        /*
          The maximum length of a packed record is less than this
          length. We use this value instead of the supplied length
          when allocating memory for records, since we don't know how
          the memory will be used in future allocations.

          Since table->s->reclength is for unpacked records, we have
          to add two bytes for each field, which can potentially be
          added to hold the length of a packed field.
        */
        size_t const maxlen= table->s->reclength + 2 * table->s->fields;

        /*
          Allocate memory for two records if memory hasn't been
          allocated. We allocate memory for two records so that it can
          be used when processing update rows as well.
        */
        if (table->write_row_record == 0)
          table->write_row_record=
            (uchar *) alloc_root(&table->mem_root, 2 * maxlen);
        m_memory= table->write_row_record;
        m_release_memory_on_destruction= FALSE;
      }
      else
      {
        m_memory= (uchar *) my_malloc(key_memory_Row_data_memory_memory,
                                      total_length, MYF(MY_WME));
        m_release_memory_on_destruction= TRUE;
      }
    }

#ifndef DBUG_OFF
    mutable bool m_alloc_checked;
#endif
    bool m_release_memory_on_destruction;
    uchar *m_memory;
    uchar *m_ptr[2];
  };

CPP_UNNAMED_NS_END

int THD::binlog_write_row(TABLE* table, bool is_trans,
                          uchar const *record)
{

  DBUG_ASSERT(is_current_stmt_binlog_format_row());
  DBUG_ASSERT((WSREP_NNULL(this) && wsrep_emulate_bin_log) ||
              mysql_bin_log.is_open());
  /*
    Pack records into format for transfer. We are allocating more
    memory than needed, but that doesn't matter.
  */
  Row_data_memory memory(table, max_row_length(table, table->rpl_write_set,
                                               record));
  if (!memory.has_memory())
    return HA_ERR_OUT_OF_MEM;

  uchar *row_data= memory.slot(0);

  size_t const len= pack_row(table, table->rpl_write_set, row_data, record);

  /* Ensure that all events in a GTID group are in the same cache */
  if (variables.option_bits & OPTION_GTID_BEGIN)
    is_trans= 1;

  Rows_log_event* ev;
  if (binlog_should_compress(len))
    ev =
    binlog_prepare_pending_rows_event(table, variables.server_id,
                                      len, is_trans,
                                      static_cast<Write_rows_compressed_log_event*>(0));
  else
    ev =
    binlog_prepare_pending_rows_event(table, variables.server_id,
                                      len, is_trans,
                                      static_cast<Write_rows_log_event*>(0));

  if (unlikely(ev == 0))
    return HA_ERR_OUT_OF_MEM;

  return ev->add_row_data(row_data, len);
}

int THD::binlog_update_row(TABLE* table, bool is_trans,
                           const uchar *before_record,
                           const uchar *after_record)
{
  DBUG_ASSERT(is_current_stmt_binlog_format_row());
  DBUG_ASSERT((WSREP_NNULL(this) && wsrep_emulate_bin_log) ||
              mysql_bin_log.is_open());

  /**
    Save a reference to the original read bitmaps
    We will need this to restore the bitmaps at the end as
    binlog_prepare_row_images() may change table->read_set.
    table->read_set is used by pack_row and deep in
    binlog_prepare_pending_events().
  */
  MY_BITMAP *old_read_set= table->read_set;

  /**
     This will remove spurious fields required during execution but
     not needed for binlogging. This is done according to the:
     binlog-row-image option.
   */
  binlog_prepare_row_images(table);

  size_t const before_maxlen= max_row_length(table, table->read_set,
                                             before_record);
  size_t const after_maxlen=  max_row_length(table, table->rpl_write_set,
                                             after_record);

  Row_data_memory row_data(table, before_maxlen, after_maxlen);
  if (!row_data.has_memory())
    return HA_ERR_OUT_OF_MEM;

  uchar *before_row= row_data.slot(0);
  uchar *after_row= row_data.slot(1);

  size_t const before_size= pack_row(table, table->read_set, before_row,
                                     before_record);
  size_t const after_size= pack_row(table, table->rpl_write_set, after_row,
                                    after_record);

  /* Ensure that all events in a GTID group are in the same cache */
  if (variables.option_bits & OPTION_GTID_BEGIN)
    is_trans= 1;

  /*
    Don't print debug messages when running valgrind since they can
    trigger false warnings.
   */
#ifndef HAVE_valgrind
  DBUG_DUMP("before_record", before_record, table->s->reclength);
  DBUG_DUMP("after_record",  after_record, table->s->reclength);
  DBUG_DUMP("before_row",    before_row, before_size);
  DBUG_DUMP("after_row",     after_row, after_size);
#endif

  Rows_log_event* ev;
  if(binlog_should_compress(before_size + after_size))
    ev =
      binlog_prepare_pending_rows_event(table, variables.server_id,
                                      before_size + after_size, is_trans,
                                      static_cast<Update_rows_compressed_log_event*>(0));
  else
    ev =
      binlog_prepare_pending_rows_event(table, variables.server_id,
                                      before_size + after_size, is_trans,
                                      static_cast<Update_rows_log_event*>(0));

  if (unlikely(ev == 0))
    return HA_ERR_OUT_OF_MEM;

  int error=  ev->add_row_data(before_row, before_size) ||
              ev->add_row_data(after_row, after_size);

  /* restore read set for the rest of execution */
  table->column_bitmaps_set_no_signal(old_read_set,
                                      table->write_set);
  return error;

}

int THD::binlog_delete_row(TABLE* table, bool is_trans, 
                           uchar const *record)
{
  DBUG_ASSERT(is_current_stmt_binlog_format_row());
  DBUG_ASSERT((WSREP_NNULL(this) && wsrep_emulate_bin_log) ||
              mysql_bin_log.is_open());
  /**
    Save a reference to the original read bitmaps
    We will need this to restore the bitmaps at the end as
    binlog_prepare_row_images() may change table->read_set.
    table->read_set is used by pack_row and deep in
    binlog_prepare_pending_events().
  */
  MY_BITMAP *old_read_set= table->read_set;

  /** 
     This will remove spurious fields required during execution but
     not needed for binlogging. This is done according to the:
     binlog-row-image option.
   */
  binlog_prepare_row_images(table);

  /*
     Pack records into format for transfer. We are allocating more
     memory than needed, but that doesn't matter.
  */
  Row_data_memory memory(table, max_row_length(table, table->read_set,
                                               record));
  if (unlikely(!memory.has_memory()))
    return HA_ERR_OUT_OF_MEM;

  uchar *row_data= memory.slot(0);

  DBUG_DUMP("table->read_set", (uchar*) table->read_set->bitmap, (table->s->fields + 7) / 8);
  size_t const len= pack_row(table, table->read_set, row_data, record);

  /* Ensure that all events in a GTID group are in the same cache */
  if (variables.option_bits & OPTION_GTID_BEGIN)
    is_trans= 1;

  Rows_log_event* ev;
  if(binlog_should_compress(len))
    ev =
      binlog_prepare_pending_rows_event(table, variables.server_id,
                                      len, is_trans,
                                      static_cast<Delete_rows_compressed_log_event*>(0));
  else
    ev =
      binlog_prepare_pending_rows_event(table, variables.server_id,
                                      len, is_trans,
                                      static_cast<Delete_rows_log_event*>(0));

  if (unlikely(ev == 0))
    return HA_ERR_OUT_OF_MEM;


  int error= ev->add_row_data(row_data, len);

  /* restore read set for the rest of execution */
  table->column_bitmaps_set_no_signal(old_read_set,
                                      table->write_set);

  return error;
}


/**
   Remove from read_set spurious columns. The write_set has been
   handled before in table->mark_columns_needed_for_update.
*/

void THD::binlog_prepare_row_images(TABLE *table)
{
  DBUG_ENTER("THD::binlog_prepare_row_images");

  DBUG_PRINT_BITSET("debug", "table->read_set (before preparing): %s",
                    table->read_set);
  THD *thd= table->in_use;

  /**
    if there is a primary key in the table (ie, user declared PK or a
    non-null unique index) and we don't want to ship the entire image,
    and the handler involved supports this.
   */
  if (table->s->primary_key < MAX_KEY &&
      (thd->variables.binlog_row_image < BINLOG_ROW_IMAGE_FULL) &&
      !ha_check_storage_engine_flag(table->s->db_type(),
                                    HTON_NO_BINLOG_ROW_OPT))
  {
    /**
      Just to be sure that tmp_set is currently not in use as
      the read_set already.
    */
    DBUG_ASSERT(table->read_set != &table->tmp_set);

    switch (thd->variables.binlog_row_image)
    {
      case BINLOG_ROW_IMAGE_MINIMAL:
        /* MINIMAL: Mark only PK */
        table->mark_index_columns(table->s->primary_key,
                                  &table->tmp_set);
        break;
      case BINLOG_ROW_IMAGE_NOBLOB:
        /**
          NOBLOB: Remove unnecessary BLOB fields from read_set
                  (the ones that are not part of PK).
         */
        bitmap_copy(&table->tmp_set, table->read_set);
        for (Field **ptr=table->field ; *ptr ; ptr++)
        {
          Field *field= (*ptr);
          if ((field->type() == MYSQL_TYPE_BLOB) &&
              !(field->flags & PRI_KEY_FLAG))
            bitmap_clear_bit(&table->tmp_set, field->field_index);
        }
        break;
      default:
        DBUG_ASSERT(0); // impossible.
    }

    /* set the temporary read_set */
    table->column_bitmaps_set_no_signal(&table->tmp_set,
                                        table->write_set);
  }

  DBUG_PRINT_BITSET("debug", "table->read_set (after preparing): %s",
                    table->read_set);
  DBUG_VOID_RETURN;
}



int THD::binlog_remove_pending_rows_event(bool reset_stmt,
                                          bool is_transactional)
{
  DBUG_ENTER("THD::binlog_remove_pending_rows_event");

  if(!WSREP_EMULATE_BINLOG_NNULL(this) && !mysql_bin_log.is_open())
    DBUG_RETURN(0);

  /* Ensure that all events in a GTID group are in the same cache */
  if (variables.option_bits & OPTION_GTID_BEGIN)
    is_transactional= 1;

  mysql_bin_log.remove_pending_rows_event(this, is_transactional);

  if (reset_stmt)
    reset_binlog_for_next_statement();
  DBUG_RETURN(0);
}


int THD::binlog_flush_pending_rows_event(bool stmt_end, bool is_transactional)
{
  DBUG_ENTER("THD::binlog_flush_pending_rows_event");
  /*
    We shall flush the pending event even if we are not in row-based
    mode: it might be the case that we left row-based mode before
    flushing anything (e.g., if we have explicitly locked tables).
   */
  if (!WSREP_EMULATE_BINLOG_NNULL(this) && !mysql_bin_log.is_open())
    DBUG_RETURN(0);

  /* Ensure that all events in a GTID group are in the same cache */
  if (variables.option_bits & OPTION_GTID_BEGIN)
    is_transactional= 1;

  /*
    Mark the event as the last event of a statement if the stmt_end
    flag is set.
  */
  int error= 0;
  if (Rows_log_event *pending= binlog_get_pending_rows_event(is_transactional))
  {
    if (stmt_end)
    {
      pending->set_flags(Rows_log_event::STMT_END_F);
      reset_binlog_for_next_statement();
    }
    error= mysql_bin_log.flush_and_set_pending_rows_event(this, 0,
                                                          is_transactional);
  }

  DBUG_RETURN(error);
}


#if defined(DBUG_TRACE) && !defined(_lint)
static const char *
show_query_type(THD::enum_binlog_query_type qtype)
{
  switch (qtype) {
  case THD::ROW_QUERY_TYPE:
    return "ROW";
  case THD::STMT_QUERY_TYPE:
    return "STMT";
  case THD::QUERY_TYPE_COUNT:
  default:
    DBUG_ASSERT(0 <= qtype && qtype < THD::QUERY_TYPE_COUNT);
  }
  static char buf[64];
  sprintf(buf, "UNKNOWN#%d", qtype);
  return buf;
}
#endif

/*
  Constants required for the limit unsafe warnings suppression
*/
//seconds after which the limit unsafe warnings suppression will be activated
#define LIMIT_UNSAFE_WARNING_ACTIVATION_TIMEOUT 5*60
//number of limit unsafe warnings after which the suppression will be activated
#define LIMIT_UNSAFE_WARNING_ACTIVATION_THRESHOLD_COUNT 10

static ulonglong unsafe_suppression_start_time= 0;
static bool unsafe_warning_suppression_active[LEX::BINLOG_STMT_UNSAFE_COUNT];
static ulong unsafe_warnings_count[LEX::BINLOG_STMT_UNSAFE_COUNT];
static ulong total_unsafe_warnings_count;

/**
  Auxiliary function to reset the limit unsafety warning suppression.
  This is done without mutex protection, but this should be good
  enough as it doesn't matter if we loose a couple of suppressed
  messages or if this is called multiple times.
*/

static void reset_binlog_unsafe_suppression(ulonglong now)
{
  uint i;
  DBUG_ENTER("reset_binlog_unsafe_suppression");

  unsafe_suppression_start_time= now;
  total_unsafe_warnings_count= 0;

  for (i= 0 ; i < LEX::BINLOG_STMT_UNSAFE_COUNT ; i++)
  {
    unsafe_warnings_count[i]= 0;
    unsafe_warning_suppression_active[i]= 0;
  }
  DBUG_VOID_RETURN;
}

/**
  Auxiliary function to print warning in the error log.
*/
static void print_unsafe_warning_to_log(THD *thd, int unsafe_type, char* buf,
                                        char* query)
{
  DBUG_ENTER("print_unsafe_warning_in_log");
  sprintf(buf, ER_THD(thd, ER_BINLOG_UNSAFE_STATEMENT),
          ER_THD(thd, LEX::binlog_stmt_unsafe_errcode[unsafe_type]));
  sql_print_warning(ER_THD(thd, ER_MESSAGE_AND_STATEMENT), buf, query);
  DBUG_VOID_RETURN;
}

/**
  Auxiliary function to check if the warning for unsafe repliction statements
  should be thrown or suppressed.

  Logic is:
  - If we get more than LIMIT_UNSAFE_WARNING_ACTIVATION_THRESHOLD_COUNT errors
    of one type, that type of errors will be suppressed for
    LIMIT_UNSAFE_WARNING_ACTIVATION_TIMEOUT.
  - When the time limit has been reached, all suppression is reset.

  This means that if one gets many different types of errors, some of them
  may be reset less than LIMIT_UNSAFE_WARNING_ACTIVATION_TIMEOUT. However at
  least one error is disable for this time.

  SYNOPSIS:
  @params
   unsafe_type - The type of unsafety.

  RETURN:
    0   0k to log
    1   Message suppressed
*/

static bool protect_against_unsafe_warning_flood(int unsafe_type)
{
  ulong count;
  ulonglong now= my_interval_timer()/1000000000ULL;
  DBUG_ENTER("protect_against_unsafe_warning_flood");

  count= ++unsafe_warnings_count[unsafe_type];
  total_unsafe_warnings_count++;

  /*
    INITIALIZING:
    If this is the first time this function is called with log warning
    enabled, the monitoring the unsafe warnings should start.
  */
  if (unsafe_suppression_start_time == 0)
  {
    reset_binlog_unsafe_suppression(now);
    DBUG_RETURN(0);
  }

  /*
    The following is true if we got too many errors or if the error was
    already suppressed
  */
  if (count >= LIMIT_UNSAFE_WARNING_ACTIVATION_THRESHOLD_COUNT)
  {
    ulonglong diff_time= (now - unsafe_suppression_start_time);

    if (!unsafe_warning_suppression_active[unsafe_type])
    {
      /*
        ACTIVATION:
        We got LIMIT_UNSAFE_WARNING_ACTIVATION_THRESHOLD_COUNT warnings in
        less than LIMIT_UNSAFE_WARNING_ACTIVATION_TIMEOUT we activate the
        suppression.
      */
      if (diff_time <= LIMIT_UNSAFE_WARNING_ACTIVATION_TIMEOUT)
      {
        unsafe_warning_suppression_active[unsafe_type]= 1;
        sql_print_information("Suppressing warnings of type '%s' for up to %d seconds because of flooding",
                              ER(LEX::binlog_stmt_unsafe_errcode[unsafe_type]),
                              LIMIT_UNSAFE_WARNING_ACTIVATION_TIMEOUT);
      }
      else
      {
        /*
          There is no flooding till now, therefore we restart the monitoring
        */
        reset_binlog_unsafe_suppression(now);
      }
    }
    else
    {
      /* This type of warnings was suppressed */
      if (diff_time > LIMIT_UNSAFE_WARNING_ACTIVATION_TIMEOUT)
      {
        ulong save_count= total_unsafe_warnings_count;
        /* Print a suppression note and remove the suppression */
        reset_binlog_unsafe_suppression(now);
        sql_print_information("Suppressed %lu unsafe warnings during "
                              "the last %d seconds",
                              save_count, (int) diff_time);
      }
    }
  }
  DBUG_RETURN(unsafe_warning_suppression_active[unsafe_type]);
}

MYSQL_TIME THD::query_start_TIME()
{
  MYSQL_TIME res;
  variables.time_zone->gmt_sec_to_TIME(&res, query_start());
  res.second_part= query_start_sec_part();
  time_zone_used= 1;
  return res;
}

/**
  Auxiliary method used by @c binlog_query() to raise warnings.

  The type of warning and the type of unsafeness is stored in
  THD::binlog_unsafe_warning_flags.
*/
void THD::issue_unsafe_warnings()
{
  char buf[MYSQL_ERRMSG_SIZE * 2];
  uint32 unsafe_type_flags;
  DBUG_ENTER("issue_unsafe_warnings");
  /*
    Ensure that binlog_unsafe_warning_flags is big enough to hold all
    bits.  This is actually a constant expression.
  */
  DBUG_ASSERT(LEX::BINLOG_STMT_UNSAFE_COUNT <=
              sizeof(binlog_unsafe_warning_flags) * CHAR_BIT);
  
  if (!(unsafe_type_flags= binlog_unsafe_warning_flags))
    DBUG_VOID_RETURN;                           // Nothing to do

  /*
    For each unsafe_type, check if the statement is unsafe in this way
    and issue a warning.
  */
  for (int unsafe_type=0;
       unsafe_type < LEX::BINLOG_STMT_UNSAFE_COUNT;
       unsafe_type++)
  {
    if ((unsafe_type_flags & (1 << unsafe_type)) != 0)
    {
      push_warning_printf(this, Sql_condition::WARN_LEVEL_NOTE,
                          ER_BINLOG_UNSAFE_STATEMENT,
                          ER_THD(this, ER_BINLOG_UNSAFE_STATEMENT),
                          ER_THD(this, LEX::binlog_stmt_unsafe_errcode[unsafe_type]));
      if (global_system_variables.log_warnings > 0 &&
          !protect_against_unsafe_warning_flood(unsafe_type))
        print_unsafe_warning_to_log(this, unsafe_type, buf, query());
    }
  }
  DBUG_VOID_RETURN;
}

/**
  Log the current query.

  The query will be logged in either row format or statement format
  depending on the value of @c current_stmt_binlog_format_row field and
  the value of the @c qtype parameter.

  This function must be called:

  - After the all calls to ha_*_row() functions have been issued.

  - After any writes to system tables. Rationale: if system tables
    were written after a call to this function, and the master crashes
    after the call to this function and before writing the system
    tables, then the master and slave get out of sync.

  - Before tables are unlocked and closed.

  @see decide_logging_format

  @retval < 0 No logging of query (ok)
  @retval 0 Success
  @retval > 0  If there is a failure when writing the query (e.g.,
               write failure), then the error code is returned.
*/

int THD::binlog_query(THD::enum_binlog_query_type qtype, char const *query_arg,
                      ulong query_len, bool is_trans, bool direct, 
                      bool suppress_use, int errcode)
{
  DBUG_ENTER("THD::binlog_query");
  DBUG_PRINT("enter", ("qtype: %s  query: '%-.*s'",
                       show_query_type(qtype), (int) query_len, query_arg));

  DBUG_ASSERT(query_arg);
  DBUG_ASSERT(WSREP_EMULATE_BINLOG_NNULL(this) || mysql_bin_log.is_open());

  /* If this is withing a BEGIN ... COMMIT group, don't log it */
  if (variables.option_bits & OPTION_GTID_BEGIN)
  {
    direct= 0;
    is_trans= 1;
  }
  DBUG_PRINT("info", ("is_trans: %d  direct: %d", is_trans, direct));

  if (get_binlog_local_stmt_filter() == BINLOG_FILTER_SET)
  {
    /*
      The current statement is to be ignored, and not written to
      the binlog. Do not call issue_unsafe_warnings().
    */
    DBUG_RETURN(-1);
  }

  /*
    If we are not in prelocked mode, mysql_unlock_tables() will be
    called after this binlog_query(), so we have to flush the pending
    rows event with the STMT_END_F set to unlock all tables at the
    slave side as well.

    If we are in prelocked mode, the flushing will be done inside the
    top-most close_thread_tables().
  */
  if (this->locked_tables_mode <= LTM_LOCK_TABLES)
  {
    int error;
    if (unlikely(error= binlog_flush_pending_rows_event(TRUE, is_trans)))
    {
      DBUG_ASSERT(error > 0);
      DBUG_RETURN(error);
    }
  }

  /*
    Warnings for unsafe statements logged in statement format are
    printed in three places instead of in decide_logging_format().
    This is because the warnings should be printed only if the statement
    is actually logged. When executing decide_logging_format(), we cannot
    know for sure if the statement will be logged:

    1 - sp_head::execute_procedure which prints out warnings for calls to
    stored procedures.

    2 - sp_head::execute_function which prints out warnings for calls
    involving functions.

    3 - THD::binlog_query (here) which prints warning for top level
    statements not covered by the two cases above: i.e., if not insided a
    procedure and a function.

    Besides, we should not try to print these warnings if it is not
    possible to write statements to the binary log as it happens when
    the execution is inside a function, or generaly speaking, when
    the variables.option_bits & OPTION_BIN_LOG is false.
    
  */
  if ((variables.option_bits & OPTION_BIN_LOG) &&
      spcont == NULL && !binlog_evt_union.do_union)
    issue_unsafe_warnings();

  switch (qtype) {
    /*
      ROW_QUERY_TYPE means that the statement may be logged either in
      row format or in statement format.  If
      current_stmt_binlog_format is row, it means that the
      statement has already been logged in row format and hence shall
      not be logged again.
    */
  case THD::ROW_QUERY_TYPE:
    DBUG_PRINT("debug",
               ("is_current_stmt_binlog_format_row: %d",
                is_current_stmt_binlog_format_row()));
    if (is_current_stmt_binlog_format_row())
      DBUG_RETURN(-1);
    /* Fall through */

    /*
      STMT_QUERY_TYPE means that the query must be logged in statement
      format; it cannot be logged in row format.  This is typically
      used by DDL statements.  It is an error to use this query type
      if current_stmt_binlog_format_row is row.

      @todo Currently there are places that call this method with
      STMT_QUERY_TYPE and current_stmt_binlog_format is row.  Fix those
      places and add assert to ensure correct behavior. /Sven
    */
  case THD::STMT_QUERY_TYPE:
    /*
      The MYSQL_LOG::write() function will set the STMT_END_F flag and
      flush the pending rows event if necessary.
    */
    {
      int error = 0;

      /*
        Binlog table maps will be irrelevant after a Query_log_event
        (they are just removed on the slave side) so after the query
        log event is written to the binary log, we pretend that no
        table maps were written.
      */
      if (binlog_should_compress(query_len))
      {
        Query_compressed_log_event qinfo(this, query_arg, query_len, is_trans,
                                         direct, suppress_use, errcode);
        error= mysql_bin_log.write(&qinfo);
      }
      else
      {
        Query_log_event qinfo(this, query_arg, query_len, is_trans, direct,
                              suppress_use, errcode);
        error= mysql_bin_log.write(&qinfo);
      }
      /*
        row logged binlog may not have been reset in the case of locked tables
      */
      reset_binlog_for_next_statement();

      DBUG_RETURN(error >= 0 ? error : 1);
    }

  case THD::QUERY_TYPE_COUNT:
  default:
    DBUG_ASSERT(qtype < QUERY_TYPE_COUNT);
  }
  DBUG_RETURN(0);
}


/**
  Binlog current query as a statement, ignoring the binlog filter setting.

  The filter is in decide_logging_format() to mark queries to not be stored
  in the binary log, for example by a shared distributed engine like S3.
  This function resets the filter to ensure the the query is logged if
  the binlog is active.

  Note that 'direct' is set to false, which means that the query will
  not be directly written to the binary log but instead to the cache.

  @retval false   ok
  @retval true    error
*/


bool THD::binlog_current_query_unfiltered()
{
  if (!mysql_bin_log.is_open())
    return 0;

  reset_binlog_local_stmt_filter();
  clear_binlog_local_stmt_filter();
  return binlog_query(THD::STMT_QUERY_TYPE, query(), query_length(),
                      /* is_trans */     FALSE,
                      /* direct */       FALSE,
                      /* suppress_use */ FALSE,
                      /* Error */        0) > 0;
}


void
THD::wait_for_wakeup_ready()
{
  mysql_mutex_lock(&LOCK_wakeup_ready);
  while (!wakeup_ready)
    mysql_cond_wait(&COND_wakeup_ready, &LOCK_wakeup_ready);
  mysql_mutex_unlock(&LOCK_wakeup_ready);
}

void
THD::signal_wakeup_ready()
{
  mysql_mutex_lock(&LOCK_wakeup_ready);
  wakeup_ready= true;
  mysql_mutex_unlock(&LOCK_wakeup_ready);
  mysql_cond_signal(&COND_wakeup_ready);
}

void THD::set_last_commit_gtid(rpl_gtid &gtid)
{
#ifndef EMBEDDED_LIBRARY
  bool changed_gtid= (m_last_commit_gtid.seq_no != gtid.seq_no);
#endif
  m_last_commit_gtid= gtid;
#ifndef EMBEDDED_LIBRARY
  if (changed_gtid)
  {
    DBUG_ASSERT(current_thd == this);
    session_tracker.sysvars.mark_as_changed(this, Sys_last_gtid_ptr);
  }
#endif
}

void
wait_for_commit::reinit()
{
  subsequent_commits_list= NULL;
  next_subsequent_commit= NULL;
  waitee.store(NULL, std::memory_order_relaxed);
  opaque_pointer= NULL;
  wakeup_error= 0;
  wakeup_subsequent_commits_running= false;
  commit_started= false;
#ifdef SAFE_MUTEX
  /*
    When using SAFE_MUTEX, the ordering between taking the LOCK_wait_commit
    mutexes is checked. This causes a problem when we re-use a mutex, as then
    the expected locking order may change.

    So in this case, do a re-init of the mutex. In release builds, we want to
    avoid the overhead of a re-init though.

    To ensure that no one is locking the mutex, we take a lock of it first.
    For full explanation, see wait_for_commit::~wait_for_commit()
  */
  mysql_mutex_lock(&LOCK_wait_commit);
  mysql_mutex_unlock(&LOCK_wait_commit);

  mysql_mutex_destroy(&LOCK_wait_commit);
  mysql_mutex_init(key_LOCK_wait_commit, &LOCK_wait_commit, MY_MUTEX_INIT_FAST);
#endif
}


wait_for_commit::wait_for_commit()
{
  mysql_mutex_init(key_LOCK_wait_commit, &LOCK_wait_commit, MY_MUTEX_INIT_FAST);
  mysql_cond_init(key_COND_wait_commit, &COND_wait_commit, 0);
  reinit();
}


wait_for_commit::~wait_for_commit()
{
  /*
    Since we do a dirty read of the waiting_for_commit flag in
    wait_for_prior_commit() and in unregister_wait_for_prior_commit(), we need
    to take extra care before freeing the wait_for_commit object.

    It is possible for the waitee to be pre-empted inside wakeup(), just after
    it has cleared the waiting_for_commit flag and before it has released the
    LOCK_wait_commit mutex. And then it is possible for the waiter to find the
    flag cleared in wait_for_prior_commit() and go finish up things and
    de-allocate the LOCK_wait_commit and COND_wait_commit objects before the
    waitee has time to be re-scheduled and finish unlocking the mutex and
    signalling the condition. This would lead to the waitee accessing no
    longer valid memory.

    To prevent this, we do an extra lock/unlock of the mutex here before
    deallocation; this makes certain that any waitee has completed wakeup()
    first.
  */
  mysql_mutex_lock(&LOCK_wait_commit);
  mysql_mutex_unlock(&LOCK_wait_commit);

  mysql_mutex_destroy(&LOCK_wait_commit);
  mysql_cond_destroy(&COND_wait_commit);
}


void
wait_for_commit::wakeup(int wakeup_error)
{
  /*
    We signal each waiter on their own condition and mutex (rather than using
    pthread_cond_broadcast() or something like that).

    Otherwise we would need to somehow ensure that they were done
    waking up before we could allow this THD to be destroyed, which would
    be annoying and unnecessary.

    Note that wakeup_subsequent_commits2() depends on this function being a
    full memory barrier (it is, because it takes a mutex lock).

  */
  mysql_mutex_lock(&LOCK_wait_commit);
  this->wakeup_error= wakeup_error;
  /* Memory barrier to make wakeup_error visible to the waiter thread. */
  waitee.store(NULL, std::memory_order_release);
  /*
    Note that it is critical that the mysql_cond_signal() here is done while
    still holding the mutex. As soon as we release the mutex, the waiter might
    deallocate the condition object.
  */
  mysql_cond_signal(&COND_wait_commit);
  mysql_mutex_unlock(&LOCK_wait_commit);
}


/*
  Register that the next commit of this THD should wait to complete until
  commit in another THD (the waitee) has completed.

  The wait may occur explicitly, with the waiter sitting in
  wait_for_prior_commit() until the waitee calls wakeup_subsequent_commits().

  Alternatively, the TC (eg. binlog) may do the commits of both waitee and
  waiter at once during group commit, resolving both of them in the right
  order.

  Only one waitee can be registered for a waiter; it must be removed by
  wait_for_prior_commit() or unregister_wait_for_prior_commit() before a new
  one is registered. But it is ok for several waiters to register a wait for
  the same waitee. It is also permissible for one THD to be both a waiter and
  a waitee at the same time.
*/
void
wait_for_commit::register_wait_for_prior_commit(wait_for_commit *waitee)
{
  DBUG_ASSERT(!this->waitee.load(std::memory_order_relaxed)
              /* No prior registration allowed */);
  wakeup_error= 0;
  this->waitee.store(waitee, std::memory_order_relaxed);

  mysql_mutex_lock(&waitee->LOCK_wait_commit);
  /*
    If waitee is in the middle of wakeup, then there is nothing to wait for,
    so we need not register. This is necessary to avoid a race in unregister,
    see comments on wakeup_subsequent_commits2() for details.
  */
  if (waitee->wakeup_subsequent_commits_running)
    this->waitee.store(NULL, std::memory_order_relaxed);
  else
  {
    /*
      Put ourself at the head of the waitee's list of transactions that must
      wait for it to commit first.
     */
    this->next_subsequent_commit= waitee->subsequent_commits_list;
    waitee->subsequent_commits_list= this;
  }
  mysql_mutex_unlock(&waitee->LOCK_wait_commit);
}


/**
  Waits for commit of another transaction to complete, as already registered
  with register_wait_for_prior_commit(). If the commit already completed,
  returns immediately.

  If thd->backup_commit_lock is set, release it while waiting for other threads
*/

int
wait_for_commit::wait_for_prior_commit2(THD *thd)
{
  PSI_stage_info old_stage;
  wait_for_commit *loc_waitee;
  bool backup_lock_released= 0;

  /*
    Release MDL_BACKUP_COMMIT LOCK while waiting for other threads to commit
    This is needed to avoid deadlock between the other threads (which not
    yet have the MDL_BACKUP_COMMIT_LOCK) and any threads using
    BACKUP LOCK BLOCK_COMMIT.
  */
  if (thd->backup_commit_lock && thd->backup_commit_lock->ticket)
  {
    backup_lock_released= 1;
    thd->mdl_context.release_lock(thd->backup_commit_lock->ticket);
    thd->backup_commit_lock->ticket= 0;
  }

  mysql_mutex_lock(&LOCK_wait_commit);
  DEBUG_SYNC(thd, "wait_for_prior_commit_waiting");
  thd->ENTER_COND(&COND_wait_commit, &LOCK_wait_commit,
                  &stage_waiting_for_prior_transaction_to_commit,
                  &old_stage);
  while ((loc_waitee= this->waitee.load(std::memory_order_relaxed)) &&
         likely(!thd->check_killed(1)))
    mysql_cond_wait(&COND_wait_commit, &LOCK_wait_commit);
  if (!loc_waitee)
  {
    if (wakeup_error)
      my_error(ER_PRIOR_COMMIT_FAILED, MYF(0));
    goto end;
  }
  /*
    Wait was interrupted by kill. We need to unregister our wait and give the
    error. But if a wakeup is already in progress, then we must ignore the
    kill and not give error, otherwise we get inconsistency between waitee and
    waiter as to whether we succeed or fail (eg. we may roll back but waitee
    might attempt to commit both us and any subsequent commits waiting for us).
  */
  mysql_mutex_lock(&loc_waitee->LOCK_wait_commit);
  if (loc_waitee->wakeup_subsequent_commits_running)
  {
    /* We are being woken up; ignore the kill and just wait. */
    mysql_mutex_unlock(&loc_waitee->LOCK_wait_commit);
    do
    {
      mysql_cond_wait(&COND_wait_commit, &LOCK_wait_commit);
    } while (this->waitee.load(std::memory_order_relaxed));
    if (wakeup_error)
      my_error(ER_PRIOR_COMMIT_FAILED, MYF(0));
    goto end;
  }
  remove_from_list(&loc_waitee->subsequent_commits_list);
  mysql_mutex_unlock(&loc_waitee->LOCK_wait_commit);
  this->waitee.store(NULL, std::memory_order_relaxed);

  wakeup_error= thd->killed_errno();
  if (!wakeup_error)
    wakeup_error= ER_QUERY_INTERRUPTED;
  my_message(wakeup_error, ER_THD(thd, wakeup_error), MYF(0));
  thd->EXIT_COND(&old_stage);
  /*
    Must do the DEBUG_SYNC() _after_ exit_cond(), as DEBUG_SYNC is not safe to
    use within enter_cond/exit_cond.
  */
  DEBUG_SYNC(thd, "wait_for_prior_commit_killed");
  if (backup_lock_released)
    thd->mdl_context.acquire_lock(thd->backup_commit_lock,
                                  thd->variables.lock_wait_timeout);
  return wakeup_error;

end:
  thd->EXIT_COND(&old_stage);
  if (backup_lock_released)
    thd->mdl_context.acquire_lock(thd->backup_commit_lock,
                                  thd->variables.lock_wait_timeout);
  return wakeup_error;
}


/*
  Wakeup anyone waiting for us to have committed.

  Note about locking:

  We have a potential race or deadlock between wakeup_subsequent_commits() in
  the waitee and unregister_wait_for_prior_commit() in the waiter.

  Both waiter and waitee needs to take their own lock before it is safe to take
  a lock on the other party - else the other party might disappear and invalid
  memory data could be accessed. But if we take the two locks in different
  order, we may end up in a deadlock.

  The waiter needs to lock the waitee to delete itself from the list in
  unregister_wait_for_prior_commit(). Thus wakeup_subsequent_commits() can not
  hold its own lock while locking waiters, as this could lead to deadlock.

  So we need to prevent unregister_wait_for_prior_commit() running while wakeup
  is in progress - otherwise the unregister could complete before the wakeup,
  leading to incorrect spurious wakeup or accessing invalid memory.

  However, if we are in the middle of running wakeup_subsequent_commits(), then
  there is no need for unregister_wait_for_prior_commit() in the first place -
  the waiter can just do a normal wait_for_prior_commit(), as it will be
  immediately woken up.

  So the solution to the potential race/deadlock is to set a flag in the waitee
  that wakeup_subsequent_commits() is in progress. When this flag is set,
  unregister_wait_for_prior_commit() becomes just wait_for_prior_commit().

  Then also register_wait_for_prior_commit() needs to check if
  wakeup_subsequent_commits() is running, and skip the registration if
  so. This is needed in case a new waiter manages to register itself and
  immediately try to unregister while wakeup_subsequent_commits() is
  running. Else the new waiter would also wait rather than unregister, but it
  would not be woken up until next wakeup, which could be potentially much
  later than necessary.
*/

void
wait_for_commit::wakeup_subsequent_commits2(int wakeup_error)
{
  wait_for_commit *waiter;

  mysql_mutex_lock(&LOCK_wait_commit);
  wakeup_subsequent_commits_running= true;
  waiter= subsequent_commits_list;
  subsequent_commits_list= NULL;
  mysql_mutex_unlock(&LOCK_wait_commit);

  while (waiter)
  {
    /*
      Important: we must grab the next pointer before waking up the waiter;
      once the wakeup is done, the field could be invalidated at any time.
    */
    wait_for_commit *next= waiter->next_subsequent_commit;
    waiter->wakeup(wakeup_error);
    waiter= next;
  }

  /*
    We need a full memory barrier between walking the list above, and clearing
    the flag wakeup_subsequent_commits_running below. This barrier is needed
    to ensure that no other thread will start to modify the list pointers
    before we are done traversing the list.

    But wait_for_commit::wakeup() does a full memory barrier already (it locks
    a mutex), so no extra explicit barrier is needed here.
  */
  wakeup_subsequent_commits_running= false;
  DBUG_EXECUTE_IF("inject_wakeup_subsequent_commits_sleep", my_sleep(21000););
}


/* Cancel a previously registered wait for another THD to commit before us. */
void
wait_for_commit::unregister_wait_for_prior_commit2()
{
  wait_for_commit *loc_waitee;

  mysql_mutex_lock(&LOCK_wait_commit);
  if ((loc_waitee= this->waitee.load(std::memory_order_relaxed)))
  {
    mysql_mutex_lock(&loc_waitee->LOCK_wait_commit);
    if (loc_waitee->wakeup_subsequent_commits_running)
    {
      /*
        When a wakeup is running, we cannot safely remove ourselves from the
        list without corrupting it. Instead we can just wait, as wakeup is
        already in progress and will thus be immediate.

        See comments on wakeup_subsequent_commits2() for more details.
      */
      mysql_mutex_unlock(&loc_waitee->LOCK_wait_commit);
      while (this->waitee.load(std::memory_order_relaxed))
        mysql_cond_wait(&COND_wait_commit, &LOCK_wait_commit);
    }
    else
    {
      /* Remove ourselves from the list in the waitee. */
      remove_from_list(&loc_waitee->subsequent_commits_list);
      mysql_mutex_unlock(&loc_waitee->LOCK_wait_commit);
      this->waitee.store(NULL, std::memory_order_relaxed);
    }
  }
  wakeup_error= 0;
  mysql_mutex_unlock(&LOCK_wait_commit);
}


bool Discrete_intervals_list::append(ulonglong start, ulonglong val,
                                 ulonglong incr)
{
  DBUG_ENTER("Discrete_intervals_list::append");
  /* first, see if this can be merged with previous */
  if ((head == NULL) || tail->merge_if_contiguous(start, val, incr))
  {
    /* it cannot, so need to add a new interval */
    Discrete_interval *new_interval= new Discrete_interval(start, val, incr);
    DBUG_RETURN(append(new_interval));
  }
  DBUG_RETURN(0);
}

bool Discrete_intervals_list::append(Discrete_interval *new_interval)
{
  DBUG_ENTER("Discrete_intervals_list::append");
  if (unlikely(new_interval == NULL))
    DBUG_RETURN(1);
  DBUG_PRINT("info",("adding new auto_increment interval"));
  if (head == NULL)
    head= current= new_interval;
  else
    tail->next= new_interval;
  tail= new_interval;
  elements++;
  DBUG_RETURN(0);
}


void AUTHID::copy(MEM_ROOT *mem_root, const LEX_CSTRING *user_name,
                                      const LEX_CSTRING *host_name)
{
  user.str= strmake_root(mem_root, user_name->str, user_name->length);
  user.length= user_name->length;

  host.str= strmake_root(mem_root, host_name->str, host_name->length);
  host.length= host_name->length;
}


/*
  Set from a string in 'user@host' format.
  This method resebmles parse_user(),
  but does not need temporary buffers.
*/
void AUTHID::parse(const char *str, size_t length)
{
  const char *p= strrchr(str, '@');
  if (!p)
  {
    user.str= str;
    user.length= length;
    host= null_clex_str;
  }
  else
  {
    user.str= str;
    user.length= (size_t) (p - str);
    host.str= p + 1;
    host.length= (size_t) (length - user.length - 1);
    if (user.length && !host.length)
      host= host_not_specified; // 'user@' -> 'user@%'
  }
  if (user.length > USERNAME_LENGTH)
    user.length= USERNAME_LENGTH;
  if (host.length > HOSTNAME_LENGTH)
    host.length= HOSTNAME_LENGTH;
}


void Database_qualified_name::copy(MEM_ROOT *mem_root,
                                   const LEX_CSTRING &db,
                                   const LEX_CSTRING &name)
{
  m_db.length= db.length;
  m_db.str= strmake_root(mem_root, db.str, db.length);
  m_name.length= name.length;
  m_name.str= strmake_root(mem_root, name.str, name.length);
}


bool Table_ident::append_to(THD *thd, String *str) const
{
  return (db.length &&
          (append_identifier(thd, str, db.str, db.length) ||
           str->append('.'))) ||
         append_identifier(thd, str, table.str, table.length);
}


bool Qualified_column_ident::append_to(THD *thd, String *str) const
{
  return Table_ident::append_to(thd, str) || str->append('.') ||
         append_identifier(thd, str, m_column.str, m_column.length);
}


#endif /* !defined(MYSQL_CLIENT) */


Query_arena_stmt::Query_arena_stmt(THD *_thd) :
  thd(_thd)
{
  arena= thd->activate_stmt_arena_if_needed(&backup);
}

Query_arena_stmt::~Query_arena_stmt()
{
  if (arena)
    thd->restore_active_arena(arena, &backup);
}


bool THD::timestamp_to_TIME(MYSQL_TIME *ltime, my_time_t ts,
                            ulong sec_part, date_mode_t fuzzydate)
{
  time_zone_used= 1;
  if (ts == 0 && sec_part == 0)
  {
    if (fuzzydate & TIME_NO_ZERO_DATE)
      return 1;
    set_zero_time(ltime, MYSQL_TIMESTAMP_DATETIME);
  }
  else
  {
    variables.time_zone->gmt_sec_to_TIME(ltime, ts);
    ltime->second_part= sec_part;
  }
  return 0;
}

THD_list_iterator *THD_list_iterator::iterator()
{
  return &server_threads;
}<|MERGE_RESOLUTION|>--- conflicted
+++ resolved
@@ -5462,15 +5462,9 @@
      between high priority wsrep threads.
      Note that wsrep_thd_is_BF() doesn't take LOCK_thd_data for either thd,
      the caller should guarantee that the BF state won't change.
-     (e.g. InnoDB does it by keeping lock_sys.mutex locked)
   */
-<<<<<<< HEAD
   if (WSREP_ON && wsrep_thd_is_BF(thd, false) &&
       wsrep_thd_is_BF(other_thd, false))
-=======
-  if (WSREP_ON &&
-      wsrep_thd_order_before(thd, other_thd))
->>>>>>> 179c2833
     return 0;
 #endif /* WITH_WSREP */
   rgi= thd->rgi_slave;
