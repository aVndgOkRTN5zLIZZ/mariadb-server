/* Copyright (c) 2000, 2013, Oracle and/or its affiliates.
   Copyright (c) 2016, 2021, MariaDB

   This program is free software; you can redistribute it and/or modify
   it under the terms of the GNU General Public License as published by
   the Free Software Foundation; version 2 of the License.

   This program is distributed in the hope that it will be useful,
   but WITHOUT ANY WARRANTY; without even the implied warranty of
   MERCHANTABILITY or FITNESS FOR A PARTICULAR PURPOSE.  See the
   GNU General Public License for more details.

   You should have received a copy of the GNU General Public License
   along with this program; if not, write to the Free Software
   Foundation, Inc., 51 Franklin St, Fifth Floor, Boston, MA 02110-1335  USA */

/* This file is originally from the mysql distribution. Coded by monty */

#ifdef USE_PRAGMA_IMPLEMENTATION
#pragma implementation				// gcc: Class implementation
#endif

#include "mariadb.h"
#include <m_string.h>
#include <m_ctype.h>
#include <mysql_com.h>

#include "sql_string.h"

/*****************************************************************************
** String functions
*****************************************************************************/

bool Binary_string::real_alloc(size_t length)
{
  size_t arg_length= ALIGN_SIZE(length + 1);
  DBUG_ASSERT(arg_length > length);
  if (arg_length <= length)
    return TRUE;                                 /* Overflow */
  DBUG_ASSERT(length < UINT_MAX32);              // cast to uint32 is safe
  str_length=0;
  if (Alloced_length < arg_length)
  {
    free_buffer();
    if (!(Ptr=(char*) my_malloc(STRING_PSI_MEMORY_KEY,
                                arg_length,MYF(MY_WME | (thread_specific ?
                                                MY_THREAD_SPECIFIC : 0)))))
      return TRUE;
    Alloced_length=(uint32) arg_length;
    alloced=1;
  }
  Ptr[0]=0;
  return FALSE;
}


/**
   Allocates a new buffer on the heap for this String if current buffer is
   smaller.

   - If the String's internal buffer is privately owned and heap allocated,
     one of the following is performed.

     - If the requested length is greater than what fits in the buffer, a new
       buffer is allocated, data moved and the old buffer freed.

     - If the requested length is less or equal to what fits in the buffer, a
       null character is inserted at the appropriate position.

   - If the String does not keep a private buffer on the heap, such a buffer
     will be allocated and the string copied accoring to its length, as found
     in String::length().
 
   For C compatibility, the new string buffer is null terminated if it was
   allocated.

   @param alloc_length The requested string size in characters, excluding any
   null terminator.

   @retval false Either the copy operation is complete or, if the size of the
   new buffer is smaller than the currently allocated buffer (if one exists),
   no allocation occurred.

   @retval true An error occurred when attempting to allocate memory.
*/

bool Binary_string::realloc_raw(size_t alloc_length)
{
  if (Alloced_length < alloc_length)
  {
    char *new_ptr;
    uint32 len= ALIGN_SIZE(alloc_length+1);
    DBUG_ASSERT(len > alloc_length);
    if (len <= alloc_length)
      return TRUE;                                 /* Overflow */
    if (alloced)
    {
      if (!(new_ptr= (char*) my_realloc(STRING_PSI_MEMORY_KEY, Ptr,len,
                                        MYF(MY_WME |
                                            (thread_specific ?
                                             MY_THREAD_SPECIFIC : 0)))))
        return TRUE;				// Signal error
    }
    else if ((new_ptr= (char*) my_malloc(STRING_PSI_MEMORY_KEY, len,
                                         MYF(MY_WME |
                                             (thread_specific ?
                                              MY_THREAD_SPECIFIC : 0)))))
    {
      DBUG_ASSERT(str_length < len);
      if (str_length)				// Avoid bugs in memcpy on AIX
	memcpy(new_ptr,Ptr,str_length);
      new_ptr[str_length]=0;
      alloced=1;
    }
    else
      return TRUE;			// Signal error
    Ptr= new_ptr;
    DBUG_ASSERT(len < UINT_MAX32);
    Alloced_length=  (uint32)len;
  }
  return FALSE;
}


bool String::set_int(longlong num, bool unsigned_flag, CHARSET_INFO *cs)
{
  /*
    This allocates a few bytes extra in the unlikely case that cs->mb_maxlen
    > 1, but we can live with that
  */
  uint l= LONGLONG_BUFFER_SIZE * cs->mbmaxlen;
  int base= unsigned_flag ? 10 : -10;

  if (alloc(l))
    return TRUE;
  str_length=(uint32) (cs->longlong10_to_str)(Ptr,l,base,num);
  set_charset(cs);
  return FALSE;
}


// Convert a number into its HEX representation
bool Binary_string::set_hex(ulonglong num)
{
  char *n_end;
  if (alloc(65) || !(n_end= longlong2str(num, Ptr, 16)))
    return true;
  length((uint32) (n_end - Ptr));
  return false;
}


/**
  Append a hex representation of the byte "value" into "to".
  Note:
    "to" is incremented for the caller by two bytes. It's passed by reference!
    So it resembles a macros, hence capital letters in the name.
*/
static inline void APPEND_HEX(char *&to, uchar value)
{
  *to++= _dig_vec_upper[((uchar) value) >> 4];
  *to++= _dig_vec_upper[((uchar) value) & 0x0F];
}


void Binary_string::qs_append_hex(const char *str, uint32 len)
{
  ASSERT_LENGTH(len*2);
  const char *str_end= str + len;
  for (char *to= Ptr + str_length ; str < str_end; str++)
    APPEND_HEX(to, (uchar) *str);
  str_length+= len * 2;
}


void Binary_string::qs_append_hex_uint32(uint32 num)
{
  char *to= Ptr + str_length;
  APPEND_HEX(to, (uchar) (num >> 24));
  APPEND_HEX(to, (uchar) (num >> 16));
  APPEND_HEX(to, (uchar) (num >> 8));
  APPEND_HEX(to, (uchar) num);
  str_length+= 8;
}


// Convert a string to its HEX representation
bool Binary_string::set_hex(const char *str, uint32 len)
{
  /*
    Safety: cut the source string if "len" is too large.
    Note, alloc() can allocate some more space than requested, due to:
    - ALIGN_SIZE
    - one extra byte for a null terminator
    So cut the source string to 0x7FFFFFF0 rather than 0x7FFFFFFE.
  */
  set_if_smaller(len, 0x7FFFFFF0);
  if (alloc(len * 2))
    return true;
  length(0);
  qs_append_hex(str, len);
  return false;
}


bool Binary_string::set_fcvt(double num, uint decimals)
{
  // Assert that `decimals` is small enough to fit into FLOATING_POINT_BUFFER
  DBUG_ASSERT(decimals < DECIMAL_NOT_SPECIFIED);
  if (alloc(FLOATING_POINT_BUFFER))
    return true;
  length(my_fcvt(num, decimals, Ptr, NULL));
  return false;
}


bool String::set_real(double num,uint decimals, CHARSET_INFO *cs)
{
  char buff[FLOATING_POINT_BUFFER];
  uint dummy_errors;
  size_t len;

  set_charset(cs);
  if (decimals >= FLOATING_POINT_DECIMALS)
  {
    len= my_gcvt(num, MY_GCVT_ARG_DOUBLE, sizeof(buff) - 1, buff, NULL);
    return copy(buff, (uint)len, &my_charset_latin1, cs, &dummy_errors);
  }
  len= my_fcvt(num, decimals, buff, NULL);
  return copy(buff, (uint32) len, &my_charset_latin1, cs,
              &dummy_errors);
}


bool Binary_string::copy()
{
  if (!alloced)
  {
    Alloced_length=0;				// Force realloc
    return realloc(str_length);
  }
  return FALSE;
}

/**
   Copies the internal buffer from str. If this String has a private heap
   allocated buffer where new data does not fit, a new buffer is allocated
   before copying and the old buffer freed. Character set information is also
   copied.
   
   @param str The string whose internal buffer is to be copied.
   
   @retval false Success.
   @retval true Memory allocation failed.
*/
bool Binary_string::copy(const Binary_string &str)
{
  if (alloc(str.str_length+1))
    return TRUE;
  if ((str_length=str.str_length))
    bmove(Ptr,str.Ptr,str_length);		// May be overlapping
  Ptr[str_length]=0;
  return FALSE;
}

bool Binary_string::copy(const char *str, size_t arg_length)
{
  DBUG_ASSERT(arg_length < UINT_MAX32);
  if (alloc(arg_length+1))
    return TRUE;
  if (Ptr == str && arg_length == uint32(str_length))
  {
    /*
      This can happen in some cases. This code is here mainly to avoid
      warnings from valgrind, but can also be an indication of error.
    */
    DBUG_PRINT("warning", ("Copying string on itself: %p  %zu",
                           str, arg_length));
  }
  else if ((str_length=uint32(arg_length)))
    memcpy(Ptr,str,arg_length);
  Ptr[arg_length]=0;
  return FALSE;
}

/*
  Copy string, where strings may overlap.
  Same as String::copy, but use memmove instead of memcpy to avoid warnings
  from valgrind
*/

bool Binary_string::copy_or_move(const char *str, size_t arg_length)
{
  DBUG_ASSERT(arg_length < UINT_MAX32);
  if (alloc(arg_length+1))
    return TRUE;
  if ((str_length=uint32(arg_length)))
    memmove(Ptr,str,arg_length);
  Ptr[arg_length]=0;
  return FALSE;
}


/*
  Checks that the source string can be just copied to the destination string
  without conversion.

  SYNPOSIS

  needs_conversion()
  arg_length		Length of string to copy.
  from_cs		Character set to copy from
  to_cs			Character set to copy to
  uint32 *offset	Returns number of unaligned characters.

  RETURN
   0  No conversion needed
   1  Either character set conversion or adding leading  zeros
      (e.g. for UCS-2) must be done

  NOTE
  to_cs may be NULL for "no conversion" if the system variable
  character_set_results is NULL.
*/

bool String::needs_conversion(size_t arg_length,
			      CHARSET_INFO *from_cs,
			      CHARSET_INFO *to_cs,
			      uint32 *offset)
{
  *offset= 0;
  if (!to_cs ||
      (to_cs == &my_charset_bin) || 
      (to_cs == from_cs) ||
      my_charset_same(from_cs, to_cs) ||
      ((from_cs == &my_charset_bin) &&
       (!(*offset=(uint32)(arg_length % to_cs->mbminlen)))))
    return FALSE;
  return TRUE;
}


/*
  Checks that the source string can just be copied to the destination string
  without conversion.
  Unlike needs_conversion it will require conversion on incoming binary data
  to ensure the data are verified for vailidity first.

  @param arg_length   Length of string to copy.
  @param from_cs      Character set to copy from
  @param to_cs        Character set to copy to

  @return conversion needed
*/
bool String::needs_conversion_on_storage(size_t arg_length,
                                         CHARSET_INFO *cs_from,
                                         CHARSET_INFO *cs_to)
{
  uint32 offset;
  return (needs_conversion(arg_length, cs_from, cs_to, &offset) ||
          /* force conversion when storing a binary string */
          (cs_from == &my_charset_bin &&
          /* into a non-binary destination */
           cs_to != &my_charset_bin &&
           /* and any of the following is true :*/
           (
            /* it's a variable length encoding */
            cs_to->mbminlen != cs_to->mbmaxlen ||
            /* longer than 2 bytes : neither 1 byte nor ucs2 */
            cs_to->mbminlen > 2 ||
            /* and is not a multiple of the char byte size */
            0 != (arg_length % cs_to->mbmaxlen)
           )
          )
         );
}


/*
  Copy a multi-byte character sets with adding leading zeros.

  SYNOPSIS

  copy_aligned()
  str			String to copy
  arg_length		Length of string. This should NOT be dividable with
			cs->mbminlen.
  offset		arg_length % cs->mb_minlength
  cs			Character set for 'str'

  NOTES
    For real multi-byte, ascii incompatible charactser sets,
    like UCS-2, add leading zeros if we have an incomplete character.
    Thus, 
      SELECT _ucs2 0xAA 
    will automatically be converted into
      SELECT _ucs2 0x00AA

  RETURN
    0  ok
    1  error
*/

bool String::copy_aligned(const char *str, size_t arg_length, size_t offset,
			  CHARSET_INFO *cs)
{
  /* How many bytes are in incomplete character */
  offset= cs->mbminlen - offset; /* How many zeros we should prepend */
  DBUG_ASSERT(offset && offset != cs->mbminlen);

  size_t aligned_length= arg_length + offset;
  if (alloc(aligned_length+1))
    return TRUE;
  
  /*
    Note, this is only safe for big-endian UCS-2.
    If we add little-endian UCS-2 sometimes, this code
    will be more complicated. But it's OK for now.
  */
  bzero((char*) Ptr, offset);
  memcpy(Ptr + offset, str, arg_length);
  Ptr[aligned_length]=0;
  /* str_length is always >= 0 as arg_length is != 0 */
  str_length= (uint32)aligned_length;
  set_charset(cs);
  return FALSE;
}


bool String::set_or_copy_aligned(const char *str, size_t arg_length,
				 CHARSET_INFO *cs)
{
  /* How many bytes are in incomplete character */
  size_t offset= (arg_length % cs->mbminlen); 
  
  if (!offset)
  {
    /* All characters are complete, just use given string */
    set(str, arg_length, cs);
    return FALSE;
  }
  return copy_aligned(str, arg_length, offset, cs);
}


/**
   Copies the character data into this String, with optional character set
   conversion.

   @return
   FALSE ok
   TRUE  Could not allocate result buffer

*/

bool String::copy(const char *str, size_t arg_length,
		  CHARSET_INFO *from_cs, CHARSET_INFO *to_cs, uint *errors)
{
  uint32 offset;

  DBUG_ASSERT(!str || str != Ptr || !is_alloced());

  if (!needs_conversion(arg_length, from_cs, to_cs, &offset))
  {
    *errors= 0;
    return copy(str, arg_length, to_cs);
  }
  if ((from_cs == &my_charset_bin) && offset)
  {
    *errors= 0;
    return copy_aligned(str, arg_length, offset, to_cs);
  }
  size_t new_length= to_cs->mbmaxlen*arg_length;
  if (alloc(new_length))
    return TRUE;
  str_length=copy_and_convert((char*) Ptr, new_length, to_cs,
                              str, arg_length, from_cs, errors);
  set_charset(to_cs);
  return FALSE;
}


/*
  Set a string to the value of a latin1-string, keeping the original charset
  
  SYNOPSIS
    copy_or_set()
    str			String of a simple charset (latin1)
    arg_length		Length of string

  IMPLEMENTATION
    If string object is of a simple character set, set it to point to the
    given string.
    If not, make a copy and convert it to the new character set.

  RETURN
    0	ok
    1	Could not allocate result buffer

*/

bool String::set_ascii(const char *str, size_t arg_length)
{
  if (mbminlen() == 1)
  {
    set(str, arg_length, charset());
    return 0;
  }
  uint dummy_errors;
  return copy(str, (uint32) arg_length, &my_charset_latin1,
              charset(), &dummy_errors);
}


/* This is used by mysql.cc */

bool Binary_string::fill(size_t max_length,char fill_char)
{
  DBUG_ASSERT(max_length < UINT_MAX32); // cast to uint32 is safe
  if (str_length > max_length)
    Ptr[str_length= (uint32) max_length]=0;
  else
  {
    if (realloc(max_length))
      return TRUE;
    bfill(Ptr+str_length,max_length-str_length,fill_char);
    str_length= (uint32) max_length;
  }
  return FALSE;
}

void String::strip_sp()
{
   while (str_length && my_isspace(charset(), Ptr[str_length-1]))
    str_length--;
}


/*
  Append an ASCII string to the a string of the current character set
*/

bool String::append(const char *s,size_t size)
{
  DBUG_ASSERT(size <= UINT_MAX32);              // cast to uint32 is safe
  uint32 arg_length= (uint32) size;
  if (!arg_length)
    return FALSE;

  /*
    For an ASCII incompatible string, e.g. UCS-2, we need to convert
  */
  if (mbminlen() > 1)
  {
    uint32 add_length= arg_length * mbmaxlen();
    uint dummy_errors;
    if (realloc_with_extra_if_needed(str_length+ add_length))
      return TRUE;
    str_length+= copy_and_convert(Ptr + str_length, add_length, charset(),
				  s, arg_length, &my_charset_latin1,
                                  &dummy_errors);
    return FALSE;
  }

  /*
    For an ASCII compatible string we can just append.
  */
  return Binary_string::append(s, arg_length);
}


bool Binary_string::append_longlong(longlong val)
{
  if (realloc(str_length+MAX_BIGINT_WIDTH+2))
    return TRUE;
  char *end= (char*) longlong10_to_str(val, (char*) Ptr + str_length, -10);
  str_length= (uint32)(end - Ptr);
  return FALSE;
}


bool Binary_string::append_ulonglong(ulonglong val)
{
  if (realloc(str_length+MAX_BIGINT_WIDTH+2))
    return TRUE;
  char *end= (char*) longlong10_to_str(val, (char*) Ptr + str_length, 10);
  str_length= (uint32) (end - Ptr);
  return FALSE;
}

/*
  Append a string in the given charset to the string
  with character set recoding
*/

bool String::append(const char *s, size_t arg_length, CHARSET_INFO *cs)
{
  if (!arg_length)
    return false;

  uint32 offset;

  if (needs_conversion((uint32)arg_length, cs, charset(), &offset))
  {
    size_t add_length;
    if ((cs == &my_charset_bin) && offset)
    {
      DBUG_ASSERT(mbminlen() > offset);
      offset= mbminlen() - offset; // How many characters to pad
      add_length= arg_length + offset;
      if (realloc(str_length + add_length))
        return TRUE;
      bzero((char*) Ptr + str_length, offset);
      memcpy(Ptr + str_length + offset, s, arg_length);
      str_length+= (uint32)add_length;
      return FALSE;
    }

    add_length= arg_length / cs->mbminlen * mbmaxlen();
    uint dummy_errors;
    if (realloc_with_extra_if_needed(str_length + add_length)) 
      return TRUE;
    str_length+= copy_and_convert(Ptr + str_length, (uint32)add_length, charset(),
                                  s, (uint32)arg_length, cs, &dummy_errors);
    return false;
  }
  return Binary_string::append(s, arg_length);
}


bool Binary_string::append(IO_CACHE* file, uint32 arg_length)
{
  if (realloc_with_extra_if_needed(str_length+arg_length))
    return TRUE;
  if (my_b_read(file, (uchar*) Ptr + str_length, arg_length))
  {
    shrink(str_length ? str_length : 1);
    return TRUE;
  }
  str_length+=arg_length;
  return FALSE;
}


/**
  Append a parenthesized number to String.
  Used in various pieces of SHOW related code.

  @param nr     Number
  @param radix  Radix, optional parameter, 10 by default.
*/
bool String::append_parenthesized(long nr, int radix)
{
  char buff[64], *end;
  buff[0]= '(';
  end= int10_to_str(nr, buff + 1, radix);
  *end++ = ')';
  return append(buff, (uint) (end - buff));
}


<<<<<<< HEAD
bool String::append_with_prefill(const char *s,uint32 arg_length,
		 uint32 full_length, char fill_char)
{
  int t_length= arg_length > full_length ? arg_length : full_length;

  if (realloc_with_extra_if_needed(str_length + t_length))
    return TRUE;
  t_length= full_length - arg_length;
  if (t_length > 0)
  {
    bfill(Ptr+str_length, t_length, fill_char);
    str_length=str_length + t_length;
  }
  append(s, arg_length);
  return FALSE;
}


int Binary_string::strstr(const char *search, uint32 search_length, uint32 offset) const
=======
int Static_binary_string::strstr(const Static_binary_string &s, uint32 offset)
>>>>>>> 6cfd2ba3
{
  if (search_length + offset <= str_length)
  {
    if (!search_length)
      return ((int) offset);	// Empty string is always found

    const char *str= Ptr + offset;
    const char *end= Ptr + str_length - search_length + 1;
    const char *search_end= search + search_length;
skip:
    while (str != end)
    {
      if (*str++ == *search)
      {
        char *i= (char*) str;
        char *j= (char*) search + 1 ;
        while (j != search_end)
          if (*i++ != *j++) goto skip;
        return (int) (str-Ptr) -1;
      }
    }
  }
  return -1;
}

int Binary_string::strstr(const Binary_string &s, uint32 offset) const
{
  return strstr(s.ptr(), s.length(), offset);
}

/*
** Search string from end. Offset is offset to the end of string
*/

int Binary_string::strrstr(const Binary_string &s, uint32 offset) const
{
  if (s.length() <= offset && offset <= str_length)
  {
    if (!s.length())
      return offset;				// Empty string is always found
    const char *str = Ptr+offset-1;
    const char *search=s.ptr()+s.length()-1;

    const char *end=Ptr+s.length()-2;
    const char *search_end=s.ptr()-1;
skip:
    while (str != end)
    {
      if (*str-- == *search)
      {
	char *i,*j;
	i=(char*) str; j=(char*) search-1;
	while (j != search_end)
	  if (*i-- != *j--) goto skip;
	return (int) (i-Ptr) +1;
      }
    }
  }
  return -1;
}


bool Binary_string::replace(uint32 offset, uint32 arg_length,
                            const char *to, uint32 to_length)
{
  long diff = (long) to_length-(long) arg_length;
  if (offset+arg_length <= str_length)
  {
    if (diff < 0)
    {
      if (to_length)
	memcpy(Ptr+offset,to,to_length);
      bmove(Ptr+offset+to_length,Ptr+offset+arg_length,
	    str_length-offset-arg_length);
    }
    else
    {
      if (diff)
      {
	if (realloc_with_extra_if_needed(str_length+(uint32) diff))
	  return TRUE;
	bmove_upp((uchar*) Ptr+str_length+diff, (uchar*) Ptr+str_length,
		  str_length-offset-arg_length);
      }
      if (to_length)
	memcpy(Ptr+offset,to,to_length);
    }
    str_length+=(uint32) diff;
  }
  return FALSE;
}


// added by Holyfoot for "geometry" needs
int Binary_string::reserve(size_t space_needed, size_t grow_by)
{
  if (Alloced_length < str_length + space_needed)
  {
    if (realloc(Alloced_length + MY_MAX(space_needed, grow_by) - 1))
      return TRUE;
  }
  return FALSE;
}

void Binary_string::qs_append(const char *str, size_t len)
{
  ASSERT_LENGTH(len);
  memcpy(Ptr + str_length, str, len + 1);
  str_length += (uint32)len;
}

void Binary_string::qs_append(double d)
{
  char *buff = Ptr + str_length;
  size_t length= my_gcvt(d, MY_GCVT_ARG_DOUBLE, FLOATING_POINT_BUFFER - 1,
                         buff, NULL);
  ASSERT_LENGTH(length);
  str_length+= (uint32) length;
}

void Binary_string::qs_append(const double *d)
{
  double ld;
  float8get(ld, (const char*) d);
  qs_append(ld);
}

void Binary_string::qs_append(int i)
{
  char *buff= Ptr + str_length;
  char *end= int10_to_str(i, buff, -10);
  ASSERT_LENGTH((size_t) (end-buff));
  str_length+= (uint32) (end-buff);
}

void Binary_string::qs_append(ulonglong i)
{
  char *buff= Ptr + str_length;
  char *end= longlong10_to_str(i, buff, 10);
  ASSERT_LENGTH((size_t) (end-buff));
  str_length+= (uint32) (end-buff);
}


bool Binary_string::copy_printable_hhhh(CHARSET_INFO *to_cs,
                                        CHARSET_INFO *from_cs,
                                        const char *from,
                                        size_t from_length)
{
  DBUG_ASSERT(from_length < UINT_MAX32);
  uint errors;
  uint one_escaped_char_length= MY_CS_PRINTABLE_CHAR_LENGTH * to_cs->mbminlen;
  uint one_char_length= MY_MAX(one_escaped_char_length, to_cs->mbmaxlen);
  ulonglong bytes_needed= from_length * one_char_length;
  if (bytes_needed >= UINT_MAX32 || alloc((size_t) bytes_needed))
    return true;
  str_length= my_convert_using_func(Ptr, Alloced_length, to_cs,
                                    to_cs->cset->wc_to_printable,
                                    from, from_length,
                                    from_cs,
                                    from_cs->cset->mb_wc,
                                    &errors);
  return false;
}


/*
  Compare strings according to collation, without end space.

  SYNOPSIS
    sortcmp()
    s		First string
    t		Second string
    cs		Collation

  NOTE:
    Normally this is case sensitive comparison

  RETURN
  < 0	s < t
  0	s == t
  > 0	s > t
*/


int sortcmp(const Binary_string *s, const Binary_string *t, CHARSET_INFO *cs)
{
 return cs->strnncollsp(s->ptr(), s->length(), t->ptr(), t->length());
}


/*
  Compare strings byte by byte. End spaces are also compared.

  SYNOPSIS
    stringcmp()
    s		First string
    t		Second string

  NOTE:
    Strings are compared as a stream of uchars

  RETURN
  < 0	s < t
  0	s == t
  > 0	s > t
*/


int stringcmp(const Binary_string *s, const Binary_string *t)
{
  uint32 s_len=s->length(),t_len=t->length(),len=MY_MIN(s_len,t_len);
  int cmp= len ? memcmp(s->ptr(), t->ptr(), len) : 0;
  return (cmp) ? cmp : (int) (s_len - t_len);
}


/**
  Return a string which has the same value with "from" and
  which is safe to modify, trying to avoid unnecessary allocation
  and copying when possible.

  @param to           Buffer. Must not be a constant string.
  @param from         Some existing value. We'll try to reuse it.
                      Can be a constant or a variable string.
  @param from_length  The total size that will be possibly needed.
                      Note, can be 0.

  Note, in some cases "from" and "to" can point to the same object.

  If "from" is a variable string and its allocated memory is enough
  to store "from_length" bytes, then "from" is returned as is.

  If "from" is a variable string and its allocated memory is not enough
  to store "from_length" bytes, then "from" is reallocated and returned.

  Otherwise (if "from" is a constant string, or looks like a constant string),
  then "to" is reallocated to fit "from_length" bytes, the value is copied
  from "from" to "to", then "to" is returned.
*/
String *copy_if_not_alloced(String *to,String *from,uint32 from_length)
{
  DBUG_ASSERT(to);
  /*
    If "from" is a constant string, e.g.:
       SELECT INSERT('', <pos>, <length>, <replacement>);
    we should not return it. See MDEV-9332.

    The code below detects different string types:

    a. All constant strings have Alloced_length==0 and alloced==false.
       They point to a static memory array, or a mem_root memory,
       and should stay untouched until the end of their life cycle.
       Not safe to reuse.

    b. Some variable string have Alloced_length==0 and alloced==false initially,
       they are not bound to any char array and allocate space on the first use
       (and become #d). A typical example of such String is Item::str_value.
       This type of string could be reused, but there is no a way to distinguish
       them from the true constant strings (#a).
       Not safe to reuse.

    c. Some variable strings have Alloced_length>0 and alloced==false.
       They point to a fixed size writtable char array (typically on stack)
       initially but can later allocate more space on the heap when the
       fixed size array is too small (these strings become #d after allocation).
       Safe to reuse.

    d. Some variable strings have Alloced_length>0 and alloced==true.
       They already store data on the heap.
       Safe to reuse.

    e. Some strings can have Alloced_length==0 and alloced==true.
       This type of strings allocate space on the heap, but then are marked
       as constant strings using String::mark_as_const().
       A typical example - the result of a character set conversion
       of a constant string.
       Not safe to reuse.
  */
  if (from->alloced_length() > 0) // "from" is  #c or #d (not a constant)
  {
    if (from->alloced_length() >= from_length)
      return from; // #c or #d (large enough to store from_length bytes)

    if (from->is_alloced())
    {
      (void) from->realloc(from_length);
      return from; // #d (reallocated to fit from_length bytes)
    }
    /*
      "from" is of type #c. It currently points to a writtable char array
      (typically on stack), but is too small for "from_length" bytes.
      We need to reallocate either "from" or "to".

      "from" typically points to a temporary buffer inside Item_xxx::val_str(),
      or to Item::str_value, and thus is "less permanent" than "to".

      Reallocating "to" may give more benifits:
      - "to" can point to a "more permanent" storage and can be reused
        for multiple rows, e.g. str_buffer in Protocol::send_result_set_row(),
        which is passed to val_str() for all string type rows.
      - "from" can stay pointing to its original fixed size stack char array,
        and thus reduce the total amount of my_alloc/my_free.
    */
  }

  if (from == to)
  {
    /*
      Possible string types:
      #a  not possible (constants should not be passed as "to")
      #b  possible     (a fresh variable with no associated char buffer)
      #c  possible     (a variable with a char buffer,
                        in case it's smaller than fixed_length)
      #d  not possible (handled earlier)
      #e  not possible (constants should not be passed as "to")

      If a string of types #a or #e appears here, that means the caller made
      something wrong. Otherwise, it's safe to reallocate and return "to".

      Note, as we can't distinguish between #a and #b for sure,
      so we can't assert "not #a", but we can at least assert "not #e".
    */
    DBUG_ASSERT(!from->is_alloced() || from->alloced_length() > 0); // Not #e

    (void) from->realloc(from_length);
    return from;
  }
  if (from->uses_buffer_owned_by(to))
  {
    DBUG_ASSERT(!from->is_alloced());
    DBUG_ASSERT(to->is_alloced());
    /*
      "from" is a constant string pointing to a fragment of alloced string "to":
        to=  xxxFFFyyy
      - FFF is the part of "to" pointed by "from"
      - xxx is the part of "to" before "from"
      - yyy is the part of "to" after "from"
    */
    uint32 xxx_length= (uint32) (from->ptr() - to->ptr());
    uint32 yyy_length= (uint32) (to->end() - from->end());
    DBUG_ASSERT(to->length() >= yyy_length);
    to->length(to->length() - yyy_length); // Remove the "yyy" part
    DBUG_ASSERT(to->length() >= xxx_length);
    to->replace(0, xxx_length, "", 0);     // Remove the "xxx" part
    to->realloc(from_length);
    to->set_charset(from->charset());
    return to;
  }
  if (to->alloc(from_length))
    return from;				// Actually an error
  if ((to->str_length=MY_MIN(from->str_length,from_length)))
    memcpy(to->Ptr,from->Ptr,to->str_length);
  to->set_charset(*from);
  return to; // "from" was of types #a, #b, #e, or small #c.
}


/****************************************************************************
  Help functions
****************************************************************************/

/**
  Copy string with HEX-encoding of "bad" characters.

  @details This functions copies the string pointed by "src"
  to the string pointed by "dst". Not more than "srclen" bytes
  are read from "src". Any sequences of bytes representing
  a not-well-formed substring (according to cs) are hex-encoded,
  and all well-formed substrings (according to cs) are copied as is.
  Not more than "dstlen" bytes are written to "dst". The number 
  of bytes written to "dst" is returned.
  
   @param      cs       character set pointer of the destination string
   @param[out] dst      destination string
   @param      dstlen   size of dst
   @param      src      source string
   @param      srclen   length of src

   @retval     result length
*/

size_t
my_copy_with_hex_escaping(CHARSET_INFO *cs,
                          char *dst, size_t dstlen,
                          const char *src, size_t srclen)
{
  const char *srcend= src + srclen;
  char *dst0= dst;

  for ( ; src < srcend ; )
  {
    size_t chlen;
    if ((chlen= my_ismbchar(cs, src, srcend)))
    {
      if (dstlen < chlen)
        break; /* purecov: inspected */
      memcpy(dst, src, chlen);
      src+= chlen;
      dst+= chlen;
      dstlen-= chlen;
    }
    else if (*src & 0x80)
    {
      if (dstlen < 4)
        break; /* purecov: inspected */
      *dst++= '\\';
      *dst++= 'x';
      APPEND_HEX(dst, (uchar) *src);
      src++;
      dstlen-= 4;
    }
    else
    {
      if (dstlen < 1)
        break; /* purecov: inspected */
      *dst++= *src++;
      dstlen--;
    }
  }
  return dst - dst0;
}


/*
  Copy a string,
  with optional character set conversion,
  with optional left padding (for binary -> UCS2 conversion)

  Bad input bytes are replaced to '?'.

  The string that is written to "to" is always well-formed.

  @param to                  The destination string
  @param to_length           Space available in "to"
  @param to_cs               Character set of the "to" string
  @param from                The source string
  @param from_length         Length of the "from" string
  @param from_cs             Character set of the "from" string
  @param nchars              Copy not more than "nchars" characters

  The members as set as follows:
  m_well_formed_error_pos    To the position when "from" is not well formed
                             or NULL otherwise.
  m_cannot_convert_error_pos To the position where a not convertable
                             character met, or NULL otherwise.
  m_source_end_pos           To the position where scanning of the "from"
                             string stopped.

  @returns                   number of bytes that were written to 'to'
*/
uint
String_copier::well_formed_copy(CHARSET_INFO *to_cs,
                                char *to, size_t to_length,
                                CHARSET_INFO *from_cs,
                                const char *from, size_t from_length,
                                size_t nchars)
{
  if ((to_cs == &my_charset_bin) || 
      (from_cs == &my_charset_bin) ||
      (to_cs == from_cs) ||
      my_charset_same(from_cs, to_cs))
  {
    m_cannot_convert_error_pos= NULL;
    return (uint) to_cs->copy_fix(to, to_length, from, from_length,
                                  nchars, this);
  }
  return (uint) my_convert_fix(to_cs, to, to_length, from_cs, from, from_length,
                        nchars, this, this);
}



/*
  Append characters to a single-quoted string '...', escaping special
  characters with backslashes as necessary.
  Does not add the enclosing quotes, this is left up to caller.
*/
#define APPEND(...)   if (append(__VA_ARGS__)) return 1;
bool String::append_for_single_quote(const char *st, size_t len)
{
  const char *end= st+len;
  int chlen;
  for (; st < end; st++)
  {
    switch (*st)
    {
    case '\\':   APPEND(STRING_WITH_LEN("\\\\")); break;
    case '\0':   APPEND(STRING_WITH_LEN("\\0")); break;
    case '\'':   APPEND(STRING_WITH_LEN("\\'")); break;
    case '\n':   APPEND(STRING_WITH_LEN("\\n")); break;
    case '\r':   APPEND(STRING_WITH_LEN("\\r")); break;
    case '\032': APPEND(STRING_WITH_LEN("\\Z")); break;
    default:     if ((chlen=charset()->charlen(st, end)) > 0)
                 {
                   APPEND(st, chlen);
                   st+= chlen-1;
                 }
                 else
                   APPEND(*st);
    }
  }
  return 0;
}

void String::print(String *str) const
{
  str->append_for_single_quote(Ptr, str_length);
}


void String::print_with_conversion(String *print, CHARSET_INFO *cs) const
{
  StringBuffer<256> tmp(cs);
  uint errors= 0;
  tmp.copy(this, cs, &errors);
  tmp.print(print);
}


/**
  Convert string to printable ASCII string

  @details This function converts input string "from" replacing non-ASCII bytes
  with hexadecimal sequences ("\xXX") optionally appending "..." to the end of
  the resulting string.
  This function used in the ER_TRUNCATED_WRONG_VALUE_FOR_FIELD error messages,
  e.g. when a string cannot be converted to a result charset.


  @param    to          output buffer
  @param    to_len      size of the output buffer (8 bytes or greater)
  @param    from        input string
  @param    from_len    size of the input string
  @param    from_cs     input charset
  @param    nbytes      maximal number of bytes to convert (from_len if 0)

  @return   number of bytes in the output string
*/

uint convert_to_printable(char *to, size_t to_len,
                          const char *from, size_t from_len,
                          CHARSET_INFO *from_cs, size_t nbytes /*= 0*/)
{
  /* needs at least 8 bytes for '\xXX...' and zero byte */
  DBUG_ASSERT(to_len >= 8);

  char *t= to;
  char *t_end= to + to_len - 1; // '- 1' is for the '\0' at the end
  const char *f= from;
  const char *f_end= from + (nbytes ? MY_MIN(from_len, nbytes) : from_len);
  char *dots= to; // last safe place to append '...'

  if (!f || t == t_end)
    return 0;

  for (; t < t_end && f < f_end; f++)
  {
    /*
      If the source string is ASCII compatible (mbminlen==1)
      and the source character is in ASCII printable range (0x20..0x7F),
      then display the character as is.
      
      Otherwise, if the source string is not ASCII compatible (e.g. UCS2),
      or the source character is not in the printable range,
      then print the character using HEX notation.
    */
    if (((unsigned char) *f) >= 0x20 &&
        ((unsigned char) *f) <= 0x7F &&
        from_cs->mbminlen == 1)
    {
      *t++= *f;
    }
    else
    {
      if (t_end - t < 4) // \xXX
        break;
      *t++= '\\';
      *t++= 'x';
      APPEND_HEX(t, *f);
    }
    if (t_end - t >= 3) // '...'
      dots= t;
  }
  if (f < from + from_len)
    memcpy(dots, STRING_WITH_LEN("...\0"));
  else
    *t= '\0';
  return (uint) (t - to);
}

size_t convert_to_printable_required_length(uint len)
{
  return static_cast<size_t>(len) * 4 +  3/*dots*/  + 1/*trailing \0 */;
}

bool String::append_semi_hex(const char *s, uint len, CHARSET_INFO *cs)
{
  if (!len)
   return false;
  size_t dst_len= convert_to_printable_required_length(len);
  if (reserve(dst_len))
    return true;
  uint nbytes= convert_to_printable(Ptr + str_length, dst_len, s, len, cs);
  DBUG_ASSERT((ulonglong) str_length + nbytes < UINT_MAX32);
  str_length+= nbytes;
  return false;
}


// Shrink the buffer, but only if it is allocated on the heap.
void Binary_string::shrink(size_t arg_length)
{
  if (is_alloced() && ALIGN_SIZE(arg_length + 1) < Alloced_length)
  {
    /* my_realloc() can't fail as new buffer is less than the original one */
    Ptr= (char*) my_realloc(STRING_PSI_MEMORY_KEY, Ptr, arg_length,
                            MYF(thread_specific ?
                                MY_THREAD_SPECIFIC : 0));
    Alloced_length= (uint32) arg_length;
  }
}<|MERGE_RESOLUTION|>--- conflicted
+++ resolved
@@ -659,29 +659,7 @@
 }
 
 
-<<<<<<< HEAD
-bool String::append_with_prefill(const char *s,uint32 arg_length,
-		 uint32 full_length, char fill_char)
-{
-  int t_length= arg_length > full_length ? arg_length : full_length;
-
-  if (realloc_with_extra_if_needed(str_length + t_length))
-    return TRUE;
-  t_length= full_length - arg_length;
-  if (t_length > 0)
-  {
-    bfill(Ptr+str_length, t_length, fill_char);
-    str_length=str_length + t_length;
-  }
-  append(s, arg_length);
-  return FALSE;
-}
-
-
 int Binary_string::strstr(const char *search, uint32 search_length, uint32 offset) const
-=======
-int Static_binary_string::strstr(const Static_binary_string &s, uint32 offset)
->>>>>>> 6cfd2ba3
 {
   if (search_length + offset <= str_length)
   {
