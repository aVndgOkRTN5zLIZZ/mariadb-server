--- conflicted
+++ resolved
@@ -901,12 +901,9 @@
   bool has_update_default_function;
   bool can_do_row_logging;              /* 1 if table supports RBR */
   bool long_unique_table;
-<<<<<<< HEAD
-  bool optimizer_costs_inited;
-=======
   /* 1 if frm version cannot be updated as part of upgrade */
   bool keep_original_mysql_version;
->>>>>>> 71a1a28a
+  bool optimizer_costs_inited;
 
   ulong table_map_id;                   /* for row-based replication */
 
