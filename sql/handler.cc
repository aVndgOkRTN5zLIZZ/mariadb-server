/* Copyright (c) 2000, 2016, Oracle and/or its affiliates.
   Copyright (c) 2009, 2021, MariaDB Corporation.

   This program is free software; you can redistribute it and/or modify
   it under the terms of the GNU General Public License as published by
   the Free Software Foundation; version 2 of the License.

   This program is distributed in the hope that it will be useful,
   but WITHOUT ANY WARRANTY; without even the implied warranty of
   MERCHANTABILITY or FITNESS FOR A PARTICULAR PURPOSE.  See the
   GNU General Public License for more details.

   You should have received a copy of the GNU General Public License
   along with this program; if not, write to the Free Software Foundation,
   Inc., 51 Franklin Street, Fifth Floor, Boston, MA 02110-1335 USA */

/** @file handler.cc

    @brief
  Handler-calling-functions
*/

#include "mariadb.h"
#include <inttypes.h>
#include "sql_priv.h"
#include "unireg.h"
#include "rpl_rli.h"
#include "sql_cache.h"                   // query_cache, query_cache_*
#include "sql_connect.h"                 // global_table_stats
#include "key.h"     // key_copy, key_unpack, key_cmp_if_same, key_cmp
#include "sql_table.h"                   // build_table_filename
#include "sql_parse.h"                          // check_stack_overrun
#include "sql_base.h"           // TDC_element
#include "discover.h"           // extension_based_table_discovery, etc
#include "log_event.h"          // *_rows_log_event
#include "create_options.h"
#include <myisampack.h>
#include "transaction.h"
#include "myisam.h"
#include "probes_mysql.h"
#include <mysql/psi/mysql_table.h>
#include <pfs_transaction_provider.h>
#include <mysql/psi/mysql_transaction.h>
#include "debug_sync.h"         // DEBUG_SYNC
#include "sql_audit.h"
#include "ha_sequence.h"
#include "rowid_filter.h"
#include "mysys_err.h"

#ifdef WITH_PARTITION_STORAGE_ENGINE
#include "ha_partition.h"
#endif

#ifdef WITH_ARIA_STORAGE_ENGINE
#include "../storage/maria/ha_maria.h"
#endif
#include "semisync_master.h"

#include "wsrep_mysqld.h"
#ifdef WITH_WSREP
#include "wsrep_binlog.h"
#include "wsrep_xid.h"
#include "wsrep_thd.h"
#include "wsrep_trans_observer.h" /* wsrep transaction hooks */
#include "wsrep_var.h"            /* wsrep_hton_check() */
#endif /* WITH_WSREP */

/**
  @def MYSQL_TABLE_LOCK_WAIT
  Instrumentation helper for table io_waits.
  @param OP the table operation to be performed
  @param FLAGS per table operation flags.
  @param PAYLOAD the code to instrument.
  @sa MYSQL_END_TABLE_WAIT.
*/
#ifdef HAVE_PSI_TABLE_INTERFACE
  #define MYSQL_TABLE_LOCK_WAIT(OP, FLAGS, PAYLOAD)    \
    {                                                  \
      if (m_psi != NULL)                               \
      {                                                \
        PSI_table_locker *locker;                      \
        PSI_table_locker_state state;                  \
        locker= PSI_TABLE_CALL(start_table_lock_wait)  \
          (& state, m_psi, OP, FLAGS,                  \
          __FILE__, __LINE__);                         \
        PAYLOAD                                        \
        if (locker != NULL)                            \
          PSI_TABLE_CALL(end_table_lock_wait)(locker); \
      }                                                \
      else                                             \
      {                                                \
        PAYLOAD                                        \
      }                                                \
    }
#else
  #define MYSQL_TABLE_LOCK_WAIT(OP, FLAGS, PAYLOAD) \
    PAYLOAD
#endif


/*
  While we have legacy_db_type, we have this array to
  check for dups and to find handlerton from legacy_db_type.
  Remove when legacy_db_type is finally gone
*/
st_plugin_int *hton2plugin[MAX_HA];

static handlerton *installed_htons[128];

#define BITMAP_STACKBUF_SIZE (128/8)

KEY_CREATE_INFO default_key_create_info=
{ HA_KEY_ALG_UNDEF, 0, 0, {NullS, 0}, {NullS, 0}, true };

/* number of entries in handlertons[] */
ulong total_ha= 0;
/* number of storage engines (from handlertons[]) that support 2pc */
ulong total_ha_2pc= 0;
#ifdef DBUG_ASSERT_EXISTS
/*
  Number of non-mandatory 2pc handlertons whose initialization failed
  to estimate total_ha_2pc value under supposition of the failures
  have not occcured.
*/
ulong failed_ha_2pc= 0;
#endif
/* size of savepoint storage area (see ha_init) */
ulong savepoint_alloc_size= 0;

static const LEX_CSTRING sys_table_aliases[]=
{
  { STRING_WITH_LEN("INNOBASE") },  { STRING_WITH_LEN("INNODB") },
  { STRING_WITH_LEN("HEAP") },      { STRING_WITH_LEN("MEMORY") },
  { STRING_WITH_LEN("MERGE") },     { STRING_WITH_LEN("MRG_MYISAM") },
  { STRING_WITH_LEN("Maria") },     { STRING_WITH_LEN("Aria") },
  {NullS, 0}
};

const char *ha_row_type[] = {
  "", "FIXED", "DYNAMIC", "COMPRESSED", "REDUNDANT", "COMPACT", "PAGE"
};

const char *tx_isolation_names[] =
{ "READ-UNCOMMITTED", "READ-COMMITTED", "REPEATABLE-READ", "SERIALIZABLE",
  NullS};
TYPELIB tx_isolation_typelib= {array_elements(tx_isolation_names)-1,"",
			       tx_isolation_names, NULL};

static TYPELIB known_extensions= {0,"known_exts", NULL, NULL};
uint known_extensions_id= 0;


class Table_exists_error_handler : public Internal_error_handler
{
public:
  Table_exists_error_handler()
    : m_handled_errors(0), m_unhandled_errors(0)
  {}

  bool handle_condition(THD *thd,
                        uint sql_errno,
                        const char* sqlstate,
                        Sql_condition::enum_warning_level *level,
                        const char* msg,
                        Sql_condition ** cond_hdl)
  {
    *cond_hdl= NULL;
    if (non_existing_table_error(sql_errno))
    {
      m_handled_errors++;
      return TRUE;
    }

    if (*level == Sql_condition::WARN_LEVEL_ERROR)
      m_unhandled_errors++;
    return FALSE;
  }

  bool safely_trapped_errors()
  {
    return ((m_handled_errors > 0) && (m_unhandled_errors == 0));
  }

private:
  int m_handled_errors;
  int m_unhandled_errors;
};


static int commit_one_phase_2(THD *thd, bool all, THD_TRANS *trans,
                              bool is_real_trans);


static plugin_ref ha_default_plugin(THD *thd)
{
  if (thd->variables.table_plugin)
    return thd->variables.table_plugin;
  return my_plugin_lock(thd, global_system_variables.table_plugin);
}

static plugin_ref ha_default_tmp_plugin(THD *thd)
{
  if (thd->variables.tmp_table_plugin)
    return thd->variables.tmp_table_plugin;
  if (global_system_variables.tmp_table_plugin)
    return my_plugin_lock(thd, global_system_variables.tmp_table_plugin);
  return ha_default_plugin(thd);
}


/** @brief
  Return the default storage engine handlerton for thread

  SYNOPSIS
    ha_default_handlerton(thd)
    thd         current thread

  RETURN
    pointer to handlerton
*/
handlerton *ha_default_handlerton(THD *thd)
{
  plugin_ref plugin= ha_default_plugin(thd);
  DBUG_ASSERT(plugin);
  handlerton *hton= plugin_hton(plugin);
  DBUG_ASSERT(hton);
  return hton;
}


handlerton *ha_default_tmp_handlerton(THD *thd)
{
  plugin_ref plugin= ha_default_tmp_plugin(thd);
  DBUG_ASSERT(plugin);
  handlerton *hton= plugin_hton(plugin);
  DBUG_ASSERT(hton);
  return hton;
}


/** @brief
  Return the storage engine handlerton for the supplied name
  
  SYNOPSIS
    ha_resolve_by_name(thd, name)
    thd         current thread
    name        name of storage engine
  
  RETURN
    pointer to storage engine plugin handle
*/
plugin_ref ha_resolve_by_name(THD *thd, const LEX_CSTRING *name,
                              bool tmp_table)
{
  const LEX_CSTRING *table_alias;
  plugin_ref plugin;

redo:
  if (thd && !my_charset_latin1.strnncoll(
                           (const uchar *)name->str, name->length,
                           (const uchar *)STRING_WITH_LEN("DEFAULT"), 0))
    return tmp_table ?  ha_default_tmp_plugin(thd) : ha_default_plugin(thd);

  if ((plugin= my_plugin_lock_by_name(thd, name, MYSQL_STORAGE_ENGINE_PLUGIN)))
  {
    handlerton *hton= plugin_hton(plugin);
    if (hton && !(hton->flags & HTON_NOT_USER_SELECTABLE))
      return plugin;
      
    /*
      unlocking plugin immediately after locking is relatively low cost.
    */
    plugin_unlock(thd, plugin);
  }

  /*
    We check for the historical aliases.
  */
  for (table_alias= sys_table_aliases; table_alias->str; table_alias+= 2)
  {
    if (!my_charset_latin1.strnncoll(
                      (const uchar *)name->str, name->length,
                      (const uchar *)table_alias->str, table_alias->length))
    {
      name= table_alias + 1;
      goto redo;
    }
  }

  return NULL;
}


bool
Storage_engine_name::resolve_storage_engine_with_error(THD *thd,
                                                       handlerton **ha,
                                                       bool tmp_table)
{
  if (plugin_ref plugin= ha_resolve_by_name(thd, &m_storage_engine_name,
                                            tmp_table))
  {
    *ha= plugin_hton(plugin);
    return false;
  }

  *ha= NULL;
  if (thd->variables.sql_mode & MODE_NO_ENGINE_SUBSTITUTION)
  {
    my_error(ER_UNKNOWN_STORAGE_ENGINE, MYF(0), m_storage_engine_name.str);
    return true;
  }
  push_warning_printf(thd, Sql_condition::WARN_LEVEL_WARN,
                      ER_UNKNOWN_STORAGE_ENGINE,
                      ER_THD(thd, ER_UNKNOWN_STORAGE_ENGINE),
                      m_storage_engine_name.str);
  return false;
}


plugin_ref ha_lock_engine(THD *thd, const handlerton *hton)
{
  if (hton)
  {
    st_plugin_int *plugin= hton2plugin[hton->slot];
    return my_plugin_lock(thd, plugin_int_to_ref(plugin));
  }
  return NULL;
}


handlerton *ha_resolve_by_legacy_type(THD *thd, enum legacy_db_type db_type)
{
  plugin_ref plugin;
  switch (db_type) {
  case DB_TYPE_DEFAULT:
    return ha_default_handlerton(thd);
  default:
    if (db_type > DB_TYPE_UNKNOWN && db_type < DB_TYPE_DEFAULT &&
        (plugin= ha_lock_engine(thd, installed_htons[db_type])))
      return plugin_hton(plugin);
    /* fall through */
  case DB_TYPE_UNKNOWN:
    return NULL;
  }
}


/**
  Use other database handler if databasehandler is not compiled in.
*/
handlerton *ha_checktype(THD *thd, handlerton *hton, bool no_substitute)
{
  if (ha_storage_engine_is_enabled(hton))
    return hton;

  if (no_substitute)
    return NULL;
#ifdef WITH_WSREP
  (void)wsrep_after_rollback(thd, false);
#endif /* WITH_WSREP */

  return ha_default_handlerton(thd);
} /* ha_checktype */


handler *get_new_handler(TABLE_SHARE *share, MEM_ROOT *alloc,
                         handlerton *db_type)
{
  handler *file;
  DBUG_ENTER("get_new_handler");
  DBUG_PRINT("enter", ("alloc: %p", alloc));

  if (ha_storage_engine_is_enabled(db_type))
  {
    if ((file= db_type->create(db_type, share, alloc)))
      file->init();
    DBUG_RETURN(file);
  }
  /*
    Try the default table type
    Here the call to current_thd() is ok as we call this function a lot of
    times but we enter this branch very seldom.
  */
  file= get_new_handler(share, alloc, ha_default_handlerton(current_thd));
  DBUG_RETURN(file);
}


#ifdef WITH_PARTITION_STORAGE_ENGINE
handler *get_ha_partition(partition_info *part_info)
{
  ha_partition *partition;
  DBUG_ENTER("get_ha_partition");
  if ((partition= new ha_partition(partition_hton, part_info)))
  {
    if (partition->initialize_partition(current_thd->mem_root))
    {
      delete partition;
      partition= 0;
    }
    else
      partition->init();
  }
  else
  {
    my_error(ER_OUTOFMEMORY, MYF(ME_FATAL), 
             static_cast<int>(sizeof(ha_partition)));
  }
  DBUG_RETURN(((handler*) partition));
}
#endif

static const char **handler_errmsgs;

C_MODE_START
static const char **get_handler_errmsgs(int nr)
{
  return handler_errmsgs;
}
C_MODE_END


/**
  Register handler error messages for use with my_error().

  @retval
    0           OK
  @retval
    !=0         Error
*/

int ha_init_errors(void)
{
#define SETMSG(nr, msg) handler_errmsgs[(nr) - HA_ERR_FIRST]= (msg)

  /* Allocate a pointer array for the error message strings. */
  /* Zerofill it to avoid uninitialized gaps. */
  if (! (handler_errmsgs= (const char**) my_malloc(key_memory_handler_errmsgs,
                                                   HA_ERR_ERRORS * sizeof(char*),
                                                   MYF(MY_WME | MY_ZEROFILL))))
    return 1;

  /* Set the dedicated error messages. */
  SETMSG(HA_ERR_KEY_NOT_FOUND,          ER_DEFAULT(ER_KEY_NOT_FOUND));
  SETMSG(HA_ERR_FOUND_DUPP_KEY,         ER_DEFAULT(ER_DUP_KEY));
  SETMSG(HA_ERR_RECORD_CHANGED,         "Update which is recoverable");
  SETMSG(HA_ERR_WRONG_INDEX,            "Wrong index given to function");
  SETMSG(HA_ERR_CRASHED,                ER_DEFAULT(ER_NOT_KEYFILE));
  SETMSG(HA_ERR_WRONG_IN_RECORD,        ER_DEFAULT(ER_CRASHED_ON_USAGE));
  SETMSG(HA_ERR_OUT_OF_MEM,             "Table handler out of memory");
  SETMSG(HA_ERR_NOT_A_TABLE,            "Incorrect file format '%.64s'");
  SETMSG(HA_ERR_WRONG_COMMAND,          "Command not supported");
  SETMSG(HA_ERR_OLD_FILE,               ER_DEFAULT(ER_OLD_KEYFILE));
  SETMSG(HA_ERR_NO_ACTIVE_RECORD,       "No record read in update");
  SETMSG(HA_ERR_RECORD_DELETED,         "Intern record deleted");
  SETMSG(HA_ERR_RECORD_FILE_FULL,       ER_DEFAULT(ER_RECORD_FILE_FULL));
  SETMSG(HA_ERR_INDEX_FILE_FULL,        "No more room in index file '%.64s'");
  SETMSG(HA_ERR_END_OF_FILE,            "End in next/prev/first/last");
  SETMSG(HA_ERR_UNSUPPORTED,            ER_DEFAULT(ER_ILLEGAL_HA));
  SETMSG(HA_ERR_TO_BIG_ROW,             "Too big row");
  SETMSG(HA_WRONG_CREATE_OPTION,        "Wrong create option");
  SETMSG(HA_ERR_FOUND_DUPP_UNIQUE,      ER_DEFAULT(ER_DUP_UNIQUE));
  SETMSG(HA_ERR_UNKNOWN_CHARSET,        "Can't open charset");
  SETMSG(HA_ERR_WRONG_MRG_TABLE_DEF,    ER_DEFAULT(ER_WRONG_MRG_TABLE));
  SETMSG(HA_ERR_CRASHED_ON_REPAIR,      ER_DEFAULT(ER_CRASHED_ON_REPAIR));
  SETMSG(HA_ERR_CRASHED_ON_USAGE,       ER_DEFAULT(ER_CRASHED_ON_USAGE));
  SETMSG(HA_ERR_LOCK_WAIT_TIMEOUT,      ER_DEFAULT(ER_LOCK_WAIT_TIMEOUT));
  SETMSG(HA_ERR_LOCK_TABLE_FULL,        ER_DEFAULT(ER_LOCK_TABLE_FULL));
  SETMSG(HA_ERR_READ_ONLY_TRANSACTION,  ER_DEFAULT(ER_READ_ONLY_TRANSACTION));
  SETMSG(HA_ERR_LOCK_DEADLOCK,          ER_DEFAULT(ER_LOCK_DEADLOCK));
  SETMSG(HA_ERR_CANNOT_ADD_FOREIGN,     ER_DEFAULT(ER_CANNOT_ADD_FOREIGN));
  SETMSG(HA_ERR_NO_REFERENCED_ROW,      ER_DEFAULT(ER_NO_REFERENCED_ROW_2));
  SETMSG(HA_ERR_ROW_IS_REFERENCED,      ER_DEFAULT(ER_ROW_IS_REFERENCED_2));
  SETMSG(HA_ERR_NO_SAVEPOINT,           "No savepoint with that name");
  SETMSG(HA_ERR_NON_UNIQUE_BLOCK_SIZE,  "Non unique key block size");
  SETMSG(HA_ERR_NO_SUCH_TABLE,          "No such table: '%.64s'");
  SETMSG(HA_ERR_TABLE_EXIST,            ER_DEFAULT(ER_TABLE_EXISTS_ERROR));
  SETMSG(HA_ERR_NO_CONNECTION,          "Could not connect to storage engine");
  SETMSG(HA_ERR_TABLE_DEF_CHANGED,      ER_DEFAULT(ER_TABLE_DEF_CHANGED));
  SETMSG(HA_ERR_FOREIGN_DUPLICATE_KEY,  "FK constraint would lead to duplicate key");
  SETMSG(HA_ERR_TABLE_NEEDS_UPGRADE,    ER_DEFAULT(ER_TABLE_NEEDS_UPGRADE));
  SETMSG(HA_ERR_TABLE_READONLY,         ER_DEFAULT(ER_OPEN_AS_READONLY));
  SETMSG(HA_ERR_AUTOINC_READ_FAILED,    ER_DEFAULT(ER_AUTOINC_READ_FAILED));
  SETMSG(HA_ERR_AUTOINC_ERANGE,         ER_DEFAULT(ER_WARN_DATA_OUT_OF_RANGE));
  SETMSG(HA_ERR_TOO_MANY_CONCURRENT_TRXS, ER_DEFAULT(ER_TOO_MANY_CONCURRENT_TRXS));
  SETMSG(HA_ERR_INDEX_COL_TOO_LONG,	ER_DEFAULT(ER_INDEX_COLUMN_TOO_LONG));
  SETMSG(HA_ERR_INDEX_CORRUPT,		ER_DEFAULT(ER_INDEX_CORRUPT));
  SETMSG(HA_FTS_INVALID_DOCID,		"Invalid InnoDB FTS Doc ID");
  SETMSG(HA_ERR_TABLE_IN_FK_CHECK,	ER_DEFAULT(ER_TABLE_IN_FK_CHECK));
  SETMSG(HA_ERR_DISK_FULL,              ER_DEFAULT(ER_DISK_FULL));
  SETMSG(HA_ERR_FTS_TOO_MANY_WORDS_IN_PHRASE,  "Too many words in a FTS phrase or proximity search");
  SETMSG(HA_ERR_FK_DEPTH_EXCEEDED,      "Foreign key cascade delete/update exceeds");
  SETMSG(HA_ERR_TABLESPACE_MISSING,     ER_DEFAULT(ER_TABLESPACE_MISSING));

  /* Register the error messages for use with my_error(). */
  return my_error_register(get_handler_errmsgs, HA_ERR_FIRST, HA_ERR_LAST);
}


/**
  Unregister handler error messages.

  @retval
    0           OK
  @retval
    !=0         Error
*/
static int ha_finish_errors(void)
{
  /* Allocate a pointer array for the error message strings. */
  my_error_unregister(HA_ERR_FIRST, HA_ERR_LAST);
  my_free(handler_errmsgs);
  handler_errmsgs= 0;
  return 0;
}

static Atomic_counter<int32> need_full_discover_for_existence(0);
static Atomic_counter<int32> engines_with_discover_file_names(0);
static Atomic_counter<int32> engines_with_discover(0);

static int full_discover_for_existence(handlerton *, const char *, const char *)
{ return 0; }

static int ext_based_existence(handlerton *, const char *, const char *)
{ return 0; }

static int hton_ext_based_table_discovery(handlerton *hton, LEX_CSTRING *db,
                             MY_DIR *dir, handlerton::discovered_list *result)
{
  /*
    tablefile_extensions[0] is the metadata file, see
    the comment above tablefile_extensions declaration
  */
  return extension_based_table_discovery(dir, hton->tablefile_extensions[0],
                                         result);
}

static void update_discovery_counters(handlerton *hton, int val)
{
  if (hton->discover_table_existence == full_discover_for_existence)
    need_full_discover_for_existence+= val;

  if (hton->discover_table_names && hton->tablefile_extensions[0])
    engines_with_discover_file_names+= val;

  if (hton->discover_table)
    engines_with_discover+= val;
}

int ha_drop_table(THD *thd, handlerton *hton, const char *path)
{
  if (ha_check_if_updates_are_ignored(thd, hton, "DROP"))
    return 0;                                   // Simulate dropped
  return hton->drop_table(hton, path);
}

static int hton_drop_table(handlerton *hton, const char *path)
{
  char tmp_path[FN_REFLEN];
  handler *file= get_new_handler(nullptr, current_thd->mem_root, hton);
  if (!file)
    return ENOMEM;
  path= get_canonical_filename(file, path, tmp_path);
  int error= file->delete_table(path);
  delete file;
  return error;
}


int ha_finalize_handlerton(st_plugin_int *plugin)
{
  handlerton *hton= (handlerton *)plugin->data;
  DBUG_ENTER("ha_finalize_handlerton");

  /* hton can be NULL here, if ha_initialize_handlerton() failed. */
  if (!hton)
    goto end;

  if (installed_htons[hton->db_type] == hton)
    installed_htons[hton->db_type]= NULL;

  if (hton->panic)
    hton->panic(hton, HA_PANIC_CLOSE);

  if (plugin->plugin->deinit)
  {
    /*
      Today we have no defined/special behavior for uninstalling
      engine plugins.
    */
    DBUG_PRINT("info", ("Deinitializing plugin: '%s'", plugin->name.str));
    if (plugin->plugin->deinit(NULL))
    {
      DBUG_PRINT("warning", ("Plugin '%s' deinit function returned error.",
                             plugin->name.str));
    }
  }

  free_sysvar_table_options(hton);
  update_discovery_counters(hton, -1);

  /*
    In case a plugin is uninstalled and re-installed later, it should
    reuse an array slot. Otherwise the number of uninstall/install
    cycles would be limited.
  */
  if (hton->slot != HA_SLOT_UNDEF)
  {
    /* Make sure we are not unpluging another plugin */
    DBUG_ASSERT(hton2plugin[hton->slot] == plugin);
    DBUG_ASSERT(hton->slot < MAX_HA);
    hton2plugin[hton->slot]= NULL;
  }

  my_free(hton);

 end:
  DBUG_RETURN(0);
}


int ha_initialize_handlerton(st_plugin_int *plugin)
{
  handlerton *hton;
  static const char *no_exts[]= { 0 };
  DBUG_ENTER("ha_initialize_handlerton");
  DBUG_PRINT("plugin", ("initialize plugin: '%s'", plugin->name.str));

  hton= (handlerton *)my_malloc(key_memory_handlerton, sizeof(handlerton),
                                MYF(MY_WME | MY_ZEROFILL));
  if (hton == NULL)
  {
    sql_print_error("Unable to allocate memory for plugin '%s' handlerton.",
                    plugin->name.str);
    goto err_no_hton_memory;
  }

  hton->tablefile_extensions= no_exts;
  hton->discover_table_names= hton_ext_based_table_discovery;
  hton->drop_table= hton_drop_table;

  hton->slot= HA_SLOT_UNDEF;
  /* Historical Requirement */
  plugin->data= hton; // shortcut for the future
  if (plugin->plugin->init && plugin->plugin->init(hton))
  {
    sql_print_error("Plugin '%s' init function returned error.",
                    plugin->name.str);
    goto err;
  }

  // hton_ext_based_table_discovery() works only when discovery
  // is supported and the engine if file-based.
  if (hton->discover_table_names == hton_ext_based_table_discovery &&
      (!hton->discover_table || !hton->tablefile_extensions[0]))
    hton->discover_table_names= NULL;

  // default discover_table_existence implementation
  if (!hton->discover_table_existence && hton->discover_table)
  {
    if (hton->tablefile_extensions[0])
      hton->discover_table_existence= ext_based_existence;
    else
      hton->discover_table_existence= full_discover_for_existence;
  }

  uint tmp;
  ulong fslot;

  DBUG_EXECUTE_IF("unstable_db_type", {
                    static int i= (int) DB_TYPE_FIRST_DYNAMIC;
                    hton->db_type= (enum legacy_db_type)++i;
                  });

  /* now check the db_type for conflict */
  if (hton->db_type <= DB_TYPE_UNKNOWN ||
      hton->db_type >= DB_TYPE_DEFAULT ||
      installed_htons[hton->db_type])
  {
    int idx= (int) DB_TYPE_FIRST_DYNAMIC;

    while (idx < (int) DB_TYPE_DEFAULT && installed_htons[idx])
      idx++;

    if (idx == (int) DB_TYPE_DEFAULT)
    {
      sql_print_warning("Too many storage engines!");
      goto err_deinit;
    }
    if (hton->db_type != DB_TYPE_UNKNOWN)
      sql_print_warning("Storage engine '%s' has conflicting typecode. "
                        "Assigning value %d.", plugin->plugin->name, idx);
    hton->db_type= (enum legacy_db_type) idx;
  }

  /*
    In case a plugin is uninstalled and re-installed later, it should
    reuse an array slot. Otherwise the number of uninstall/install
    cycles would be limited. So look for a free slot.
  */
  DBUG_PRINT("plugin", ("total_ha: %lu", total_ha));
  for (fslot= 0; fslot < total_ha; fslot++)
  {
    if (!hton2plugin[fslot])
      break;
  }
  if (fslot < total_ha)
    hton->slot= fslot;
  else
  {
    if (total_ha >= MAX_HA)
    {
      sql_print_error("Too many plugins loaded. Limit is %lu. "
                      "Failed on '%s'", (ulong) MAX_HA, plugin->name.str);
      goto err_deinit;
    }
    hton->slot= total_ha++;
  }
  installed_htons[hton->db_type]= hton;
  tmp= hton->savepoint_offset;
  hton->savepoint_offset= savepoint_alloc_size;
  savepoint_alloc_size+= tmp;
  hton2plugin[hton->slot]=plugin;
  if (hton->prepare)
  {
    total_ha_2pc++;
    if (tc_log && tc_log != get_tc_log_implementation())
    {
      total_ha_2pc--;
      hton->prepare= 0;
      push_warning_printf(current_thd, Sql_condition::WARN_LEVEL_WARN,
                          ER_UNKNOWN_ERROR,
                          "Cannot enable tc-log at run-time. "
                          "XA features of %s are disabled",
                          plugin->name.str);
    }
  }

  /* 
    This is entirely for legacy. We will create a new "disk based" hton and a 
    "memory" hton which will be configurable longterm. We should be able to 
    remove partition.
  */
  switch (hton->db_type) {
  case DB_TYPE_HEAP:
    heap_hton= hton;
    break;
  case DB_TYPE_MYISAM:
    myisam_hton= hton;
    break;
  case DB_TYPE_PARTITION_DB:
    partition_hton= hton;
    break;
  case DB_TYPE_SEQUENCE:
    sql_sequence_hton= hton;
    break;
  default:
    break;
  };

  resolve_sysvar_table_options(hton);
  update_discovery_counters(hton, 1);

  DBUG_RETURN(0);

err_deinit:
  /* 
    Let plugin do its inner deinitialization as plugin->init() 
    was successfully called before.
  */
  if (plugin->plugin->deinit)
    (void) plugin->plugin->deinit(NULL);

err:
#ifdef DBUG_ASSERT_EXISTS
  if (hton->prepare)
    failed_ha_2pc++;
#endif
  my_free(hton);
err_no_hton_memory:
  plugin->data= NULL;
  DBUG_RETURN(1);
}

int ha_init()
{
  int error= 0;
  DBUG_ENTER("ha_init");

  DBUG_ASSERT(total_ha < MAX_HA);
  /*
    Check if there is a transaction-capable storage engine besides the
    binary log (which is considered a transaction-capable storage engine in
    counting total_ha)
  */
  opt_using_transactions= total_ha > (ulong) opt_bin_log;
  savepoint_alloc_size+= sizeof(SAVEPOINT);
  DBUG_RETURN(error);
}

int ha_end()
{
  int error= 0;
  DBUG_ENTER("ha_end");

  /* 
    This should be eventually based on the graceful shutdown flag.
    So if flag is equal to HA_PANIC_CLOSE, the deallocate
    the errors.
  */
  if (unlikely(ha_finish_errors()))
    error= 1;

  DBUG_RETURN(error);
}

static my_bool dropdb_handlerton(THD *unused1, plugin_ref plugin,
                                 void *path)
{
  handlerton *hton= plugin_hton(plugin);
  if (hton->drop_database)
    hton->drop_database(hton, (char *)path);
  return FALSE;
}


void ha_drop_database(char* path)
{
  plugin_foreach(NULL, dropdb_handlerton, MYSQL_STORAGE_ENGINE_PLUGIN, path);
}


static my_bool checkpoint_state_handlerton(THD *unused1, plugin_ref plugin,
                                           void *disable)
{
  handlerton *hton= plugin_hton(plugin);
  if (hton->checkpoint_state)
    hton->checkpoint_state(hton, (int) *(bool*) disable);
  return FALSE;
}


void ha_checkpoint_state(bool disable)
{
  plugin_foreach(NULL, checkpoint_state_handlerton, MYSQL_STORAGE_ENGINE_PLUGIN, &disable);
}


struct st_commit_checkpoint_request {
  void *cookie;
  void (*pre_hook)(void *);
};

static my_bool commit_checkpoint_request_handlerton(THD *unused1, plugin_ref plugin,
                                           void *data)
{
  st_commit_checkpoint_request *st= (st_commit_checkpoint_request *)data;
  handlerton *hton= plugin_hton(plugin);
  if (hton->commit_checkpoint_request)
  {
    void *cookie= st->cookie;
    if (st->pre_hook)
      (*st->pre_hook)(cookie);
    (*hton->commit_checkpoint_request)(cookie);
  }
  return FALSE;
}


/*
  Invoke commit_checkpoint_request() in all storage engines that implement it.

  If pre_hook is non-NULL, the hook will be called prior to each invocation.
*/
void
ha_commit_checkpoint_request(void *cookie, void (*pre_hook)(void *))
{
  st_commit_checkpoint_request st;
  st.cookie= cookie;
  st.pre_hook= pre_hook;
  plugin_foreach(NULL, commit_checkpoint_request_handlerton,
                 MYSQL_STORAGE_ENGINE_PLUGIN, &st);
}


/**
  @note
    don't bother to rollback here, it's done already

  there's no need to rollback here as all transactions must
  be rolled back already
*/
void ha_close_connection(THD* thd)
{
  for (auto i= 0; i < MAX_HA; i++)
  {
    if (thd->ha_data[i].lock)
    {
      handlerton *hton= plugin_hton(thd->ha_data[i].lock);
      if (hton->close_connection)
        hton->close_connection(hton, thd);
      /* make sure SE didn't reset ha_data in close_connection() */
      DBUG_ASSERT(thd->ha_data[i].lock);
      /* make sure ha_data is reset and ha_data_lock is released */
      thd_set_ha_data(thd, hton, 0);
    }
    DBUG_ASSERT(!thd->ha_data[i].ha_ptr);
  }
}

static my_bool kill_handlerton(THD *thd, plugin_ref plugin,
                               void *level)
{
  handlerton *hton= plugin_hton(plugin);

  mysql_mutex_assert_owner(&thd->LOCK_thd_data);
  if (hton->kill_query && thd_get_ha_data(thd, hton))
    hton->kill_query(hton, thd, *(enum thd_kill_levels *) level);
  return FALSE;
}

void ha_kill_query(THD* thd, enum thd_kill_levels level)
{
  DBUG_ENTER("ha_kill_query");
  plugin_foreach(thd, kill_handlerton, MYSQL_STORAGE_ENGINE_PLUGIN, &level);
  DBUG_VOID_RETURN;
}


/*****************************************************************************
  Backup functions
******************************************************************************/

static my_bool plugin_prepare_for_backup(THD *unused1, plugin_ref plugin,
                                         void *not_used)
{
  handlerton *hton= plugin_hton(plugin);
  if (hton->prepare_for_backup)
    hton->prepare_for_backup();
  return FALSE;
}

void ha_prepare_for_backup()
{
  plugin_foreach_with_mask(0, plugin_prepare_for_backup,
                           MYSQL_STORAGE_ENGINE_PLUGIN,
                           PLUGIN_IS_DELETED|PLUGIN_IS_READY, 0);
}

static my_bool plugin_end_backup(THD *unused1, plugin_ref plugin,
                                 void *not_used)
{
  handlerton *hton= plugin_hton(plugin);
  if (hton->end_backup)
    hton->end_backup();
  return FALSE;
}

void ha_end_backup()
{
  plugin_foreach_with_mask(0, plugin_end_backup,
                           MYSQL_STORAGE_ENGINE_PLUGIN,
                           PLUGIN_IS_DELETED|PLUGIN_IS_READY, 0);
}


/*
  Inform plugin of the server shutdown.
  Called after all connections are down.

  Under some circumstances, storage engine might need to
  so some work, before deinit() can be safely called.
  (an example is Innodb purge that might call into server
   to calculate virtual columns, which might potentially also
  invoke other plugins, such as audit
*/
static my_bool plugin_pre_shutdown(THD *, plugin_ref plugin, void *)
{
  handlerton *hton= plugin_hton(plugin);
  if (hton->pre_shutdown)
    hton->pre_shutdown();
  return FALSE;
}


void ha_pre_shutdown()
{
  plugin_foreach_with_mask(0, plugin_pre_shutdown,
    MYSQL_STORAGE_ENGINE_PLUGIN,
    PLUGIN_IS_DELETED | PLUGIN_IS_READY, 0);
}


/* ========================================================================
 ======================= TRANSACTIONS ===================================*/

/**
  Transaction handling in the server
  ==================================

  In each client connection, MySQL maintains two transactional
  states:
  - a statement transaction,
  - a standard, also called normal transaction.

  Historical note
  ---------------
  "Statement transaction" is a non-standard term that comes
  from the times when MySQL supported BerkeleyDB storage engine.

  First of all, it should be said that in BerkeleyDB auto-commit
  mode auto-commits operations that are atomic to the storage
  engine itself, such as a write of a record, and are too
  high-granular to be atomic from the application perspective
  (MySQL). One SQL statement could involve many BerkeleyDB
  auto-committed operations and thus BerkeleyDB auto-commit was of
  little use to MySQL.

  Secondly, instead of SQL standard savepoints, BerkeleyDB
  provided the concept of "nested transactions". In a nutshell,
  transactions could be arbitrarily nested, but when the parent
  transaction was committed or aborted, all its child (nested)
  transactions were handled committed or aborted as well.
  Commit of a nested transaction, in turn, made its changes
  visible, but not durable: it destroyed the nested transaction,
  all its changes would become available to the parent and
  currently active nested transactions of this parent.

  So the mechanism of nested transactions was employed to
  provide "all or nothing" guarantee of SQL statements
  required by the standard.
  A nested transaction would be created at start of each SQL
  statement, and destroyed (committed or aborted) at statement
  end. Such nested transaction was internally referred to as
  a "statement transaction" and gave birth to the term.

  (Historical note ends)

  Since then a statement transaction is started for each statement
  that accesses transactional tables or uses the binary log.  If
  the statement succeeds, the statement transaction is committed.
  If the statement fails, the transaction is rolled back. Commits
  of statement transactions are not durable -- each such
  transaction is nested in the normal transaction, and if the
  normal transaction is rolled back, the effects of all enclosed
  statement transactions are undone as well.  Technically,
  a statement transaction can be viewed as a savepoint which is
  maintained automatically in order to make effects of one
  statement atomic.

  The normal transaction is started by the user and is ended
  usually upon a user request as well. The normal transaction
  encloses transactions of all statements issued between
  its beginning and its end.
  In autocommit mode, the normal transaction is equivalent
  to the statement transaction.

  Since MySQL supports PSEA (pluggable storage engine
  architecture), more than one transactional engine can be
  active at a time. Hence transactions, from the server
  point of view, are always distributed. In particular,
  transactional state is maintained independently for each
  engine. In order to commit a transaction the two phase
  commit protocol is employed.

  Not all statements are executed in context of a transaction.
  Administrative and status information statements do not modify
  engine data, and thus do not start a statement transaction and
  also have no effect on the normal transaction. Examples of such
  statements are SHOW STATUS and RESET SLAVE.

  Similarly DDL statements are not transactional,
  and therefore a transaction is [almost] never started for a DDL
  statement. The difference between a DDL statement and a purely
  administrative statement though is that a DDL statement always
  commits the current transaction before proceeding, if there is
  any.

  At last, SQL statements that work with non-transactional
  engines also have no effect on the transaction state of the
  connection. Even though they are written to the binary log,
  and the binary log is, overall, transactional, the writes
  are done in "write-through" mode, directly to the binlog
  file, followed with a OS cache sync, in other words,
  bypassing the binlog undo log (translog).
  They do not commit the current normal transaction.
  A failure of a statement that uses non-transactional tables
  would cause a rollback of the statement transaction, but
  in case there no non-transactional tables are used,
  no statement transaction is started.

  Data layout
  -----------

  The server stores its transaction-related data in
  thd->transaction. This structure has two members of type
  THD_TRANS. These members correspond to the statement and
  normal transactions respectively:

  - thd->transaction.stmt contains a list of engines
  that are participating in the given statement
  - thd->transaction.all contains a list of engines that
  have participated in any of the statement transactions started
  within the context of the normal transaction.
  Each element of the list contains a pointer to the storage
  engine, engine-specific transactional data, and engine-specific
  transaction flags.

  In autocommit mode thd->transaction.all is empty.
  Instead, data of thd->transaction.stmt is
  used to commit/rollback the normal transaction.

  The list of registered engines has a few important properties:
  - no engine is registered in the list twice
  - engines are present in the list a reverse temporal order --
  new participants are always added to the beginning of the list.

  Transaction life cycle
  ----------------------

  When a new connection is established, thd->transaction
  members are initialized to an empty state.
  If a statement uses any tables, all affected engines
  are registered in the statement engine list. In
  non-autocommit mode, the same engines are registered in
  the normal transaction list.
  At the end of the statement, the server issues a commit
  or a roll back for all engines in the statement list.
  At this point transaction flags of an engine, if any, are
  propagated from the statement list to the list of the normal
  transaction.
  When commit/rollback is finished, the statement list is
  cleared. It will be filled in again by the next statement,
  and emptied again at the next statement's end.

  The normal transaction is committed in a similar way
  (by going over all engines in thd->transaction.all list)
  but at different times:
  - upon COMMIT SQL statement is issued by the user
  - implicitly, by the server, at the beginning of a DDL statement
  or SET AUTOCOMMIT={0|1} statement.

  The normal transaction can be rolled back as well:
  - if the user has requested so, by issuing ROLLBACK SQL
  statement
  - if one of the storage engines requested a rollback
  by setting thd->transaction_rollback_request. This may
  happen in case, e.g., when the transaction in the engine was
  chosen a victim of the internal deadlock resolution algorithm
  and rolled back internally. When such a situation happens, there
  is little the server can do and the only option is to rollback
  transactions in all other participating engines.  In this case
  the rollback is accompanied by an error sent to the user.

  As follows from the use cases above, the normal transaction
  is never committed when there is an outstanding statement
  transaction. In most cases there is no conflict, since
  commits of the normal transaction are issued by a stand-alone
  administrative or DDL statement, thus no outstanding statement
  transaction of the previous statement exists. Besides,
  all statements that manipulate with the normal transaction
  are prohibited in stored functions and triggers, therefore
  no conflicting situation can occur in a sub-statement either.
  The remaining rare cases when the server explicitly has
  to commit the statement transaction prior to committing the normal
  one cover error-handling scenarios (see for example
  SQLCOM_LOCK_TABLES).

  When committing a statement or a normal transaction, the server
  either uses the two-phase commit protocol, or issues a commit
  in each engine independently. The two-phase commit protocol
  is used only if:
  - all participating engines support two-phase commit (provide
    handlerton::prepare PSEA API call) and
  - transactions in at least two engines modify data (i.e. are
  not read-only).

  Note that the two phase commit is used for
  statement transactions, even though they are not durable anyway.
  This is done to ensure logical consistency of data in a multiple-
  engine transaction.
  For example, imagine that some day MySQL supports unique
  constraint checks deferred till the end of statement. In such
  case a commit in one of the engines may yield ER_DUP_KEY,
  and MySQL should be able to gracefully abort statement
  transactions of other participants.

  After the normal transaction has been committed,
  thd->transaction.all list is cleared.

  When a connection is closed, the current normal transaction, if
  any, is rolled back.

  Roles and responsibilities
  --------------------------

  The server has no way to know that an engine participates in
  the statement and a transaction has been started
  in it unless the engine says so. Thus, in order to be
  a part of a transaction, the engine must "register" itself.
  This is done by invoking trans_register_ha() server call.
  Normally the engine registers itself whenever handler::external_lock()
  is called. trans_register_ha() can be invoked many times: if
  an engine is already registered, the call does nothing.
  In case autocommit is not set, the engine must register itself
  twice -- both in the statement list and in the normal transaction
  list.
  In which list to register is a parameter of trans_register_ha().

  Note, that although the registration interface in itself is
  fairly clear, the current usage practice often leads to undesired
  effects. E.g. since a call to trans_register_ha() in most engines
  is embedded into implementation of handler::external_lock(), some
  DDL statements start a transaction (at least from the server
  point of view) even though they are not expected to. E.g.
  CREATE TABLE does not start a transaction, since
  handler::external_lock() is never called during CREATE TABLE. But
  CREATE TABLE ... SELECT does, since handler::external_lock() is
  called for the table that is being selected from. This has no
  practical effects currently, but must be kept in mind
  nevertheless.

  Once an engine is registered, the server will do the rest
  of the work.

  During statement execution, whenever any of data-modifying
  PSEA API methods is used, e.g. handler::write_row() or
  handler::update_row(), the read-write flag is raised in the
  statement transaction for the involved engine.
  Currently All PSEA calls are "traced", and the data can not be
  changed in a way other than issuing a PSEA call. Important:
  unless this invariant is preserved the server will not know that
  a transaction in a given engine is read-write and will not
  involve the two-phase commit protocol!

  At the end of a statement, server call trans_commit_stmt is
  invoked. This call in turn invokes handlerton::prepare()
  for every involved engine. Prepare is followed by a call
  to handlerton::commit_one_phase() If a one-phase commit
  will suffice, handlerton::prepare() is not invoked and
  the server only calls handlerton::commit_one_phase().
  At statement commit, the statement-related read-write
  engine flag is propagated to the corresponding flag in the
  normal transaction.  When the commit is complete, the list
  of registered engines is cleared.

  Rollback is handled in a similar fashion.

  Additional notes on DDL and the normal transaction.
  ---------------------------------------------------

  DDLs and operations with non-transactional engines
  do not "register" in thd->transaction lists, and thus do not
  modify the transaction state. Besides, each DDL in
  MySQL is prefixed with an implicit normal transaction commit
  (a call to trans_commit_implicit()), and thus leaves nothing
  to modify.
  However, as it has been pointed out with CREATE TABLE .. SELECT,
  some DDL statements can start a *new* transaction.

  Behaviour of the server in this case is currently badly
  defined.
  DDL statements use a form of "semantic" logging
  to maintain atomicity: if CREATE TABLE .. SELECT failed,
  the newly created table is deleted.
  In addition, some DDL statements issue interim transaction
  commits: e.g. ALTER TABLE issues a commit after data is copied
  from the original table to the internal temporary table. Other
  statements, e.g. CREATE TABLE ... SELECT do not always commit
  after itself.
  And finally there is a group of DDL statements such as
  RENAME/DROP TABLE that doesn't start a new transaction
  and doesn't commit.

  This diversity makes it hard to say what will happen if
  by chance a stored function is invoked during a DDL --
  whether any modifications it makes will be committed or not
  is not clear. Fortunately, SQL grammar of few DDLs allows
  invocation of a stored function.

  A consistent behaviour is perhaps to always commit the normal
  transaction after all DDLs, just like the statement transaction
  is always committed at the end of all statements.
*/

/**
  Register a storage engine for a transaction.

  Every storage engine MUST call this function when it starts
  a transaction or a statement (that is it must be called both for the
  "beginning of transaction" and "beginning of statement").
  Only storage engines registered for the transaction/statement
  will know when to commit/rollback it.

  @note
    trans_register_ha is idempotent - storage engine may register many
    times per transaction.

*/
void trans_register_ha(THD *thd, bool all, handlerton *ht_arg, ulonglong trxid)
{
  THD_TRANS *trans;
  Ha_trx_info *ha_info;
  DBUG_ENTER("trans_register_ha");
  DBUG_PRINT("enter",("%s", all ? "all" : "stmt"));

  if (all)
  {
    trans= &thd->transaction->all;
    thd->server_status|= SERVER_STATUS_IN_TRANS;
    if (thd->tx_read_only)
      thd->server_status|= SERVER_STATUS_IN_TRANS_READONLY;
    DBUG_PRINT("info", ("setting SERVER_STATUS_IN_TRANS"));
  }
  else
    trans= &thd->transaction->stmt;

  ha_info= thd->ha_data[ht_arg->slot].ha_info + (all ? 1 : 0);

  if (ha_info->is_started())
    DBUG_VOID_RETURN; /* already registered, return */

  ha_info->register_ha(trans, ht_arg);

  trans->no_2pc|=(ht_arg->prepare==0);

  /* Set implicit xid even if there's explicit XA, it will be ignored anyway. */
  if (thd->transaction->implicit_xid.is_null())
    thd->transaction->implicit_xid.set(thd->query_id);

/*
  Register transaction start in performance schema if not done already.
  By doing this, we handle cases when the transaction is started implicitly in
  autocommit=0 mode, and cases when we are in normal autocommit=1 mode and the
  executed statement is a single-statement transaction.

  Explicitly started transactions are handled in trans_begin().

  Do not register transactions in which binary log is the only participating
  transactional storage engine.
*/
  if (thd->m_transaction_psi == NULL && ht_arg->db_type != DB_TYPE_BINLOG)
  {
    thd->m_transaction_psi= MYSQL_START_TRANSACTION(&thd->m_transaction_state,
          thd->get_xid(), trxid, thd->tx_isolation, thd->tx_read_only,
          !thd->in_multi_stmt_transaction_mode());
    DEBUG_SYNC(thd, "after_set_transaction_psi_before_set_transaction_gtid");
    //gtid_set_performance_schema_values(thd);
  }
  DBUG_VOID_RETURN;
}


static int prepare_or_error(handlerton *ht, THD *thd, bool all)
{
#ifdef WITH_WSREP
  const bool run_wsrep_hooks= wsrep_run_commit_hook(thd, all);
  if (run_wsrep_hooks && ht->flags & HTON_WSREP_REPLICATION &&
      wsrep_before_prepare(thd, all))
  {
    return(1);
  }
#endif /* WITH_WSREP */

  int err= ht->prepare(ht, thd, all);
  status_var_increment(thd->status_var.ha_prepare_count);
  if (err)
  {
      my_error(ER_ERROR_DURING_COMMIT, MYF(0), err);
  }
#ifdef WITH_WSREP
  if (run_wsrep_hooks && !err && ht->flags & HTON_WSREP_REPLICATION &&
      wsrep_after_prepare(thd, all))
  {
    err= 1;
  }
#endif /* WITH_WSREP */

  return err;
}


/**
  @retval
    0   ok
  @retval
    1   error, transaction was rolled back
*/
int ha_prepare(THD *thd)
{
  int error=0, all=1;
  THD_TRANS *trans=all ? &thd->transaction->all : &thd->transaction->stmt;
  Ha_trx_info *ha_info= trans->ha_list;
  DBUG_ENTER("ha_prepare");

  if (ha_info)
  {
    for (; ha_info; ha_info= ha_info->next())
    {
      handlerton *ht= ha_info->ht();
      if (ht->prepare)
      {
        if (unlikely(prepare_or_error(ht, thd, all)))
        {
          ha_rollback_trans(thd, all);
          error=1;
          break;
        }
      }
      else
      {
        push_warning_printf(thd, Sql_condition::WARN_LEVEL_WARN,
                            ER_GET_ERRNO, ER_THD(thd, ER_GET_ERRNO),
                            HA_ERR_WRONG_COMMAND,
                            ha_resolve_storage_engine_name(ht));

      }
    }

    DEBUG_SYNC(thd, "at_unlog_xa_prepare");

    if (tc_log->unlog_xa_prepare(thd, all))
    {
      ha_rollback_trans(thd, all);
      error=1;
    }
  }

  DBUG_RETURN(error);
}

/*
  Like ha_check_and_coalesce_trx_read_only to return counted number of
  read-write transaction participants limited to two, but works in the 'all'
  context.
  Also returns the last found rw ha_info through the 2nd argument.
*/
uint ha_count_rw_all(THD *thd, Ha_trx_info **ptr_ha_info)
{
  unsigned rw_ha_count= 0;

  for (auto ha_info= thd->transaction->all.ha_list; ha_info;
       ha_info= ha_info->next())
  {
    if (ha_info->is_trx_read_write())
    {
      *ptr_ha_info= ha_info;
      if (++rw_ha_count > 1)
        break;
    }
  }
  return rw_ha_count;
}

/**
  Check if we can skip the two-phase commit.

  A helper function to evaluate if two-phase commit is mandatory.
  As a side effect, propagates the read-only/read-write flags
  of the statement transaction to its enclosing normal transaction.
  
  If we have at least two engines with read-write changes we must
  run a two-phase commit. Otherwise we can run several independent
  commits as the only transactional engine has read-write changes
  and others are read-only.

  @retval   0   All engines are read-only.
  @retval   1   We have the only engine with read-write changes.
  @retval   >1  More than one engine have read-write changes.
                Note: return value might NOT be the exact number of
                engines with read-write changes.
*/

static
uint
ha_check_and_coalesce_trx_read_only(THD *thd, Ha_trx_info *ha_list,
                                    bool all)
{
  /* The number of storage engines that have actual changes. */
  unsigned rw_ha_count= 0;
  Ha_trx_info *ha_info;

  for (ha_info= ha_list; ha_info; ha_info= ha_info->next())
  {
    if (ha_info->is_trx_read_write())
      ++rw_ha_count;

    if (! all)
    {
      Ha_trx_info *ha_info_all= &thd->ha_data[ha_info->ht()->slot].ha_info[1];
      DBUG_ASSERT(ha_info != ha_info_all);
      /*
        Merge read-only/read-write information about statement
        transaction to its enclosing normal transaction. Do this
        only if in a real transaction -- that is, if we know
        that ha_info_all is registered in thd->transaction.all.
        Since otherwise we only clutter the normal transaction flags.
      */
      if (ha_info_all->is_started()) /* FALSE if autocommit. */
        ha_info_all->coalesce_trx_with(ha_info);
    }
    else if (rw_ha_count > 1)
    {
      /*
        It is a normal transaction, so we don't need to merge read/write
        information up, and the need for two-phase commit has been
        already established. Break the loop prematurely.
      */
      break;
    }
  }
  return rw_ha_count;
}


/**
  @retval
    0   ok
  @retval
    1   transaction was rolled back
  @retval
    2   error during commit, data may be inconsistent

  @todo
    Since we don't support nested statement transactions in 5.0,
    we can't commit or rollback stmt transactions while we are inside
    stored functions or triggers. So we simply do nothing now.
    TODO: This should be fixed in later ( >= 5.1) releases.
*/
int ha_commit_trans(THD *thd, bool all)
{
  int error= 0, cookie;
  /*
    'all' means that this is either an explicit commit issued by
    user, or an implicit commit issued by a DDL.
  */
  THD_TRANS *trans= all ? &thd->transaction->all : &thd->transaction->stmt;
  /*
    "real" is a nick name for a transaction for which a commit will
    make persistent changes. E.g. a 'stmt' transaction inside an 'all'
    transaction is not 'real': even though it's possible to commit it,
    the changes are not durable as they might be rolled back if the
    enclosing 'all' transaction is rolled back.
  */
  bool is_real_trans= ((all || thd->transaction->all.ha_list == 0) &&
                       !(thd->variables.option_bits & OPTION_GTID_BEGIN));
  Ha_trx_info *ha_info= trans->ha_list;
  bool need_prepare_ordered, need_commit_ordered;
  my_xid xid;
#ifdef WITH_WSREP
  const bool run_wsrep_hooks= wsrep_run_commit_hook(thd, all);
#endif /* WITH_WSREP */
  DBUG_ENTER("ha_commit_trans");
  DBUG_PRINT("info",("thd: %p  option_bits: %lu  all: %d",
                     thd, (ulong) thd->variables.option_bits, all));

  /* Just a random warning to test warnings pushed during autocommit. */
  DBUG_EXECUTE_IF("warn_during_ha_commit_trans",
    push_warning(thd, Sql_condition::WARN_LEVEL_WARN,
                 ER_WARNING_NOT_COMPLETE_ROLLBACK,
                 ER_THD(thd, ER_WARNING_NOT_COMPLETE_ROLLBACK)););

  DBUG_PRINT("info",
             ("all: %d  thd->in_sub_stmt: %d  ha_info: %p  is_real_trans: %d",
              all, thd->in_sub_stmt, ha_info, is_real_trans));
  /*
    We must not commit the normal transaction if a statement
    transaction is pending. Otherwise statement transaction
    flags will not get propagated to its normal transaction's
    counterpart.
  */
  DBUG_ASSERT(thd->transaction->stmt.ha_list == NULL ||
              trans == &thd->transaction->stmt);

  if (thd->in_sub_stmt)
  {
    DBUG_ASSERT(0);
    /*
      Since we don't support nested statement transactions in 5.0,
      we can't commit or rollback stmt transactions while we are inside
      stored functions or triggers. So we simply do nothing now.
      TODO: This should be fixed in later ( >= 5.1) releases.
    */
    if (!all)
      DBUG_RETURN(0);
    /*
      We assume that all statements which commit or rollback main transaction
      are prohibited inside of stored functions or triggers. So they should
      bail out with error even before ha_commit_trans() call. To be 100% safe
      let us throw error in non-debug builds.
    */
    my_error(ER_COMMIT_NOT_ALLOWED_IN_SF_OR_TRG, MYF(0));
    DBUG_RETURN(2);
  }

  if (!ha_info)
  {
    /*
      Free resources and perform other cleanup even for 'empty' transactions.
    */
    if (is_real_trans)
    {
      thd->transaction->cleanup();
      MYSQL_COMMIT_TRANSACTION(thd->m_transaction_psi);
      thd->m_transaction_psi= NULL;
    }
#ifdef WITH_WSREP
    if (wsrep_is_active(thd) && is_real_trans && !error)
      wsrep_commit_empty(thd, all);
#endif /* WITH_WSREP */

    DBUG_RETURN(0);
  }

  DBUG_EXECUTE_IF("crash_commit_before", DBUG_SUICIDE(););

  /* Close all cursors that can not survive COMMIT */
  if (is_real_trans)                          /* not a statement commit */
    thd->stmt_map.close_transient_cursors();

  uint rw_ha_count= ha_check_and_coalesce_trx_read_only(thd, ha_info, all);
  /* rw_trans is TRUE when we in a transaction changing data */
  bool rw_trans= is_real_trans &&
                 (rw_ha_count > (thd->is_current_stmt_binlog_disabled()?0U:1U));
  MDL_request mdl_backup;
  DBUG_PRINT("info", ("is_real_trans: %d  rw_trans:  %d  rw_ha_count: %d",
                      is_real_trans, rw_trans, rw_ha_count));

  if (rw_trans)
  {
    /*
      Acquire a metadata lock which will ensure that COMMIT is blocked
      by an active FLUSH TABLES WITH READ LOCK (and vice versa:
      COMMIT in progress blocks FTWRL).

      We allow the owner of FTWRL to COMMIT; we assume that it knows
      what it does.
    */
    MDL_REQUEST_INIT(&mdl_backup, MDL_key::BACKUP, "", "", MDL_BACKUP_COMMIT,
                     MDL_EXPLICIT);

    if (!WSREP(thd))
    {
      if (thd->mdl_context.acquire_lock(&mdl_backup,
                                        thd->variables.lock_wait_timeout))
      {
        my_error(ER_ERROR_DURING_COMMIT, MYF(0), 1);
        ha_rollback_trans(thd, all);
        DBUG_RETURN(1);
      }
      thd->backup_commit_lock= &mdl_backup;
    }
    DEBUG_SYNC(thd, "ha_commit_trans_after_acquire_commit_lock");
  }

  if (rw_trans &&
      opt_readonly &&
      !(thd->security_ctx->master_access & PRIV_IGNORE_READ_ONLY) &&
      !thd->slave_thread)
  {
    my_error(ER_OPTION_PREVENTS_STATEMENT, MYF(0), "--read-only");
    goto err;
  }

#if 1 // FIXME: This should be done in ha_prepare().
  if (rw_trans || (thd->lex->sql_command == SQLCOM_ALTER_TABLE &&
                   thd->lex->alter_info.flags & ALTER_ADD_SYSTEM_VERSIONING &&
                   is_real_trans))
  {
    ulonglong trx_start_id= 0, trx_end_id= 0;
    for (Ha_trx_info *ha_info= trans->ha_list; ha_info; ha_info= ha_info->next())
    {
      if (ha_info->ht()->prepare_commit_versioned)
      {
        trx_end_id= ha_info->ht()->prepare_commit_versioned(thd, &trx_start_id);
        if (trx_end_id)
          break; // FIXME: use a common ID for cross-engine transactions
      }
    }

    if (trx_end_id)
    {
      if (!TR_table::use_transaction_registry)
      {
        my_error(ER_VERS_TRT_IS_DISABLED, MYF(0));
        goto err;
      }
      DBUG_ASSERT(trx_start_id);
      TR_table trt(thd, true);
      if (trt.update(trx_start_id, trx_end_id))
        goto err;
      // Here, the call will not commit inside InnoDB. It is only working
      // around closing thd->transaction.stmt open by TR_table::open().
      if (all)
        commit_one_phase_2(thd, false, &thd->transaction->stmt, false);
    }
  }
#endif

  if (trans->no_2pc || (rw_ha_count <= 1))
  {
#ifdef WITH_WSREP
    /*
      This commit will not go through log_and_order() where wsrep commit
      ordering is normally done. Commit ordering must be done here.
    */
    if (run_wsrep_hooks)
      error= wsrep_before_commit(thd, all);
    if (error)
    {
      ha_rollback_trans(thd, FALSE);
      goto wsrep_err;
    }
#endif /* WITH_WSREP */
    error= ha_commit_one_phase(thd, all);
#ifdef WITH_WSREP
    // Here in case of error we must return 2 for inconsistency
    if (run_wsrep_hooks && !error)
      error= wsrep_after_commit(thd, all) ? 2 : 0;
#endif /* WITH_WSREP */
    goto done;
  }

  need_prepare_ordered= FALSE;
  need_commit_ordered= FALSE;

  for (Ha_trx_info *hi= ha_info; hi; hi= hi->next())
  {
    handlerton *ht= hi->ht();
    /*
      Do not call two-phase commit if this particular
      transaction is read-only. This allows for simpler
      implementation in engines that are always read-only.
    */
    if (! hi->is_trx_read_write())
      continue;
    /*
      Sic: we know that prepare() is not NULL since otherwise
      trans->no_2pc would have been set.
    */
    if (unlikely(prepare_or_error(ht, thd, all)))
      goto err;

    need_prepare_ordered|= (ht->prepare_ordered != NULL);
    need_commit_ordered|= (ht->commit_ordered != NULL);
  }
  DEBUG_SYNC(thd, "ha_commit_trans_after_prepare");
  DBUG_EXECUTE_IF("crash_commit_after_prepare", DBUG_SUICIDE(););

  if (!is_real_trans)
  {
    error= commit_one_phase_2(thd, all, trans, is_real_trans);
    goto done;
  }

  DBUG_ASSERT(thd->transaction->implicit_xid.get_my_xid() ==
              thd->transaction->implicit_xid.quick_get_my_xid());
  DBUG_ASSERT(!thd->transaction->xid_state.is_explicit_XA() ||
              thd->lex->xa_opt == XA_ONE_PHASE);
  xid= thd->transaction->implicit_xid.quick_get_my_xid();

#ifdef WITH_WSREP
  if (run_wsrep_hooks && !error)
  {
    wsrep::seqno const s= wsrep_xid_seqno(thd->wsrep_xid);
    if (!s.is_undefined())
    {
      // xid was rewritten by wsrep
      xid= s.get();
    }
  }
  if (run_wsrep_hooks && (error = wsrep_before_commit(thd, all)))
    goto wsrep_err;
#endif /* WITH_WSREP */
  DEBUG_SYNC(thd, "ha_commit_trans_before_log_and_order");
  cookie= tc_log->log_and_order(thd, xid, all, need_prepare_ordered,
                                need_commit_ordered);
  if (!cookie)
  {
    WSREP_DEBUG("log_and_order has failed %llu %d", thd->thread_id, cookie);
    goto err;
  }
  DEBUG_SYNC(thd, "ha_commit_trans_after_log_and_order");
  DBUG_EXECUTE_IF("crash_commit_after_log", DBUG_SUICIDE(););

  error= commit_one_phase_2(thd, all, trans, is_real_trans) ? 2 : 0;
#ifdef WITH_WSREP
  if (run_wsrep_hooks &&
      (error || (error = wsrep_after_commit(thd, all))))
  {
    error = 2;
    mysql_mutex_lock(&thd->LOCK_thd_data);
    if (wsrep_must_abort(thd))
    {
      mysql_mutex_unlock(&thd->LOCK_thd_data);
      (void)tc_log->unlog(cookie, xid);
      goto wsrep_err;
    }
    mysql_mutex_unlock(&thd->LOCK_thd_data);
  }
#endif /* WITH_WSREP */
  DBUG_EXECUTE_IF("crash_commit_before_unlog", DBUG_SUICIDE(););
  if (tc_log->unlog(cookie, xid))
    error= 2;                                /* Error during commit */

done:
  if (is_real_trans)
  {
    MYSQL_COMMIT_TRANSACTION(thd->m_transaction_psi);
    thd->m_transaction_psi= NULL;
  }

  DBUG_EXECUTE_IF("crash_commit_after", DBUG_SUICIDE(););

  mysql_mutex_assert_not_owner(&LOCK_prepare_ordered);
  mysql_mutex_assert_not_owner(mysql_bin_log.get_log_lock());
  mysql_mutex_assert_not_owner(&LOCK_after_binlog_sync);
  mysql_mutex_assert_not_owner(&LOCK_commit_ordered);
#ifdef HAVE_REPLICATION
  repl_semisync_master.wait_after_commit(thd, all);
  DEBUG_SYNC(thd, "after_group_after_commit");
#endif
  goto end;

  /* Come here if error and we need to rollback. */
#ifdef WITH_WSREP
wsrep_err:
  mysql_mutex_lock(&thd->LOCK_thd_data);
  if (run_wsrep_hooks && wsrep_must_abort(thd))
  {
    WSREP_DEBUG("BF abort has happened after prepare & certify");
    mysql_mutex_unlock(&thd->LOCK_thd_data);
    ha_rollback_trans(thd, TRUE);
  }
  else
    mysql_mutex_unlock(&thd->LOCK_thd_data);

#endif /* WITH_WSREP */
err:
  error= 1;                                  /* Transaction was rolled back */
  /*
    In parallel replication, rollback is delayed, as there is extra replication
    book-keeping to be done before rolling back and allowing a conflicting
    transaction to continue (MDEV-7458).
  */
  if (!(thd->rgi_slave && thd->rgi_slave->is_parallel_exec))
    ha_rollback_trans(thd, all);
  else
  {
    /*
      We are not really doing a rollback here, but the code in trans_commit()
      requres that m_transaction_psi is 0 when we return from this function.
    */
    MYSQL_ROLLBACK_TRANSACTION(thd->m_transaction_psi);
    thd->m_transaction_psi= NULL;
    WSREP_DEBUG("rollback skipped %p %d",thd->rgi_slave,
                thd->rgi_slave->is_parallel_exec);
  }
end:
  if (mdl_backup.ticket)
  {
    /*
      We do not always immediately release transactional locks
      after ha_commit_trans() (see uses of ha_enable_transaction()),
      thus we release the commit blocker lock as soon as it's
      not needed.
    */
    thd->mdl_context.release_lock(mdl_backup.ticket);
  }
  thd->backup_commit_lock= 0;
#ifdef WITH_WSREP
  if (wsrep_is_active(thd) && is_real_trans && !error &&
      (rw_ha_count == 0 || all) &&
      wsrep_not_committed(thd))
  {
    wsrep_commit_empty(thd, all);
  }
#endif /* WITH_WSREP */

  DBUG_RETURN(error);
}

/**
  @note
  This function does not care about global read lock or backup locks,
  the caller should.

  @param[in]  all  Is set in case of explicit commit
                   (COMMIT statement), or implicit commit
                   issued by DDL. Is not set when called
                   at the end of statement, even if
                   autocommit=1.
*/

int ha_commit_one_phase(THD *thd, bool all)
{
  THD_TRANS *trans=all ? &thd->transaction->all : &thd->transaction->stmt;
  /*
    "real" is a nick name for a transaction for which a commit will
    make persistent changes. E.g. a 'stmt' transaction inside a 'all'
    transaction is not 'real': even though it's possible to commit it,
    the changes are not durable as they might be rolled back if the
    enclosing 'all' transaction is rolled back.
    We establish the value of 'is_real_trans' by checking
    if it's an explicit COMMIT/BEGIN statement, or implicit
    commit issued by DDL (all == TRUE), or if we're running
    in autocommit mode (it's only in the autocommit mode
    ha_commit_one_phase() can be called with an empty
    transaction.all.ha_list, see why in trans_register_ha()).
  */
  bool is_real_trans= ((all || thd->transaction->all.ha_list == 0) &&
                       !(thd->variables.option_bits & OPTION_GTID_BEGIN));
  int res;
  DBUG_ENTER("ha_commit_one_phase");
  if (is_real_trans)
  {
    DEBUG_SYNC(thd, "ha_commit_one_phase");
    if ((res= thd->wait_for_prior_commit()))
      DBUG_RETURN(res);
  }
  res= commit_one_phase_2(thd, all, trans, is_real_trans);
  DBUG_RETURN(res);
}


static int
commit_one_phase_2(THD *thd, bool all, THD_TRANS *trans, bool is_real_trans)
{
  int error= 0;
  uint count= 0;
  Ha_trx_info *ha_info= trans->ha_list, *ha_info_next;
  DBUG_ENTER("commit_one_phase_2");
  if (is_real_trans)
    DEBUG_SYNC(thd, "commit_one_phase_2");

  if (ha_info)
  {
    for (; ha_info; ha_info= ha_info_next)
    {
      int err;
      handlerton *ht= ha_info->ht();
      if ((err= ht->commit(ht, thd, all)))
      {
        my_error(ER_ERROR_DURING_COMMIT, MYF(0), err);
        error=1;
      }
      /* Should this be done only if is_real_trans is set ? */
      status_var_increment(thd->status_var.ha_commit_count);
      if (is_real_trans && ht != binlog_hton && ha_info->is_trx_read_write())
        ++count;
      ha_info_next= ha_info->next();
      ha_info->reset(); /* keep it conveniently zero-filled */
    }
    trans->ha_list= 0;
    trans->no_2pc=0;
    if (all)
    {
#ifdef HAVE_QUERY_CACHE
      if (thd->transaction->changed_tables)
        query_cache.invalidate(thd, thd->transaction->changed_tables);
#endif
    }
  }

  /* Free resources and perform other cleanup even for 'empty' transactions. */
  if (is_real_trans)
  {
    thd->has_waiter= false;
    thd->transaction->cleanup();
    if (count >= 2)
      statistic_increment(transactions_multi_engine, LOCK_status);
  }

  DBUG_RETURN(error);
}


int ha_rollback_trans(THD *thd, bool all)
{
  int error=0;
  THD_TRANS *trans=all ? &thd->transaction->all : &thd->transaction->stmt;
  Ha_trx_info *ha_info= trans->ha_list, *ha_info_next;
  /*
    "real" is a nick name for a transaction for which a commit will
    make persistent changes. E.g. a 'stmt' transaction inside a 'all'
    transaction is not 'real': even though it's possible to commit it,
    the changes are not durable as they might be rolled back if the
    enclosing 'all' transaction is rolled back.
    We establish the value of 'is_real_trans' by checking
    if it's an explicit COMMIT or BEGIN statement, or implicit
    commit issued by DDL (in these cases all == TRUE),
    or if we're running in autocommit mode (it's only in the autocommit mode
    ha_commit_one_phase() is called with an empty
    transaction.all.ha_list, see why in trans_register_ha()).
  */
  bool is_real_trans=all || thd->transaction->all.ha_list == 0;
  DBUG_ENTER("ha_rollback_trans");

  /*
    We must not rollback the normal transaction if a statement
    transaction is pending.
  */
  DBUG_ASSERT(thd->transaction->stmt.ha_list == NULL ||
              trans == &thd->transaction->stmt);

#ifdef HAVE_REPLICATION
  if (is_real_trans)
  {
    /*
      In parallel replication, if we need to rollback during commit, we must
      first inform following transactions that we are going to abort our commit
      attempt. Otherwise those following transactions can run too early, and
      possibly cause replication to fail. See comments in retry_event_group().

      There were several bugs with this in the past that were very hard to
      track down (MDEV-7458, MDEV-8302). So we add here an assertion for
      rollback without signalling following transactions. And in release
      builds, we explicitly do the signalling before rolling back.
    */
    DBUG_ASSERT(!(thd->rgi_slave && thd->rgi_slave->did_mark_start_commit) ||
                thd->transaction->xid_state.is_explicit_XA());
    if (thd->rgi_slave && thd->rgi_slave->did_mark_start_commit)
      thd->rgi_slave->unmark_start_commit();
  }
#endif

  if (thd->in_sub_stmt)
  {
    DBUG_ASSERT(0);
    /*
      If we are inside stored function or trigger we should not commit or
      rollback current statement transaction. See comment in ha_commit_trans()
      call for more information.
    */
    if (!all)
      DBUG_RETURN(0);
    my_error(ER_COMMIT_NOT_ALLOWED_IN_SF_OR_TRG, MYF(0));
    DBUG_RETURN(1);
  }

#ifdef WITH_WSREP
  (void) wsrep_before_rollback(thd, all);
#endif /* WITH_WSREP */
  if (ha_info)
  {
    /* Close all cursors that can not survive ROLLBACK */
    if (is_real_trans)                          /* not a statement commit */
      thd->stmt_map.close_transient_cursors();

    for (; ha_info; ha_info= ha_info_next)
    {
      int err;
      handlerton *ht= ha_info->ht();
      if ((err= ht->rollback(ht, thd, all)))
      {
        // cannot happen
        my_error(ER_ERROR_DURING_ROLLBACK, MYF(0), err);
        error=1;
#ifdef WITH_WSREP
        WSREP_WARN("handlerton rollback failed, thd %lld %lld conf %d SQL %s",
                   thd->thread_id, thd->query_id, thd->wsrep_trx().state(),
                   thd->query());
#endif /* WITH_WSREP */
      }
      status_var_increment(thd->status_var.ha_rollback_count);
      ha_info_next= ha_info->next();
      ha_info->reset(); /* keep it conveniently zero-filled */
    }
    trans->ha_list= 0;
    trans->no_2pc=0;
  }

#ifdef WITH_WSREP
  if (thd->is_error())
  {
    WSREP_DEBUG("ha_rollback_trans(%lld, %s) rolled back: %s: %s; is_real %d",
                thd->thread_id, all?"TRUE":"FALSE", WSREP_QUERY(thd),
                thd->get_stmt_da()->message(), is_real_trans);
  }
  (void) wsrep_after_rollback(thd, all);
#endif /* WITH_WSREP */

  if (all || !thd->in_active_multi_stmt_transaction())
  {
    MYSQL_ROLLBACK_TRANSACTION(thd->m_transaction_psi);
    thd->m_transaction_psi= NULL;
  }

  /* Always cleanup. Even if nht==0. There may be savepoints. */
  if (is_real_trans)
  {
    /*
      Thanks to possibility of MDL deadlock rollback request can come even if
      transaction hasn't been started in any transactional storage engine.
    */
    if (thd->transaction_rollback_request)
      thd->transaction->xid_state.set_error(thd->get_stmt_da()->sql_errno());

    thd->has_waiter= false;
    thd->transaction->cleanup();
  }
  if (all)
    thd->transaction_rollback_request= FALSE;

  /*
    If a non-transactional table was updated, warn; don't warn if this is a
    slave thread (because when a slave thread executes a ROLLBACK, it has
    been read from the binary log, so it's 100% sure and normal to produce
    error ER_WARNING_NOT_COMPLETE_ROLLBACK. If we sent the warning to the
    slave SQL thread, it would not stop the thread but just be printed in
    the error log; but we don't want users to wonder why they have this
    message in the error log, so we don't send it.

    We don't have to test for thd->killed == KILL_SYSTEM_THREAD as
    it doesn't matter if a warning is pushed to a system thread or not:
    No one will see it...
  */
  if (is_real_trans && thd->transaction->all.modified_non_trans_table &&
      !thd->slave_thread && thd->killed < KILL_CONNECTION)
    push_warning(thd, Sql_condition::WARN_LEVEL_WARN,
                 ER_WARNING_NOT_COMPLETE_ROLLBACK,
                 ER_THD(thd, ER_WARNING_NOT_COMPLETE_ROLLBACK));
#ifdef HAVE_REPLICATION
  repl_semisync_master.wait_after_rollback(thd, all);
#endif
  DBUG_RETURN(error);
}


struct xahton_st {
  XID *xid;
  int result;
};

static my_bool xacommit_handlerton(THD *unused1, plugin_ref plugin,
                                   void *arg)
{
  handlerton *hton= plugin_hton(plugin);
  if (hton->recover)
  {
    hton->commit_by_xid(hton, ((struct xahton_st *)arg)->xid);
    ((struct xahton_st *)arg)->result= 0;
  }
  return FALSE;
}

static my_bool xarollback_handlerton(THD *unused1, plugin_ref plugin,
                                     void *arg)
{
  handlerton *hton= plugin_hton(plugin);
  if (hton->recover)
  {
    hton->rollback_by_xid(hton, ((struct xahton_st *)arg)->xid);
    ((struct xahton_st *)arg)->result= 0;
  }
  return FALSE;
}


int ha_commit_or_rollback_by_xid(XID *xid, bool commit)
{
  struct xahton_st xaop;
  xaop.xid= xid;
  xaop.result= 1;

  plugin_foreach(NULL, commit ? xacommit_handlerton : xarollback_handlerton,
                 MYSQL_STORAGE_ENGINE_PLUGIN, &xaop);

  return xaop.result;
}


#ifndef DBUG_OFF
/** Converts XID to string.

@param[out] buf output buffer
@param[in] xid XID to convert

@return pointer to converted string

@note This does not need to be multi-byte safe or anything */
static char *xid_to_str(char *buf, const XID &xid)
{
  int i;
  char *s=buf;
  *s++='\'';
  for (i= 0; i < xid.gtrid_length + xid.bqual_length; i++)
  {
    uchar c= (uchar) xid.data[i];
    /* is_next_dig is set if next character is a number */
    bool is_next_dig= FALSE;
    if (i < XIDDATASIZE)
    {
      char ch= xid.data[i + 1];
      is_next_dig= (ch >= '0' && ch <='9');
    }
    if (i == xid.gtrid_length)
    {
      *s++='\'';
      if (xid.bqual_length)
      {
        *s++='.';
        *s++='\'';
      }
    }
    if (c < 32 || c > 126)
    {
      *s++='\\';
      /*
        If next character is a number, write current character with
        3 octal numbers to ensure that the next number is not seen
        as part of the octal number
      */
      if (c > 077 || is_next_dig)
        *s++=_dig_vec_lower[c >> 6];
      if (c > 007 || is_next_dig)
        *s++=_dig_vec_lower[(c >> 3) & 7];
      *s++=_dig_vec_lower[c & 7];
    }
    else
    {
      if (c == '\'' || c == '\\')
        *s++='\\';
      *s++=c;
    }
  }
  *s++='\'';
  *s=0;
  return buf;
}
#endif

static my_xid wsrep_order_and_check_continuity(XID *list, int len)
{
#ifdef WITH_WSREP
  wsrep_sort_xid_array(list, len);
  wsrep::gtid cur_position= wsrep_get_SE_checkpoint<wsrep::gtid>();
  long long cur_seqno= cur_position.seqno().get();
  for (int i= 0; i < len; ++i)
  {
    if (!wsrep_is_wsrep_xid(list + i) ||
        wsrep_xid_seqno(list + i) != cur_seqno + 1)
    {
      WSREP_WARN("Discovered discontinuity in recovered wsrep "
                 "transaction XIDs. Truncating the recovery list to "
                 "%d entries", i);
      break;
    }
    ++cur_seqno;
  }
  WSREP_INFO("Last wsrep seqno to be recovered %lld", cur_seqno);
  return (cur_seqno < 0 ? 0 : cur_seqno);
#else
  return 0;
#endif /* WITH_WSREP */
}
/**
  recover() step of xa.

  @note
    there are three modes of operation:
    - automatic recover after a crash
    in this case commit_list != 0, tc_heuristic_recover==0
    all xids from commit_list are committed, others are rolled back
    - manual (heuristic) recover
    in this case commit_list==0, tc_heuristic_recover != 0
    DBA has explicitly specified that all prepared transactions should
    be committed (or rolled back).
    - no recovery (MySQL did not detect a crash)
    in this case commit_list==0, tc_heuristic_recover == 0
    there should be no prepared transactions in this case.
*/
struct xarecover_st
{
  int len, found_foreign_xids, found_my_xids;
  XID *list;
  HASH *commit_list;
  bool dry_run;
};

static my_bool xarecover_handlerton(THD *unused, plugin_ref plugin,
                                    void *arg)
{
  handlerton *hton= plugin_hton(plugin);
  struct xarecover_st *info= (struct xarecover_st *) arg;
  int got;

  if (hton->recover)
  {
    while ((got= hton->recover(hton, info->list, info->len)) > 0 )
    {
      sql_print_information("Found %d prepared transaction(s) in %s",
                            got, hton_name(hton)->str);
      /* If wsrep_on=ON, XIDs are first ordered and then the range of
         recovered XIDs is checked for continuity. All the XIDs which
         are in continuous range can be safely committed if binlog
         is off since they have already ordered and certified in the
         cluster.

         The discontinuity of wsrep XIDs may happen because the GTID
         is assigned for transaction in wsrep_before_prepare(), but the
         commit order is entered in wsrep_before_commit(). This means that
         transactions may run prepare step out of order and may
         result in gap in wsrep XIDs. This can be the case for example
         if we have T1 with seqno 1 and T2 with seqno 2 and the server
         crashes after T2 finishes prepare step but before T1 starts
         the prepare.
      */
      my_xid wsrep_limit __attribute__((unused))= 0;

      /* Note that we could call this for binlog also that
         will not have WSREP(thd) but global wsrep on might
         be true.
      */
      if (WSREP_ON)
        wsrep_limit= wsrep_order_and_check_continuity(info->list, got);

      for (int i=0; i < got; i ++)
      {
        my_xid x= IF_WSREP(wsrep_is_wsrep_xid(&info->list[i]) ?
                           wsrep_xid_seqno(&info->list[i]) :
                           info->list[i].get_my_xid(),
                           info->list[i].get_my_xid());
        if (!x) // not "mine" - that is generated by external TM
        {
          DBUG_EXECUTE("info",{
            char buf[XIDDATASIZE*4+6];
            _db_doprnt_("ignore xid %s", xid_to_str(buf, info->list[i]));
            });
          xid_cache_insert(info->list + i);
          info->found_foreign_xids++;
          continue;
        }
        if (IF_WSREP(!(wsrep_emulate_bin_log &&
                       wsrep_is_wsrep_xid(info->list + i) &&
                       x <= wsrep_limit) && info->dry_run,
                     info->dry_run))
        {
          info->found_my_xids++;
          continue;
        }
        // recovery mode
        if (IF_WSREP((wsrep_emulate_bin_log &&
                      wsrep_is_wsrep_xid(info->list + i) &&
                      x <= wsrep_limit), false) ||
            (info->commit_list ?
             my_hash_search(info->commit_list, (uchar *)&x, sizeof(x)) != 0 :
             tc_heuristic_recover == TC_HEURISTIC_RECOVER_COMMIT))
        {
          int rc= hton->commit_by_xid(hton, info->list+i);
          if (rc == 0)
          {
            DBUG_EXECUTE("info",{
              char buf[XIDDATASIZE*4+6];
              _db_doprnt_("commit xid %s", xid_to_str(buf, info->list[i]));
              });
          }
        }
        else
        {
          int rc= hton->rollback_by_xid(hton, info->list+i);
          if (rc == 0)
          {
            DBUG_EXECUTE("info",{
              char buf[XIDDATASIZE*4+6];
              _db_doprnt_("rollback xid %s", xid_to_str(buf, info->list[i]));
              });
          }
        }
      }
      if (got < info->len)
        break;
    }
  }
  return FALSE;
}

int ha_recover(HASH *commit_list)
{
  struct xarecover_st info;
  DBUG_ENTER("ha_recover");
  info.found_foreign_xids= info.found_my_xids= 0;
  info.commit_list= commit_list;
  info.dry_run= (info.commit_list==0 && tc_heuristic_recover==0);
  info.list= NULL;

  /* commit_list and tc_heuristic_recover cannot be set both */
  DBUG_ASSERT(info.commit_list==0 || tc_heuristic_recover==0);
  /* if either is set, total_ha_2pc must be set too */
  DBUG_ASSERT(info.dry_run ||
              (failed_ha_2pc + total_ha_2pc) > (ulong)opt_bin_log);

  if (total_ha_2pc <= (ulong)opt_bin_log)
    DBUG_RETURN(0);

  if (info.commit_list)
    sql_print_information("Starting crash recovery...");

  for (info.len= MAX_XID_LIST_SIZE ; 
       info.list==0 && info.len > MIN_XID_LIST_SIZE; info.len/=2)
  {
    DBUG_EXECUTE_IF("min_xa_len", info.len = 16;);
    info.list=(XID *)my_malloc(key_memory_XID, info.len*sizeof(XID), MYF(0));
  }
  if (!info.list)
  {
    sql_print_error(ER(ER_OUTOFMEMORY),
                    static_cast<int>(info.len*sizeof(XID)));
    DBUG_RETURN(1);
  }

  plugin_foreach(NULL, xarecover_handlerton, 
                 MYSQL_STORAGE_ENGINE_PLUGIN, &info);

  my_free(info.list);
  if (info.found_foreign_xids)
    sql_print_warning("Found %d prepared XA transactions", 
                      info.found_foreign_xids);
  if (info.dry_run && info.found_my_xids)
  {
    sql_print_error("Found %d prepared transactions! It means that mysqld was "
                    "not shut down properly last time and critical recovery "
                    "information (last binlog or %s file) was manually deleted "
                    "after a crash. You have to start mysqld with "
                    "--tc-heuristic-recover switch to commit or rollback "
                    "pending transactions.",
                    info.found_my_xids, opt_tc_log_file);
    DBUG_RETURN(1);
  }
  if (info.commit_list)
    sql_print_information("Crash recovery finished.");
  DBUG_RETURN(0);
}


/*
  Called by engine to notify TC that a new commit checkpoint has been reached.
  See comments on handlerton method commit_checkpoint_request() for details.
*/
void commit_checkpoint_notify_ha(void *cookie)
{
  tc_log->commit_checkpoint_notify(cookie);
}


/**
  Check if all storage engines used in transaction agree that after
  rollback to savepoint it is safe to release MDL locks acquired after
  savepoint creation.

  @param thd   The client thread that executes the transaction.

  @return true  - It is safe to release MDL locks.
          false - If it is not.
*/
bool ha_rollback_to_savepoint_can_release_mdl(THD *thd)
{
  Ha_trx_info *ha_info;
  THD_TRANS *trans= (thd->in_sub_stmt ? &thd->transaction->stmt :
                                        &thd->transaction->all);

  DBUG_ENTER("ha_rollback_to_savepoint_can_release_mdl");

  /**
    Checking whether it is safe to release metadata locks after rollback to
    savepoint in all the storage engines that are part of the transaction.
  */
  for (ha_info= trans->ha_list; ha_info; ha_info= ha_info->next())
  {
    handlerton *ht= ha_info->ht();
    DBUG_ASSERT(ht);

    if (ht->savepoint_rollback_can_release_mdl == 0 ||
        ht->savepoint_rollback_can_release_mdl(ht, thd) == false)
      DBUG_RETURN(false);
  }

  DBUG_RETURN(true);
}

int ha_rollback_to_savepoint(THD *thd, SAVEPOINT *sv)
{
  int error=0;
  THD_TRANS *trans= (thd->in_sub_stmt ? &thd->transaction->stmt :
                                        &thd->transaction->all);
  Ha_trx_info *ha_info, *ha_info_next;

  DBUG_ENTER("ha_rollback_to_savepoint");

  trans->no_2pc=0;
  /*
    rolling back to savepoint in all storage engines that were part of the
    transaction when the savepoint was set
  */
  for (ha_info= sv->ha_list; ha_info; ha_info= ha_info->next())
  {
    int err;
    handlerton *ht= ha_info->ht();
    DBUG_ASSERT(ht);
    DBUG_ASSERT(ht->savepoint_set != 0);
    if ((err= ht->savepoint_rollback(ht, thd,
                                     (uchar *)(sv+1)+ht->savepoint_offset)))
    { // cannot happen
      my_error(ER_ERROR_DURING_ROLLBACK, MYF(0), err);
      error=1;
    }
    status_var_increment(thd->status_var.ha_savepoint_rollback_count);
    trans->no_2pc|= ht->prepare == 0;
  }
  /*
    rolling back the transaction in all storage engines that were not part of
    the transaction when the savepoint was set
  */
  for (ha_info= trans->ha_list; ha_info != sv->ha_list;
       ha_info= ha_info_next)
  {
    int err;
    handlerton *ht= ha_info->ht();
#ifdef WITH_WSREP
    if (WSREP(thd) && ht->flags & HTON_WSREP_REPLICATION)
    {
      WSREP_DEBUG("ha_rollback_to_savepoint: run before_rollbackha_rollback_trans hook");
      (void) wsrep_before_rollback(thd, !thd->in_sub_stmt);

    }
#endif // WITH_WSREP
    if ((err= ht->rollback(ht, thd, !thd->in_sub_stmt)))
    { // cannot happen
      my_error(ER_ERROR_DURING_ROLLBACK, MYF(0), err);
      error=1;
    }
#ifdef WITH_WSREP
    if (WSREP(thd) && ht->flags & HTON_WSREP_REPLICATION)
    {
      WSREP_DEBUG("ha_rollback_to_savepoint: run after_rollback hook");
      (void) wsrep_after_rollback(thd, !thd->in_sub_stmt);
    }
#endif // WITH_WSREP
    status_var_increment(thd->status_var.ha_rollback_count);
    ha_info_next= ha_info->next();
    ha_info->reset(); /* keep it conveniently zero-filled */
  }
  trans->ha_list= sv->ha_list;

  if (thd->m_transaction_psi != NULL)
    MYSQL_INC_TRANSACTION_ROLLBACK_TO_SAVEPOINT(thd->m_transaction_psi, 1);

  DBUG_RETURN(error);
}

/**
  @note
  according to the sql standard (ISO/IEC 9075-2:2003)
  section "4.33.4 SQL-statements and transaction states",
  SAVEPOINT is *not* transaction-initiating SQL-statement
*/
int ha_savepoint(THD *thd, SAVEPOINT *sv)
{
#ifdef WITH_WSREP
  /*
    Register binlog hton for savepoint processing if wsrep binlog
    emulation is on.
   */
  if (WSREP_EMULATE_BINLOG(thd) && wsrep_thd_is_local(thd))
  {
    wsrep_register_binlog_handler(thd, thd->in_multi_stmt_transaction_mode());
  }
#endif /* WITH_WSREP */
  int error=0;
  THD_TRANS *trans= (thd->in_sub_stmt ? &thd->transaction->stmt :
                                        &thd->transaction->all);
  Ha_trx_info *ha_info= trans->ha_list;
  DBUG_ENTER("ha_savepoint");

  for (; ha_info; ha_info= ha_info->next())
  {
    int err;
    handlerton *ht= ha_info->ht();
    DBUG_ASSERT(ht);
    if (! ht->savepoint_set)
    {
      my_error(ER_CHECK_NOT_IMPLEMENTED, MYF(0), "SAVEPOINT");
      error=1;
      break;
    }
    if ((err= ht->savepoint_set(ht, thd, (uchar *)(sv+1)+ht->savepoint_offset)))
    { // cannot happen
      my_error(ER_GET_ERRNO, MYF(0), err, hton_name(ht)->str);
      error=1;
    }
    status_var_increment(thd->status_var.ha_savepoint_count);
  }
  /*
    Remember the list of registered storage engines. All new
    engines are prepended to the beginning of the list.
  */
  sv->ha_list= trans->ha_list;

  if (!error && thd->m_transaction_psi != NULL)
    MYSQL_INC_TRANSACTION_SAVEPOINTS(thd->m_transaction_psi, 1);

  DBUG_RETURN(error);
}

int ha_release_savepoint(THD *thd, SAVEPOINT *sv)
{
  int error=0;
  Ha_trx_info *ha_info= sv->ha_list;
  DBUG_ENTER("ha_release_savepoint");

  for (; ha_info; ha_info= ha_info->next())
  {
    int err;
    handlerton *ht= ha_info->ht();
    /* Savepoint life time is enclosed into transaction life time. */
    DBUG_ASSERT(ht);
    if (!ht->savepoint_release)
      continue;
    if ((err= ht->savepoint_release(ht, thd,
                                    (uchar *)(sv+1) + ht->savepoint_offset)))
    { // cannot happen
      my_error(ER_GET_ERRNO, MYF(0), err, hton_name(ht)->str);
      error=1;
    }
  }

  if (thd->m_transaction_psi != NULL)
    MYSQL_INC_TRANSACTION_RELEASE_SAVEPOINT(thd->m_transaction_psi, 1);

  DBUG_RETURN(error);
}


static my_bool snapshot_handlerton(THD *thd, plugin_ref plugin,
                                   void *arg)
{
  handlerton *hton= plugin_hton(plugin);
  if (hton->start_consistent_snapshot)
  {
    if (hton->start_consistent_snapshot(hton, thd))
      return TRUE;
    *((bool *)arg)= false;
  }
  return FALSE;
}

int ha_start_consistent_snapshot(THD *thd)
{
  bool err, warn= true;

  /*
    Holding the LOCK_commit_ordered mutex ensures that we get the same
    snapshot for all engines (including the binary log).  This allows us
    among other things to do backups with
    START TRANSACTION WITH CONSISTENT SNAPSHOT and
    have a consistent binlog position.
  */
  mysql_mutex_lock(&LOCK_commit_ordered);
  err= plugin_foreach(thd, snapshot_handlerton, MYSQL_STORAGE_ENGINE_PLUGIN, &warn);
  mysql_mutex_unlock(&LOCK_commit_ordered);

  if (err)
  {
    ha_rollback_trans(thd, true);
    return 1;
  }

  /*
    Same idea as when one wants to CREATE TABLE in one engine which does not
    exist:
  */
  if (warn)
    push_warning(thd, Sql_condition::WARN_LEVEL_WARN, ER_UNKNOWN_ERROR,
                 "This MariaDB server does not support any "
                 "consistent-read capable storage engine");
  return 0;
}


static my_bool flush_handlerton(THD *thd, plugin_ref plugin,
                                void *arg)
{
  handlerton *hton= plugin_hton(plugin);
  return hton->flush_logs && hton->flush_logs(hton);
}


bool ha_flush_logs()
{
  return plugin_foreach(NULL, flush_handlerton,
                        MYSQL_STORAGE_ENGINE_PLUGIN, 0);
}


/**
  @brief make canonical filename

  @param[in]  file     table handler
  @param[in]  path     original path
  @param[out] tmp_path buffer for canonized path

  @details Lower case db name and table name path parts for
           non file based tables when lower_case_table_names
           is 2 (store as is, compare in lower case).
           Filesystem path prefix (mysql_data_home or tmpdir)
           is left intact.

  @note tmp_path may be left intact if no conversion was
        performed.

  @retval canonized path

  @todo This may be done more efficiently when table path
        gets built. Convert this function to something like
        ASSERT_CANONICAL_FILENAME.
*/
const char *get_canonical_filename(handler *file, const char *path,
                                   char *tmp_path)
{
  uint i;
  if (lower_case_table_names != 2 || (file->ha_table_flags() & HA_FILE_BASED))
    return path;

  for (i= 0; i <= mysql_tmpdir_list.max; i++)
  {
    if (is_prefix(path, mysql_tmpdir_list.list[i]))
      return path;
  }

  /* Ensure that table handler get path in lower case */
  if (tmp_path != path)
    strmov(tmp_path, path);

  /*
    we only should turn into lowercase database/table part
    so start the process after homedirectory
  */
  my_casedn_str(files_charset_info, tmp_path + mysql_data_home_len);
  return tmp_path;
}


/**
   Delete a table in the engine

   @return 0   Table was deleted
   @return -1  Table didn't exists, no error given
   @return #   Error from table handler

  @note
  ENOENT and HA_ERR_NO_SUCH_TABLE are not considered errors.
  The .frm file should be deleted by the caller only if we return <= 0.
*/

int ha_delete_table(THD *thd, handlerton *hton, const char *path,
                    const LEX_CSTRING *db, const LEX_CSTRING *alias,
                    bool generate_warning)
{
  int error;
  bool is_error= thd->is_error();
  DBUG_ENTER("ha_delete_table");

  /* hton is NULL in ALTER TABLE when renaming only .frm files */
  if (hton == NULL || hton == view_pseudo_hton)
    DBUG_RETURN(0);

  if (ha_check_if_updates_are_ignored(thd, hton, "DROP"))
    DBUG_RETURN(0);

  error= hton->drop_table(hton, path);
  if (error > 0)
  {
    /*
      It's not an error if the table doesn't exist in the engine.
      warn the user, but still report DROP being a success
    */
    bool intercept= non_existing_table_error(error);

    if ((!intercept || generate_warning) && ! thd->is_error())
    {
      TABLE dummy_table;
      TABLE_SHARE dummy_share;
      handler *file= get_new_handler(nullptr, thd->mem_root, hton);
      if (file) {
        bzero((char*) &dummy_table, sizeof(dummy_table));
        bzero((char*) &dummy_share, sizeof(dummy_share));
        dummy_share.path.str= (char*) path;
        dummy_share.path.length= strlen(path);
        dummy_share.normalized_path= dummy_share.path;
        dummy_share.db= *db;
        dummy_share.table_name= *alias;
        dummy_table.s= &dummy_share;
        dummy_table.alias.set(alias->str, alias->length, table_alias_charset);
        file->change_table_ptr(&dummy_table, &dummy_share);
        file->print_error(error, MYF(intercept ? ME_WARNING : 0));
        delete file;
      }
    }
    if (intercept)
    {
      /* Clear error if we got it in this function */
      if (!is_error)
        thd->clear_error();
      error= -1;
    }
  }
  if (error)
    DBUG_PRINT("exit", ("error: %d", error));
  DBUG_RETURN(error);
}

/****************************************************************************
** General handler functions
****************************************************************************/


/**
   Clone a handler

   @param name     name of new table instance
   @param mem_root Where 'this->ref' should be allocated. It can't be
                   in this->table->mem_root as otherwise we will not be
                   able to reclaim that memory when the clone handler
                   object is destroyed.
*/

handler *handler::clone(const char *name, MEM_ROOT *mem_root)
{
  handler *new_handler= get_new_handler(table->s, mem_root, ht);

  if (!new_handler)
    return NULL;
  if (new_handler->set_ha_share_ref(ha_share))
    goto err;

  /*
    TODO: Implement a more efficient way to have more than one index open for
    the same table instance. The ha_open call is not cacheable for clone.

    This is not critical as the engines already have the table open
    and should be able to use the original instance of the table.
  */
  if (new_handler->ha_open(table, name, table->db_stat,
                           HA_OPEN_IGNORE_IF_LOCKED, mem_root))
    goto err;

  return new_handler;

err:
  delete new_handler;
  return NULL;
}


/**
  clone of current handler.

  Creates a clone of handler used for unique hash key and WITHOUT OVERLAPS.
  @return error code
*/
int handler::create_lookup_handler()
{
  handler *tmp;
  if (lookup_handler != this)
    return 0;
  if (!(tmp= clone(table->s->normalized_path.str, table->in_use->mem_root)))
    return 1;
  lookup_handler= tmp;
  return lookup_handler->ha_external_lock(table->in_use, F_RDLCK);
}

LEX_CSTRING *handler::engine_name()
{
  return hton_name(ht);
}


/*
  It is assumed that the value of the parameter 'ranges' can be only 0 or 1.
  If ranges == 1 then the function returns the cost of index only scan
  by index 'keyno' of one range containing 'rows' key entries.
  If ranges == 0 then the function returns only the cost of copying
  those key entries into the engine buffers.
*/

double handler::keyread_time(uint index, uint ranges, ha_rows rows)
{
  DBUG_ASSERT(ranges == 0 || ranges == 1);
  size_t len= table->key_info[index].key_length + ref_length;
  if (table->file->is_clustering_key(index))
    len= table->s->stored_rec_length;
  double cost= (double)rows*len/(stats.block_size+1)*IDX_BLOCK_COPY_COST;
  if (ranges)
  {
    uint keys_per_block= (uint) (stats.block_size*3/4/len+1);
    ulonglong blocks= (rows+ keys_per_block- 1)/keys_per_block;
    cost+= blocks;
  }
  return cost;
}


THD *handler::ha_thd(void) const
{
  DBUG_ASSERT(!table || !table->in_use || table->in_use == current_thd);
  return (table && table->in_use) ? table->in_use : current_thd;
}

void handler::unbind_psi()
{
  /*
    Notify the instrumentation that this table is not owned
    by this thread any more.
  */
  PSI_CALL_unbind_table(m_psi);
}

void handler::rebind_psi()
{
  /*
    Notify the instrumentation that this table is now owned
    by this thread.
  */
  m_psi= PSI_CALL_rebind_table(ha_table_share_psi(), this, m_psi);
}


void handler::start_psi_batch_mode()
{
#ifdef HAVE_PSI_TABLE_INTERFACE
  DBUG_ASSERT(m_psi_batch_mode == PSI_BATCH_MODE_NONE);
  DBUG_ASSERT(m_psi_locker == NULL);
  m_psi_batch_mode= PSI_BATCH_MODE_STARTING;
  m_psi_numrows= 0;
#endif
}

void handler::end_psi_batch_mode()
{
#ifdef HAVE_PSI_TABLE_INTERFACE
  DBUG_ASSERT(m_psi_batch_mode != PSI_BATCH_MODE_NONE);
  if (m_psi_locker != NULL)
  {
    DBUG_ASSERT(m_psi_batch_mode == PSI_BATCH_MODE_STARTED);
    PSI_TABLE_CALL(end_table_io_wait)(m_psi_locker, m_psi_numrows);
    m_psi_locker= NULL;
  }
  m_psi_batch_mode= PSI_BATCH_MODE_NONE;
#endif
}

PSI_table_share *handler::ha_table_share_psi() const
{
  return table_share->m_psi;
}

/** @brief
  Open database-handler.

  IMPLEMENTATION
    Try O_RDONLY if cannot open as O_RDWR
    Don't wait for locks if not HA_OPEN_WAIT_IF_LOCKED is set
*/
int handler::ha_open(TABLE *table_arg, const char *name, int mode,
                     uint test_if_locked, MEM_ROOT *mem_root,
                     List<String> *partitions_to_open)
{
  int error;
  DBUG_ENTER("handler::ha_open");
  DBUG_PRINT("enter",
             ("name: %s  db_type: %d  db_stat: %d  mode: %d  lock_test: %d",
              name, ht->db_type, table_arg->db_stat, mode,
              test_if_locked));

  table= table_arg;
  DBUG_ASSERT(table->s == table_share);
  DBUG_ASSERT(m_lock_type == F_UNLCK);
  DBUG_PRINT("info", ("old m_lock_type: %d F_UNLCK %d", m_lock_type, F_UNLCK));
  DBUG_ASSERT(alloc_root_inited(&table->mem_root));

  set_partitions_to_open(partitions_to_open);

  if (unlikely((error=open(name,mode,test_if_locked))))
  {
    if ((error == EACCES || error == EROFS) && mode == O_RDWR &&
	(table->db_stat & HA_TRY_READ_ONLY))
    {
      table->db_stat|=HA_READ_ONLY;
      error=open(name,O_RDONLY,test_if_locked);
    }
  }
  if (unlikely(error))
  {
    my_errno= error;                            /* Safeguard */
    DBUG_PRINT("error",("error: %d  errno: %d",error,errno));
  }
  else
  {
    DBUG_ASSERT(m_psi == NULL);
    DBUG_ASSERT(table_share != NULL);
    /*
      Do not call this for partitions handlers, since it may take too much
      resources.
      So only use the m_psi on table level, not for individual partitions.
    */
    if (!(test_if_locked & HA_OPEN_NO_PSI_CALL))
    {
      m_psi= PSI_CALL_open_table(ha_table_share_psi(), this);
    }

    if (table->s->db_options_in_use & HA_OPTION_READ_ONLY_DATA)
      table->db_stat|=HA_READ_ONLY;
    (void) extra(HA_EXTRA_NO_READCHECK);	// Not needed in SQL

    /* Allocate ref in thd or on the table's mem_root */
    if (!(ref= (uchar*) alloc_root(mem_root ? mem_root : &table->mem_root, 
                                   ALIGN_SIZE(ref_length)*2)))
    {
      ha_close();
      error=HA_ERR_OUT_OF_MEM;
    }
    else
      dup_ref=ref+ALIGN_SIZE(ref_length);
    cached_table_flags= table_flags();
  }
  reset_statistics();
  internal_tmp_table= MY_TEST(test_if_locked & HA_OPEN_INTERNAL_TABLE);
  DBUG_RETURN(error);
}

int handler::ha_close(void)
{
  DBUG_ENTER("ha_close");
  /*
    Increment global statistics for temporary tables.
    In_use is 0 for tables that was closed from the table cache.
  */
  if (table->in_use)
    status_var_add(table->in_use->status_var.rows_tmp_read, rows_tmp_read);
  PSI_CALL_close_table(table_share, m_psi);
  m_psi= NULL; /* instrumentation handle, invalid after close_table() */
  DBUG_ASSERT(m_psi_batch_mode == PSI_BATCH_MODE_NONE);
  DBUG_ASSERT(m_psi_locker == NULL);

  /* Detach from ANALYZE tracker */
  tracker= NULL;
  /* We use ref as way to check that open succeded */
  ref= 0;
  
  DBUG_ASSERT(m_lock_type == F_UNLCK);
  DBUG_ASSERT(inited == NONE);
  DBUG_RETURN(close());
}


int handler::ha_rnd_next(uchar *buf)
{
  int result;
  DBUG_ENTER("handler::ha_rnd_next");
  DBUG_ASSERT(table_share->tmp_table != NO_TMP_TABLE ||
              m_lock_type != F_UNLCK);
  DBUG_ASSERT(inited == RND);

  do
  {
    TABLE_IO_WAIT(tracker, PSI_TABLE_FETCH_ROW, MAX_KEY, result,
      { result= rnd_next(buf); })
    if (result != HA_ERR_RECORD_DELETED)
      break;
    status_var_increment(table->in_use->status_var.ha_read_rnd_deleted_count);
  } while (!table->in_use->check_killed(1));

  if (result == HA_ERR_RECORD_DELETED)
    result= HA_ERR_ABORTED_BY_USER;
  else
  {
    if (!result)
    {
      update_rows_read();
      if (table->vfield && buf == table->record[0])
        table->update_virtual_fields(this, VCOL_UPDATE_FOR_READ);
    }
    increment_statistics(&SSV::ha_read_rnd_next_count);
  }

  table->status=result ? STATUS_NOT_FOUND: 0;
  DBUG_RETURN(result);
}

int handler::ha_rnd_pos(uchar *buf, uchar *pos)
{
  int result;
  DBUG_ENTER("handler::ha_rnd_pos");
  DBUG_ASSERT(table_share->tmp_table != NO_TMP_TABLE ||
              m_lock_type != F_UNLCK);
  DBUG_ASSERT(inited == RND);

  TABLE_IO_WAIT(tracker, PSI_TABLE_FETCH_ROW, MAX_KEY, result,
    { result= rnd_pos(buf, pos); })
  increment_statistics(&SSV::ha_read_rnd_count);
  if (result == HA_ERR_RECORD_DELETED)
    result= HA_ERR_KEY_NOT_FOUND;
  else if (!result)
  {
    update_rows_read();
    if (table->vfield && buf == table->record[0])
      table->update_virtual_fields(this, VCOL_UPDATE_FOR_READ);
  }
  table->status=result ? STATUS_NOT_FOUND: 0;
  DBUG_RETURN(result);
}

int handler::ha_index_read_map(uchar *buf, const uchar *key,
                                      key_part_map keypart_map,
                                      enum ha_rkey_function find_flag)
{
  int result;
  DBUG_ENTER("handler::ha_index_read_map");
  DBUG_ASSERT(table_share->tmp_table != NO_TMP_TABLE ||
              m_lock_type != F_UNLCK);
  DBUG_ASSERT(inited==INDEX);

  TABLE_IO_WAIT(tracker, PSI_TABLE_FETCH_ROW, active_index, result,
    { result= index_read_map(buf, key, keypart_map, find_flag); })
  increment_statistics(&SSV::ha_read_key_count);
  if (!result)
  {
    update_index_statistics();
    if (table->vfield && buf == table->record[0])
      table->update_virtual_fields(this, VCOL_UPDATE_FOR_READ);
  }
  table->status=result ? STATUS_NOT_FOUND: 0;
  DBUG_RETURN(result);
}

/*
  @note: Other index lookup/navigation functions require prior
  handler->index_init() call. This function is different, it requires
  that the scan is not initialized, and accepts "uint index" as an argument.
*/

int handler::ha_index_read_idx_map(uchar *buf, uint index, const uchar *key,
                                          key_part_map keypart_map,
                                          enum ha_rkey_function find_flag)
{
  int result;
  DBUG_ASSERT(inited==NONE);
  DBUG_ASSERT(table_share->tmp_table != NO_TMP_TABLE ||
              m_lock_type != F_UNLCK);
  DBUG_ASSERT(end_range == NULL);
  TABLE_IO_WAIT(tracker, PSI_TABLE_FETCH_ROW, index, result,
    { result= index_read_idx_map(buf, index, key, keypart_map, find_flag); })
  increment_statistics(&SSV::ha_read_key_count);
  if (!result)
  {
    update_rows_read();
    index_rows_read[index]++;
    if (table->vfield && buf == table->record[0])
      table->update_virtual_fields(this, VCOL_UPDATE_FOR_READ);
  }
  table->status=result ? STATUS_NOT_FOUND: 0;
  return result;
}

int handler::ha_index_next(uchar * buf)
{
  int result;
  DBUG_ENTER("handler::ha_index_next");
 DBUG_ASSERT(table_share->tmp_table != NO_TMP_TABLE ||
              m_lock_type != F_UNLCK);
  DBUG_ASSERT(inited==INDEX);

  TABLE_IO_WAIT(tracker, PSI_TABLE_FETCH_ROW, active_index, result,
    { result= index_next(buf); })
  increment_statistics(&SSV::ha_read_next_count);
  if (!result)
  {
    update_index_statistics();
    if (table->vfield && buf == table->record[0])
      table->update_virtual_fields(this, VCOL_UPDATE_FOR_READ);
  }
  table->status=result ? STATUS_NOT_FOUND: 0;

  DEBUG_SYNC(ha_thd(), "handler_ha_index_next_end");

  DBUG_RETURN(result);
}

int handler::ha_index_prev(uchar * buf)
{
  int result;
  DBUG_ENTER("handler::ha_index_prev");
  DBUG_ASSERT(table_share->tmp_table != NO_TMP_TABLE ||
              m_lock_type != F_UNLCK);
  DBUG_ASSERT(inited==INDEX);

  TABLE_IO_WAIT(tracker, PSI_TABLE_FETCH_ROW, active_index, result,
    { result= index_prev(buf); })
  increment_statistics(&SSV::ha_read_prev_count);
  if (!result)
  {
    update_index_statistics();
    if (table->vfield && buf == table->record[0])
      table->update_virtual_fields(this, VCOL_UPDATE_FOR_READ);
  }
  table->status=result ? STATUS_NOT_FOUND: 0;
  DBUG_RETURN(result);
}

int handler::ha_index_first(uchar * buf)
{
  int result;
  DBUG_ASSERT(table_share->tmp_table != NO_TMP_TABLE ||
              m_lock_type != F_UNLCK);
  DBUG_ASSERT(inited==INDEX);

  TABLE_IO_WAIT(tracker, PSI_TABLE_FETCH_ROW, active_index, result,
    { result= index_first(buf); })
  increment_statistics(&SSV::ha_read_first_count);
  if (!result)
  {
    update_index_statistics();
    if (table->vfield && buf == table->record[0])
      table->update_virtual_fields(this, VCOL_UPDATE_FOR_READ);
  }
  table->status=result ? STATUS_NOT_FOUND: 0;
  return result;
}

int handler::ha_index_last(uchar * buf)
{
  int result;
  DBUG_ASSERT(table_share->tmp_table != NO_TMP_TABLE ||
              m_lock_type != F_UNLCK);
  DBUG_ASSERT(inited==INDEX);

  TABLE_IO_WAIT(tracker, PSI_TABLE_FETCH_ROW, active_index, result,
    { result= index_last(buf); })
  increment_statistics(&SSV::ha_read_last_count);
  if (!result)
  {
    update_index_statistics();
    if (table->vfield && buf == table->record[0])
      table->update_virtual_fields(this, VCOL_UPDATE_FOR_READ);
  }
  table->status=result ? STATUS_NOT_FOUND: 0;
  return result;
}

int handler::ha_index_next_same(uchar *buf, const uchar *key, uint keylen)
{
  int result;
  DBUG_ASSERT(table_share->tmp_table != NO_TMP_TABLE ||
              m_lock_type != F_UNLCK);
  DBUG_ASSERT(inited==INDEX);

  TABLE_IO_WAIT(tracker, PSI_TABLE_FETCH_ROW, active_index, result,
    { result= index_next_same(buf, key, keylen); })
  increment_statistics(&SSV::ha_read_next_count);
  if (!result)
  {
    update_index_statistics();
    if (table->vfield && buf == table->record[0])
      table->update_virtual_fields(this, VCOL_UPDATE_FOR_READ);
  }
  table->status=result ? STATUS_NOT_FOUND: 0;
  return result;
}


bool handler::ha_was_semi_consistent_read()
{
  bool result= was_semi_consistent_read();
  if (result)
    increment_statistics(&SSV::ha_read_retry_count);
  return result;
}

/* Initialize handler for random reading, with error handling */

int handler::ha_rnd_init_with_error(bool scan)
{
  int error;
  if (likely(!(error= ha_rnd_init(scan))))
    return 0;
  table->file->print_error(error, MYF(0));
  return error;
}


/**
  Read first row (only) from a table. Used for reading tables with
  only one row, either based on table statistics or if table is a SEQUENCE.

  This is never called for normal InnoDB tables, as these table types
  does not have HA_STATS_RECORDS_IS_EXACT set.
*/
int handler::read_first_row(uchar * buf, uint primary_key)
{
  int error;
  DBUG_ENTER("handler::read_first_row");

  /*
    If there is very few deleted rows in the table, find the first row by
    scanning the table.
    TODO remove the test for HA_READ_ORDER
  */
  if (stats.deleted < 10 || primary_key >= MAX_KEY ||
      !(index_flags(primary_key, 0, 0) & HA_READ_ORDER))
  {
    if (likely(!(error= ha_rnd_init(1))))
    {
      error= ha_rnd_next(buf);
      const int end_error= ha_rnd_end();
      if (likely(!error))
        error= end_error;
    }
  }
  else
  {
    /* Find the first row through the primary key */
    if (likely(!(error= ha_index_init(primary_key, 0))))
    {
      error= ha_index_first(buf);
      const int end_error= ha_index_end();
      if (likely(!error))
        error= end_error;
    }
  }
  DBUG_RETURN(error);
}

/**
  Generate the next auto-increment number based on increment and offset.
  computes the lowest number
  - strictly greater than "nr"
  - of the form: auto_increment_offset + N * auto_increment_increment
  If overflow happened then return MAX_ULONGLONG value as an
  indication of overflow.
  In most cases increment= offset= 1, in which case we get:
  @verbatim 1,2,3,4,5,... @endverbatim
    If increment=10 and offset=5 and previous number is 1, we get:
  @verbatim 1,5,15,25,35,... @endverbatim
*/
inline ulonglong
compute_next_insert_id(ulonglong nr,struct system_variables *variables)
{
  const ulonglong save_nr= nr;

  if (variables->auto_increment_increment == 1)
    nr= nr + 1; // optimization of the formula below
  else
  {
    /*
       Calculating the number of complete auto_increment_increment extents:
    */
    nr= (nr + variables->auto_increment_increment -
         variables->auto_increment_offset) /
        (ulonglong) variables->auto_increment_increment;
    /*
       Adding an offset to the auto_increment_increment extent boundary:
    */
    nr= nr * (ulonglong) variables->auto_increment_increment +
        variables->auto_increment_offset;
  }

  if (unlikely(nr <= save_nr))
    return ULONGLONG_MAX;

  return nr;
}


void handler::adjust_next_insert_id_after_explicit_value(ulonglong nr)
{
  /*
    If we have set THD::next_insert_id previously and plan to insert an
    explicitly-specified value larger than this, we need to increase
    THD::next_insert_id to be greater than the explicit value.
  */
  if ((next_insert_id > 0) && (nr >= next_insert_id))
    set_next_insert_id(compute_next_insert_id(nr, &table->in_use->variables));
}


/** @brief
  Computes the largest number X:
  - smaller than or equal to "nr"
  - of the form: auto_increment_offset + N * auto_increment_increment
  where N>=0.

  SYNOPSIS
    prev_insert_id
      nr            Number to "round down"
      variables     variables struct containing auto_increment_increment and
                    auto_increment_offset

  RETURN
    The number X if it exists, "nr" otherwise.
*/
inline ulonglong
prev_insert_id(ulonglong nr, struct system_variables *variables)
{
  if (unlikely(nr < variables->auto_increment_offset))
  {
    /*
      There's nothing good we can do here. That is a pathological case, where
      the offset is larger than the column's max possible value, i.e. not even
      the first sequence value may be inserted. User will receive warning.
    */
    DBUG_PRINT("info",("auto_increment: nr: %lu cannot honour "
                       "auto_increment_offset: %lu",
                       (ulong) nr, variables->auto_increment_offset));
    return nr;
  }
  if (variables->auto_increment_increment == 1)
    return nr; // optimization of the formula below
  /*
     Calculating the number of complete auto_increment_increment extents:
  */
  nr= (nr - variables->auto_increment_offset) /
      (ulonglong) variables->auto_increment_increment;
  /*
     Adding an offset to the auto_increment_increment extent boundary:
  */
  return (nr * (ulonglong) variables->auto_increment_increment +
          variables->auto_increment_offset);
}


/**
  Update the auto_increment field if necessary.

  Updates columns with type NEXT_NUMBER if:

  - If column value is set to NULL (in which case
    auto_increment_field_not_null is 0)
  - If column is set to 0 and (sql_mode & MODE_NO_AUTO_VALUE_ON_ZERO) is not
    set. In the future we will only set NEXT_NUMBER fields if one sets them
    to NULL (or they are not included in the insert list).

    In those cases, we check if the currently reserved interval still has
    values we have not used. If yes, we pick the smallest one and use it.
    Otherwise:

  - If a list of intervals has been provided to the statement via SET
    INSERT_ID or via an Intvar_log_event (in a replication slave), we pick the
    first unused interval from this list, consider it as reserved.

  - Otherwise we set the column for the first row to the value
    next_insert_id(get_auto_increment(column))) which is usually
    max-used-column-value+1.
    We call get_auto_increment() for the first row in a multi-row
    statement. get_auto_increment() will tell us the interval of values it
    reserved for us.

  - In both cases, for the following rows we use those reserved values without
    calling the handler again (we just progress in the interval, computing
    each new value from the previous one). Until we have exhausted them, then
    we either take the next provided interval or call get_auto_increment()
    again to reserve a new interval.

  - In both cases, the reserved intervals are remembered in
    thd->auto_inc_intervals_in_cur_stmt_for_binlog if statement-based
    binlogging; the last reserved interval is remembered in
    auto_inc_interval_for_cur_row. The number of reserved intervals is
    remembered in auto_inc_intervals_count. It differs from the number of
    elements in thd->auto_inc_intervals_in_cur_stmt_for_binlog() because the
    latter list is cumulative over all statements forming one binlog event
    (when stored functions and triggers are used), and collapses two
    contiguous intervals in one (see its append() method).

    The idea is that generated auto_increment values are predictable and
    independent of the column values in the table.  This is needed to be
    able to replicate into a table that already has rows with a higher
    auto-increment value than the one that is inserted.

    After we have already generated an auto-increment number and the user
    inserts a column with a higher value than the last used one, we will
    start counting from the inserted value.

    This function's "outputs" are: the table's auto_increment field is filled
    with a value, thd->next_insert_id is filled with the value to use for the
    next row, if a value was autogenerated for the current row it is stored in
    thd->insert_id_for_cur_row, if get_auto_increment() was called
    thd->auto_inc_interval_for_cur_row is modified, if that interval is not
    present in thd->auto_inc_intervals_in_cur_stmt_for_binlog it is added to
    this list.

  @todo
    Replace all references to "next number" or NEXT_NUMBER to
    "auto_increment", everywhere (see below: there is
    table->auto_increment_field_not_null, and there also exists
    table->next_number_field, it's not consistent).

  @retval
    0	ok
  @retval
    HA_ERR_AUTOINC_READ_FAILED  get_auto_increment() was called and
    returned ~(ulonglong) 0
  @retval
    HA_ERR_AUTOINC_ERANGE storing value in field caused strict mode
    failure.
*/

#define AUTO_INC_DEFAULT_NB_ROWS 1 // Some prefer 1024 here
#define AUTO_INC_DEFAULT_NB_MAX_BITS 16
#define AUTO_INC_DEFAULT_NB_MAX ((1 << AUTO_INC_DEFAULT_NB_MAX_BITS) - 1)

int handler::update_auto_increment()
{
  ulonglong nr, nb_reserved_values;
  bool append= FALSE;
  THD *thd= table->in_use;
  struct system_variables *variables= &thd->variables;
  int result=0, tmp;
  DBUG_ENTER("handler::update_auto_increment");

  /*
    next_insert_id is a "cursor" into the reserved interval, it may go greater
    than the interval, but not smaller.
  */
  DBUG_ASSERT(next_insert_id >= auto_inc_interval_for_cur_row.minimum());

  if ((nr= table->next_number_field->val_int()) != 0 ||
      (table->auto_increment_field_not_null &&
       thd->variables.sql_mode & MODE_NO_AUTO_VALUE_ON_ZERO))
  {

    /*
      There could be an error reported because value was truncated
      when strict mode is enabled.
    */
    if (thd->is_error())
      DBUG_RETURN(HA_ERR_AUTOINC_ERANGE);
    /*
      Update next_insert_id if we had already generated a value in this
      statement (case of INSERT VALUES(null),(3763),(null):
      the last NULL needs to insert 3764, not the value of the first NULL plus
      1).
      Ignore negative values.
    */
    if ((longlong) nr > 0 || (table->next_number_field->flags & UNSIGNED_FLAG))
      adjust_next_insert_id_after_explicit_value(nr);
    insert_id_for_cur_row= 0; // didn't generate anything
    DBUG_RETURN(0);
  }

  if (table->versioned())
  {
    Field *end= table->vers_end_field();
    DBUG_ASSERT(end);
    bitmap_set_bit(table->read_set, end->field_index);
    if (!end->is_max())
    {
      if (thd->lex->sql_command == SQLCOM_ALTER_TABLE)
      {
        if (!table->next_number_field->real_maybe_null())
          DBUG_RETURN(HA_ERR_UNSUPPORTED);
        table->next_number_field->set_null();
      }
      DBUG_RETURN(0);
    }
  }

  // ALTER TABLE ... ADD COLUMN ... AUTO_INCREMENT
  if (thd->lex->sql_command == SQLCOM_ALTER_TABLE)
    table->next_number_field->set_notnull();

  if ((nr= next_insert_id) >= auto_inc_interval_for_cur_row.maximum())
  {
    /* next_insert_id is beyond what is reserved, so we reserve more. */
    const Discrete_interval *forced=
      thd->auto_inc_intervals_forced.get_next();
    if (forced != NULL)
    {
      nr= forced->minimum();
      nb_reserved_values= forced->values();
    }
    else
    {
      /*
        handler::estimation_rows_to_insert was set by
        handler::ha_start_bulk_insert(); if 0 it means "unknown".
      */
      ulonglong nb_desired_values;
      /*
        If an estimation was given to the engine:
        - use it.
        - if we already reserved numbers, it means the estimation was
        not accurate, then we'll reserve 2*AUTO_INC_DEFAULT_NB_ROWS the 2nd
        time, twice that the 3rd time etc.
        If no estimation was given, use those increasing defaults from the
        start, starting from AUTO_INC_DEFAULT_NB_ROWS.
        Don't go beyond a max to not reserve "way too much" (because
        reservation means potentially losing unused values).
        Note that in prelocked mode no estimation is given.
      */

      if ((auto_inc_intervals_count == 0) && (estimation_rows_to_insert > 0))
        nb_desired_values= estimation_rows_to_insert;
      else if ((auto_inc_intervals_count == 0) &&
               (thd->lex->many_values.elements > 0))
      {
        /*
          For multi-row inserts, if the bulk inserts cannot be started, the
          handler::estimation_rows_to_insert will not be set. But we still
          want to reserve the autoinc values.
        */
        nb_desired_values= thd->lex->many_values.elements;
      }
      else /* go with the increasing defaults */
      {
        /* avoid overflow in formula, with this if() */
        if (auto_inc_intervals_count <= AUTO_INC_DEFAULT_NB_MAX_BITS)
        {
          nb_desired_values= AUTO_INC_DEFAULT_NB_ROWS *
            (1 << auto_inc_intervals_count);
          set_if_smaller(nb_desired_values, AUTO_INC_DEFAULT_NB_MAX);
        }
        else
          nb_desired_values= AUTO_INC_DEFAULT_NB_MAX;
      }
      get_auto_increment(variables->auto_increment_offset,
                         variables->auto_increment_increment,
                         nb_desired_values, &nr,
                         &nb_reserved_values);
      if (nr == ULONGLONG_MAX)
        DBUG_RETURN(HA_ERR_AUTOINC_READ_FAILED);  // Mark failure

      /*
        That rounding below should not be needed when all engines actually
        respect offset and increment in get_auto_increment(). But they don't
        so we still do it. Wonder if for the not-first-in-index we should do
        it. Hope that this rounding didn't push us out of the interval; even
        if it did we cannot do anything about it (calling the engine again
        will not help as we inserted no row).
      */
      nr= compute_next_insert_id(nr-1, variables);
    }

    if (table->s->next_number_keypart == 0)
    {
      /* We must defer the appending until "nr" has been possibly truncated */
      append= TRUE;
    }
    else
    {
      /*
        For such auto_increment there is no notion of interval, just a
        singleton. The interval is not even stored in
        thd->auto_inc_interval_for_cur_row, so we are sure to call the engine
        for next row.
      */
      DBUG_PRINT("info",("auto_increment: special not-first-in-index"));
    }
  }

  if (unlikely(nr == ULONGLONG_MAX))
      DBUG_RETURN(HA_ERR_AUTOINC_ERANGE);

  DBUG_ASSERT(nr != 0);
  DBUG_PRINT("info",("auto_increment: %llu  nb_reserved_values: %llu",
                     nr, append ? nb_reserved_values : 0));

  /* Store field without warning (Warning will be printed by insert) */
  {
    Check_level_instant_set check_level_save(thd, CHECK_FIELD_IGNORE);
    tmp= table->next_number_field->store((longlong)nr, TRUE);
  }

  if (unlikely(tmp))                            // Out of range value in store
  {
    /*
      First, test if the query was aborted due to strict mode constraints
      or new field value greater than maximum integer value:
    */
    if (thd->killed == KILL_BAD_DATA ||
        nr > table->next_number_field->get_max_int_value())
    {
      /*
        It's better to return an error here than getting a confusing
        'duplicate key error' later.
      */
      result= HA_ERR_AUTOINC_ERANGE;
    }
    else
    {
      /*
        Field refused this value (overflow) and truncated it, use the result
        of the truncation (which is going to be inserted); however we try to
        decrease it to honour auto_increment_* variables.
        That will shift the left bound of the reserved interval, we don't
        bother shifting the right bound (anyway any other value from this
        interval will cause a duplicate key).
      */
      nr= prev_insert_id(table->next_number_field->val_int(), variables);
      if (unlikely(table->next_number_field->store((longlong)nr, TRUE)))
        nr= table->next_number_field->val_int();
    }
  }
  if (append)
  {
    auto_inc_interval_for_cur_row.replace(nr, nb_reserved_values,
                                          variables->auto_increment_increment);
    auto_inc_intervals_count++;
    /* Row-based replication does not need to store intervals in binlog */
    if (((WSREP_NNULL(thd) && wsrep_emulate_bin_log) ||
         mysql_bin_log.is_open()) &&
        !thd->is_current_stmt_binlog_format_row())
      thd->auto_inc_intervals_in_cur_stmt_for_binlog.
        append(auto_inc_interval_for_cur_row.minimum(),
               auto_inc_interval_for_cur_row.values(),
               variables->auto_increment_increment);
  }

  /*
    Record this autogenerated value. If the caller then
    succeeds to insert this value, it will call
    record_first_successful_insert_id_in_cur_stmt()
    which will set first_successful_insert_id_in_cur_stmt if it's not
    already set.
  */
  insert_id_for_cur_row= nr;

  if (result)                                   // overflow
    DBUG_RETURN(result);

  /*
    Set next insert id to point to next auto-increment value to be able to
    handle multi-row statements.
  */
  set_next_insert_id(compute_next_insert_id(nr, variables));

  DBUG_RETURN(0);
}


/** @brief
  MySQL signal that it changed the column bitmap

  USAGE
    This is for handlers that needs to setup their own column bitmaps.
    Normally the handler should set up their own column bitmaps in
    index_init() or rnd_init() and in any column_bitmaps_signal() call after
    this.

    The handler is allowed to do changes to the bitmap after a index_init or
    rnd_init() call is made as after this, MySQL will not use the bitmap
    for any program logic checking.
*/
void handler::column_bitmaps_signal()
{
  DBUG_ENTER("column_bitmaps_signal");
  if (table)
    DBUG_PRINT("info", ("read_set: %p  write_set: %p",
                        table->read_set, table->write_set));
  DBUG_VOID_RETURN;
}


/** @brief
  Reserves an interval of auto_increment values from the handler.

  SYNOPSIS
    get_auto_increment()
    offset              
    increment
    nb_desired_values   how many values we want
    first_value         (OUT) the first value reserved by the handler
    nb_reserved_values  (OUT) how many values the handler reserved

  offset and increment means that we want values to be of the form
  offset + N * increment, where N>=0 is integer.
  If the function sets *first_value to ~(ulonglong)0 it means an error.
  If the function sets *nb_reserved_values to ULONGLONG_MAX it means it has
  reserved to "positive infinite".
*/
void handler::get_auto_increment(ulonglong offset, ulonglong increment,
                                 ulonglong nb_desired_values,
                                 ulonglong *first_value,
                                 ulonglong *nb_reserved_values)
{
  ulonglong nr;
  int error;
  MY_BITMAP *old_read_set;
  bool rnd_inited= (inited ==  RND);

  if (rnd_inited && ha_rnd_end())
    return;

  old_read_set= table->prepare_for_keyread(table->s->next_number_index);

  if (ha_index_init(table->s->next_number_index, 1))
  {
    /* This should never happen, assert in debug, and fail in release build */
    DBUG_ASSERT(0);
    (void) extra(HA_EXTRA_NO_KEYREAD);
    *first_value= ULONGLONG_MAX;
    if (rnd_inited && ha_rnd_init_with_error(0))
    {
      //TODO: it would be nice to return here an error
    }
    return;
  }

  if (table->s->next_number_keypart == 0)
  {						// Autoincrement at key-start
    error= ha_index_last(table->record[1]);
    /*
      MySQL implicitly assumes such method does locking (as MySQL decides to
      use nr+increment without checking again with the handler, in
      handler::update_auto_increment()), so reserves to infinite.
    */
    *nb_reserved_values= ULONGLONG_MAX;
  }
  else
  {
    uchar key[MAX_KEY_LENGTH];
    key_copy(key, table->record[0],
             table->key_info + table->s->next_number_index,
             table->s->next_number_key_offset);
    error= ha_index_read_map(table->record[1], key,
                             make_prev_keypart_map(table->s->
                                                   next_number_keypart),
                             HA_READ_PREFIX_LAST);
    /*
      MySQL needs to call us for next row: assume we are inserting ("a",null)
      here, we return 3, and next this statement will want to insert
      ("b",null): there is no reason why ("b",3+1) would be the good row to
      insert: maybe it already exists, maybe 3+1 is too large...
    */
    *nb_reserved_values= 1;
  }

  if (unlikely(error))
  {
    if (error == HA_ERR_END_OF_FILE || error == HA_ERR_KEY_NOT_FOUND)
      /* No entry found, that's fine */;
    else
      print_error(error, MYF(0));
    nr= 1;
  }
  else
    nr= ((ulonglong) table->next_number_field->
         val_int_offset(table->s->rec_buff_length)+1);
  ha_index_end();
  table->restore_column_maps_after_keyread(old_read_set);
  *first_value= nr;
  if (rnd_inited && ha_rnd_init_with_error(0))
  {
    //TODO: it would be nice to return here an error
  }
  return;
}


void handler::ha_release_auto_increment()
{
  DBUG_ENTER("ha_release_auto_increment");
  DBUG_ASSERT(table_share->tmp_table != NO_TMP_TABLE ||
              m_lock_type != F_UNLCK ||
              (!next_insert_id && !insert_id_for_cur_row));
  release_auto_increment();
  insert_id_for_cur_row= 0;
  auto_inc_interval_for_cur_row.replace(0, 0, 0);
  auto_inc_intervals_count= 0;
  if (next_insert_id > 0)
  {
    next_insert_id= 0;
    /*
      this statement used forced auto_increment values if there were some,
      wipe them away for other statements.
    */
    table->in_use->auto_inc_intervals_forced.empty();
  }
  DBUG_VOID_RETURN;
}


/**
  Construct and emit duplicate key error message using information
  from table's record buffer.

  @param table    TABLE object which record buffer should be used as
                  source for column values.
  @param key      Key description.
  @param msg      Error message template to which key value should be
                  added.
  @param errflag  Flags for my_error() call.

  @notes
    The error message is from ER_DUP_ENTRY_WITH_KEY_NAME but to keep things compatibly
    with old code, the error number is ER_DUP_ENTRY
*/

void print_keydup_error(TABLE *table, KEY *key, const char *msg, myf errflag)
{
  /* Write the duplicated key in the error message */
  char key_buff[MAX_KEY_LENGTH];
  String str(key_buff,sizeof(key_buff),system_charset_info);

  if (key == NULL)
  {
    /*
      Key is unknown. Should only happen if storage engine reports wrong
      duplicate key number.
    */
    my_printf_error(ER_DUP_ENTRY, msg, errflag, "", "*UNKNOWN*");
  }
  else
  {
    if (key->algorithm == HA_KEY_ALG_LONG_HASH)
      setup_keyinfo_hash(key);
    /* Table is opened and defined at this point */
    key_unpack(&str,table, key);
    uint max_length=MYSQL_ERRMSG_SIZE-(uint) strlen(msg);
    if (str.length() >= max_length)
    {
      str.length(max_length-4);
      str.append(STRING_WITH_LEN("..."));
    }
    my_printf_error(ER_DUP_ENTRY, msg, errflag, str.c_ptr_safe(),
                    key->name.str);
    if (key->algorithm == HA_KEY_ALG_LONG_HASH)
      re_setup_keyinfo_hash(key);
  }
}

/**
  Construct and emit duplicate key error message using information
  from table's record buffer.

  @sa print_keydup_error(table, key, msg, errflag).
*/

void print_keydup_error(TABLE *table, KEY *key, myf errflag)
{
  print_keydup_error(table, key,
                     ER_THD(table->in_use, ER_DUP_ENTRY_WITH_KEY_NAME),
                     errflag);
}

/**
  Print error that we got from handler function.

  @note
    In case of delete table it's only safe to use the following parts of
    the 'table' structure:
    - table->s->path
    - table->alias
*/

#define SET_FATAL_ERROR fatal_error=1

void handler::print_error(int error, myf errflag)
{
  bool fatal_error= 0;
  DBUG_ENTER("handler::print_error");
  DBUG_PRINT("enter",("error: %d",error));

  if (ha_thd()->transaction_rollback_request)
  {
    /* Ensure this becomes a true error */
    errflag&= ~(ME_WARNING | ME_NOTE);
  }

  int textno= -1; // impossible value
  switch (error) {
  case EACCES:
    textno=ER_OPEN_AS_READONLY;
    break;
  case EAGAIN:
    textno=ER_FILE_USED;
    break;
  case ENOENT:
  case ENOTDIR:
  case ELOOP:
    textno=ER_FILE_NOT_FOUND;
    break;
  case ENOSPC:
  case HA_ERR_DISK_FULL:
    textno= ER_DISK_FULL;
    SET_FATAL_ERROR;                            // Ensure error is logged
    break;
  case HA_ERR_KEY_NOT_FOUND:
  case HA_ERR_NO_ACTIVE_RECORD:
  case HA_ERR_RECORD_DELETED:
  case HA_ERR_END_OF_FILE:
    /*
      This errors is not not normally fatal (for example for reads). However
      if you get it during an update or delete, then its fatal.
      As the user is calling print_error() (which is not done on read), we
      assume something when wrong with the update or delete.
    */
    SET_FATAL_ERROR;
    textno=ER_KEY_NOT_FOUND;
    break;
  case HA_ERR_ABORTED_BY_USER:
  {
    DBUG_ASSERT(ha_thd()->killed);
    ha_thd()->send_kill_message();
    DBUG_VOID_RETURN;
  }
  case HA_ERR_WRONG_MRG_TABLE_DEF:
    textno=ER_WRONG_MRG_TABLE;
    break;
  case HA_ERR_FOUND_DUPP_KEY:
  {
    if (table)
    {
      uint key_nr=get_dup_key(error);
      if ((int) key_nr >= 0 && key_nr < table->s->keys)
      {
        print_keydup_error(table, &table->key_info[key_nr], errflag);
        DBUG_VOID_RETURN;
      }
    }
    textno=ER_DUP_KEY;
    break;
  }
  case HA_ERR_FOREIGN_DUPLICATE_KEY:
  {
    char rec_buf[MAX_KEY_LENGTH];
    String rec(rec_buf, sizeof(rec_buf), system_charset_info);
    /* Table is opened and defined at this point */

    /*
      Just print the subset of fields that are part of the first index,
      printing the whole row from there is not easy.
    */
    key_unpack(&rec, table, &table->key_info[0]);

    char child_table_name[NAME_LEN + 1];
    char child_key_name[NAME_LEN + 1];
    if (get_foreign_dup_key(child_table_name, sizeof(child_table_name),
                            child_key_name, sizeof(child_key_name)))
    {
      my_error(ER_FOREIGN_DUPLICATE_KEY_WITH_CHILD_INFO, errflag,
               table_share->table_name.str, rec.c_ptr_safe(),
               child_table_name, child_key_name);
      }
    else
    {
      my_error(ER_FOREIGN_DUPLICATE_KEY_WITHOUT_CHILD_INFO, errflag,
               table_share->table_name.str, rec.c_ptr_safe());
    }
    DBUG_VOID_RETURN;
  }
  case HA_ERR_NULL_IN_SPATIAL:
    my_error(ER_CANT_CREATE_GEOMETRY_OBJECT, errflag);
    DBUG_VOID_RETURN;
  case HA_ERR_FOUND_DUPP_UNIQUE:
    textno=ER_DUP_UNIQUE;
    break;
  case HA_ERR_RECORD_CHANGED:
    /*
      This is not fatal error when using HANDLER interface
      SET_FATAL_ERROR;
    */
    textno=ER_CHECKREAD;
    break;
  case HA_ERR_CRASHED:
    SET_FATAL_ERROR;
    textno=ER_NOT_KEYFILE;
    break;
  case HA_ERR_WRONG_IN_RECORD:
    SET_FATAL_ERROR;
    textno= ER_CRASHED_ON_USAGE;
    break;
  case HA_ERR_CRASHED_ON_USAGE:
    SET_FATAL_ERROR;
    textno=ER_CRASHED_ON_USAGE;
    break;
  case HA_ERR_NOT_A_TABLE:
    textno= error;
    break;
  case HA_ERR_CRASHED_ON_REPAIR:
    SET_FATAL_ERROR;
    textno=ER_CRASHED_ON_REPAIR;
    break;
  case HA_ERR_OUT_OF_MEM:
    textno=ER_OUT_OF_RESOURCES;
    break;
  case HA_ERR_WRONG_COMMAND:
    my_error(ER_ILLEGAL_HA, MYF(0), table_type(), table_share->db.str,
             table_share->table_name.str);
    DBUG_VOID_RETURN;
    break;
  case HA_ERR_OLD_FILE:
    textno=ER_OLD_KEYFILE;
    break;
  case HA_ERR_UNSUPPORTED:
    textno=ER_UNSUPPORTED_EXTENSION;
    break;
  case HA_ERR_RECORD_FILE_FULL:
  {
    textno=ER_RECORD_FILE_FULL;
    /* Write the error message to error log */
    errflag|= ME_ERROR_LOG;
    break;
  }
  case HA_ERR_INDEX_FILE_FULL:
  {
    textno=ER_INDEX_FILE_FULL;
    /* Write the error message to error log */
    errflag|= ME_ERROR_LOG;
    break;
  }
  case HA_ERR_LOCK_WAIT_TIMEOUT:
    textno=ER_LOCK_WAIT_TIMEOUT;
    break;
  case HA_ERR_LOCK_TABLE_FULL:
    textno=ER_LOCK_TABLE_FULL;
    break;
  case HA_ERR_LOCK_DEADLOCK:
  {
    String str, full_err_msg(ER_DEFAULT(ER_LOCK_DEADLOCK), system_charset_info);

    get_error_message(error, &str);
    full_err_msg.append(str);
    my_printf_error(ER_LOCK_DEADLOCK, "%s", errflag, full_err_msg.c_ptr_safe());
    DBUG_VOID_RETURN;
  }
  case HA_ERR_READ_ONLY_TRANSACTION:
    textno=ER_READ_ONLY_TRANSACTION;
    break;
  case HA_ERR_CANNOT_ADD_FOREIGN:
    textno=ER_CANNOT_ADD_FOREIGN;
    break;
  case HA_ERR_ROW_IS_REFERENCED:
  {
    String str;
    get_error_message(error, &str);
    my_printf_error(ER_ROW_IS_REFERENCED_2,
                    ER(str.length() ? ER_ROW_IS_REFERENCED_2 : ER_ROW_IS_REFERENCED),
                    errflag, str.c_ptr_safe());
    DBUG_VOID_RETURN;
  }
  case HA_ERR_NO_REFERENCED_ROW:
  {
    String str;
    get_error_message(error, &str);
    my_printf_error(ER_NO_REFERENCED_ROW_2,
                    ER(str.length() ? ER_NO_REFERENCED_ROW_2 : ER_NO_REFERENCED_ROW),
                    errflag, str.c_ptr_safe());
    DBUG_VOID_RETURN;
  }
  case HA_ERR_TABLE_DEF_CHANGED:
    textno=ER_TABLE_DEF_CHANGED;
    break;
  case HA_ERR_NO_SUCH_TABLE:
    my_error(ER_NO_SUCH_TABLE_IN_ENGINE, errflag, table_share->db.str,
             table_share->table_name.str);
    DBUG_VOID_RETURN;
  case HA_ERR_RBR_LOGGING_FAILED:
    textno= ER_BINLOG_ROW_LOGGING_FAILED;
    break;
  case HA_ERR_DROP_INDEX_FK:
  {
    const char *ptr= "???";
    uint key_nr= get_dup_key(error);
    if ((int) key_nr >= 0)
      ptr= table->key_info[key_nr].name.str;
    my_error(ER_DROP_INDEX_FK, errflag, ptr);
    DBUG_VOID_RETURN;
  }
  case HA_ERR_TABLE_NEEDS_UPGRADE:
    textno= ER_TABLE_NEEDS_UPGRADE;
    my_error(ER_TABLE_NEEDS_UPGRADE, errflag,
             "TABLE", table_share->table_name.str);
    DBUG_VOID_RETURN;
  case HA_ERR_NO_PARTITION_FOUND:
    textno=ER_WRONG_PARTITION_NAME;
    break;
  case HA_ERR_TABLE_READONLY:
    textno= ER_OPEN_AS_READONLY;
    break;
  case HA_ERR_AUTOINC_READ_FAILED:
    textno= ER_AUTOINC_READ_FAILED;
    break;
  case HA_ERR_AUTOINC_ERANGE:
    textno= error;
    my_error(textno, errflag, table->next_number_field->field_name.str,
             table->in_use->get_stmt_da()->current_row_for_warning());
    DBUG_VOID_RETURN;
    break;
  case HA_ERR_TOO_MANY_CONCURRENT_TRXS:
    textno= ER_TOO_MANY_CONCURRENT_TRXS;
    break;
  case HA_ERR_INDEX_COL_TOO_LONG:
    textno= ER_INDEX_COLUMN_TOO_LONG;
    break;
  case HA_ERR_NOT_IN_LOCK_PARTITIONS:
    textno=ER_ROW_DOES_NOT_MATCH_GIVEN_PARTITION_SET;
    break;
  case HA_ERR_INDEX_CORRUPT:
    textno= ER_INDEX_CORRUPT;
    break;
  case HA_ERR_UNDO_REC_TOO_BIG:
    textno= ER_UNDO_RECORD_TOO_BIG;
    break;
  case HA_ERR_TABLE_IN_FK_CHECK:
    textno= ER_TABLE_IN_FK_CHECK;
    break;
  default:
    {
      /* The error was "unknown" to this function.
	 Ask handler if it has got a message for this error */
      bool temporary= FALSE;
      String str;
      temporary= get_error_message(error, &str);
      if (!str.is_empty())
      {
	const char* engine= table_type();
	if (temporary)
	  my_error(ER_GET_TEMPORARY_ERRMSG, errflag, error, str.c_ptr(),
                   engine);
	else
        {
          SET_FATAL_ERROR;
	  my_error(ER_GET_ERRMSG, errflag, error, str.c_ptr(), engine);
        }
      }
      else
        my_error(ER_GET_ERRNO, errflag, error, table_type());
      DBUG_VOID_RETURN;
    }
  }
  DBUG_ASSERT(textno > 0);
  if (unlikely(fatal_error))
  {
    /* Ensure this becomes a true error */
    errflag&= ~(ME_WARNING | ME_NOTE);
    if ((debug_assert_if_crashed_table ||
                      global_system_variables.log_warnings > 1))
    {
      /*
        Log error to log before we crash or if extended warnings are requested
      */
      errflag|= ME_ERROR_LOG;
    }
  }

  /* if we got an OS error from a file-based engine, specify a path of error */
  if (error < HA_ERR_FIRST && bas_ext()[0])
  {
    char buff[FN_REFLEN];
    strxnmov(buff, sizeof(buff),
             table_share->normalized_path.str, bas_ext()[0], NULL);
    my_error(textno, errflag, buff, error);
  }
  else
    my_error(textno, errflag, table_share->table_name.str, error);
  DBUG_VOID_RETURN;
}


/**
  Return an error message specific to this handler.

  @param error  error code previously returned by handler
  @param buf    pointer to String where to add error message

  @return
    Returns true if this is a temporary error
*/
bool handler::get_error_message(int error, String* buf)
{
  DBUG_EXECUTE_IF("external_lock_failure",
                  buf->set_ascii(STRING_WITH_LEN("KABOOM!")););
  return FALSE;
}

/**
  Check for incompatible collation changes.
   
  @retval
    HA_ADMIN_NEEDS_UPGRADE   Table may have data requiring upgrade.
  @retval
    0                        No upgrade required.
*/

int handler::check_collation_compatibility()
{
  ulong mysql_version= table->s->mysql_version;

  if (mysql_version < 50124)
  {
    KEY *key= table->key_info;
    KEY *key_end= key + table->s->keys;
    for (; key < key_end; key++)
    {
      KEY_PART_INFO *key_part= key->key_part;
      KEY_PART_INFO *key_part_end= key_part + key->user_defined_key_parts;
      for (; key_part < key_part_end; key_part++)
      {
        if (!key_part->fieldnr)
          continue;
        Field *field= table->field[key_part->fieldnr - 1];
        uint cs_number= field->charset()->number;
        if ((mysql_version < 50048 &&
             (cs_number == 11 || /* ascii_general_ci - bug #29499, bug #27562 */
              cs_number == 41 || /* latin7_general_ci - bug #29461 */
              cs_number == 42 || /* latin7_general_cs - bug #29461 */
              cs_number == 20 || /* latin7_estonian_cs - bug #29461 */
              cs_number == 21 || /* latin2_hungarian_ci - bug #29461 */
              cs_number == 22 || /* koi8u_general_ci - bug #29461 */
              cs_number == 23 || /* cp1251_ukrainian_ci - bug #29461 */
              cs_number == 26)) || /* cp1250_general_ci - bug #29461 */
             (mysql_version < 50124 &&
             (cs_number == 33 || /* utf8mb3_general_ci - bug #27877 */
              cs_number == 35))) /* ucs2_general_ci - bug #27877 */
          return HA_ADMIN_NEEDS_UPGRADE;
      }
    }
  }

  return 0;
}


int handler::ha_check_for_upgrade(HA_CHECK_OPT *check_opt)
{
  int error;
  KEY *keyinfo, *keyend;
  KEY_PART_INFO *keypart, *keypartend;

  if (table->s->incompatible_version)
    return HA_ADMIN_NEEDS_ALTER;

  if (!table->s->mysql_version)
  {
    /* check for blob-in-key error */
    keyinfo= table->key_info;
    keyend= table->key_info + table->s->keys;
    for (; keyinfo < keyend; keyinfo++)
    {
      keypart= keyinfo->key_part;
      keypartend= keypart + keyinfo->user_defined_key_parts;
      for (; keypart < keypartend; keypart++)
      {
        if (!keypart->fieldnr)
          continue;
        Field *field= table->field[keypart->fieldnr-1];
        if (field->type() == MYSQL_TYPE_BLOB)
        {
          if (check_opt->sql_flags & TT_FOR_UPGRADE)
            check_opt->flags= T_MEDIUM;
          return HA_ADMIN_NEEDS_CHECK;
        }
      }
    }
  }
  if (table->s->frm_version < FRM_VER_TRUE_VARCHAR)
    return HA_ADMIN_NEEDS_ALTER;

  if (unlikely((error= check_collation_compatibility())))
    return error;
    
  return check_for_upgrade(check_opt);
}


int handler::check_old_types()
{
  Field** field;

  if (!table->s->mysql_version)
  {
    /* check for bad DECIMAL field */
    for (field= table->field; (*field); field++)
    {
      if ((*field)->type() == MYSQL_TYPE_NEWDECIMAL)
      {
        return HA_ADMIN_NEEDS_ALTER;
      }
      if ((*field)->type() == MYSQL_TYPE_VAR_STRING)
      {
        return HA_ADMIN_NEEDS_ALTER;
      }
    }
  }
  return 0;
}


static bool update_frm_version(TABLE *table)
{
  char path[FN_REFLEN];
  File file;
  int result= 1;
  DBUG_ENTER("update_frm_version");

  /*
    No need to update frm version in case table was created or checked
    by server with the same version. This also ensures that we do not
    update frm version for temporary tables as this code doesn't support
    temporary tables.
  */
  if (table->s->mysql_version == MYSQL_VERSION_ID)
    DBUG_RETURN(0);

  strxmov(path, table->s->normalized_path.str, reg_ext, NullS);

  if ((file= mysql_file_open(key_file_frm,
                             path, O_RDWR|O_BINARY, MYF(MY_WME))) >= 0)
  {
    uchar version[4];

    int4store(version, MYSQL_VERSION_ID);

    if ((result= (int)mysql_file_pwrite(file, (uchar*) version, 4, 51L,
                                        MYF(MY_WME+MY_NABP))))
      goto err;

    table->s->mysql_version= MYSQL_VERSION_ID;
  }
err:
  if (file >= 0)
    (void) mysql_file_close(file, MYF(MY_WME));
  DBUG_RETURN(result);
}



/**
  @return
    key if error because of duplicated keys
*/
uint handler::get_dup_key(int error)
{
  DBUG_ASSERT(table_share->tmp_table != NO_TMP_TABLE || m_lock_type != F_UNLCK);
  DBUG_ENTER("handler::get_dup_key");

  if (lookup_errkey != (uint)-1)
    DBUG_RETURN(errkey= lookup_errkey);

  errkey= (uint)-1;
  if (error == HA_ERR_FOUND_DUPP_KEY ||
      error == HA_ERR_FOREIGN_DUPLICATE_KEY ||
      error == HA_ERR_FOUND_DUPP_UNIQUE || error == HA_ERR_NULL_IN_SPATIAL ||
      error == HA_ERR_DROP_INDEX_FK)
    info(HA_STATUS_ERRKEY | HA_STATUS_NO_LOCK);
  DBUG_RETURN(errkey);
}


/**
  Delete all files with extension from bas_ext().

  @param name		Base name of table

  @note
    We assume that the handler may return more extensions than
    was actually used for the file. We also assume that the first
    extension is the most important one (see the comment near
    handlerton::tablefile_extensions). If this exist and we can't delete
    that it, we will abort the delete.
    If the first one doesn't exists, we have to try to delete all other
    extension as there is chance that the server had crashed between
    the delete of the first file and the next

  @retval
    0   If we successfully deleted at least one file from base_ext and
        didn't get any other errors than ENOENT

  @retval
    !0  Error
*/

int handler::delete_table(const char *name)
{
  int saved_error= ENOENT;
  bool abort_if_first_file_error= 1;
  bool some_file_deleted= 0;
  DBUG_ENTER("handler::delete_table");

  for (const char **ext= bas_ext(); *ext ; ext++)
  {
    int err= mysql_file_delete_with_symlink(key_file_misc, name, *ext, MYF(0));
    if (err)
    {
      if (my_errno != ENOENT)
      {
        saved_error= my_errno;
        /*
          If error other than file not found on the first existing file,
          return the error.
          Otherwise delete as much as possible.
        */
        if (abort_if_first_file_error)
          DBUG_RETURN(saved_error);
      }
    }
    else
      some_file_deleted= 1;
    abort_if_first_file_error= 0;
  }
  DBUG_RETURN(some_file_deleted && saved_error == ENOENT ? 0 : saved_error);
}


int handler::rename_table(const char * from, const char * to)
{
  int error= 0;
  const char **ext, **start_ext;
  start_ext= bas_ext();
  for (ext= start_ext; *ext ; ext++)
  {
    if (unlikely(rename_file_ext(from, to, *ext)))
    {
      if ((error=my_errno) != ENOENT)
	break;
      error= 0;
    }
  }
  if (unlikely(error))
  {
    /* Try to revert the rename. Ignore errors. */
    for (; ext >= start_ext; ext--)
      rename_file_ext(to, from, *ext);
  }
  return error;
}


void handler::drop_table(const char *name)
{
  ha_close();
  delete_table(name);
}


/**
   Return true if the error from drop table means that the
   table didn't exists
*/

bool non_existing_table_error(int error)
{
  return (error == ENOENT ||
          (error == EE_DELETE && my_errno == ENOENT) ||
          error == HA_ERR_NO_SUCH_TABLE ||
          error == HA_ERR_UNSUPPORTED ||
          error == ER_NO_SUCH_TABLE ||
          error == ER_NO_SUCH_TABLE_IN_ENGINE ||
          error == ER_WRONG_OBJECT);
}


/**
  Performs checks upon the table.

  @param thd                thread doing CHECK TABLE operation
  @param check_opt          options from the parser

  @retval
    HA_ADMIN_OK               Successful upgrade
  @retval
    HA_ADMIN_NEEDS_UPGRADE    Table has structures requiring upgrade
  @retval
    HA_ADMIN_NEEDS_ALTER      Table has structures requiring ALTER TABLE
  @retval
    HA_ADMIN_NOT_IMPLEMENTED
*/

int handler::ha_check(THD *thd, HA_CHECK_OPT *check_opt)
{
  int error;
  DBUG_ASSERT(table_share->tmp_table != NO_TMP_TABLE ||
              m_lock_type != F_UNLCK);

  if ((table->s->mysql_version >= MYSQL_VERSION_ID) &&
      (check_opt->sql_flags & TT_FOR_UPGRADE))
    return 0;

  if (table->s->mysql_version < MYSQL_VERSION_ID)
  {
    if (unlikely((error= check_old_types())))
      return error;
    error= ha_check_for_upgrade(check_opt);
    if (unlikely(error && (error != HA_ADMIN_NEEDS_CHECK)))
      return error;
    if (unlikely(!error && (check_opt->sql_flags & TT_FOR_UPGRADE)))
      return 0;
  }
  if (unlikely((error= check(thd, check_opt))))
    return error;
  /* Skip updating frm version if not main handler. */
  if (table->file != this)
    return error;
  return update_frm_version(table);
}

/**
  A helper function to mark a transaction read-write,
  if it is started.
*/

void handler::mark_trx_read_write_internal()
{
  Ha_trx_info *ha_info= &ha_thd()->ha_data[ht->slot].ha_info[0];
  /*
    When a storage engine method is called, the transaction must
    have been started, unless it's a DDL call, for which the
    storage engine starts the transaction internally, and commits
    it internally, without registering in the ha_list.
    Unfortunately here we can't know know for sure if the engine
    has registered the transaction or not, so we must check.
  */
  if (ha_info->is_started())
  {
    /*
      table_share can be NULL, for example, in ha_delete_table() or
      ha_rename_table().
    */
    if (table_share == NULL || table_share->tmp_table == NO_TMP_TABLE)
      ha_info->set_trx_read_write();
  }
}


/**
  Repair table: public interface.

  @sa handler::repair()
*/

int handler::ha_repair(THD* thd, HA_CHECK_OPT* check_opt)
{
  int result;

  mark_trx_read_write();

  result= repair(thd, check_opt);
  DBUG_ASSERT(result == HA_ADMIN_NOT_IMPLEMENTED ||
              ha_table_flags() & HA_CAN_REPAIR);

  if (result == HA_ADMIN_OK)
    result= update_frm_version(table);
  return result;
}


/**
   End bulk insert
*/

int handler::ha_end_bulk_insert()
{
  DBUG_ENTER("handler::ha_end_bulk_insert");
  DBUG_EXECUTE_IF("crash_end_bulk_insert",
                  { extra(HA_EXTRA_FLUSH) ; DBUG_SUICIDE();});
  estimation_rows_to_insert= 0;
  DBUG_RETURN(end_bulk_insert());
}

/**
  Bulk update row: public interface.

  @sa handler::bulk_update_row()
*/

int
handler::ha_bulk_update_row(const uchar *old_data, const uchar *new_data,
                            ha_rows *dup_key_found)
{
  DBUG_ASSERT(table_share->tmp_table != NO_TMP_TABLE ||
              m_lock_type == F_WRLCK);
  mark_trx_read_write();

  return bulk_update_row(old_data, new_data, dup_key_found);
}


/**
  Delete all rows: public interface.

  @sa handler::delete_all_rows()
*/

int
handler::ha_delete_all_rows()
{
  DBUG_ASSERT(table_share->tmp_table != NO_TMP_TABLE ||
              m_lock_type == F_WRLCK);
  mark_trx_read_write();

  return delete_all_rows();
}


/**
  Truncate table: public interface.

  @sa handler::truncate()
*/

int
handler::ha_truncate()
{
  DBUG_ASSERT(table_share->tmp_table != NO_TMP_TABLE ||
              m_lock_type == F_WRLCK);
  mark_trx_read_write();

  return truncate();
}


/**
  Reset auto increment: public interface.

  @sa handler::reset_auto_increment()
*/

int
handler::ha_reset_auto_increment(ulonglong value)
{
  DBUG_ASSERT(table_share->tmp_table != NO_TMP_TABLE ||
              m_lock_type == F_WRLCK);
  mark_trx_read_write();

  return reset_auto_increment(value);
}


/**
  Optimize table: public interface.

  @sa handler::optimize()
*/

int
handler::ha_optimize(THD* thd, HA_CHECK_OPT* check_opt)
{
  DBUG_ASSERT(table_share->tmp_table != NO_TMP_TABLE ||
              m_lock_type == F_WRLCK);
  mark_trx_read_write();

  return optimize(thd, check_opt);
}


/**
  Analyze table: public interface.

  @sa handler::analyze()
*/

int
handler::ha_analyze(THD* thd, HA_CHECK_OPT* check_opt)
{
  DBUG_ASSERT(table_share->tmp_table != NO_TMP_TABLE ||
              m_lock_type != F_UNLCK);
  mark_trx_read_write();

  return analyze(thd, check_opt);
}


/**
  Check and repair table: public interface.

  @sa handler::check_and_repair()
*/

bool
handler::ha_check_and_repair(THD *thd)
{
  DBUG_ASSERT(table_share->tmp_table != NO_TMP_TABLE ||
              m_lock_type == F_UNLCK);
  mark_trx_read_write();

  return check_and_repair(thd);
}


/**
  Disable indexes: public interface.

  @sa handler::disable_indexes()
*/

int
handler::ha_disable_indexes(uint mode)
{
  DBUG_ASSERT(table_share->tmp_table != NO_TMP_TABLE ||
              m_lock_type != F_UNLCK);
  mark_trx_read_write();

  return disable_indexes(mode);
}


/**
  Enable indexes: public interface.

  @sa handler::enable_indexes()
*/

int
handler::ha_enable_indexes(uint mode)
{
  DBUG_ASSERT(table_share->tmp_table != NO_TMP_TABLE ||
              m_lock_type != F_UNLCK);
  mark_trx_read_write();

  return enable_indexes(mode);
}


/**
  Discard or import tablespace: public interface.

  @sa handler::discard_or_import_tablespace()
*/

int
handler::ha_discard_or_import_tablespace(my_bool discard)
{
  DBUG_ASSERT(table_share->tmp_table != NO_TMP_TABLE ||
              m_lock_type == F_WRLCK);
  mark_trx_read_write();

  return discard_or_import_tablespace(discard);
}


bool handler::ha_prepare_inplace_alter_table(TABLE *altered_table,
                                             Alter_inplace_info *ha_alter_info)
{
  DBUG_ASSERT(table_share->tmp_table != NO_TMP_TABLE ||
              m_lock_type != F_UNLCK);
  mark_trx_read_write();

  return prepare_inplace_alter_table(altered_table, ha_alter_info);
}


bool handler::ha_commit_inplace_alter_table(TABLE *altered_table,
                                            Alter_inplace_info *ha_alter_info,
                                            bool commit)
{
   /*
     At this point we should have an exclusive metadata lock on the table.
     The exception is if we're about to roll back changes (commit= false).
     In this case, we might be rolling back after a failed lock upgrade,
     so we could be holding the same lock level as for inplace_alter_table().
   */
   DBUG_ASSERT(ha_thd()->mdl_context.is_lock_owner(MDL_key::TABLE,
                                                   table->s->db.str,
                                                   table->s->table_name.str,
                                                   MDL_EXCLUSIVE) ||
               !commit);

   return commit_inplace_alter_table(altered_table, ha_alter_info, commit);
}


/*
   Default implementation to support in-place alter table
   and old online add/drop index API
*/

enum_alter_inplace_result
handler::check_if_supported_inplace_alter(TABLE *altered_table,
                                          Alter_inplace_info *ha_alter_info)
{
  DBUG_ENTER("handler::check_if_supported_inplace_alter");

  HA_CREATE_INFO *create_info= ha_alter_info->create_info;

  if (altered_table->versioned(VERS_TIMESTAMP))
    DBUG_RETURN(HA_ALTER_INPLACE_NOT_SUPPORTED);

  alter_table_operations inplace_offline_operations=
    ALTER_COLUMN_TYPE_CHANGE_BY_ENGINE |
    ALTER_COLUMN_NAME |
    ALTER_RENAME_COLUMN |
    ALTER_CHANGE_COLUMN_DEFAULT |
    ALTER_COLUMN_DEFAULT |
    ALTER_COLUMN_OPTION |
    ALTER_CHANGE_CREATE_OPTION |
    ALTER_DROP_CHECK_CONSTRAINT |
    ALTER_PARTITIONED |
    ALTER_VIRTUAL_GCOL_EXPR |
    ALTER_RENAME |
    ALTER_RENAME_INDEX;

  /* Is there at least one operation that requires copy algorithm? */
  if (ha_alter_info->handler_flags & ~inplace_offline_operations)
    DBUG_RETURN(HA_ALTER_INPLACE_NOT_SUPPORTED);

  /*
    The following checks for changes related to ALTER_OPTIONS

    ALTER TABLE tbl_name CONVERT TO CHARACTER SET .. and
    ALTER TABLE table_name DEFAULT CHARSET = .. most likely
    change column charsets and so not supported in-place through
    old API.

    Changing of PACK_KEYS, MAX_ROWS and ROW_FORMAT options were
    not supported as in-place operations in old API either.
  */
  if (create_info->used_fields & (HA_CREATE_USED_CHARSET |
                                  HA_CREATE_USED_DEFAULT_CHARSET |
                                  HA_CREATE_USED_PACK_KEYS |
                                  HA_CREATE_USED_CHECKSUM |
                                  HA_CREATE_USED_MAX_ROWS) ||
      (table->s->row_type != create_info->row_type))
    DBUG_RETURN(HA_ALTER_INPLACE_NOT_SUPPORTED);

  uint table_changes= (ha_alter_info->handler_flags &
                       ALTER_COLUMN_TYPE_CHANGE_BY_ENGINE) ?
    IS_EQUAL_PACK_LENGTH : IS_EQUAL_YES;
  if (table->file->check_if_incompatible_data(create_info, table_changes)
      == COMPATIBLE_DATA_YES)
    DBUG_RETURN(HA_ALTER_INPLACE_NO_LOCK);

  DBUG_RETURN(HA_ALTER_INPLACE_NOT_SUPPORTED);
}

Alter_inplace_info::Alter_inplace_info(HA_CREATE_INFO *create_info_arg,
                     Alter_info *alter_info_arg,
                     KEY *key_info_arg, uint key_count_arg,
                     partition_info *modified_part_info_arg,
                     bool ignore_arg, bool error_non_empty)
    : create_info(create_info_arg),
    alter_info(alter_info_arg),
    key_info_buffer(key_info_arg),
    key_count(key_count_arg),
    index_drop_count(0),
    index_drop_buffer(nullptr),
    index_add_count(0),
    index_add_buffer(nullptr),
    rename_keys(current_thd->mem_root),
    handler_ctx(nullptr),
    group_commit_ctx(nullptr),
    handler_flags(0),
    modified_part_info(modified_part_info_arg),
    ignore(ignore_arg),
    online(false),
    unsupported_reason(nullptr),
    error_if_not_empty(error_non_empty)
  {}

void Alter_inplace_info::report_unsupported_error(const char *not_supported,
                                                  const char *try_instead) const
{
  if (unsupported_reason == NULL)
    my_error(ER_ALTER_OPERATION_NOT_SUPPORTED, MYF(0),
             not_supported, try_instead);
  else
    my_error(ER_ALTER_OPERATION_NOT_SUPPORTED_REASON, MYF(0),
             not_supported, unsupported_reason, try_instead);
}


/**
  Rename table: public interface.

  @sa handler::rename_table()
*/

int
handler::ha_rename_table(const char *from, const char *to)
{
  DBUG_ASSERT(m_lock_type == F_UNLCK);
  mark_trx_read_write();

  return rename_table(from, to);
}


/**
  Drop table in the engine: public interface.

  @sa handler::drop_table()

  The difference between this and delete_table() is that the table is open in
  drop_table().
*/

void
handler::ha_drop_table(const char *name)
{
  DBUG_ASSERT(m_lock_type == F_UNLCK);
  if (check_if_updates_are_ignored("DROP"))
    return;

  mark_trx_read_write();
  drop_table(name);
}


/**
   Structure used during force drop table.
*/

struct st_force_drop_table_params
{
  const char *path;
  const LEX_CSTRING *db;
  const LEX_CSTRING *alias;
  int error;
  bool discovering;
};


/**
   Try to delete table from a given plugin
   Table types with discovery is ignored as these .frm files would have
   been created during discovery and thus doesn't need to be found
   for drop table force
*/

static my_bool delete_table_force(THD *thd, plugin_ref plugin, void *arg)
{
  handlerton *hton = plugin_hton(plugin);
  st_force_drop_table_params *param = (st_force_drop_table_params *)arg;

  if (param->discovering == (hton->discover_table != NULL) &&
      !(thd->slave_thread && (hton->flags & HTON_IGNORE_UPDATES)))
  {
    int error;
    error= ha_delete_table(thd, hton, param->path, param->db, param->alias, 0);
    if (error > 0 && !non_existing_table_error(error))
      param->error= error;
    if (error == 0)
    {
      if (hton && hton->flags & HTON_TABLE_MAY_NOT_EXIST_ON_SLAVE)
        thd->replication_flags |= OPTION_IF_EXISTS;
      param->error= 0;
      return TRUE;                                // Table was deleted
    }
  }
  return FALSE;
}

/**
   @brief
   Traverse all plugins to delete table when .frm file is missing.

   @return -1  Table was not found in any engine
   @return 0  Table was found in some engine and delete succeded
   @return #  Error from first engine that had a table but didn't succeed to
              delete the table
   @return HA_ERR_ROW_IS_REFERENCED if foreign key reference is encountered,

*/

int ha_delete_table_force(THD *thd, const char *path, const LEX_CSTRING *db,
                          const LEX_CSTRING *alias)
{
  st_force_drop_table_params param;
  Table_exists_error_handler no_such_table_handler;
  DBUG_ENTER("ha_delete_table_force");

  param.path=        path;
  param.db=          db;
  param.alias=       alias;
  param.error=       -1;                   // Table not found
  param.discovering= true;

  thd->push_internal_handler(&no_such_table_handler);
  if (plugin_foreach(thd, delete_table_force, MYSQL_STORAGE_ENGINE_PLUGIN,
                     &param))
    param.error= 0;                            // Delete succeded
  else
  {
    param.discovering= false;
    if (plugin_foreach(thd, delete_table_force, MYSQL_STORAGE_ENGINE_PLUGIN,
                       &param))
      param.error= 0;                            // Delete succeded
  }
  thd->pop_internal_handler();
  DBUG_RETURN(param.error);
}


/**
  Create a table in the engine: public interface.

  @sa handler::create()
*/

int
handler::ha_create(const char *name, TABLE *form, HA_CREATE_INFO *info_arg)
{
  DBUG_ASSERT(m_lock_type == F_UNLCK);
  mark_trx_read_write();
  int error= create(name, form, info_arg);
  if (!error &&
      !(info_arg->options & (HA_LEX_CREATE_TMP_TABLE | HA_CREATE_TMP_ALTER)))
    mysql_audit_create_table(form);
  return error;
}


/**
  Create handler files for CREATE TABLE: public interface.

  @sa handler::create_partitioning_metadata()
*/

int
handler::ha_create_partitioning_metadata(const char *name,
                                         const char *old_name,
                                         chf_create_flags action_flag)
{
  /*
    Normally this is done when unlocked, but in fast_alter_partition_table,
    it is done on an already locked handler when preparing to alter/rename
    partitions.
  */
  DBUG_ASSERT(m_lock_type == F_UNLCK ||
              (!old_name && strcmp(name, table_share->path.str)));


  mark_trx_read_write();
  return create_partitioning_metadata(name, old_name, action_flag);
}


/**
  Change partitions: public interface.

  @sa handler::change_partitions()
*/

int
handler::ha_change_partitions(HA_CREATE_INFO *create_info,
                              const char *path,
                              ulonglong * const copied,
                              ulonglong * const deleted,
                              const uchar *pack_frm_data,
                              size_t pack_frm_len)
{
  /*
    Must have at least RDLCK or be a TMP table. Read lock is needed to read
    from current partitions and write lock will be taken on new partitions.
  */
  DBUG_ASSERT(table_share->tmp_table != NO_TMP_TABLE ||
              m_lock_type != F_UNLCK);

  mark_trx_read_write();

  return change_partitions(create_info, path, copied, deleted,
                           pack_frm_data, pack_frm_len);
}


/**
  Drop partitions: public interface.

  @sa handler::drop_partitions()
*/

int
handler::ha_drop_partitions(const char *path)
{
  DBUG_ASSERT(!table->db_stat);

  mark_trx_read_write();

  return drop_partitions(path);
}


/**
  Rename partitions: public interface.

  @sa handler::rename_partitions()
*/

int
handler::ha_rename_partitions(const char *path)
{
  DBUG_ASSERT(!table->db_stat);

  mark_trx_read_write();

  return rename_partitions(path);
}


/**
  Tell the storage engine that it is allowed to "disable transaction" in the
  handler. It is a hint that ACID is not required - it was used in NDB for
  ALTER TABLE, for example, when data are copied to temporary table.
  A storage engine may treat this hint any way it likes. NDB for example
  started to commit every now and then automatically.
  This hint can be safely ignored.
*/
int ha_enable_transaction(THD *thd, bool on)
{
  int error=0;
  DBUG_ENTER("ha_enable_transaction");
  DBUG_PRINT("enter", ("on: %d", (int) on));

  if ((thd->transaction->on= on))
  {
    /*
      Now all storage engines should have transaction handling enabled.
      But some may have it enabled all the time - "disabling" transactions
      is an optimization hint that storage engine is free to ignore.
      So, let's commit an open transaction (if any) now.
    */
    if (likely(!(error= ha_commit_trans(thd, 0))))
      error= trans_commit_implicit(thd);
  }
  DBUG_RETURN(error);
}

int handler::index_next_same(uchar *buf, const uchar *key, uint keylen)
{
  int error;
  DBUG_ENTER("handler::index_next_same");
  if (!(error=index_next(buf)))
  {
    my_ptrdiff_t ptrdiff= buf - table->record[0];
    uchar *UNINIT_VAR(save_record_0);
    KEY *UNINIT_VAR(key_info);
    KEY_PART_INFO *UNINIT_VAR(key_part);
    KEY_PART_INFO *UNINIT_VAR(key_part_end);

    /*
      key_cmp_if_same() compares table->record[0] against 'key'.
      In parts it uses table->record[0] directly, in parts it uses
      field objects with their local pointers into table->record[0].
      If 'buf' is distinct from table->record[0], we need to move
      all record references. This is table->record[0] itself and
      the field pointers of the fields used in this key.
    */
    if (ptrdiff)
    {
      save_record_0= table->record[0];
      table->record[0]= buf;
      key_info= table->key_info + active_index;
      key_part= key_info->key_part;
      key_part_end= key_part + key_info->user_defined_key_parts;
      for (; key_part < key_part_end; key_part++)
      {
        DBUG_ASSERT(key_part->field);
        key_part->field->move_field_offset(ptrdiff);
      }
    }

    if (key_cmp_if_same(table, key, active_index, keylen))
    {
      table->status=STATUS_NOT_FOUND;
      error=HA_ERR_END_OF_FILE;
    }

    /* Move back if necessary. */
    if (ptrdiff)
    {
      table->record[0]= save_record_0;
      for (key_part= key_info->key_part; key_part < key_part_end; key_part++)
        key_part->field->move_field_offset(-ptrdiff);
    }
  }
  DBUG_PRINT("return",("%i", error));
  DBUG_RETURN(error);
}


void handler::get_dynamic_partition_info(PARTITION_STATS *stat_info,
                                         uint part_id)
{
  info(HA_STATUS_CONST | HA_STATUS_TIME | HA_STATUS_VARIABLE |
       HA_STATUS_NO_LOCK);
  stat_info->records=              stats.records;
  stat_info->mean_rec_length=      stats.mean_rec_length;
  stat_info->data_file_length=     stats.data_file_length;
  stat_info->max_data_file_length= stats.max_data_file_length;
  stat_info->index_file_length=    stats.index_file_length;
  stat_info->max_index_file_length=stats.max_index_file_length;
  stat_info->delete_length=        stats.delete_length;
  stat_info->create_time=          stats.create_time;
  stat_info->update_time=          stats.update_time;
  stat_info->check_time=           stats.check_time;
  stat_info->check_sum=            stats.checksum;
  stat_info->check_sum_null=       stats.checksum_null;
}


/*
  Updates the global table stats with the TABLE this handler represents
*/

void handler::update_global_table_stats()
{
  TABLE_STATS * table_stats;

  status_var_add(table->in_use->status_var.rows_read, rows_read);
  DBUG_ASSERT(rows_tmp_read == 0);

  if (!table->in_use->userstat_running)
  {
    rows_read= rows_changed= 0;
    return;
  }

  if (rows_read + rows_changed == 0)
    return;                                     // Nothing to update.

  DBUG_ASSERT(table->s);
  DBUG_ASSERT(table->s->table_cache_key.str);

  mysql_mutex_lock(&LOCK_global_table_stats);
  /* Gets the global table stats, creating one if necessary. */
  if (!(table_stats= (TABLE_STATS*)
        my_hash_search(&global_table_stats,
                    (uchar*) table->s->table_cache_key.str,
                    table->s->table_cache_key.length)))
  {
    if (!(table_stats = ((TABLE_STATS*)
                         my_malloc(PSI_INSTRUMENT_ME, sizeof(TABLE_STATS),
                                   MYF(MY_WME | MY_ZEROFILL)))))
    {
      /* Out of memory error already given */
      goto end;
    }
    memcpy(table_stats->table, table->s->table_cache_key.str,
           table->s->table_cache_key.length);
    table_stats->table_name_length= (uint)table->s->table_cache_key.length;
    table_stats->engine_type= ht->db_type;
    /* No need to set variables to 0, as we use MY_ZEROFILL above */

    if (my_hash_insert(&global_table_stats, (uchar*) table_stats))
    {
      /* Out of memory error is already given */
      my_free(table_stats);
      goto end;
    }
  }
  // Updates the global table stats.
  table_stats->rows_read+=    rows_read;
  table_stats->rows_changed+= rows_changed;
  table_stats->rows_changed_x_indexes+= (rows_changed *
                                         (table->s->keys ? table->s->keys :
                                          1));
  rows_read= rows_changed= 0;
end:
  mysql_mutex_unlock(&LOCK_global_table_stats);
}


/*
  Updates the global index stats with this handler's accumulated index reads.
*/

void handler::update_global_index_stats()
{
  DBUG_ASSERT(table->s);

  if (!table->in_use->userstat_running)
  {
    /* Reset all index read values */
    bzero(index_rows_read, sizeof(index_rows_read[0]) * table->s->keys);
    return;
  }

  for (uint index = 0; index < table->s->keys; index++)
  {
    if (index_rows_read[index])
    {
      INDEX_STATS* index_stats;
      size_t key_length;
      KEY *key_info = &table->key_info[index];  // Rows were read using this

      DBUG_ASSERT(key_info->cache_name);
      if (!key_info->cache_name)
        continue;
      key_length= table->s->table_cache_key.length + key_info->name.length + 1;
      mysql_mutex_lock(&LOCK_global_index_stats);
      // Gets the global index stats, creating one if necessary.
      if (!(index_stats= (INDEX_STATS*) my_hash_search(&global_index_stats,
                                                    key_info->cache_name,
                                                    key_length)))
      {
        if (!(index_stats = ((INDEX_STATS*)
                             my_malloc(PSI_INSTRUMENT_ME, sizeof(INDEX_STATS),
                                       MYF(MY_WME | MY_ZEROFILL)))))
          goto end;                             // Error is already given

        memcpy(index_stats->index, key_info->cache_name, key_length);
        index_stats->index_name_length= key_length;
        if (my_hash_insert(&global_index_stats, (uchar*) index_stats))
        {
          my_free(index_stats);
          goto end;
        }
      }
      /* Updates the global index stats. */
      index_stats->rows_read+= index_rows_read[index];
      index_rows_read[index]= 0;
end:
      mysql_mutex_unlock(&LOCK_global_index_stats);
    }
  }
}


static void flush_checksum(ha_checksum *row_crc, uchar **checksum_start,
                           size_t *checksum_length)
{
  if (*checksum_start)
  {
    *row_crc= my_checksum(*row_crc, *checksum_start, *checksum_length);
    *checksum_start= NULL;
    *checksum_length= 0;
  }
}


/* calculating table's checksum */
int handler::calculate_checksum()
{
  int error;
  THD *thd=ha_thd();
  DBUG_ASSERT(table->s->last_null_bit_pos < 8);
  uchar null_mask= table->s->last_null_bit_pos
                   ? 256 -  (1 << table->s->last_null_bit_pos) : 0;

  table->use_all_stored_columns();
  stats.checksum= 0;

  if ((error= ha_rnd_init(1)))
    return error;

  for (;;)
  {
    if (thd->killed)
      return HA_ERR_ABORTED_BY_USER;

    ha_checksum row_crc= 0;
    error= ha_rnd_next(table->record[0]);
    if (error)
      break;

    if (table->s->null_bytes)
    {
      /* fix undefined null bits */
      table->record[0][table->s->null_bytes-1] |= null_mask;
      if (!(table->s->db_create_options & HA_OPTION_PACK_RECORD))
        table->record[0][0] |= 1;

      row_crc= my_checksum(row_crc, table->record[0], table->s->null_bytes);
    }

    uchar *checksum_start= NULL;
    size_t checksum_length= 0;
    for (uint i= 0; i < table->s->fields; i++ )
    {
      Field *f= table->field[i];

      if (! thd->variables.old_mode && f->is_real_null(0))
      {
        flush_checksum(&row_crc, &checksum_start, &checksum_length);
        continue;
      }
     /*
       BLOB and VARCHAR have pointers in their field, we must convert
       to string; GEOMETRY is implemented on top of BLOB.
       BIT may store its data among NULL bits, convert as well.
     */
      switch (f->type()) {
        case MYSQL_TYPE_BLOB:
        case MYSQL_TYPE_VARCHAR:
        case MYSQL_TYPE_GEOMETRY:
        case MYSQL_TYPE_BIT:
        {
          flush_checksum(&row_crc, &checksum_start, &checksum_length);
          String tmp;
          f->val_str(&tmp);
          row_crc= my_checksum(row_crc, (uchar*) tmp.ptr(), tmp.length());
          break;
        }
        default:
          if (!checksum_start)
            checksum_start= f->ptr;
          DBUG_ASSERT(checksum_start + checksum_length == f->ptr);
          checksum_length+= f->pack_length();
          break;
      }
    }
    flush_checksum(&row_crc, &checksum_start, &checksum_length);

    stats.checksum+= row_crc;
  }
  ha_rnd_end();
  return error == HA_ERR_END_OF_FILE ? 0 : error;
}


/****************************************************************************
** Some general functions that isn't in the handler class
****************************************************************************/

/**
  Initiates table-file and calls appropriate database-creator.

  @retval
   0  ok
  @retval
   1  error
*/
int ha_create_table(THD *thd, const char *path,
                    const char *db, const char *table_name,
                    HA_CREATE_INFO *create_info, LEX_CUSTRING *frm)
{
  int error= 1;
  TABLE table;
  char name_buff[FN_REFLEN];
  const char *name;
  TABLE_SHARE share;
  Abort_on_warning_instant_set old_abort_on_warning(thd, 0);
  bool temp_table __attribute__((unused)) =
    create_info->options & (HA_LEX_CREATE_TMP_TABLE | HA_CREATE_TMP_ALTER);
  DBUG_ENTER("ha_create_table");

  init_tmp_table_share(thd, &share, db, 0, table_name, path);

  if (frm)
  {
    bool write_frm_now= !create_info->db_type->discover_table &&
                        !create_info->tmp_table();

    share.frm_image= frm;

    // open an frm image
    if (share.init_from_binary_frm_image(thd, write_frm_now,
                                         frm->str, frm->length))
      goto err;
  }
  else
  {
    // open an frm file
    share.db_plugin= ha_lock_engine(thd, create_info->db_type);

    if (open_table_def(thd, &share))
      goto err;
  }

  share.m_psi= PSI_CALL_get_table_share(temp_table, &share);

  if (open_table_from_share(thd, &share, &empty_clex_str, 0, READ_ALL, 0,
                            &table, true))
    goto err;

  update_create_info_from_table(create_info, &table);

  name= get_canonical_filename(table.file, share.path.str, name_buff);

  error= table.file->ha_create(name, &table, create_info);

  if (unlikely(error))
  {
    if (!thd->is_error())
      my_error(ER_CANT_CREATE_TABLE, MYF(0), db, table_name, error);
    table.file->print_error(error, MYF(ME_WARNING));
    PSI_CALL_drop_table_share(temp_table, share.db.str, (uint)share.db.length,
                              share.table_name.str, (uint)share.table_name.length);
  }

  (void) closefrm(&table);
 
err:
  free_table_share(&share);
  DBUG_RETURN(error != 0);
}

void st_ha_check_opt::init()
{
  flags= sql_flags= 0;
  start_time= my_time(0);
}


/*****************************************************************************
  Key cache handling.

  This code is only relevant for ISAM/MyISAM tables

  key_cache->cache may be 0 only in the case where a key cache is not
  initialized or when we where not able to init the key cache in a previous
  call to ha_init_key_cache() (probably out of memory)
*****************************************************************************/

/**
  Init a key cache if it has not been initied before.
*/
int ha_init_key_cache(const char *name, KEY_CACHE *key_cache, void *unused
                      __attribute__((unused)))
{
  DBUG_ENTER("ha_init_key_cache");

  if (!key_cache->key_cache_inited)
  {
    mysql_mutex_lock(&LOCK_global_system_variables);
    size_t tmp_buff_size= (size_t) key_cache->param_buff_size;
    uint tmp_block_size= (uint) key_cache->param_block_size;
    uint division_limit= (uint)key_cache->param_division_limit;
    uint age_threshold=  (uint)key_cache->param_age_threshold;
    uint partitions=     (uint)key_cache->param_partitions;
    uint changed_blocks_hash_size=  (uint)key_cache->changed_blocks_hash_size;
    mysql_mutex_unlock(&LOCK_global_system_variables);
    DBUG_RETURN(!init_key_cache(key_cache,
				tmp_block_size,
				tmp_buff_size,
				division_limit, age_threshold,
                                changed_blocks_hash_size,
                                partitions));
  }
  DBUG_RETURN(0);
}


/**
  Resize key cache.
*/
int ha_resize_key_cache(KEY_CACHE *key_cache)
{
  DBUG_ENTER("ha_resize_key_cache");

  if (key_cache->key_cache_inited)
  {
    mysql_mutex_lock(&LOCK_global_system_variables);
    size_t tmp_buff_size= (size_t) key_cache->param_buff_size;
    long tmp_block_size= (long) key_cache->param_block_size;
    uint division_limit= (uint)key_cache->param_division_limit;
    uint age_threshold=  (uint)key_cache->param_age_threshold;
    uint changed_blocks_hash_size=  (uint)key_cache->changed_blocks_hash_size;
    mysql_mutex_unlock(&LOCK_global_system_variables);
    DBUG_RETURN(!resize_key_cache(key_cache, tmp_block_size,
				  tmp_buff_size,
				  division_limit, age_threshold,
                                  changed_blocks_hash_size));
  }
  DBUG_RETURN(0);
}


/**
  Change parameters for key cache (like division_limit)
*/
int ha_change_key_cache_param(KEY_CACHE *key_cache)
{
  DBUG_ENTER("ha_change_key_cache_param");

  if (key_cache->key_cache_inited)
  {
    mysql_mutex_lock(&LOCK_global_system_variables);
    uint division_limit= (uint)key_cache->param_division_limit;
    uint age_threshold=  (uint)key_cache->param_age_threshold;
    mysql_mutex_unlock(&LOCK_global_system_variables);
    change_key_cache_param(key_cache, division_limit, age_threshold);
  }
  DBUG_RETURN(0);
}


/**
  Repartition key cache 
*/
int ha_repartition_key_cache(KEY_CACHE *key_cache)
{
  DBUG_ENTER("ha_repartition_key_cache");

  if (key_cache->key_cache_inited)
  {
    mysql_mutex_lock(&LOCK_global_system_variables);
    size_t tmp_buff_size= (size_t) key_cache->param_buff_size;
    long tmp_block_size= (long) key_cache->param_block_size;
    uint division_limit= (uint)key_cache->param_division_limit;
    uint age_threshold=  (uint)key_cache->param_age_threshold;
    uint partitions=     (uint)key_cache->param_partitions;
    uint changed_blocks_hash_size=  (uint)key_cache->changed_blocks_hash_size;
    mysql_mutex_unlock(&LOCK_global_system_variables);
    DBUG_RETURN(!repartition_key_cache(key_cache, tmp_block_size,
				       tmp_buff_size,
				       division_limit, age_threshold,
                                       changed_blocks_hash_size,
                                       partitions));
  }
  DBUG_RETURN(0);
}


/**
  Move all tables from one key cache to another one.
*/
int ha_change_key_cache(KEY_CACHE *old_key_cache,
			KEY_CACHE *new_key_cache)
{
  mi_change_key_cache(old_key_cache, new_key_cache);
  return 0;
}


static my_bool discover_handlerton(THD *thd, plugin_ref plugin,
                                   void *arg)
{
  TABLE_SHARE *share= (TABLE_SHARE *)arg;
  handlerton *hton= plugin_hton(plugin);
  if (hton->discover_table)
  {
    share->db_plugin= plugin;
    int error= hton->discover_table(hton, thd, share);
    if (error != HA_ERR_NO_SUCH_TABLE)
    {
      if (unlikely(error))
      {
        if (!share->error)
        {
          share->error= OPEN_FRM_ERROR_ALREADY_ISSUED;
          plugin_unlock(0, share->db_plugin);
        }

        /*
          report an error, unless it is "generic" and a more
          specific one was already reported
        */
        if (error != HA_ERR_GENERIC || !thd->is_error())
          my_error(ER_GET_ERRNO, MYF(0), error, plugin_name(plugin)->str);
        share->db_plugin= 0;
      }
      else
        share->error= OPEN_FRM_OK;

      status_var_increment(thd->status_var.ha_discover_count);
      return TRUE; // abort the search
    }
    share->db_plugin= 0;
  }

  DBUG_ASSERT(share->error == OPEN_FRM_OPEN_ERROR);
  return FALSE;    // continue with the next engine
}

int ha_discover_table(THD *thd, TABLE_SHARE *share)
{
  DBUG_ENTER("ha_discover_table");
  int found;

  DBUG_ASSERT(share->error == OPEN_FRM_OPEN_ERROR);   // share is not OK yet

  if (!engines_with_discover)
    found= FALSE;
  else if (share->db_plugin)
    found= discover_handlerton(thd, share->db_plugin, share);
  else
    found= plugin_foreach(thd, discover_handlerton,
                        MYSQL_STORAGE_ENGINE_PLUGIN, share);
  
  if (!found)
    open_table_error(share, OPEN_FRM_OPEN_ERROR, ENOENT); // not found

  DBUG_RETURN(share->error != OPEN_FRM_OK);
}

static my_bool file_ext_exists(char *path, size_t path_len, const char *ext)
{
  strmake(path + path_len, ext, FN_REFLEN - path_len);
  return !access(path, F_OK);
}

struct st_discover_existence_args
{
  char *path;
  size_t  path_len;
  const char *db, *table_name;
  handlerton *hton;
  bool frm_exists;
};

static my_bool discover_existence(THD *thd, plugin_ref plugin,
                                  void *arg)
{
  st_discover_existence_args *args= (st_discover_existence_args*)arg;
  handlerton *ht= plugin_hton(plugin);
  if (!ht->discover_table_existence)
    return args->frm_exists;

  args->hton= ht;

  if (ht->discover_table_existence == ext_based_existence)
    return file_ext_exists(args->path, args->path_len,
                           ht->tablefile_extensions[0]);

  return ht->discover_table_existence(ht, args->db, args->table_name);
}


/**
  Check if a given table exists, without doing a full discover, if possible

  If the 'hton' is not NULL, it's set to the handlerton of the storage engine
  of this table, or to view_pseudo_hton if the frm belongs to a view.

  This function takes discovery correctly into account. If frm is found,
  it discovers the table to make sure it really exists in the engine.
  If no frm is found it discovers the table, in case it still exists in
  the engine.

  While it tries to cut corners (don't open .frm if no discovering engine is
  enabled, no full discovery if all discovering engines support
  discover_table_existence, etc), it still *may* be quite expensive
  and must be used sparingly.

  @retval true    Table exists (even if the error occurred, like bad frm)
  @retval false   Table does not exist (one can do CREATE TABLE table_name)

  @note if frm exists and the table in engine doesn't, *hton will be set,
        but the return value will be false.

  @note if frm file exists, but the table cannot be opened (engine not
        loaded, frm is invalid), the return value will be true, but
        *hton will be NULL.
*/

bool ha_table_exists(THD *thd, const LEX_CSTRING *db,
                     const LEX_CSTRING *table_name,
                     handlerton **hton, bool *is_sequence)
{
  handlerton *dummy;
  bool dummy2;
  DBUG_ENTER("ha_table_exists");

  if (hton)
    *hton= 0;
  else if (engines_with_discover)
    hton= &dummy;
  if (!is_sequence)
    is_sequence= &dummy2;
  *is_sequence= 0;

  TDC_element *element= tdc_lock_share(thd, db->str, table_name->str);
  if (element && element != MY_ERRPTR)
  {
    if (hton)
      *hton= element->share->db_type();
    *is_sequence= element->share->table_type == TABLE_TYPE_SEQUENCE;
    tdc_unlock_share(element);
    DBUG_RETURN(TRUE);
  }

  char path[FN_REFLEN + 1];
  size_t path_len = build_table_filename(path, sizeof(path) - 1,
                                         db->str, table_name->str, "", 0);
  st_discover_existence_args args= {path, path_len, db->str, table_name->str, 0, true};

  if (file_ext_exists(path, path_len, reg_ext))
  {
    bool exists= true;
    if (hton)
    {
      char engine_buf[NAME_CHAR_LEN + 1];
      LEX_CSTRING engine= { engine_buf, 0 };
      Table_type type= dd_frm_type(thd, path, &engine);

      switch (type) {
      case TABLE_TYPE_UNKNOWN:
        DBUG_PRINT("exit", ("Exist, cannot be opened"));
        DBUG_RETURN(true);                      // Frm exists
      case TABLE_TYPE_VIEW:
        *hton= view_pseudo_hton;
        DBUG_PRINT("exit", ("Exist, view"));
        DBUG_RETURN(true);                      // Frm exists
      case TABLE_TYPE_SEQUENCE:
        *is_sequence= true;
        /* fall through */
      case TABLE_TYPE_NORMAL:
        {
          plugin_ref p=  plugin_lock_by_name(thd, &engine,
                                             MYSQL_STORAGE_ENGINE_PLUGIN);
          *hton= p ? plugin_hton(p) : NULL;
          if (*hton)      // verify that the table really exists
            exists= discover_existence(thd, p, &args);
        }
      }
    }
    DBUG_PRINT("exit", (exists ? "Exists" : "Does not exist"));
    DBUG_RETURN(exists);
  }

  args.frm_exists= false;
  if (plugin_foreach(thd, discover_existence, MYSQL_STORAGE_ENGINE_PLUGIN,
                     &args))
  {
    if (hton)
      *hton= args.hton;
    DBUG_PRINT("exit", ("discovery found file"));
    DBUG_RETURN(TRUE);
  }

  if (need_full_discover_for_existence)
  {
    TABLE_LIST table;
    bool exists;
    uint flags = GTS_TABLE | GTS_VIEW;

    if (!hton)
      flags|= GTS_NOLOCK;

    Table_exists_error_handler no_such_table_handler;
    thd->push_internal_handler(&no_such_table_handler);
    table.init_one_table(db, table_name, 0, TL_READ);
    TABLE_SHARE *share= tdc_acquire_share(thd, &table, flags);
    thd->pop_internal_handler();

    if (hton && share)
    {
      *hton= share->db_type();
      tdc_release_share(share);
    }

    // the table doesn't exist if we've caught ER_NO_SUCH_TABLE and nothing else
    exists= !no_such_table_handler.safely_trapped_errors();
    DBUG_PRINT("exit", (exists ? "Exists" : "Does not exist"));
    DBUG_RETURN(exists);
  }

  DBUG_PRINT("exit", ("Does not exist"));
  DBUG_RETURN(FALSE);
}


/*
  Check if the CREATE/ALTER table should be ignored
  This could happen for slaves where the table is shared between master
  and slave

  If statement is ignored, write a note
*/

bool handler::check_if_updates_are_ignored(const char *op) const
{
  return ha_check_if_updates_are_ignored(table->in_use, ht, op);
}


bool ha_check_if_updates_are_ignored(THD *thd, handlerton *hton,
                                     const char *op)
{
  DBUG_ENTER("ha_check_if_updates_are_ignored");
  if (!thd->slave_thread || !(hton= ha_checktype(thd, hton, 1)))
    DBUG_RETURN(0);                                   // Not slave or no engine
  if (!(hton->flags & HTON_IGNORE_UPDATES))
    DBUG_RETURN(0);                                   // Not shared table
  my_error(ER_SLAVE_IGNORED_SHARED_TABLE, MYF(ME_NOTE), op);
  DBUG_RETURN(1);
}


/**
  Discover all table names in a given database
*/
extern "C" {

static int cmp_file_names(const void *a, const void *b)
{
  CHARSET_INFO *cs= character_set_filesystem;
  char *aa= ((FILEINFO *)a)->name;
  char *bb= ((FILEINFO *)b)->name;
  return cs->strnncoll(aa, strlen(aa), bb, strlen(bb));
}

static int cmp_table_names(LEX_CSTRING * const *a, LEX_CSTRING * const *b)
{
  return my_charset_bin.strnncoll((*a)->str, (*a)->length,
                                  (*b)->str, (*b)->length);
}

#ifndef DBUG_OFF
static int cmp_table_names_desc(LEX_CSTRING * const *a, LEX_CSTRING * const *b)
{
  return -cmp_table_names(a, b);
}
#endif

}

Discovered_table_list::Discovered_table_list(THD *thd_arg,
                 Dynamic_array<LEX_CSTRING*> *tables_arg,
                 const LEX_CSTRING *wild_arg) :
  thd(thd_arg), with_temps(false), tables(tables_arg)
{
  if (wild_arg->str && wild_arg->str[0])
  {
    wild= wild_arg->str;
    wend= wild + wild_arg->length;
  }
  else
    wild= 0;
}

bool Discovered_table_list::add_table(const char *tname, size_t tlen)
{
  /*
    TODO Check with_temps and filter out temp tables.
    Implement the check, when we'll have at least one affected engine (with
    custom discover_table_names() method, that calls add_table() directly).
    Note: avoid comparing the same name twice (here and in add_file).
  */
  if (wild && table_alias_charset->wildcmp(tname, tname + tlen, wild, wend,
                                           wild_prefix, wild_one, wild_many))
      return 0;

  LEX_CSTRING *name= thd->make_clex_string(tname, tlen);
  if (!name || tables->append(name))
    return 1;
  return 0;
}

bool Discovered_table_list::add_file(const char *fname)
{
  bool is_temp= strncmp(fname, STRING_WITH_LEN(tmp_file_prefix)) == 0;

  if (is_temp && !with_temps)
    return 0;

  char tname[SAFE_NAME_LEN + 1];
  size_t tlen= filename_to_tablename(fname, tname, sizeof(tname), is_temp);
  return add_table(tname, tlen);
}


void Discovered_table_list::sort()
{
  tables->sort(cmp_table_names);
}


#ifndef DBUG_OFF
void Discovered_table_list::sort_desc()
{
  tables->sort(cmp_table_names_desc);
}
#endif


void Discovered_table_list::remove_duplicates()
{
  LEX_CSTRING **src= tables->front();
  LEX_CSTRING **dst= src;
  sort();
  while (++dst <= tables->back())
  {
    LEX_CSTRING *s= *src, *d= *dst;
    DBUG_ASSERT(strncmp(s->str, d->str, MY_MIN(s->length, d->length)) <= 0);
    if ((s->length != d->length || strncmp(s->str, d->str, d->length)))
    {
      src++;
      if (src != dst)
        *src= *dst;
    }
  }
  tables->elements(src - tables->front() + 1);
}

struct st_discover_names_args
{
  LEX_CSTRING *db;
  MY_DIR *dirp;
  Discovered_table_list *result;
  uint possible_duplicates;
};

static my_bool discover_names(THD *thd, plugin_ref plugin,
                              void *arg)
{
  st_discover_names_args *args= (st_discover_names_args *)arg;
  handlerton *ht= plugin_hton(plugin);

  if (ht->discover_table_names)
  {
    size_t old_elements= args->result->tables->elements();
    if (ht->discover_table_names(ht, args->db, args->dirp, args->result))
      return 1;

    /*
      hton_ext_based_table_discovery never discovers a table that has
      a corresponding .frm file; but custom engine discover methods might
    */
    if (ht->discover_table_names != hton_ext_based_table_discovery)
      args->possible_duplicates+= (uint)(args->result->tables->elements() - old_elements);
  }

  return 0;
}

/**
  Return the list of tables

  @param thd
  @param db         database to look into
  @param dirp       list of files in this database (as returned by my_dir())
  @param result     the object to return the list of files in
  @param reusable   if true, on return, 'dirp' will be a valid list of all
                    non-table files. If false, discovery will work much faster,
                    but it will leave 'dirp' corrupted and completely unusable,
                    only good for my_dirend().

  Normally, reusable=false for SHOW and INFORMATION_SCHEMA, and reusable=true
  for DROP DATABASE (as it needs to know and delete non-table files).
*/

int ha_discover_table_names(THD *thd, LEX_CSTRING *db, MY_DIR *dirp,
                            Discovered_table_list *result, bool reusable)
{
  int error;
  DBUG_ENTER("ha_discover_table_names");

  if (engines_with_discover_file_names == 0 && !reusable)
  {
    st_discover_names_args args= {db, NULL, result, 0};
    error= ext_table_discovery_simple(dirp, result) ||
           plugin_foreach(thd, discover_names,
                            MYSQL_STORAGE_ENGINE_PLUGIN, &args);
    if (args.possible_duplicates > 0)
      result->remove_duplicates();
  }
  else
  {
    st_discover_names_args args= {db, dirp, result, 0};

    /* extension_based_table_discovery relies on dirp being sorted */
    my_qsort(dirp->dir_entry, dirp->number_of_files,
             sizeof(FILEINFO), cmp_file_names);

    error= extension_based_table_discovery(dirp, reg_ext, result) ||
           plugin_foreach(thd, discover_names,
                            MYSQL_STORAGE_ENGINE_PLUGIN, &args);
    if (args.possible_duplicates > 0)
      result->remove_duplicates();
  }

  DBUG_RETURN(error);
}


/*
int handler::pre_read_multi_range_first(KEY_MULTI_RANGE **found_range_p,
                                        KEY_MULTI_RANGE *ranges,
                                        uint range_count,
                                        bool sorted, HANDLER_BUFFER *buffer,
                                        bool use_parallel)
{
  int result;
  DBUG_ENTER("handler::pre_read_multi_range_first");
  result = pre_read_range_first(ranges->start_key.keypart_map ?
                                &ranges->start_key : 0,
                                ranges->end_key.keypart_map ?
                                &ranges->end_key : 0,
                                test(ranges->range_flag & EQ_RANGE),
                                sorted,
                                use_parallel);
  DBUG_RETURN(result);
}
*/


/**
  Read first row between two ranges.
  Store ranges for future calls to read_range_next.

  @param start_key		Start key. Is 0 if no min range
  @param end_key		End key.  Is 0 if no max range
  @param eq_range_arg	        Set to 1 if start_key == end_key
  @param sorted		Set to 1 if result should be sorted per key

  @note
    Record is read into table->record[0]

  @retval
    0			Found row
  @retval
    HA_ERR_END_OF_FILE	No rows in range
  @retval
    \#			Error code
*/
int handler::read_range_first(const key_range *start_key,
			      const key_range *end_key,
			      bool eq_range_arg, bool sorted)
{
  int result;
  DBUG_ENTER("handler::read_range_first");

  eq_range= eq_range_arg;
  set_end_range(end_key);
  range_key_part= table->key_info[active_index].key_part;

  if (!start_key)			// Read first record
    result= ha_index_first(table->record[0]);
  else
    result= ha_index_read_map(table->record[0],
                              start_key->key,
                              start_key->keypart_map,
                              start_key->flag);
  if (result)
    DBUG_RETURN((result == HA_ERR_KEY_NOT_FOUND) 
		? HA_ERR_END_OF_FILE
		: result);

  if (compare_key(end_range) <= 0)
  {
    DBUG_RETURN(0);
  }
  else
  {
    /*
      The last read row does not fall in the range. So request
      storage engine to release row lock if possible.
    */
    unlock_row();
    DBUG_RETURN(HA_ERR_END_OF_FILE);
  }
}


/**
  Read next row between two ranges.

  @note
    Record is read into table->record[0]

  @retval
    0			Found row
  @retval
    HA_ERR_END_OF_FILE	No rows in range
  @retval
    \#			Error code
*/
int handler::read_range_next()
{
  int result;
  DBUG_ENTER("handler::read_range_next");

  if (eq_range)
  {
    /* We trust that index_next_same always gives a row in range */
    DBUG_RETURN(ha_index_next_same(table->record[0],
                                   end_range->key,
                                   end_range->length));
  }
  result= ha_index_next(table->record[0]);
  if (result)
    DBUG_RETURN(result);

  if (compare_key(end_range) <= 0)
  {
    DBUG_RETURN(0);
  }
  else
  {
    /*
      The last read row does not fall in the range. So request
      storage engine to release row lock if possible.
    */
    unlock_row();
    DBUG_RETURN(HA_ERR_END_OF_FILE);
  }
}


void handler::set_end_range(const key_range *end_key)
{
  end_range= 0;
  if (end_key)
  {
    end_range= &save_end_range;
    save_end_range= *end_key;
    key_compare_result_on_equal=
      ((end_key->flag == HA_READ_BEFORE_KEY) ? 1 :
       (end_key->flag == HA_READ_AFTER_KEY) ? -1 : 0);
  }
}


/**
  Compare if found key (in row) is over max-value.

  @param range		range to compare to row. May be 0 for no range

  @see also
    key.cc::key_cmp()

  @return
    The return value is SIGN(key_in_row - range_key):

    - 0   : Key is equal to range or 'range' == 0 (no range)
    - -1  : Key is less than range
    - 1   : Key is larger than range
*/
int handler::compare_key(key_range *range)
{
  int cmp;
  if (!range || in_range_check_pushed_down)
    return 0;					// No max range
  cmp= key_cmp(range_key_part, range->key, range->length);
  if (!cmp)
    cmp= key_compare_result_on_equal;
  return cmp;
}


/*
  Same as compare_key() but doesn't check have in_range_check_pushed_down.
  This is used by index condition pushdown implementation.
*/

int handler::compare_key2(key_range *range) const
{
  int cmp;
  if (!range)
    return 0;					// no max range
  cmp= key_cmp(range_key_part, range->key, range->length);
  if (!cmp)
    cmp= key_compare_result_on_equal;
  return cmp;
}


/**
  ICP callback - to be called by an engine to check the pushed condition
*/
extern "C" check_result_t handler_index_cond_check(void* h_arg)
{
  handler *h= (handler*)h_arg;
  THD *thd= h->table->in_use;
  check_result_t res;

  DEBUG_SYNC(thd, "handler_index_cond_check");
  enum thd_kill_levels abort_at= h->has_rollback() ?
    THD_ABORT_SOFTLY : THD_ABORT_ASAP;
  if (thd_kill_level(thd) > abort_at)
    return CHECK_ABORTED_BY_USER;

  if (h->end_range && h->compare_key2(h->end_range) > 0)
    return CHECK_OUT_OF_RANGE;
  h->increment_statistics(&SSV::ha_icp_attempts);
  if ((res= h->pushed_idx_cond->val_int()? CHECK_POS : CHECK_NEG) ==
      CHECK_POS)
    h->increment_statistics(&SSV::ha_icp_match);
  return res;
}


/**
  Rowid filter callback - to be called by an engine to check rowid / primary
  keys of the rows whose data is to be fetched against the used rowid filter
*/

extern "C"
check_result_t handler_rowid_filter_check(void *h_arg)
{
  handler *h= (handler*) h_arg;
  TABLE *tab= h->get_table();

  /*
    Check for out-of-range and killed conditions only if we haven't done it
    already in the pushed index condition check
  */
  if (!h->pushed_idx_cond)
  {
    THD *thd= h->table->in_use;
    DEBUG_SYNC(thd, "handler_rowid_filter_check");
    enum thd_kill_levels abort_at= h->has_transactions() ?
      THD_ABORT_SOFTLY : THD_ABORT_ASAP;
    if (thd_kill_level(thd) > abort_at)
      return CHECK_ABORTED_BY_USER;

    if (h->end_range && h->compare_key2(h->end_range) > 0)
      return CHECK_OUT_OF_RANGE;
  }

  h->position(tab->record[0]);
  return h->pushed_rowid_filter->check((char*)h->ref)? CHECK_POS: CHECK_NEG;
}


/**
  Callback function for an engine to check whether the used rowid filter
  has been already built
*/

extern "C" int handler_rowid_filter_is_active(void *h_arg)
{
  if (!h_arg)
    return false;
  handler *h= (handler*) h_arg;
  return h->rowid_filter_is_active;
}


int handler::index_read_idx_map(uchar * buf, uint index, const uchar * key,
                                key_part_map keypart_map,
                                enum ha_rkey_function find_flag)
{
  int error, UNINIT_VAR(error1);

  error= ha_index_init(index, 0);
  if (likely(!error))
  {
    error= index_read_map(buf, key, keypart_map, find_flag);
    error1= ha_index_end();
  }
  return error ? error : error1;
}


/**
  Returns a list of all known extensions.

    No mutexes, worst case race is a minor surplus memory allocation
    We have to recreate the extension map if mysqld is restarted (for example
    within libmysqld)

  @retval
    pointer		pointer to TYPELIB structure
*/
static my_bool exts_handlerton(THD *unused, plugin_ref plugin,
                               void *arg)
{
  List<char> *found_exts= (List<char> *) arg;
  handlerton *hton= plugin_hton(plugin);
  List_iterator_fast<char> it(*found_exts);
  const char **ext, *old_ext;

  for (ext= hton->tablefile_extensions; *ext; ext++)
  {
    while ((old_ext= it++))
    {
      if (!strcmp(old_ext, *ext))
        break;
    }
    if (!old_ext)
      found_exts->push_back((char *) *ext);

    it.rewind();
  }
  return FALSE;
}

TYPELIB *ha_known_exts(void)
{
  if (!known_extensions.type_names || mysys_usage_id != known_extensions_id)
  {
    List<char> found_exts;
    const char **ext, *old_ext;

    known_extensions_id= mysys_usage_id;
    found_exts.push_back((char*) TRG_EXT);
    found_exts.push_back((char*) TRN_EXT);

    plugin_foreach(NULL, exts_handlerton,
                   MYSQL_STORAGE_ENGINE_PLUGIN, &found_exts);

    ext= (const char **) my_once_alloc(sizeof(char *)*
                                       (found_exts.elements+1),
                                       MYF(MY_WME | MY_FAE));

    DBUG_ASSERT(ext != 0);
    known_extensions.count= found_exts.elements;
    known_extensions.type_names= ext;

    List_iterator_fast<char> it(found_exts);
    while ((old_ext= it++))
      *ext++= old_ext;
    *ext= 0;
  }
  return &known_extensions;
}


static bool stat_print(THD *thd, const char *type, size_t type_len,
                       const char *file, size_t file_len,
                       const char *status, size_t status_len)
{
  Protocol *protocol= thd->protocol;
  protocol->prepare_for_resend();
  protocol->store(type, type_len, system_charset_info);
  protocol->store(file, file_len, system_charset_info);
  protocol->store(status, status_len, system_charset_info);
  if (protocol->write())
    return TRUE;
  return FALSE;
}


static my_bool showstat_handlerton(THD *thd, plugin_ref plugin,
                                   void *arg)
{
  enum ha_stat_type stat= *(enum ha_stat_type *) arg;
  handlerton *hton= plugin_hton(plugin);
  if (hton->show_status &&
      hton->show_status(hton, thd, stat_print, stat))
    return TRUE;
  return FALSE;
}

bool ha_show_status(THD *thd, handlerton *db_type, enum ha_stat_type stat)
{
  List<Item> field_list;
  Protocol *protocol= thd->protocol;
  MEM_ROOT *mem_root= thd->mem_root;
  bool result;

  field_list.push_back(new (mem_root) Item_empty_string(thd, "Type", 10),
                       mem_root);
  field_list.push_back(new (mem_root)
                       Item_empty_string(thd, "Name", FN_REFLEN), mem_root);
  field_list.push_back(new (mem_root)
                       Item_empty_string(thd, "Status", 10),
                       mem_root);

  if (protocol->send_result_set_metadata(&field_list,
                            Protocol::SEND_NUM_ROWS | Protocol::SEND_EOF))
    return TRUE;

  if (db_type == NULL)
  {
    result= plugin_foreach(thd, showstat_handlerton,
                           MYSQL_STORAGE_ENGINE_PLUGIN, &stat);
  }
  else
  {
    result= db_type->show_status &&
            db_type->show_status(db_type, thd, stat_print, stat) ? 1 : 0;
  }

  /*
    We also check thd->is_error() as Innodb may return 0 even if
    there was an error.
  */
  if (likely(!result && !thd->is_error()))
    my_eof(thd);
  else if (!thd->is_error())
    my_error(ER_GET_ERRNO, MYF(0), errno, hton_name(db_type)->str);
  return result;
}

/*
  Function to check if the conditions for row-based binlogging is
  correct for the table.

  A row in the given table should be replicated if:
  - It's not called by partition engine
  - Row-based replication is enabled in the current thread
  - The binlog is enabled
  - It is not a temporary table
  - The binary log is open
  - The database the table resides in shall be binlogged (binlog_*_db rules)
  - table is not mysql.event

  RETURN VALUE
    0  No binary logging in row format
    1  Row needs to be logged
*/

bool handler::check_table_binlog_row_based()
{
  if (unlikely((!check_table_binlog_row_based_done)))
  {
    check_table_binlog_row_based_done= 1;
    check_table_binlog_row_based_result=
      check_table_binlog_row_based_internal();
  }
  return check_table_binlog_row_based_result;
}

bool handler::check_table_binlog_row_based_internal()
{
  THD *thd= table->in_use;

#ifdef WITH_WSREP
  if (!thd->variables.sql_log_bin &&
      wsrep_thd_is_applying(table->in_use))
  {
    /*
      wsrep patch sets sql_log_bin to silence binlogging from high
      priority threads
    */
    return 0;
  }
#endif
  return (table->s->can_do_row_logging &&
          !table->versioned(VERS_TRX_ID) &&
          !(thd->variables.option_bits & OPTION_BIN_TMP_LOG_OFF) &&
          thd->is_current_stmt_binlog_format_row() &&
          /*
            Wsrep partially enables binary logging if it have not been
            explicitly turned on. As a result we return 'true' if we are in
            wsrep binlog emulation mode and the current thread is not a wsrep
            applier or replayer thread. This decision is not affected by
            @@sql_log_bin as we want the events to make into the binlog
            cache only to filter them later before they make into binary log
            file.

            However, we do return 'false' if binary logging was temporarily
            turned off (see tmp_disable_binlog(A)).

            Otherwise, return 'true' if binary logging is on.
          */
          IF_WSREP(((WSREP_EMULATE_BINLOG_NNULL(thd) &&
                     wsrep_thd_is_local(thd)) ||
                    ((WSREP_NNULL(thd) ||
                      (thd->variables.option_bits & OPTION_BIN_LOG)) &&
                     mysql_bin_log.is_open())),
                    (thd->variables.option_bits & OPTION_BIN_LOG) &&
                    mysql_bin_log.is_open()));
}


int handler::binlog_log_row(TABLE *table,
                            const uchar *before_record,
                            const uchar *after_record,
                            Log_func *log_func)
{
  bool error;
  THD *thd= table->in_use;
  DBUG_ENTER("binlog_log_row");

  if (!thd->binlog_table_maps &&
      thd->binlog_write_table_maps())
    DBUG_RETURN(HA_ERR_RBR_LOGGING_FAILED);

  error= (*log_func)(thd, table, row_logging_has_trans,
                     before_record, after_record);
  DBUG_RETURN(error ? HA_ERR_RBR_LOGGING_FAILED : 0);
}


int handler::ha_external_lock(THD *thd, int lock_type)
{
  int error;
  DBUG_ENTER("handler::ha_external_lock");
  /*
    Whether this is lock or unlock, this should be true, and is to verify that
    if get_auto_increment() was called (thus may have reserved intervals or
    taken a table lock), ha_release_auto_increment() was too.
  */
  DBUG_ASSERT(next_insert_id == 0);
  /* Consecutive calls for lock without unlocking in between is not allowed */
  DBUG_ASSERT(table_share->tmp_table != NO_TMP_TABLE ||
              ((lock_type != F_UNLCK && m_lock_type == F_UNLCK) ||
               lock_type == F_UNLCK));
  /* SQL HANDLER call locks/unlock while scanning (RND/INDEX). */
  DBUG_ASSERT(inited == NONE || table->open_by_handler);

  if (MYSQL_HANDLER_RDLOCK_START_ENABLED() ||
      MYSQL_HANDLER_WRLOCK_START_ENABLED() ||
      MYSQL_HANDLER_UNLOCK_START_ENABLED())
  {
    if (lock_type == F_RDLCK)
    {
      MYSQL_HANDLER_RDLOCK_START(table_share->db.str,
                                 table_share->table_name.str);
    }
    else if (lock_type == F_WRLCK)
    {
      MYSQL_HANDLER_WRLOCK_START(table_share->db.str,
                                 table_share->table_name.str);
    }
    else if (lock_type == F_UNLCK)
    {
      MYSQL_HANDLER_UNLOCK_START(table_share->db.str,
                                 table_share->table_name.str);
    }
  }

  /*
    We cache the table flags if the locking succeeded. Otherwise, we
    keep them as they were when they were fetched in ha_open().
  */
  MYSQL_TABLE_LOCK_WAIT(PSI_TABLE_EXTERNAL_LOCK, lock_type,
    { error= external_lock(thd, lock_type); })

  DBUG_EXECUTE_IF("external_lock_failure", error= HA_ERR_GENERIC;);

  if (likely(error == 0 || lock_type == F_UNLCK))
  {
    m_lock_type= lock_type;
    cached_table_flags= table_flags();
    if (table_share->tmp_table == NO_TMP_TABLE)
      mysql_audit_external_lock(thd, table_share, lock_type);
  }

  if (MYSQL_HANDLER_RDLOCK_DONE_ENABLED() ||
      MYSQL_HANDLER_WRLOCK_DONE_ENABLED() ||
      MYSQL_HANDLER_UNLOCK_DONE_ENABLED())
  {
    if (lock_type == F_RDLCK)
    {
      MYSQL_HANDLER_RDLOCK_DONE(error);
    }
    else if (lock_type == F_WRLCK)
    {
      MYSQL_HANDLER_WRLOCK_DONE(error);
    }
    else if (lock_type == F_UNLCK)
    {
      MYSQL_HANDLER_UNLOCK_DONE(error);
    }
  }
  DBUG_RETURN(error);
}


/** @brief
  Check handler usage and reset state of file to after 'open'
*/
int handler::ha_reset()
{
  DBUG_ENTER("ha_reset");

  /* Check that we have called all proper deallocation functions */
  DBUG_ASSERT((uchar*) table->def_read_set.bitmap +
              table->s->column_bitmap_size ==
              (uchar*) table->def_write_set.bitmap);
  DBUG_ASSERT(bitmap_is_set_all(&table->s->all_set));
  DBUG_ASSERT(!table->file->keyread_enabled());
  /* ensure that ha_index_end / ha_rnd_end has been called */
  DBUG_ASSERT(inited == NONE);
  /* reset the bitmaps to point to defaults */
  table->default_column_bitmaps();
  pushed_cond= NULL;
  tracker= NULL;
  mark_trx_read_write_done= 0;
  /*
    Disable row logging.
  */
  row_logging= row_logging_init= 0;
  clear_cached_table_binlog_row_based_flag();
  /* Reset information about pushed engine conditions */
  cancel_pushed_idx_cond();
  /* Reset information about pushed index conditions */
  cancel_pushed_rowid_filter();
  if (lookup_handler != this)
  {
    lookup_handler->ha_external_unlock(table->in_use);
    lookup_handler->close();
    delete lookup_handler;
    lookup_handler= this;
  }
  DBUG_RETURN(reset());
}

#ifdef WITH_WSREP
static int wsrep_after_row(THD *thd)
{
  DBUG_ENTER("wsrep_after_row");
  if (thd->internal_transaction())
    DBUG_RETURN(0);

  /* enforce wsrep_max_ws_rows */
  thd->wsrep_affected_rows++;
  if (wsrep_max_ws_rows &&
      thd->wsrep_affected_rows > wsrep_max_ws_rows &&
      wsrep_thd_is_local(thd))
  {
    trans_rollback_stmt(thd) || trans_rollback(thd);
    my_message(ER_ERROR_DURING_COMMIT, "wsrep_max_ws_rows exceeded", MYF(0));
    DBUG_RETURN(ER_ERROR_DURING_COMMIT);
  }
  else if (wsrep_after_row_internal(thd))
  {
    DBUG_RETURN(ER_LOCK_DEADLOCK);
  }
  DBUG_RETURN(0);
}
#endif /* WITH_WSREP */


/**
   Check if there is a conflicting unique hash key
*/

int handler::check_duplicate_long_entry_key(const uchar *new_rec, uint key_no)
{
  int result, error= 0;
  KEY *key_info= table->key_info + key_no;
  Field *hash_field= key_info->key_part->field;
  uchar ptr[HA_HASH_KEY_LENGTH_WITH_NULL];
  DBUG_ENTER("handler::check_duplicate_long_entry_key");

  DBUG_ASSERT((key_info->flags & HA_NULL_PART_KEY &&
               key_info->key_length == HA_HASH_KEY_LENGTH_WITH_NULL) ||
              key_info->key_length == HA_HASH_KEY_LENGTH_WITHOUT_NULL);

  if (hash_field->is_real_null())
    DBUG_RETURN(0);

  key_copy(ptr, new_rec, key_info, key_info->key_length, false);

  result= lookup_handler->ha_index_init(key_no, 0);
  if (result)
    DBUG_RETURN(result);
  store_record(table, file->lookup_buffer);
  result= lookup_handler->ha_index_read_map(table->record[0],
                               ptr, HA_WHOLE_KEY, HA_READ_KEY_EXACT);
  if (!result)
  {
    bool is_same;
    Field * t_field;
    Item_func_hash * temp= (Item_func_hash *)hash_field->vcol_info->expr;
    Item ** arguments= temp->arguments();
    uint arg_count= temp->argument_count();
    do
    {
      my_ptrdiff_t diff= table->file->lookup_buffer - new_rec;
      is_same= true;
      for (uint j=0; is_same && j < arg_count; j++)
      {
        DBUG_ASSERT(arguments[j]->type() == Item::FIELD_ITEM ||
                    // this one for left(fld_name,length)
                    arguments[j]->type() == Item::FUNC_ITEM);
        if (arguments[j]->type() == Item::FIELD_ITEM)
        {
          t_field= static_cast<Item_field *>(arguments[j])->field;
          if (t_field->cmp_offset(diff))
            is_same= false;
        }
        else
        {
          Item_func_left *fnc= static_cast<Item_func_left *>(arguments[j]);
          DBUG_ASSERT(!my_strcasecmp(system_charset_info, "left", fnc->func_name()));
          DBUG_ASSERT(fnc->arguments()[0]->type() == Item::FIELD_ITEM);
          t_field= static_cast<Item_field *>(fnc->arguments()[0])->field;
          uint length= (uint)fnc->arguments()[1]->val_int();
          if (t_field->cmp_prefix(t_field->ptr, t_field->ptr + diff, length))
            is_same= false;
        }
      }
    }
    while (!is_same &&
           !(result= lookup_handler->ha_index_next_same(table->record[0],
                                                ptr, key_info->key_length)));
    if (is_same)
      error= HA_ERR_FOUND_DUPP_KEY;
    goto exit;
  }
  if (result != HA_ERR_KEY_NOT_FOUND)
    error= result;
exit:
  if (error == HA_ERR_FOUND_DUPP_KEY)
  {
    table->file->lookup_errkey= key_no;
    if (ha_table_flags() & HA_DUPLICATE_POS)
    {
      lookup_handler->position(table->record[0]);
      memcpy(table->file->dup_ref, lookup_handler->ref, ref_length);
    }
  }
  restore_record(table, file->lookup_buffer);
  lookup_handler->ha_index_end();
  DBUG_RETURN(error);
}

void handler::alloc_lookup_buffer()
{
  if (!lookup_buffer)
    lookup_buffer= (uchar*)alloc_root(&table->mem_root,
                                      table_share->max_unique_length
                                      + table_share->null_fields
                                      + table_share->reclength);
}

/** @brief
    check whether inserted records breaks the
    unique constraint on long columns.
    @returns 0 if no duplicate else returns error
  */
int handler::check_duplicate_long_entries(const uchar *new_rec)
{
  lookup_errkey= (uint)-1;
  for (uint i= 0; i < table->s->keys; i++)
  {
    int result;
    if (table->key_info[i].algorithm == HA_KEY_ALG_LONG_HASH &&
        (result= check_duplicate_long_entry_key(new_rec, i)))
      return result;
  }
  return 0;
}


/** @brief
    check whether updated records breaks the
    unique constraint on long columns.
    In the case of update we just need to check the specic key
    reason for that is consider case
    create table t1(a blob , b blob , x blob , y blob ,unique(a,b)
                                                    ,unique(x,y))
    and update statement like this
    update t1 set a=23+a; in this case if we try to scan for
    whole keys in table then index scan on x_y will return 0
    because data is same so in the case of update we take
    key as a parameter in normal insert key should be -1
    @returns 0 if no duplicate else returns error
  */
int handler::check_duplicate_long_entries_update(const uchar *new_rec)
{
  Field *field;
  uint key_parts;
  KEY *keyinfo;
  KEY_PART_INFO *keypart;
  /*
     Here we are comparing whether new record and old record are same
     with respect to fields in hash_str
   */
  uint reclength= (uint) (table->record[1] - table->record[0]);

  for (uint i= 0; i < table->s->keys; i++)
  {
    keyinfo= table->key_info + i;
    if (keyinfo->algorithm == HA_KEY_ALG_LONG_HASH)
    {
      key_parts= fields_in_hash_keyinfo(keyinfo);
      keypart= keyinfo->key_part - key_parts;
      for (uint j= 0; j < key_parts; j++, keypart++)
      {
        int error;
        field= keypart->field;
        /* Compare fields if they are different then check for duplicates */
        if (field->cmp_binary_offset(reclength))
        {
          if((error= check_duplicate_long_entry_key(new_rec, i)))
            return error;
          /*
            break because check_duplicate_long_entries_key will
            take care of remaining fields
           */
          break;
        }
      }
    }
  }
  return 0;
}


int handler::ha_check_overlaps(const uchar *old_data, const uchar* new_data)
{
  DBUG_ASSERT(new_data);
  if (this != table->file)
    return 0;
  if (!table_share->period.unique_keys)
    return 0;
  if (table->versioned() && !table->vers_end_field()->is_max())
    return 0;

  const bool is_update= old_data != NULL;
  uchar *record_buffer= lookup_buffer + table_share->max_unique_length
                                      + table_share->null_fields;

  // Needed to compare record refs later
  if (is_update)
    position(old_data);

  DBUG_ASSERT(!keyread_enabled());

  int error= 0;
  lookup_errkey= (uint)-1;

  for (uint key_nr= 0; key_nr < table_share->keys && !error; key_nr++)
  {
    const KEY &key_info= table->key_info[key_nr];
    const uint key_parts= key_info.user_defined_key_parts;
    if (!key_info.without_overlaps)
      continue;

    if (is_update)
    {
      bool key_used= false;
      for (uint k= 0; k < key_parts && !key_used; k++)
        key_used= bitmap_is_set(table->write_set,
                                key_info.key_part[k].fieldnr - 1);
      if (!key_used)
        continue;
    }

    error= lookup_handler->ha_index_init(key_nr, 0);
    if (error)
      return error;

    error= lookup_handler->ha_start_keyread(key_nr);
    DBUG_ASSERT(!error);

    const uint period_field_length= key_info.key_part[key_parts - 1].length;
    const uint key_base_length= key_info.key_length - 2 * period_field_length;

    key_copy(lookup_buffer, new_data, &key_info, 0);

    /* Copy period_start to period_end.
       the value in period_start field is not significant, but anyway let's leave
       it defined to avoid uninitialized memory access
     */
    memcpy(lookup_buffer + key_base_length,
           lookup_buffer + key_base_length + period_field_length,
           period_field_length);

    /* Find row with period_end > (period_start of new_data) */
    error = lookup_handler->ha_index_read_map(record_buffer, lookup_buffer,
                                       key_part_map((1 << (key_parts - 1)) - 1),
                                       HA_READ_AFTER_KEY);

    if (!error && is_update)
    {
      /* In case of update it could happen that the nearest neighbour is
         a record we are updating. It means, that there are no overlaps
         from this side.
      */
      DBUG_ASSERT(lookup_handler != this);
      DBUG_ASSERT(ref_length == lookup_handler->ref_length);

      lookup_handler->position(record_buffer);
      if (memcmp(ref, lookup_handler->ref, ref_length) == 0)
        error= lookup_handler->ha_index_next(record_buffer);
    }

    if (!error && table->check_period_overlaps(key_info, new_data, record_buffer))
      error= HA_ERR_FOUND_DUPP_KEY;

    if (error == HA_ERR_KEY_NOT_FOUND || error == HA_ERR_END_OF_FILE)
      error= 0;

    if (error == HA_ERR_FOUND_DUPP_KEY)
      lookup_errkey= key_nr;

    int end_error= lookup_handler->ha_end_keyread();
    DBUG_ASSERT(!end_error);

    end_error= lookup_handler->ha_index_end();
    if (!error && end_error)
      error= end_error;
  }

  return error;
}


/**
  Check if galera disables binary logging for this table

  @return 0  Binary logging disabled
  @return 1  Binary logging can be enabled
*/


static inline bool wsrep_check_if_binlog_row(TABLE *table)
{
#ifdef WITH_WSREP
  THD *const thd= table->in_use;

  /* only InnoDB tables will be replicated through binlog emulation */
  if ((WSREP_EMULATE_BINLOG(thd) &&
       !(table->file->partition_ht()->flags & HTON_WSREP_REPLICATION)) ||
      thd->wsrep_ignore_table == true)
    return 0;
#endif
  return 1;
}


/**
   Prepare handler for row logging

   @return 0 if handler will not participate in row logging
   @return 1 handler will participate in row logging

   This function is always safe to call on an opened table.
*/

bool handler::prepare_for_row_logging()
{
  DBUG_ENTER("handler::prepare_for_row_logging");

  /* Check if we should have row logging */
  if (wsrep_check_if_binlog_row(table) &&
      check_table_binlog_row_based())
  {
    /*
      Row logging enabled. Intialize all variables and write
      annotated and table maps
    */
    row_logging= row_logging_init= 1;

    /*
      We need to have a transactional behavior for SQLCOM_CREATE_TABLE
      (e.g. CREATE TABLE... SELECT * FROM TABLE) in order to keep a
      compatible behavior with the STMT based replication even when
      the table is not transactional. In other words, if the operation
      fails while executing the insert phase nothing is written to the
      binlog.
    */
    row_logging_has_trans=
      ((sql_command_flags[table->in_use->lex->sql_command] &
        (CF_SCHEMA_CHANGE | CF_ADMIN_COMMAND)) ||
       table->file->has_transactions_and_rollback());
  }
  else
  {
    /* Check row_logging has not been properly cleared from previous command */
    DBUG_ASSERT(row_logging == 0);
  }
  DBUG_RETURN(row_logging);
}


/*
  Do all initialization needed for insert
*/

int handler::prepare_for_insert(bool do_create)
{
  /* Preparation for unique of blob's */
  if (table->s->long_unique_table || table->s->period.unique_keys)
  {
    if (do_create && create_lookup_handler())
      return 1;
    alloc_lookup_buffer();
  }
  return 0;
}


int handler::ha_write_row(const uchar *buf)
{
  int error;
  DBUG_ASSERT(table_share->tmp_table != NO_TMP_TABLE ||
              m_lock_type == F_WRLCK);
  DBUG_ENTER("handler::ha_write_row");
  DEBUG_SYNC_C("ha_write_row_start");

  if ((error= ha_check_overlaps(NULL, buf)))
    DBUG_RETURN(error);

  if (table->s->long_unique_table && this == table->file)
  {
    DBUG_ASSERT(inited == NONE || lookup_handler != this);
    if ((error= check_duplicate_long_entries(buf)))
      DBUG_RETURN(error);
  }

  MYSQL_INSERT_ROW_START(table_share->db.str, table_share->table_name.str);
  mark_trx_read_write();
  increment_statistics(&SSV::ha_write_count);

  TABLE_IO_WAIT(tracker, PSI_TABLE_WRITE_ROW, MAX_KEY, error,
                      { error= write_row(buf); })

  MYSQL_INSERT_ROW_DONE(error);
  if (likely(!error))
  {
    rows_changed++;
    if (row_logging)
    {
      Log_func *log_func= Write_rows_log_event::binlog_row_logging_function;
      error= binlog_log_row(table, 0, buf, log_func);
    }
#ifdef WITH_WSREP
    if (WSREP_NNULL(ha_thd()) && table_share->tmp_table == NO_TMP_TABLE &&
        ht->flags & HTON_WSREP_REPLICATION &&
        !error && (error= wsrep_after_row(ha_thd())))
    {
      DBUG_RETURN(error);
    }
#endif /* WITH_WSREP */
  }

  DEBUG_SYNC_C("ha_write_row_end");
  DBUG_RETURN(error);
}


int handler::ha_update_row(const uchar *old_data, const uchar *new_data)
{
  int error;
  DBUG_ASSERT(table_share->tmp_table != NO_TMP_TABLE ||
              m_lock_type == F_WRLCK);
  /*
    Some storage engines require that the new record is in record[0]
    (and the old record is in record[1]).
   */
  DBUG_ASSERT(new_data == table->record[0]);
  DBUG_ASSERT(old_data == table->record[1]);

  uint saved_status= table->status;
  error= ha_check_overlaps(old_data, new_data);

  if (!error && table->s->long_unique_table && this == table->file)
    error= check_duplicate_long_entries_update(new_data);
  table->status= saved_status;

  if (error)
    return error;

  MYSQL_UPDATE_ROW_START(table_share->db.str, table_share->table_name.str);
  mark_trx_read_write();
  increment_statistics(&SSV::ha_update_count);

  TABLE_IO_WAIT(tracker, PSI_TABLE_UPDATE_ROW, active_index, 0,
                      { error= update_row(old_data, new_data);})

  MYSQL_UPDATE_ROW_DONE(error);
  if (likely(!error))
  {
    rows_changed++;
<<<<<<< HEAD
    if (row_logging)
=======
    error= binlog_log_row(table, old_data, new_data, log_func);
#ifdef WITH_WSREP
    THD *thd= ha_thd();
    bool is_wsrep= WSREP(thd);
    /* for SR, the followin wsrep_after_row() may replicate a fragment, so we have to
       declare potential PA unsafe before that*/
    if (table->s->primary_key == MAX_KEY &&
	is_wsrep && wsrep_thd_is_local(thd))
    {
      WSREP_DEBUG("marking trx as PA unsafe pk %d", table->s->primary_key);
      if (thd->wsrep_cs().mark_transaction_pa_unsafe())
      {
        WSREP_DEBUG("session does not have active transaction, can not mark as PA unsafe");
      }
    }
    if (table_share->tmp_table == NO_TMP_TABLE &&
        is_wsrep && (error= wsrep_after_row(thd)))
>>>>>>> 77d8da57
    {
      Log_func *log_func= Update_rows_log_event::binlog_row_logging_function;
      error= binlog_log_row(table, old_data, new_data, log_func);
    }
#ifdef WITH_WSREP
    if (WSREP_NNULL(ha_thd()) && table_share->tmp_table == NO_TMP_TABLE &&
        ht->flags & HTON_WSREP_REPLICATION &&
        !error && (error= wsrep_after_row(ha_thd())))
      return error;
#endif /* WITH_WSREP */
  }
  return error;
}

/*
  Update first row. Only used by sequence tables
*/

int handler::update_first_row(const uchar *new_data)
{
  int error;
  if (likely(!(error= ha_rnd_init(1))))
  {
    int end_error;
    if (likely(!(error= ha_rnd_next(table->record[1]))))
    {
      /*
        We have to do the memcmp as otherwise we may get error 169 from InnoDB
      */
      if (memcmp(new_data, table->record[1], table->s->reclength))
        error= update_row(table->record[1], new_data);
    }
    end_error= ha_rnd_end();
    if (likely(!error))
      error= end_error;
    /* Logging would be wrong if update_row works but ha_rnd_end fails */
    DBUG_ASSERT(!end_error || error != 0);
  }
  return error;
}


int handler::ha_delete_row(const uchar *buf)
{
  int error;
  DBUG_ASSERT(table_share->tmp_table != NO_TMP_TABLE ||
              m_lock_type == F_WRLCK);
  /*
    Normally table->record[0] is used, but sometimes table->record[1] is used.
  */
  DBUG_ASSERT(buf == table->record[0] ||
              buf == table->record[1]);

  MYSQL_DELETE_ROW_START(table_share->db.str, table_share->table_name.str);
  mark_trx_read_write();
  increment_statistics(&SSV::ha_delete_count);

  TABLE_IO_WAIT(tracker, PSI_TABLE_DELETE_ROW, active_index, error,
    { error= delete_row(buf);})
  MYSQL_DELETE_ROW_DONE(error);
  if (likely(!error))
  {
    rows_changed++;
    if (row_logging)
    {
      Log_func *log_func= Delete_rows_log_event::binlog_row_logging_function;
      error= binlog_log_row(table, buf, 0, log_func);
    }
#ifdef WITH_WSREP
<<<<<<< HEAD
    if (WSREP_NNULL(ha_thd()) && table_share->tmp_table == NO_TMP_TABLE &&
        ht->flags & HTON_WSREP_REPLICATION &&
        !error && (error= wsrep_after_row(ha_thd())))
=======
    THD *thd= ha_thd();
    bool is_wsrep= WSREP(thd);
    /* for SR, the followin wsrep_after_row() may replicate a fragment, so we have to
       declare potential PA unsafe before that*/
    if (table->s->primary_key == MAX_KEY &&
	is_wsrep && wsrep_thd_is_local(thd))
    {
      WSREP_DEBUG("marking trx as PA unsafe pk %d", table->s->primary_key);
      if (thd->wsrep_cs().mark_transaction_pa_unsafe())
      {
        WSREP_DEBUG("session does not have active transaction, can not mark as PA unsafe");
      }
    }
    if (table_share->tmp_table == NO_TMP_TABLE &&
        is_wsrep && (error= wsrep_after_row(thd)))
>>>>>>> 77d8da57
    {
      return error;
    }
#endif /* WITH_WSREP */
  }
  return error;
}


/**
  Execute a direct update request.  A direct update request updates all
  qualified rows in a single operation, rather than one row at a time.
  In a Spider cluster the direct update operation is pushed down to the
  child levels of the cluster.

  Note that this can't be used in case of statment logging

  @param  update_rows   Number of updated rows.

  @retval 0             Success.
  @retval != 0          Failure.
*/

int handler::ha_direct_update_rows(ha_rows *update_rows, ha_rows *found_rows)
{
  int error;
  MYSQL_UPDATE_ROW_START(table_share->db.str, table_share->table_name.str);
  mark_trx_read_write();

  error= direct_update_rows(update_rows, found_rows);
  MYSQL_UPDATE_ROW_DONE(error);
  return error;
}


/**
  Execute a direct delete request.  A direct delete request deletes all
  qualified rows in a single operation, rather than one row at a time.
  In a Spider cluster the direct delete operation is pushed down to the
  child levels of the cluster.

  @param  delete_rows   Number of deleted rows.

  @retval 0             Success.
  @retval != 0          Failure.
*/

int handler::ha_direct_delete_rows(ha_rows *delete_rows)
{
  int error;
  /* Ensure we are not using binlog row */
  DBUG_ASSERT(!table->in_use->is_current_stmt_binlog_format_row());

  MYSQL_DELETE_ROW_START(table_share->db.str, table_share->table_name.str);
  mark_trx_read_write();

  error = direct_delete_rows(delete_rows);
  MYSQL_DELETE_ROW_DONE(error);
  return error;
}


/** @brief
  use_hidden_primary_key() is called in case of an update/delete when
  (table_flags() and HA_PRIMARY_KEY_REQUIRED_FOR_DELETE) is defined
  but we don't have a primary key
*/
void handler::use_hidden_primary_key()
{
  /* fallback to use all columns in the table to identify row */
  table->column_bitmaps_set(&table->s->all_set, table->write_set);
}


/**
  Get an initialized ha_share.

  @return Initialized ha_share
    @retval NULL    ha_share is not yet initialized.
    @retval != NULL previous initialized ha_share.

  @note
  If not a temp table, then LOCK_ha_data must be held.
*/

Handler_share *handler::get_ha_share_ptr()
{
  DBUG_ENTER("handler::get_ha_share_ptr");
  DBUG_ASSERT(ha_share);
  DBUG_ASSERT(table_share);

#ifndef DBUG_OFF
  if (table_share->tmp_table == NO_TMP_TABLE)
    mysql_mutex_assert_owner(&table_share->LOCK_ha_data);
#endif

  DBUG_RETURN(*ha_share);
}


/**
  Set ha_share to be used by all instances of the same table/partition.

  @param ha_share    Handler_share to be shared.

  @note
  If not a temp table, then LOCK_ha_data must be held.
*/

void handler::set_ha_share_ptr(Handler_share *arg_ha_share)
{
  DBUG_ENTER("handler::set_ha_share_ptr");
  DBUG_ASSERT(ha_share);
#ifndef DBUG_OFF
  if (table_share->tmp_table == NO_TMP_TABLE)
    mysql_mutex_assert_owner(&table_share->LOCK_ha_data);
#endif

  *ha_share= arg_ha_share;
  DBUG_VOID_RETURN;
}


/**
  Take a lock for protecting shared handler data.
*/

void handler::lock_shared_ha_data()
{
  DBUG_ASSERT(table_share);
  if (table_share->tmp_table == NO_TMP_TABLE)
    mysql_mutex_lock(&table_share->LOCK_ha_data);
}


/**
  Release lock for protecting ha_share.
*/

void handler::unlock_shared_ha_data()
{
  DBUG_ASSERT(table_share);
  if (table_share->tmp_table == NO_TMP_TABLE)
    mysql_mutex_unlock(&table_share->LOCK_ha_data);
}

/** @brief
  Dummy function which accept information about log files which is not need
  by handlers
*/
void signal_log_not_needed(struct handlerton, char *log_file)
{
  DBUG_ENTER("signal_log_not_needed");
  DBUG_PRINT("enter", ("logfile '%s'", log_file));
  DBUG_VOID_RETURN;
}

void handler::set_lock_type(enum thr_lock_type lock)
{
  table->reginfo.lock_type= lock;
}

Compare_keys handler::compare_key_parts(const Field &old_field,
                                        const Column_definition &new_field,
                                        const KEY_PART_INFO &old_part,
                                        const KEY_PART_INFO &new_part) const
{
  if (!old_field.is_equal(new_field))
    return Compare_keys::NotEqual;

  if (old_part.length != new_part.length)
    return Compare_keys::NotEqual;

  return Compare_keys::Equal;
}

#ifdef WITH_WSREP
/**
  @details
  This function makes the storage engine to force the victim transaction
  to abort. Currently, only innodb has this functionality, but any SE
  implementing the wsrep API should provide this service to support
  multi-master operation.

  @note Aborting the transaction does NOT end it, it still has to
  be rolled back with hton->rollback().

  @note It is safe to abort from one thread (bf_thd) the transaction,
  running in another thread (victim_thd), because InnoDB's lock_sys and
  trx_mutex guarantee the necessary protection. However, its not safe
  to access victim_thd->transaction, because it's not protected from
  concurrent accesses. And it's an overkill to take LOCK_plugin and
  iterate the whole installed_htons[] array every time.

  @param bf_thd       brute force THD asking for the abort
  @param victim_thd   victim THD to be aborted

  @return
    always 0
*/

int ha_abort_transaction(THD *bf_thd, THD *victim_thd, my_bool signal)
{
  DBUG_ENTER("ha_abort_transaction");
  if (!WSREP(bf_thd) &&
      !(bf_thd->variables.wsrep_OSU_method == WSREP_OSU_RSU &&
        wsrep_thd_is_toi(bf_thd))) {
    DBUG_RETURN(0);
  }

  handlerton *hton= installed_htons[DB_TYPE_INNODB];
  if (hton && hton->abort_transaction)
  {
    hton->abort_transaction(hton, bf_thd, victim_thd, signal);
  }
  else
  {
    WSREP_WARN("Cannot abort InnoDB transaction");
  }

  DBUG_RETURN(0);
}
#endif /* WITH_WSREP */


#ifdef TRANS_LOG_MGM_EXAMPLE_CODE
/*
  Example of transaction log management functions based on assumption that logs
  placed into a directory
*/
#include <my_dir.h>
#include <my_sys.h>
int example_of_iterator_using_for_logs_cleanup(handlerton *hton)
{
  void *buffer;
  int res= 1;
  struct handler_iterator iterator;
  struct handler_log_file_data data;

  if (!hton->create_iterator)
    return 1; /* iterator creator is not supported */

  if ((*hton->create_iterator)(hton, HA_TRANSACTLOG_ITERATOR, &iterator) !=
      HA_ITERATOR_OK)
  {
    /* error during creation of log iterator or iterator is not supported */
    return 1;
  }
  while((*iterator.next)(&iterator, (void*)&data) == 0)
  {
    printf("%s\n", data.filename.str);
    if (data.status == HA_LOG_STATUS_FREE &&
        mysql_file_delete(INSTRUMENT_ME,
                          data.filename.str, MYF(MY_WME)))
      goto err;
  }
  res= 0;
err:
  (*iterator.destroy)(&iterator);
  return res;
}


/*
  Here we should get info from handler where it save logs but here is
  just example, so we use constant.
  IMHO FN_ROOTDIR ("/") is safe enough for example, because nobody has
  rights on it except root and it consist of directories only at lest for
  *nix (sorry, can't find windows-safe solution here, but it is only example).
*/
#define fl_dir FN_ROOTDIR


/** @brief
  Dummy function to return log status should be replaced by function which
  really detect the log status and check that the file is a log of this
  handler.
*/
enum log_status fl_get_log_status(char *log)
{
  MY_STAT stat_buff;
  if (mysql_file_stat(INSTRUMENT_ME, log, &stat_buff, MYF(0)))
    return HA_LOG_STATUS_INUSE;
  return HA_LOG_STATUS_NOSUCHLOG;
}


struct fl_buff
{
  LEX_STRING *names;
  enum log_status *statuses;
  uint32 entries;
  uint32 current;
};


int fl_log_iterator_next(struct handler_iterator *iterator,
                          void *iterator_object)
{
  struct fl_buff *buff= (struct fl_buff *)iterator->buffer;
  struct handler_log_file_data *data=
    (struct handler_log_file_data *) iterator_object;
  if (buff->current >= buff->entries)
    return 1;
  data->filename= buff->names[buff->current];
  data->status= buff->statuses[buff->current];
  buff->current++;
  return 0;
}


void fl_log_iterator_destroy(struct handler_iterator *iterator)
{
  my_free(iterator->buffer);
}


/** @brief
  returns buffer, to be assigned in handler_iterator struct
*/
enum handler_create_iterator_result
fl_log_iterator_buffer_init(struct handler_iterator *iterator)
{
  MY_DIR *dirp;
  struct fl_buff *buff;
  char *name_ptr;
  uchar *ptr;
  FILEINFO *file;
  uint32 i;

  /* to be able to make my_free without crash in case of error */
  iterator->buffer= 0;

  if (!(dirp = my_dir(fl_dir, MYF(MY_THREAD_SPECIFIC))))
  {
    return HA_ITERATOR_ERROR;
  }
  if ((ptr= (uchar*)my_malloc(ALIGN_SIZE(sizeof(fl_buff)) +
                             ((ALIGN_SIZE(sizeof(LEX_STRING)) +
                               sizeof(enum log_status) +
                               + FN_REFLEN + 1) *
                              (uint) dirp->number_off_files),
                             MYF(MY_THREAD_SPECIFIC))) == 0)
  {
    return HA_ITERATOR_ERROR;
  }
  buff= (struct fl_buff *)ptr;
  buff->entries= buff->current= 0;
  ptr= ptr + (ALIGN_SIZE(sizeof(fl_buff)));
  buff->names= (LEX_STRING*) (ptr);
  ptr= ptr + ((ALIGN_SIZE(sizeof(LEX_STRING)) *
               (uint) dirp->number_off_files));
  buff->statuses= (enum log_status *)(ptr);
  name_ptr= (char *)(ptr + (sizeof(enum log_status) *
                            (uint) dirp->number_off_files));
  for (i=0 ; i < (uint) dirp->number_off_files  ; i++)
  {
    enum log_status st;
    file= dirp->dir_entry + i;
    if ((file->name[0] == '.' &&
         ((file->name[1] == '.' && file->name[2] == '\0') ||
            file->name[1] == '\0')))
      continue;
    if ((st= fl_get_log_status(file->name)) == HA_LOG_STATUS_NOSUCHLOG)
      continue;
    name_ptr= strxnmov(buff->names[buff->entries].str= name_ptr,
                       FN_REFLEN, fl_dir, file->name, NullS);
    buff->names[buff->entries].length= (name_ptr -
                                        buff->names[buff->entries].str);
    buff->statuses[buff->entries]= st;
    buff->entries++;
  }

  iterator->buffer= buff;
  iterator->next= &fl_log_iterator_next;
  iterator->destroy= &fl_log_iterator_destroy;
  my_dirend(dirp);
  return HA_ITERATOR_OK;
}


/* An example of a iterator creator */
enum handler_create_iterator_result
fl_create_iterator(enum handler_iterator_type type,
                   struct handler_iterator *iterator)
{
  switch(type) {
  case HA_TRANSACTLOG_ITERATOR:
    return fl_log_iterator_buffer_init(iterator);
  default:
    return HA_ITERATOR_UNSUPPORTED;
  }
}
#endif /*TRANS_LOG_MGM_EXAMPLE_CODE*/


bool HA_CREATE_INFO::check_conflicting_charset_declarations(CHARSET_INFO *cs)
{
  if ((used_fields & HA_CREATE_USED_DEFAULT_CHARSET) &&
      /* DEFAULT vs explicit, or explicit vs DEFAULT */
      (((default_table_charset == NULL) != (cs == NULL)) ||
      /* Two different explicit character sets */
       (default_table_charset && cs &&
        !my_charset_same(default_table_charset, cs))))
  {
    my_error(ER_CONFLICTING_DECLARATIONS, MYF(0),
             "CHARACTER SET ", default_table_charset ?
                               default_table_charset->csname : "DEFAULT",
             "CHARACTER SET ", cs ? cs->csname : "DEFAULT");
    return true;
  }
  return false;
}

/* Remove all indexes for a given table from global index statistics */

static
int del_global_index_stats_for_table(THD *thd, uchar* cache_key, size_t cache_key_length)
{
  int res = 0;
  DBUG_ENTER("del_global_index_stats_for_table");

  mysql_mutex_lock(&LOCK_global_index_stats);

  for (uint i= 0; i < global_index_stats.records;)
  {
    INDEX_STATS *index_stats =
      (INDEX_STATS*) my_hash_element(&global_index_stats, i);

    /* We search correct db\0table_name\0 string */
    if (index_stats &&
	index_stats->index_name_length >= cache_key_length &&
	!memcmp(index_stats->index, cache_key, cache_key_length))
    {
      res= my_hash_delete(&global_index_stats, (uchar*)index_stats);
      /*
          In our HASH implementation on deletion one elements
          is moved into a place where a deleted element was,
          and the last element is moved into the empty space.
          Thus we need to re-examine the current element, but
          we don't have to restart the search from the beginning.
      */
    }
    else
      i++;
  }

  mysql_mutex_unlock(&LOCK_global_index_stats);
  DBUG_RETURN(res);
}

/* Remove a table from global table statistics */

int del_global_table_stat(THD *thd, const LEX_CSTRING *db, const LEX_CSTRING *table)
{
  TABLE_STATS *table_stats;
  int res = 0;
  uchar *cache_key;
  size_t cache_key_length;
  DBUG_ENTER("del_global_table_stat");

  cache_key_length= db->length + 1 + table->length + 1;

  if(!(cache_key= (uchar *)my_malloc(PSI_INSTRUMENT_ME, cache_key_length,
                                     MYF(MY_WME | MY_ZEROFILL))))
  {
    /* Out of memory error already given */
    res = 1;
    goto end;
  }

  memcpy(cache_key, db->str, db->length);
  memcpy(cache_key + db->length + 1, table->str, table->length);

  res= del_global_index_stats_for_table(thd, cache_key, cache_key_length);

  mysql_mutex_lock(&LOCK_global_table_stats);

  if((table_stats= (TABLE_STATS*) my_hash_search(&global_table_stats,
                                                cache_key,
                                                cache_key_length)))
    res= my_hash_delete(&global_table_stats, (uchar*)table_stats);

  my_free(cache_key);
  mysql_mutex_unlock(&LOCK_global_table_stats);

end:
  DBUG_RETURN(res);
}

/* Remove a index from global index statistics */

int del_global_index_stat(THD *thd, TABLE* table, KEY* key_info)
{
  INDEX_STATS *index_stats;
  size_t key_length= table->s->table_cache_key.length + key_info->name.length + 1;
  int res = 0;
  DBUG_ENTER("del_global_index_stat");
  mysql_mutex_lock(&LOCK_global_index_stats);

  if((index_stats= (INDEX_STATS*) my_hash_search(&global_index_stats,
                                                key_info->cache_name,
                                                key_length)))
    res= my_hash_delete(&global_index_stats, (uchar*)index_stats);

  mysql_mutex_unlock(&LOCK_global_index_stats);
  DBUG_RETURN(res);
}

/*****************************************************************************
  VERSIONING functions
******************************************************************************/

bool Vers_parse_info::is_start(const char *name) const
{
  DBUG_ASSERT(name);
  return as_row.start && as_row.start.streq(name);
}
bool Vers_parse_info::is_end(const char *name) const
{
  DBUG_ASSERT(name);
  return as_row.end && as_row.end.streq(name);
}
bool Vers_parse_info::is_start(const Create_field &f) const
{
  return f.flags & VERS_SYS_START_FLAG;
}
bool Vers_parse_info::is_end(const Create_field &f) const
{
  return f.flags & VERS_SYS_END_FLAG;
}

static Create_field *vers_init_sys_field(THD *thd, const char *field_name, int flags, bool integer)
{
  Create_field *f= new (thd->mem_root) Create_field();
  if (!f)
    return NULL;

  f->field_name.str= field_name;
  f->field_name.length= strlen(field_name);
  f->charset= system_charset_info;
  f->flags= flags | NOT_NULL_FLAG;
  if (integer)
  {
    DBUG_ASSERT(0); // Not implemented yet
    f->set_handler(&type_handler_vers_trx_id);
    f->length= MY_INT64_NUM_DECIMAL_DIGITS - 1;
    f->flags|= UNSIGNED_FLAG;
  }
  else
  {
    f->set_handler(&type_handler_timestamp2);
    f->length= MAX_DATETIME_PRECISION;
  }
  f->invisible= DBUG_EVALUATE_IF("sysvers_show", VISIBLE, INVISIBLE_SYSTEM);

  if (f->check(thd))
    return NULL;

  return f;
}

static bool vers_create_sys_field(THD *thd, const char *field_name,
                                  Alter_info *alter_info, int flags)
{
  Create_field *f= vers_init_sys_field(thd, field_name, flags, false);
  if (!f)
    return true;

  alter_info->flags|= ALTER_PARSER_ADD_COLUMN;
  alter_info->create_list.push_back(f);

  return false;
}

const Lex_ident Vers_parse_info::default_start= "row_start";
const Lex_ident Vers_parse_info::default_end= "row_end";

bool Vers_parse_info::fix_implicit(THD *thd, Alter_info *alter_info)
{
  // If user specified some of these he must specify the others too. Do nothing.
  if (*this)
    return false;

  alter_info->flags|= ALTER_PARSER_ADD_COLUMN;

  period= start_end_t(default_start, default_end);
  as_row= period;

  if (vers_create_sys_field(thd, default_start, alter_info, VERS_SYS_START_FLAG) ||
      vers_create_sys_field(thd, default_end, alter_info, VERS_SYS_END_FLAG))
  {
    return true;
  }
  return false;
}


bool Table_scope_and_contents_source_st::vers_fix_system_fields(
  THD *thd, Alter_info *alter_info, const TABLE_LIST &create_table)
{
  DBUG_ASSERT(!(alter_info->flags & ALTER_DROP_SYSTEM_VERSIONING));

  DBUG_EXECUTE_IF("sysvers_force", if (!tmp_table()) {
                  alter_info->flags|= ALTER_ADD_SYSTEM_VERSIONING;
                  options|= HA_VERSIONED_TABLE; });

  if (!vers_info.need_check(alter_info))
    return false;

  if (!vers_info.versioned_fields && vers_info.unversioned_fields &&
      !(alter_info->flags & ALTER_ADD_SYSTEM_VERSIONING))
  {
    // All is correct but this table is not versioned.
    options&= ~HA_VERSIONED_TABLE;
    return false;
  }

  if (!(alter_info->flags & ALTER_ADD_SYSTEM_VERSIONING) && vers_info)
  {
    my_error(ER_MISSING, MYF(0), create_table.table_name.str,
             "WITH SYSTEM VERSIONING");
    return true;
  }

  List_iterator<Create_field> it(alter_info->create_list);
  while (Create_field *f= it++)
  {
    if ((f->versioning == Column_definition::VERSIONING_NOT_SET &&
         !(alter_info->flags & ALTER_ADD_SYSTEM_VERSIONING)) ||
        f->versioning == Column_definition::WITHOUT_VERSIONING)
    {
      f->flags|= VERS_UPDATE_UNVERSIONED_FLAG;
    }
  } // while (Create_field *f= it++)

  if (vers_info.fix_implicit(thd, alter_info))
    return true;

  return false;
}


bool Table_scope_and_contents_source_st::vers_check_system_fields(
        THD *thd, Alter_info *alter_info, const Lex_table_name &table_name,
        const Lex_table_name &db, int select_count)
{
  if (!(options & HA_VERSIONED_TABLE))
    return false;

  if (!(alter_info->flags & ALTER_DROP_SYSTEM_VERSIONING))
  {
    uint versioned_fields= 0;
    uint fieldnr= 0;
    List_iterator<Create_field> field_it(alter_info->create_list);
    while (Create_field *f= field_it++)
    {
      /*
         The field from the CREATE part can be duplicated in the SELECT part of
         CREATE...SELECT. In that case double counts should be avoided.
         select_create::create_table_from_items just pushes the fields back into
         the create_list, without additional manipulations, so the fields from
         SELECT go last there.
       */
      bool is_dup= false;
      if (fieldnr >= alter_info->create_list.elements - select_count)
      {
        List_iterator<Create_field> dup_it(alter_info->create_list);
        for (Create_field *dup= dup_it++; !is_dup && dup != f; dup= dup_it++)
          is_dup= my_strcasecmp(default_charset_info,
                                dup->field_name.str, f->field_name.str) == 0;
      }

      if (!(f->flags & VERS_UPDATE_UNVERSIONED_FLAG) && !is_dup)
        versioned_fields++;
      fieldnr++;
    }
    if (versioned_fields == VERSIONING_FIELDS)
    {
      my_error(ER_VERS_TABLE_MUST_HAVE_COLUMNS, MYF(0), table_name.str);
      return true;
    }
  }

  if (!(alter_info->flags & ALTER_ADD_SYSTEM_VERSIONING))
    return false;

  return vers_info.check_sys_fields(table_name, db, alter_info);
}


bool Vers_parse_info::fix_alter_info(THD *thd, Alter_info *alter_info,
                                     HA_CREATE_INFO *create_info, TABLE *table)
{
  TABLE_SHARE *share= table->s;
  const char *table_name= share->table_name.str;

  if (!need_check(alter_info) && !share->versioned)
    return false;

  if (DBUG_EVALUATE_IF("sysvers_force", 0, share->tmp_table))
  {
    my_error(ER_VERS_NOT_SUPPORTED, MYF(0), "CREATE TEMPORARY TABLE");
    return true;
  }

  if (alter_info->flags & ALTER_ADD_SYSTEM_VERSIONING &&
      table->versioned())
  {
    my_error(ER_VERS_ALREADY_VERSIONED, MYF(0), table_name);
    return true;
  }

  if (alter_info->flags & ALTER_DROP_SYSTEM_VERSIONING)
  {
    if (!share->versioned)
    {
      my_error(ER_VERS_NOT_VERSIONED, MYF(0), table_name);
      return true;
    }
#ifdef WITH_PARTITION_STORAGE_ENGINE
    if (table->part_info &&
        table->part_info->part_type == VERSIONING_PARTITION)
    {
      my_error(ER_DROP_VERSIONING_SYSTEM_TIME_PARTITION, MYF(0), table_name);
      return true;
    }
#endif

    return false;
  }

  if (!(alter_info->flags & ALTER_ADD_SYSTEM_VERSIONING))
  {
    List_iterator_fast<Create_field> it(alter_info->create_list);
    while (Create_field *f= it++)
    {
      if (f->flags & VERS_SYSTEM_FIELD)
      {
        if (!table->versioned())
        {
          my_error(ER_VERS_NOT_VERSIONED, MYF(0), table->s->table_name.str);
          return true;
        }
        my_error(ER_VERS_DUPLICATE_ROW_START_END, MYF(0),
                 f->flags & VERS_SYS_START_FLAG ? "START" : "END", f->field_name.str);
        return true;
      }
    }
  }

  if ((alter_info->flags & ALTER_DROP_PERIOD ||
       versioned_fields || unversioned_fields) && !share->versioned)
  {
    my_error(ER_VERS_NOT_VERSIONED, MYF(0), table_name);
    return true;
  }

  if (share->versioned)
  {
    if (alter_info->flags & ALTER_ADD_PERIOD)
    {
      my_error(ER_VERS_ALREADY_VERSIONED, MYF(0), table_name);
      return true;
    }

    // copy info from existing table
    create_info->options|= HA_VERSIONED_TABLE;

    DBUG_ASSERT(share->vers_start_field());
    DBUG_ASSERT(share->vers_end_field());
    Lex_ident start(share->vers_start_field()->field_name);
    Lex_ident end(share->vers_end_field()->field_name);
    DBUG_ASSERT(start.str);
    DBUG_ASSERT(end.str);

    as_row= start_end_t(start, end);
    period= as_row;

    if (alter_info->create_list.elements)
    {
      List_iterator_fast<Create_field> it(alter_info->create_list);
      while (Create_field *f= it++)
      {
        if (f->versioning == Column_definition::WITHOUT_VERSIONING)
          f->flags|= VERS_UPDATE_UNVERSIONED_FLAG;

        if (f->change.str && (start.streq(f->change) || end.streq(f->change)))
        {
          my_error(ER_VERS_ALTER_SYSTEM_FIELD, MYF(0), f->change.str);
          return true;
        }
      }
    }

    return false;
  }

  if (fix_implicit(thd, alter_info))
    return true;

  if (alter_info->flags & ALTER_ADD_SYSTEM_VERSIONING)
  {
    if (check_sys_fields(table_name, share->db, alter_info))
      return true;
  }

  return false;
}

bool
Vers_parse_info::fix_create_like(Alter_info &alter_info, HA_CREATE_INFO &create_info,
                                 TABLE_LIST &src_table, TABLE_LIST &table)
{
  List_iterator<Create_field> it(alter_info.create_list);
  List_iterator<Key> key_it(alter_info.key_list);
  List_iterator<Key_part_spec> kp_it;
  Create_field *f, *f_start=NULL, *f_end= NULL;

  DBUG_ASSERT(alter_info.create_list.elements > 2);

  if (create_info.tmp_table())
  {
    int remove= 2;
    while (remove && (f= it++))
    {
      if (f->flags & VERS_SYSTEM_FIELD)
      {
        it.remove();
        remove--;
      }
      key_it.rewind();
      while (Key *key= key_it++)
      {
        kp_it.init(key->columns);
        while (Key_part_spec *kp= kp_it++)
        {
          if (0 == lex_string_cmp(system_charset_info, &kp->field_name,
                                  &f->field_name))
          {
            kp_it.remove();
          }
        }
        if (0 == key->columns.elements)
        {
          key_it.remove();
        }
      }
    }
    DBUG_ASSERT(remove == 0);
    push_warning_printf(current_thd, Sql_condition::WARN_LEVEL_WARN,
                        ER_UNKNOWN_ERROR,
                        "System versioning is stripped from temporary `%s.%s`",
                        table.db.str, table.table_name.str);
    return false;
  }

  while ((f= it++))
  {
    if (f->flags & VERS_SYS_START_FLAG)
    {
      f_start= f;
      if (f_end)
        break;
    }
    else if (f->flags & VERS_SYS_END_FLAG)
    {
      f_end= f;
      if (f_start)
        break;
    }
  }

  if (!f_start || !f_end)
  {
    my_error(ER_MISSING, MYF(0), src_table.table_name.str,
             f_start ? "AS ROW END" : "AS ROW START");
    return true;
  }

  as_row= start_end_t(f_start->field_name, f_end->field_name);
  period= as_row;

  create_info.options|= HA_VERSIONED_TABLE;
  return false;
}

bool Vers_parse_info::need_check(const Alter_info *alter_info) const
{
  return versioned_fields || unversioned_fields ||
         alter_info->flags & ALTER_ADD_PERIOD ||
         alter_info->flags & ALTER_DROP_PERIOD ||
         alter_info->flags & ALTER_ADD_SYSTEM_VERSIONING ||
         alter_info->flags & ALTER_DROP_SYSTEM_VERSIONING || *this;
}

bool Vers_parse_info::check_conditions(const Lex_table_name &table_name,
                                       const Lex_table_name &db) const
{
  if (!as_row.start || !as_row.end)
  {
    my_error(ER_MISSING, MYF(0), table_name.str,
                as_row.start ? "AS ROW END" : "AS ROW START");
    return true;
  }

  if (!period.start || !period.end)
  {
    my_error(ER_MISSING, MYF(0), table_name.str, "PERIOD FOR SYSTEM_TIME");
    return true;
  }

  if (!as_row.start.streq(period.start) ||
      !as_row.end.streq(period.end))
  {
    my_error(ER_VERS_PERIOD_COLUMNS, MYF(0), as_row.start.str, as_row.end.str);
    return true;
  }

  if (db.streq(MYSQL_SCHEMA_NAME))
  {
    my_error(ER_VERS_DB_NOT_SUPPORTED, MYF(0), MYSQL_SCHEMA_NAME.str);
    return true;
  }
  return false;
}

static bool is_versioning_timestamp(const Column_definition *f)
{
  return f->type_handler() == &type_handler_timestamp2 &&
         f->length == MAX_DATETIME_FULL_WIDTH;
}

static bool is_some_bigint(const Column_definition *f)
{
  return f->type_handler() == &type_handler_slonglong ||
         f->type_handler() == &type_handler_ulonglong ||
         f->type_handler() == &type_handler_vers_trx_id;
}

static bool is_versioning_bigint(const Column_definition *f)
{
  return is_some_bigint(f) && f->flags & UNSIGNED_FLAG &&
         f->length == MY_INT64_NUM_DECIMAL_DIGITS - 1;
}

static void require_timestamp_error(const char *field, const char *table)
{
  my_error(ER_VERS_FIELD_WRONG_TYPE, MYF(0), field, "TIMESTAMP(6)", table);
}

static void require_trx_id_error(const char *field, const char *table)
{
  my_error(ER_VERS_FIELD_WRONG_TYPE, MYF(0), field, "BIGINT(20) UNSIGNED",
           table);
}


bool Vers_type_timestamp::check_sys_fields(const LEX_CSTRING &table_name,
                                           const Column_definition *row_start,
                                           const Column_definition *row_end) const
{
  if (!is_versioning_timestamp(row_start))
  {
    require_timestamp_error(row_start->field_name.str, table_name.str);
    return true;
  }

  if (row_end->type_handler()->vers() != this ||
      !is_versioning_timestamp(row_end))
  {
    require_timestamp_error(row_end->field_name.str, table_name.str);
    return true;
  }

  return false;
}


bool Vers_type_trx::check_sys_fields(const LEX_CSTRING &table_name,
                                     const Column_definition *row_start,
                                     const Column_definition *row_end) const
{
  if (!is_versioning_bigint(row_start))
  {
    require_trx_id_error(row_start->field_name.str, table_name.str);
    return true;
  }

  if (row_end->type_handler()->vers() != this ||
      !is_versioning_bigint(row_end))
  {
    require_trx_id_error(row_end->field_name.str, table_name.str);
    return true;
  }

  if (!is_some_bigint(row_start))
  {
    require_timestamp_error(row_start->field_name.str, table_name.str);
    return true;
  }

  if (!TR_table::use_transaction_registry)
  {
    my_error(ER_VERS_TRT_IS_DISABLED, MYF(0));
    return true;
  }

  return false;
}

bool Vers_parse_info::check_sys_fields(const Lex_table_name &table_name,
                                       const Lex_table_name &db,
                                       Alter_info *alter_info) const
{
  if (check_conditions(table_name, db))
    return true;

  List_iterator<Create_field> it(alter_info->create_list);
  const Create_field *row_start= NULL;
  const Create_field *row_end= NULL;
  while (const Create_field *f= it++)
  {
    if (f->flags & VERS_SYS_START_FLAG && !row_start)
      row_start= f;
    if (f->flags & VERS_SYS_END_FLAG && !row_end)
      row_end= f;
  }

  DBUG_ASSERT(row_start);
  DBUG_ASSERT(row_end);

  const Vers_type_handler *row_start_vers= row_start->type_handler()->vers();

  if (!row_start_vers)
  {
    require_timestamp_error(row_start->field_name.str, table_name);
    return true;
  }

  if (row_start_vers->check_sys_fields(table_name, row_start, row_end))
    return true;

  return false;
}

bool Table_period_info::check_field(const Create_field* f,
                                    const Lex_ident& f_name) const
{
  bool res= false;
  if (!f)
  {
    my_error(ER_BAD_FIELD_ERROR, MYF(0), f_name.str, name.str);
    res= true;
  }
  else if (f->type_handler()->mysql_timestamp_type() != MYSQL_TIMESTAMP_DATE &&
           f->type_handler()->mysql_timestamp_type() != MYSQL_TIMESTAMP_DATETIME)
  {
    my_error(ER_WRONG_FIELD_SPEC, MYF(0), f->field_name.str);
    res= true;
  }
  else if (f->vcol_info || f->flags & VERS_SYSTEM_FIELD)
  {
    my_error(ER_PERIOD_FIELD_WRONG_ATTRIBUTES, MYF(0),
             f->field_name.str, "GENERATED ALWAYS AS");
    res= true;
  }

  return res;
}

bool Table_scope_and_contents_source_st::check_fields(
  THD *thd, Alter_info *alter_info,
  const Lex_table_name &table_name, const Lex_table_name &db, int select_count)
{
  return vers_check_system_fields(thd, alter_info,
                                  table_name, db, select_count) ||
    check_period_fields(thd, alter_info);
}

bool Table_scope_and_contents_source_st::check_period_fields(
                THD *thd, Alter_info *alter_info)
{
  if (!period_info.name)
    return false;

  if (tmp_table())
  {
    my_error(ER_PERIOD_TEMPORARY_NOT_ALLOWED, MYF(0));
    return true;
  }

  Table_period_info::start_end_t &period= period_info.period;
  const Create_field *row_start= NULL;
  const Create_field *row_end= NULL;
  List_iterator<Create_field> it(alter_info->create_list);
  while (const Create_field *f= it++)
  {
    if (period.start.streq(f->field_name)) row_start= f;
    else if (period.end.streq(f->field_name)) row_end= f;

    if (period_info.name.streq(f->field_name))
    {
      my_error(ER_DUP_FIELDNAME, MYF(0), f->field_name.str);
      return true;
    }
  }

  bool res= period_info.check_field(row_start, period.start.str)
            || period_info.check_field(row_end, period.end.str);
  if (res)
    return true;

  if (row_start->type_handler() != row_end->type_handler()
      || row_start->length != row_end->length)
  {
    my_error(ER_PERIOD_TYPES_MISMATCH, MYF(0), period_info.name.str);
    res= true;
  }

  return res;
}

bool
Table_scope_and_contents_source_st::fix_create_fields(THD *thd,
                                                      Alter_info *alter_info,
                                                      const TABLE_LIST &create_table)
{
  return vers_fix_system_fields(thd, alter_info, create_table)
         || fix_period_fields(thd, alter_info);
}

bool
Table_scope_and_contents_source_st::fix_period_fields(THD *thd,
                                                      Alter_info *alter_info)
{
  if (!period_info.name)
    return false;

  Table_period_info::start_end_t &period= period_info.period;
  List_iterator<Create_field> it(alter_info->create_list);
  while (Create_field *f= it++)
  {
    if (period.start.streq(f->field_name) || period.end.streq(f->field_name))
    {
      f->period= &period_info;
      f->flags|= NOT_NULL_FLAG;
    }
  }
  return false;
}<|MERGE_RESOLUTION|>--- conflicted
+++ resolved
@@ -7211,36 +7211,30 @@
   if (likely(!error))
   {
     rows_changed++;
-<<<<<<< HEAD
     if (row_logging)
-=======
-    error= binlog_log_row(table, old_data, new_data, log_func);
+    {
+      Log_func *log_func= Update_rows_log_event::binlog_row_logging_function;
+      error= binlog_log_row(table, old_data, new_data, log_func);
+    }
 #ifdef WITH_WSREP
     THD *thd= ha_thd();
-    bool is_wsrep= WSREP(thd);
-    /* for SR, the followin wsrep_after_row() may replicate a fragment, so we have to
-       declare potential PA unsafe before that*/
-    if (table->s->primary_key == MAX_KEY &&
-	is_wsrep && wsrep_thd_is_local(thd))
-    {
-      WSREP_DEBUG("marking trx as PA unsafe pk %d", table->s->primary_key);
-      if (thd->wsrep_cs().mark_transaction_pa_unsafe())
+    if (WSREP_NNULL(thd))
+    {
+      /* for streaming replication, the following wsrep_after_row()
+      may replicate a fragment, so we have to declare potential PA
+      unsafe before that */
+      if (table->s->primary_key == MAX_KEY && wsrep_thd_is_local(thd))
       {
-        WSREP_DEBUG("session does not have active transaction, can not mark as PA unsafe");
+        WSREP_DEBUG("marking trx as PA unsafe pk %d", table->s->primary_key);
+        if (thd->wsrep_cs().mark_transaction_pa_unsafe())
+          WSREP_DEBUG("session does not have active transaction,"
+                      " can not mark as PA unsafe");
       }
-    }
-    if (table_share->tmp_table == NO_TMP_TABLE &&
-        is_wsrep && (error= wsrep_after_row(thd)))
->>>>>>> 77d8da57
-    {
-      Log_func *log_func= Update_rows_log_event::binlog_row_logging_function;
-      error= binlog_log_row(table, old_data, new_data, log_func);
-    }
-#ifdef WITH_WSREP
-    if (WSREP_NNULL(ha_thd()) && table_share->tmp_table == NO_TMP_TABLE &&
-        ht->flags & HTON_WSREP_REPLICATION &&
-        !error && (error= wsrep_after_row(ha_thd())))
-      return error;
+
+      if (!error && table_share->tmp_table == NO_TMP_TABLE &&
+          ht->flags & HTON_WSREP_REPLICATION)
+        error= wsrep_after_row(thd);
+    }
 #endif /* WITH_WSREP */
   }
   return error;
@@ -7301,29 +7295,23 @@
       error= binlog_log_row(table, buf, 0, log_func);
     }
 #ifdef WITH_WSREP
-<<<<<<< HEAD
-    if (WSREP_NNULL(ha_thd()) && table_share->tmp_table == NO_TMP_TABLE &&
-        ht->flags & HTON_WSREP_REPLICATION &&
-        !error && (error= wsrep_after_row(ha_thd())))
-=======
     THD *thd= ha_thd();
-    bool is_wsrep= WSREP(thd);
-    /* for SR, the followin wsrep_after_row() may replicate a fragment, so we have to
-       declare potential PA unsafe before that*/
-    if (table->s->primary_key == MAX_KEY &&
-	is_wsrep && wsrep_thd_is_local(thd))
-    {
-      WSREP_DEBUG("marking trx as PA unsafe pk %d", table->s->primary_key);
-      if (thd->wsrep_cs().mark_transaction_pa_unsafe())
+    if (WSREP_NNULL(thd))
+    {
+      /* for streaming replication, the following wsrep_after_row()
+      may replicate a fragment, so we have to declare potential PA
+      unsafe before that */
+      if (table->s->primary_key == MAX_KEY && wsrep_thd_is_local(thd))
       {
-        WSREP_DEBUG("session does not have active transaction, can not mark as PA unsafe");
+        WSREP_DEBUG("marking trx as PA unsafe pk %d", table->s->primary_key);
+        if (thd->wsrep_cs().mark_transaction_pa_unsafe())
+          WSREP_DEBUG("session does not have active transaction,"
+                      " can not mark as PA unsafe");
       }
-    }
-    if (table_share->tmp_table == NO_TMP_TABLE &&
-        is_wsrep && (error= wsrep_after_row(thd)))
->>>>>>> 77d8da57
-    {
-      return error;
+
+      if (!error && table_share->tmp_table == NO_TMP_TABLE &&
+          ht->flags & HTON_WSREP_REPLICATION)
+        error= wsrep_after_row(thd);
     }
 #endif /* WITH_WSREP */
   }
