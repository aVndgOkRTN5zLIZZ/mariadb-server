/* Copyright (c) 2000, 2015, Oracle and/or its affiliates.
   Copyright (c) 2008, 2022, MariaDB

   This program is free software; you can redistribute it and/or modify
   it under the terms of the GNU General Public License as published by
   the Free Software Foundation; version 2 of the License.

   This program is distributed in the hope that it will be useful,
   but WITHOUT ANY WARRANTY; without even the implied warranty of
   MERCHANTABILITY or FITNESS FOR A PARTICULAR PURPOSE.  See the
   GNU General Public License for more details.

   You should have received a copy of the GNU General Public License
   along with this program; if not, write to the Free Software
   Foundation, Inc., 51 Franklin Street, Fifth Floor, Boston, MA  02110-1335  USA */

#include "sql_plugin.h"                         // Includes mariadb.h
#include "sql_priv.h"
#include "unireg.h"
#include <signal.h>
#ifndef _WIN32
#include <netdb.h>        // getservbyname, servent
#endif
#include "sql_parse.h"    // path_starts_from_data_home_dir
#include "sql_cache.h"    // query_cache, query_cache_*
#include "sql_locale.h"   // MY_LOCALES, my_locales, my_locale_by_name
#include "sql_show.h"     // free_status_vars, add_status_vars,
                          // reset_status_vars
#include "strfunc.h"      // find_set_from_flags
#include "parse_file.h"   // File_parser_dummy_hook
#include "sql_db.h"       // my_dboptions_cache_free
                          // my_dboptions_cache_init
#include "sql_table.h"    // ddl_log_release, ddl_log_execute_recovery
#include "sql_connect.h"  // free_max_user_conn, init_max_user_conn,
                          // handle_one_connection
#include "thread_cache.h"
#include "sql_time.h"     // known_date_time_formats,
                          // get_date_time_format_str,
                          // date_time_format_make
#include "tztime.h"       // my_tz_free, my_tz_init, my_tz_SYSTEM
#include "hostname.h"     // hostname_cache_free, hostname_cache_init
#include "sql_acl.h"      // acl_free, grant_free, acl_init,
                          // grant_init
#include "sql_base.h"
#include "sql_test.h"     // mysql_print_status
#include "item_create.h"  // item_create_cleanup, item_create_init
#include "sql_servers.h"  // servers_free, servers_init
#include "init.h"         // unireg_init
#include "derror.h"       // init_errmessage
#include "des_key_file.h" // load_des_key_file
#include "sql_manager.h"  // stop_handle_manager, start_handle_manager
#include "sql_expression_cache.h" // subquery_cache_miss, subquery_cache_hit
#include "sys_vars_shared.h"
#include "ddl_log.h"

#include <m_ctype.h>
#include <my_dir.h>
#include <my_bit.h>
#include "my_cpu.h"
#include "slave.h"
#include "rpl_mi.h"
#include "sql_repl.h"
#include "rpl_filter.h"
#include "client_settings.h"
#include "repl_failsafe.h"
#include <sql_common.h>
#include <my_stacktrace.h>
#include "mysqld_suffix.h"
#include "mysys_err.h"
#include "events.h"
#include "sql_audit.h"
#include "probes_mysql.h"
#include "scheduler.h"
#include <waiting_threads.h>
#include "debug_sync.h"
#include "wsrep_mysqld.h"
#include "wsrep_var.h"
#ifdef WITH_WSREP
#include "wsrep_thd.h"
#include "wsrep_sst.h"
#include "wsrep_server_state.h"
#endif /* WITH_WSREP */
#include "proxy_protocol.h"

#include "sql_callback.h"
#include "threadpool.h"

#ifdef HAVE_OPENSSL
#include <ssl_compat.h>
#endif

#ifdef WITH_PERFSCHEMA_STORAGE_ENGINE
#include "../storage/perfschema/pfs_server.h"
#endif /* WITH_PERFSCHEMA_STORAGE_ENGINE */
#include <mysql/psi/mysql_idle.h>
#include <mysql/psi/mysql_socket.h>
#include <mysql/psi/mysql_statement.h>
#include "mysql_com_server.h"

#include "keycaches.h"
#include "../storage/myisam/ha_myisam.h"
#include "set_var.h"

#include "rpl_injector.h"
#include "semisync_master.h"
#include "semisync_slave.h"

#include "transaction.h"

#ifdef HAVE_SYS_PRCTL_H
#include <sys/prctl.h>
#endif

#include <thr_alarm.h>
#include <ft_global.h>
#include <errmsg.h>
#include "sp_rcontext.h"
#include "sp_cache.h"
#include "sql_reload.h"  // reload_acl_and_cache
#include "sp_head.h"  // init_sp_psi_keys

#include <mysqld_default_groups.h>

#ifdef HAVE_POLL_H
#include <poll.h>
#endif

#ifdef _WIN32
#include <handle_connections_win.h>
#include <sddl.h>
#endif

#include <my_service_manager.h>

#include <source_revision.h>

#define mysqld_charset &my_charset_latin1


extern "C" {					// Because of SCO 3.2V4.2
#include <sys/stat.h>
#ifndef __GNU_LIBRARY__
#define __GNU_LIBRARY__				// Skip warnings in getopt.h
#endif
#include <my_getopt.h>
#ifdef HAVE_SYSENT_H
#include <sysent.h>
#endif
#ifdef HAVE_PWD_H
#include <pwd.h>				// For struct passwd
#endif
#include <my_net.h>

#if !defined(_WIN32)
#include <sys/resource.h>
#ifdef HAVE_SYS_UN_H
#include <sys/un.h>
#endif
#ifdef HAVE_SELECT_H
#include <select.h>
#endif
#ifdef HAVE_SYS_SELECT_H
#include <sys/select.h>
#endif
#include <sys/utsname.h>
#endif /* _WIN32 */

#include <my_libwrap.h>

#ifdef _WIN32 
#include <crtdbg.h>
#endif

#ifdef _AIX41
int initgroups(const char *,unsigned int);
#endif

#if defined(__FreeBSD__) && defined(HAVE_IEEEFP_H) && !defined(HAVE_FEDISABLEEXCEPT)
#include <ieeefp.h>
#ifdef HAVE_FP_EXCEPT				// Fix type conflict
typedef fp_except fp_except_t;
#endif
#endif /* __FreeBSD__ && HAVE_IEEEFP_H && !HAVE_FEDISABLEEXCEPT */
#ifdef HAVE_SYS_FPU_H
/* for IRIX to use set_fpc_csr() */
#include <sys/fpu.h>
#endif
#ifdef HAVE_FPU_CONTROL_H
#include <fpu_control.h>
#endif
#if defined(__i386__) && !defined(HAVE_FPU_CONTROL_H)
# define fpu_control_t unsigned int
# define _FPU_EXTENDED 0x300
# define _FPU_DOUBLE 0x200
# if defined(__GNUC__) || (defined(__SUNPRO_CC) && __SUNPRO_CC >= 0x590)
#  define _FPU_GETCW(cw) asm volatile ("fnstcw %0" : "=m" (*&cw))
#  define _FPU_SETCW(cw) asm volatile ("fldcw %0" : : "m" (*&cw))
# else
#  define _FPU_GETCW(cw) (cw= 0)
#  define _FPU_SETCW(cw)
# endif
#endif

#ifndef HAVE_FCNTL
#define fcntl(X,Y,Z) 0
#endif

inline void setup_fpu()
{
#if defined(__FreeBSD__) && defined(HAVE_IEEEFP_H) && !defined(HAVE_FEDISABLEEXCEPT) && defined(FP_X_INV)
  /* We can't handle floating point exceptions with threads, so disable
     this on freebsd
     Don't fall for overflow, underflow,divide-by-zero or loss of precision.
     fpsetmask() is deprecated in favor of fedisableexcept() in C99.
  */
#if defined(FP_X_DNML)
  fpsetmask(~(FP_X_INV | FP_X_DNML | FP_X_OFL | FP_X_UFL | FP_X_DZ |
	      FP_X_IMP));
#else
  fpsetmask(~(FP_X_INV |             FP_X_OFL | FP_X_UFL | FP_X_DZ |
              FP_X_IMP));
#endif /* FP_X_DNML */
#endif /* __FreeBSD__ && HAVE_IEEEFP_H && !HAVE_FEDISABLEEXCEPT && FP_X_INV */

#ifdef HAVE_FEDISABLEEXCEPT
  fedisableexcept(FE_ALL_EXCEPT);
#endif

#ifdef HAVE_FESETROUND
    /* Set FPU rounding mode to "round-to-nearest" */
  fesetround(FE_TONEAREST);
#endif /* HAVE_FESETROUND */

  /*
    x86 (32-bit) requires FPU precision to be explicitly set to 64 bit
    (double precision) for portable results of floating point operations.
    However, there is no need to do so if compiler is using SSE2 for floating
    point, double values will be stored and processed in 64 bits anyway.
  */
#if defined(__i386__) && !defined(__SSE2_MATH__)
#if defined(_WIN32)
#if !defined(_WIN64)
  _control87(_PC_53, MCW_PC);
#endif /* !_WIN64 */
#else /* !_WIN32 */
  fpu_control_t cw;
  _FPU_GETCW(cw);
  cw= (cw & ~_FPU_EXTENDED) | _FPU_DOUBLE;
  _FPU_SETCW(cw);
#endif /* _WIN32 && */
#endif /* __i386__ */

#if defined(__sgi) && defined(HAVE_SYS_FPU_H)
  /* Enable denormalized DOUBLE values support for IRIX */
  union fpc_csr n;
  n.fc_word = get_fpc_csr();
  n.fc_struct.flush = 0;
  set_fpc_csr(n.fc_word);
#endif
}

} /* cplusplus */

#define MYSQL_KILL_SIGNAL SIGTERM

#include <my_pthread.h>			// For thr_setconcurency()

#ifdef SOLARIS
extern "C" int gethostname(char *name, int namelen);
#endif

extern "C" sig_handler handle_fatal_signal(int sig);

#if defined(__linux__)
#define ENABLE_TEMP_POOL 1
#else
#define ENABLE_TEMP_POOL 0
#endif

int init_io_cache_encryption();

/* Constants */

#include <welcome_copyright_notice.h> // ORACLE_WELCOME_COPYRIGHT_NOTICE

const char *show_comp_option_name[]= {"YES", "NO", "DISABLED"};

static const char *tc_heuristic_recover_names[]=
{
  "OFF", "COMMIT", "ROLLBACK", NullS
};
static TYPELIB tc_heuristic_recover_typelib=
{
  array_elements(tc_heuristic_recover_names)-1,"",
  tc_heuristic_recover_names, NULL
};

const char *first_keyword= "first";
const char *my_localhost= "localhost",
           *delayed_user= "delayed", *slave_user= "<replication_slave>";

bool opt_large_files= sizeof(my_off_t) > 4;
static my_bool opt_autocommit; ///< for --autocommit command-line option
/*
  Used with --help for detailed option
*/
static my_bool opt_verbose= 0;

/* Timer info to be used by the SQL layer */
MY_TIMER_INFO sys_timer_info;

/* static variables */

#ifdef HAVE_PSI_INTERFACE
#ifdef HAVE_OPENSSL10
static PSI_rwlock_key key_rwlock_openssl;
#endif
#endif /* HAVE_PSI_INTERFACE */

/**
  Statement instrumentation key for replication.
*/
#ifdef HAVE_PSI_STATEMENT_INTERFACE
PSI_statement_info stmt_info_rpl;
#endif

/* the default log output is log tables */
static bool lower_case_table_names_used= 0;
static bool volatile select_thread_in_use, signal_thread_in_use;
static my_bool opt_debugging= 0, opt_external_locking= 0, opt_console= 0;
static my_bool opt_short_log_format= 0, opt_silent_startup= 0;

ulong max_used_connections;
static const char *mysqld_user, *mysqld_chroot;
static char *default_character_set_name;
static char *character_set_filesystem_name;
static char *lc_messages;
static char *lc_time_names_name;
char *my_bind_addr_str;
static char *default_collation_name;
char *default_storage_engine, *default_tmp_storage_engine;
char *enforced_storage_engine=NULL;
char *gtid_pos_auto_engines;
plugin_ref *opt_gtid_pos_auto_plugins;
static char compiled_default_collation_name[]= MYSQL_DEFAULT_COLLATION_NAME;
Thread_cache thread_cache;
static bool binlog_format_used= false;
LEX_STRING opt_init_connect, opt_init_slave;
static DYNAMIC_ARRAY all_options;
static longlong start_memory_used;

char server_uid[SERVER_UID_SIZE+1];   // server uid will be written here

/* Global variables */

bool opt_bin_log, opt_bin_log_used=0, opt_ignore_builtin_innodb= 0;
bool opt_bin_log_compress;
uint opt_bin_log_compress_min_len;
my_bool opt_log, debug_assert_if_crashed_table= 0, opt_help= 0;
my_bool debug_assert_on_not_freed_memory= 0;
my_bool disable_log_notes, opt_support_flashback= 0;
static my_bool opt_abort;
ulonglong log_output_options;
my_bool opt_userstat_running;
bool opt_error_log= IF_WIN(1,0);
bool opt_disable_networking=0, opt_skip_show_db=0;
bool opt_skip_name_resolve=0;
my_bool opt_character_set_client_handshake= 1;
bool opt_endinfo, using_udf_functions;
my_bool locked_in_memory;
bool opt_using_transactions;
bool volatile abort_loop;
uint volatile global_disable_checkpoint;
#if defined(_WIN32)
ulong slow_start_timeout;
#endif
static MEM_ROOT startup_root;

/**
   @brief 'grant_option' is used to indicate if privileges needs
   to be checked, in which case the lock, LOCK_grant, is used
   to protect access to the grant table.
   @note This flag is dropped in 5.1
   @see grant_init()
 */
bool volatile grant_option;

my_bool opt_skip_slave_start = 0; ///< If set, slave is not autostarted
my_bool opt_reckless_slave = 0;
my_bool opt_enable_named_pipe= 0;
my_bool opt_local_infile, opt_slave_compressed_protocol;
my_bool opt_safe_user_create = 0;
my_bool opt_show_slave_auth_info;
my_bool opt_log_slave_updates= 0;
my_bool opt_replicate_annotate_row_events= 0;
my_bool opt_mysql56_temporal_format=0, strict_password_validation= 1;
char *opt_slave_skip_errors;
char *opt_slave_transaction_retry_errors;

/*
  Legacy global handlerton. These will be removed (please do not add more).
*/
handlerton *heap_hton;
handlerton *myisam_hton;
handlerton *partition_hton;

my_bool read_only= 0, opt_readonly= 0;
my_bool use_temp_pool, relay_log_purge;
my_bool relay_log_recovery;
my_bool opt_sync_frm, opt_allow_suspicious_udfs;
my_bool opt_secure_auth= 0;
my_bool opt_require_secure_transport= 0;
char* opt_secure_file_priv;
my_bool lower_case_file_system= 0;
my_bool opt_large_pages= 0;
my_bool opt_super_large_pages= 0;
my_bool opt_myisam_use_mmap= 0;
uint   opt_large_page_size= 0;
#if defined(ENABLED_DEBUG_SYNC)
MYSQL_PLUGIN_IMPORT uint    opt_debug_sync_timeout= 0;
#endif /* defined(ENABLED_DEBUG_SYNC) */
my_bool opt_old_style_user_limits= 0, trust_function_creators= 0;
ulong opt_replicate_events_marked_for_skip;

/*
  True if there is at least one per-hour limit for some user, so we should
  check them before each query (and possibly reset counters when hour is
  changed). False otherwise.
*/
volatile bool mqh_used = 0;
my_bool opt_noacl;
my_bool sp_automatic_privileges= 1;

ulong opt_binlog_rows_event_max_size;
ulong binlog_row_metadata;
my_bool opt_master_verify_checksum= 0;
my_bool opt_slave_sql_verify_checksum= 1;
const char *binlog_format_names[]= {"MIXED", "STATEMENT", "ROW", NullS};
volatile sig_atomic_t calling_initgroups= 0; /**< Used in SIGSEGV handler. */
uint mysqld_port, select_errors, dropping_tables, ha_open_options;
uint mysqld_extra_port;
uint mysqld_port_timeout;
ulong delay_key_write_options;
uint protocol_version;
uint lower_case_table_names;
ulong tc_heuristic_recover= 0;
Atomic_counter<uint32_t> THD_count::count, CONNECT::count;
bool shutdown_wait_for_slaves;
Atomic_counter<uint32_t> slave_open_temp_tables;
ulong thread_created;
ulong back_log, connect_timeout, server_id;
ulong what_to_log;
ulong slow_launch_time;
ulong open_files_limit, max_binlog_size;
ulong slave_trans_retries;
ulong slave_trans_retry_interval;
uint  slave_net_timeout;
ulong slave_exec_mode_options;
ulong slave_run_triggers_for_rbr= 0;
ulong slave_ddl_exec_mode_options= SLAVE_EXEC_MODE_IDEMPOTENT;
ulonglong slave_type_conversions_options;
ulong thread_cache_size=0;
ulonglong binlog_cache_size=0;
ulonglong binlog_file_cache_size=0;
ulonglong max_binlog_cache_size=0;
ulong slave_max_allowed_packet= 0;
ulonglong binlog_stmt_cache_size=0;
ulonglong  max_binlog_stmt_cache_size=0;
ulonglong test_flags;
ulonglong query_cache_size=0;
ulong query_cache_limit=0;
ulong executed_events=0;
Atomic_counter<query_id_t> global_query_id;
ulong aborted_threads, aborted_connects, aborted_connects_preauth;
ulong delayed_insert_timeout, delayed_insert_limit, delayed_queue_size;
ulong delayed_insert_threads, delayed_insert_writes, delayed_rows_in_use;
ulong delayed_insert_errors,flush_time;
ulong malloc_calls;
ulong specialflag=0;
ulong binlog_cache_use= 0, binlog_cache_disk_use= 0;
ulong binlog_stmt_cache_use= 0, binlog_stmt_cache_disk_use= 0;
ulong max_connections, max_connect_errors;
uint max_password_errors;
ulong extra_max_connections;
uint max_digest_length= 0;
ulong slave_retried_transactions;
ulong transactions_multi_engine;
ulong rpl_transactions_multi_engine;
ulong transactions_gtid_foreign_engine;
ulonglong slave_skipped_errors;
ulong feature_files_opened_with_delayed_keys= 0, feature_check_constraint= 0;
ulonglong denied_connections;
my_decimal decimal_zero;
long opt_secure_timestamp;
uint default_password_lifetime;
my_bool disconnect_on_expired_password;

bool max_user_connections_checking=0;
/**
  Limit of the total number of prepared statements in the server.
  Is necessary to protect the server against out-of-memory attacks.
*/
uint max_prepared_stmt_count;
/**
  Current total number of prepared statements in the server. This number
  is exact, and therefore may not be equal to the difference between
  `com_stmt_prepare' and `com_stmt_close' (global status variables), as
  the latter ones account for all registered attempts to prepare
  a statement (including unsuccessful ones).  Prepared statements are
  currently connection-local: if the same SQL query text is prepared in
  two different connections, this counts as two distinct prepared
  statements.
*/
uint prepared_stmt_count=0;
my_thread_id global_thread_id= 0;
ulong current_pid;
ulong slow_launch_threads = 0;
uint sync_binlog_period= 0, sync_relaylog_period= 0,
     sync_relayloginfo_period= 0, sync_masterinfo_period= 0;
double expire_logs_days = 0;
ulong binlog_expire_logs_seconds = 0;

/**
  Soft upper limit for number of sp_head objects that can be stored
  in the sp_cache for one connection.
*/
ulong stored_program_cache_size= 0;

ulong opt_slave_parallel_threads= 0;
ulong opt_slave_domain_parallel_threads= 0;
ulong opt_slave_parallel_mode;
ulong opt_binlog_commit_wait_count= 0;
ulong opt_binlog_commit_wait_usec= 0;
ulong opt_slave_parallel_max_queued= 131072;
my_bool opt_gtid_ignore_duplicates= FALSE;
uint opt_gtid_cleanup_batch_size= 64;

const double log_10[] = {
  1e000, 1e001, 1e002, 1e003, 1e004, 1e005, 1e006, 1e007, 1e008, 1e009,
  1e010, 1e011, 1e012, 1e013, 1e014, 1e015, 1e016, 1e017, 1e018, 1e019,
  1e020, 1e021, 1e022, 1e023, 1e024, 1e025, 1e026, 1e027, 1e028, 1e029,
  1e030, 1e031, 1e032, 1e033, 1e034, 1e035, 1e036, 1e037, 1e038, 1e039,
  1e040, 1e041, 1e042, 1e043, 1e044, 1e045, 1e046, 1e047, 1e048, 1e049,
  1e050, 1e051, 1e052, 1e053, 1e054, 1e055, 1e056, 1e057, 1e058, 1e059,
  1e060, 1e061, 1e062, 1e063, 1e064, 1e065, 1e066, 1e067, 1e068, 1e069,
  1e070, 1e071, 1e072, 1e073, 1e074, 1e075, 1e076, 1e077, 1e078, 1e079,
  1e080, 1e081, 1e082, 1e083, 1e084, 1e085, 1e086, 1e087, 1e088, 1e089,
  1e090, 1e091, 1e092, 1e093, 1e094, 1e095, 1e096, 1e097, 1e098, 1e099,
  1e100, 1e101, 1e102, 1e103, 1e104, 1e105, 1e106, 1e107, 1e108, 1e109,
  1e110, 1e111, 1e112, 1e113, 1e114, 1e115, 1e116, 1e117, 1e118, 1e119,
  1e120, 1e121, 1e122, 1e123, 1e124, 1e125, 1e126, 1e127, 1e128, 1e129,
  1e130, 1e131, 1e132, 1e133, 1e134, 1e135, 1e136, 1e137, 1e138, 1e139,
  1e140, 1e141, 1e142, 1e143, 1e144, 1e145, 1e146, 1e147, 1e148, 1e149,
  1e150, 1e151, 1e152, 1e153, 1e154, 1e155, 1e156, 1e157, 1e158, 1e159,
  1e160, 1e161, 1e162, 1e163, 1e164, 1e165, 1e166, 1e167, 1e168, 1e169,
  1e170, 1e171, 1e172, 1e173, 1e174, 1e175, 1e176, 1e177, 1e178, 1e179,
  1e180, 1e181, 1e182, 1e183, 1e184, 1e185, 1e186, 1e187, 1e188, 1e189,
  1e190, 1e191, 1e192, 1e193, 1e194, 1e195, 1e196, 1e197, 1e198, 1e199,
  1e200, 1e201, 1e202, 1e203, 1e204, 1e205, 1e206, 1e207, 1e208, 1e209,
  1e210, 1e211, 1e212, 1e213, 1e214, 1e215, 1e216, 1e217, 1e218, 1e219,
  1e220, 1e221, 1e222, 1e223, 1e224, 1e225, 1e226, 1e227, 1e228, 1e229,
  1e230, 1e231, 1e232, 1e233, 1e234, 1e235, 1e236, 1e237, 1e238, 1e239,
  1e240, 1e241, 1e242, 1e243, 1e244, 1e245, 1e246, 1e247, 1e248, 1e249,
  1e250, 1e251, 1e252, 1e253, 1e254, 1e255, 1e256, 1e257, 1e258, 1e259,
  1e260, 1e261, 1e262, 1e263, 1e264, 1e265, 1e266, 1e267, 1e268, 1e269,
  1e270, 1e271, 1e272, 1e273, 1e274, 1e275, 1e276, 1e277, 1e278, 1e279,
  1e280, 1e281, 1e282, 1e283, 1e284, 1e285, 1e286, 1e287, 1e288, 1e289,
  1e290, 1e291, 1e292, 1e293, 1e294, 1e295, 1e296, 1e297, 1e298, 1e299,
  1e300, 1e301, 1e302, 1e303, 1e304, 1e305, 1e306, 1e307, 1e308
};

time_t server_start_time, flush_status_time;

char mysql_home[FN_REFLEN], pidfile_name[FN_REFLEN], system_time_zone[30];
char *default_tz_name;
char log_error_file[FN_REFLEN], glob_hostname[FN_REFLEN], *opt_log_basename;
char mysql_real_data_home[FN_REFLEN],
     lc_messages_dir[FN_REFLEN], reg_ext[FN_EXTLEN],
     mysql_charsets_dir[FN_REFLEN],
     *opt_init_file, *opt_tc_log_file, *opt_ddl_recovery_file;
char *lc_messages_dir_ptr= lc_messages_dir, *log_error_file_ptr;
char mysql_unpacked_real_data_home[FN_REFLEN];
size_t mysql_unpacked_real_data_home_len;
uint mysql_real_data_home_len, mysql_data_home_len= 1;
uint reg_ext_length;
const key_map key_map_empty(0);
key_map key_map_full(0);                        // Will be initialized later

DATE_TIME_FORMAT global_date_format, global_datetime_format, global_time_format;
Time_zone *default_tz;

const char *mysql_real_data_home_ptr= mysql_real_data_home;
extern "C" {
char server_version[SERVER_VERSION_LENGTH];
}
char *server_version_ptr;
bool using_custom_server_version= false;
char *mysqld_unix_port, *opt_mysql_tmpdir;
ulong thread_handling;

my_bool encrypt_binlog;
my_bool encrypt_tmp_disk_tables, encrypt_tmp_files;

/** name of reference on left expression in rewritten IN subquery */
const LEX_CSTRING in_left_expr_name= {STRING_WITH_LEN("<left expr>") };
/** name of additional condition */
const LEX_CSTRING in_having_cond= {STRING_WITH_LEN("<IN HAVING>") };
const LEX_CSTRING in_additional_cond= {STRING_WITH_LEN("<IN COND>") };

/** Number of connection errors when selecting on the listening port */
ulong connection_errors_select= 0;
/** Number of connection errors when accepting sockets in the listening port. */
ulong connection_errors_accept= 0;
/** Number of connection errors from TCP wrappers. */
ulong connection_errors_tcpwrap= 0;
/** Number of connection errors from internal server errors. */
ulong connection_errors_internal= 0;
/** Number of connection errors from the server max_connection limit. */
ulong connection_errors_max_connection= 0;
/** Number of errors when reading the peer address. */
ulong connection_errors_peer_addr= 0;

/* classes for comparation parsing/processing */
Eq_creator eq_creator;
Ne_creator ne_creator;
Gt_creator gt_creator;
Lt_creator lt_creator;
Ge_creator ge_creator;
Le_creator le_creator;

THD_list server_threads;
Rpl_filter* cur_rpl_filter;
Rpl_filter* global_rpl_filter;
Rpl_filter* binlog_filter;

struct system_variables global_system_variables;
/**
  Following is just for options parsing, used with a difference against
  global_system_variables.

  TODO: something should be done to get rid of following variables
*/
const char *current_dbug_option="";

struct system_variables max_system_variables;
struct system_status_var global_status_var;

MY_TMPDIR mysql_tmpdir_list;
MY_BITMAP temp_pool;

CHARSET_INFO *system_charset_info, *files_charset_info ;
CHARSET_INFO *national_charset_info, *table_alias_charset;
CHARSET_INFO *character_set_filesystem;
CHARSET_INFO *error_message_charset_info;

MY_LOCALE *my_default_lc_messages;
MY_LOCALE *my_default_lc_time_names;

SHOW_COMP_OPTION have_ssl, have_symlink, have_dlopen, have_query_cache;
SHOW_COMP_OPTION have_geometry, have_rtree_keys;
SHOW_COMP_OPTION have_crypt, have_compress;
SHOW_COMP_OPTION have_profiling;
SHOW_COMP_OPTION have_openssl;

#ifndef EMBEDDED_LIBRARY
static std::atomic<char*> shutdown_user;
#endif //EMBEDDED_LIBRARY
std::atomic<my_thread_id> shutdown_thread_id;

/* Thread specific variables */

static thread_local THD *THR_THD;

/**
  Get current THD object from thread local data

  @retval     The THD object for the thread, NULL if not connection thread
*/

MYSQL_THD _current_thd() { return THR_THD; }
void set_current_thd(THD *thd) { THR_THD= thd; }

/*
  LOCK_start_thread is used to syncronize thread start and stop with
  other threads.

  It also protects these variables:
  select_thread_in_use
  slave_init_thread_running
  check_temp_dir() call
*/
mysql_mutex_t  LOCK_start_thread;

mysql_mutex_t
  LOCK_status, LOCK_error_log, LOCK_short_uuid_generator,
  LOCK_delayed_insert, LOCK_delayed_status, LOCK_delayed_create,
  LOCK_crypt,
  LOCK_global_system_variables,
  LOCK_user_conn,
  LOCK_error_messages;
mysql_mutex_t LOCK_stats, LOCK_global_user_client_stats,
              LOCK_global_table_stats, LOCK_global_index_stats;

/* This protects against changes in master_info_index */
mysql_mutex_t LOCK_active_mi;

/* This protects connection id.*/
mysql_mutex_t LOCK_thread_id;

/**
  The below lock protects access to two global server variables:
  max_prepared_stmt_count and prepared_stmt_count. These variables
  set the limit and hold the current total number of prepared statements
  in the server, respectively. As PREPARE/DEALLOCATE rate in a loaded
  server may be fairly high, we need a dedicated lock.
*/
mysql_mutex_t LOCK_prepared_stmt_count;
mysql_mutex_t LOCK_backup_log;
mysql_rwlock_t LOCK_grant, LOCK_sys_init_connect, LOCK_sys_init_slave;
mysql_rwlock_t LOCK_ssl_refresh;
mysql_rwlock_t LOCK_all_status_vars;
mysql_prlock_t LOCK_system_variables_hash;
mysql_cond_t COND_start_thread;
pthread_t signal_thread;
pthread_attr_t connection_attrib;
mysql_mutex_t LOCK_server_started;
mysql_cond_t COND_server_started;

int mysqld_server_started=0, mysqld_server_initialized= 0;
File_parser_dummy_hook file_parser_dummy_hook;

/* replication parameters, if master_host is not NULL, we are a slave */
uint report_port= 0;
ulong master_retry_count=0;
char *master_info_file;
char *relay_log_info_file, *report_user, *report_password, *report_host;
char *opt_relay_logname = 0, *opt_relaylog_index_name=0;
char *opt_logname, *opt_slow_logname, *opt_bin_logname;
char *opt_binlog_index_name=0;



/* Static variables */

my_bool opt_stack_trace;
my_bool opt_expect_abort= 0, opt_bootstrap= 0;
static my_bool opt_myisam_log;
static int cleanup_done;
static ulong opt_specialflag;
char *mysql_home_ptr, *pidfile_name_ptr;
/** Initial command line arguments (count), after load_defaults().*/
static int defaults_argc;
/**
  Initial command line arguments (arguments), after load_defaults().
  This memory is allocated by @c load_defaults() and should be freed
  using @c free_defaults().
  Do not modify defaults_argc / defaults_argv,
  use remaining_argc / remaining_argv instead to parse the command
  line arguments in multiple steps.
*/
static char **defaults_argv;
/** Remaining command line arguments (count), filtered by handle_options().*/
static int remaining_argc;
/** Remaining command line arguments (arguments), filtered by handle_options().*/
static char **remaining_argv;

int orig_argc;
char **orig_argv;

static struct my_option pfs_early_options[]=
{
#ifdef WITH_PERFSCHEMA_STORAGE_ENGINE
  {"performance_schema_instrument", OPT_PFS_INSTRUMENT,
    "Default startup value for a performance schema instrument.",
    &pfs_param.m_pfs_instrument, &pfs_param.m_pfs_instrument, 0, GET_STR,
    OPT_ARG, 0, 0, 0, 0, 0, 0},
  {"performance_schema_consumer_events_stages_current", 0,
    "Default startup value for the events_stages_current consumer.",
    &pfs_param.m_consumer_events_stages_current_enabled,
    &pfs_param.m_consumer_events_stages_current_enabled, 0, GET_BOOL,
    OPT_ARG, FALSE, 0, 0, 0, 0, 0},
  {"performance_schema_consumer_events_stages_history", 0,
    "Default startup value for the events_stages_history consumer.",
    &pfs_param.m_consumer_events_stages_history_enabled,
    &pfs_param.m_consumer_events_stages_history_enabled, 0,
    GET_BOOL, OPT_ARG, FALSE, 0, 0, 0, 0, 0},
  {"performance_schema_consumer_events_stages_history_long", 0,
    "Default startup value for the events_stages_history_long consumer.",
    &pfs_param.m_consumer_events_stages_history_long_enabled,
    &pfs_param.m_consumer_events_stages_history_long_enabled, 0,
    GET_BOOL, OPT_ARG, FALSE, 0, 0, 0, 0, 0},
  {"performance_schema_consumer_events_statements_current", 0,
    "Default startup value for the events_statements_current consumer.",
    &pfs_param.m_consumer_events_statements_current_enabled,
    &pfs_param.m_consumer_events_statements_current_enabled, 0, GET_BOOL,
    OPT_ARG, FALSE, 0, 0, 0, 0, 0},
  {"performance_schema_consumer_events_statements_history", 0,
    "Default startup value for the events_statements_history consumer.",
    &pfs_param.m_consumer_events_statements_history_enabled,
    &pfs_param.m_consumer_events_statements_history_enabled, 0,
    GET_BOOL, OPT_ARG, FALSE, 0, 0, 0, 0, 0},
  {"performance_schema_consumer_events_statements_history_long", 0,
    "Default startup value for the events_statements_history_long consumer.",
    &pfs_param.m_consumer_events_statements_history_long_enabled,
    &pfs_param.m_consumer_events_statements_history_long_enabled, 0,
    GET_BOOL, OPT_ARG, FALSE, 0, 0, 0, 0, 0},
  {"performance_schema_consumer_events_transactions_current", 0,
    "Default startup value for the events_transactions_current consumer.",
    &pfs_param.m_consumer_events_transactions_current_enabled,
    &pfs_param.m_consumer_events_transactions_current_enabled, 0,
    GET_BOOL, OPT_ARG, FALSE, 0, 0, 0, 0, 0},
  {"performance_schema_consumer_events_transactions_history", 0,
    "Default startup value for the events_transactions_history consumer.",
    &pfs_param.m_consumer_events_transactions_history_enabled,
    &pfs_param.m_consumer_events_transactions_history_enabled, 0,
    GET_BOOL, OPT_ARG, FALSE, 0, 0, 0, 0, 0},
  {"performance_schema_consumer_events_transactions_history_long", 0,
    "Default startup value for the events_transactions_history_long consumer.",
    &pfs_param.m_consumer_events_transactions_history_long_enabled,
    &pfs_param.m_consumer_events_transactions_history_long_enabled, 0,
    GET_BOOL, OPT_ARG, FALSE, 0, 0, 0, 0, 0},
  {"performance_schema_consumer_events_waits_current", 0,
    "Default startup value for the events_waits_current consumer.",
    &pfs_param.m_consumer_events_waits_current_enabled,
    &pfs_param.m_consumer_events_waits_current_enabled, 0,
    GET_BOOL, OPT_ARG, FALSE, 0, 0, 0, 0, 0},
  {"performance_schema_consumer_events_waits_history", 0,
    "Default startup value for the events_waits_history consumer.",
    &pfs_param.m_consumer_events_waits_history_enabled,
    &pfs_param.m_consumer_events_waits_history_enabled, 0,
    GET_BOOL, OPT_ARG, FALSE, 0, 0, 0, 0, 0},
  {"performance_schema_consumer_events_waits_history_long", 0,
    "Default startup value for the events_waits_history_long consumer.",
    &pfs_param.m_consumer_events_waits_history_long_enabled,
    &pfs_param.m_consumer_events_waits_history_long_enabled, 0,
    GET_BOOL, OPT_ARG, FALSE, 0, 0, 0, 0, 0},
  {"performance_schema_consumer_global_instrumentation", 0,
    "Default startup value for the global_instrumentation consumer.",
    &pfs_param.m_consumer_global_instrumentation_enabled,
    &pfs_param.m_consumer_global_instrumentation_enabled, 0,
    GET_BOOL, OPT_ARG, TRUE, 0, 0, 0, 0, 0},
  {"performance_schema_consumer_thread_instrumentation", 0,
    "Default startup value for the thread_instrumentation consumer.",
    &pfs_param.m_consumer_thread_instrumentation_enabled,
    &pfs_param.m_consumer_thread_instrumentation_enabled, 0,
    GET_BOOL, OPT_ARG, TRUE, 0, 0, 0, 0, 0},
  {"performance_schema_consumer_statements_digest", 0,
    "Default startup value for the statements_digest consumer.",
    &pfs_param.m_consumer_statement_digest_enabled,
    &pfs_param.m_consumer_statement_digest_enabled, 0,
    GET_BOOL, OPT_ARG, TRUE, 0, 0, 0, 0, 0},
#endif /* WITH_PERFSCHEMA_STORAGE_ENGINE */
  {"getopt-prefix-matching", 0,
    "Recognize command-line options by their unambiguos prefixes.",
    &my_getopt_prefix_matching, &my_getopt_prefix_matching, 0, GET_BOOL,
    NO_ARG, 1, 0, 1, 0, 0, 0}
};

PSI_file_key key_file_binlog,  key_file_binlog_cache, key_file_binlog_index,
  key_file_binlog_index_cache, key_file_casetest,
  key_file_dbopt, key_file_ERRMSG, key_select_to_file,
  key_file_fileparser, key_file_frm, key_file_global_ddl_log, key_file_load,
  key_file_loadfile, key_file_log_event_data, key_file_log_event_info,
  key_file_log_ddl,
  key_file_master_info, key_file_misc, key_file_partition_ddl_log,
  key_file_pid, key_file_relay_log_info, key_file_send_file, key_file_tclog,
  key_file_trg, key_file_trn, key_file_init;
PSI_file_key key_file_query_log, key_file_slow_log;
PSI_file_key key_file_relaylog, key_file_relaylog_index,
             key_file_relaylog_cache, key_file_relaylog_index_cache;
PSI_file_key key_file_binlog_state;

#ifdef HAVE_des
char *des_key_file;
PSI_file_key key_file_des_key_file;
PSI_mutex_key key_LOCK_des_key_file;
mysql_mutex_t LOCK_des_key_file;
#endif /* HAVE_des */

#ifdef HAVE_PSI_INTERFACE
#ifdef HAVE_MMAP
PSI_mutex_key key_PAGE_lock, key_LOCK_sync, key_LOCK_active, key_LOCK_pool,
  key_LOCK_pending_checkpoint;
#endif /* HAVE_MMAP */

PSI_mutex_key key_BINLOG_LOCK_index, key_BINLOG_LOCK_xid_list,
  key_BINLOG_LOCK_binlog_background_thread,
  key_LOCK_binlog_end_pos,
  key_delayed_insert_mutex, key_hash_filo_lock, key_LOCK_active_mi,
  key_LOCK_crypt, key_LOCK_delayed_create,
  key_LOCK_delayed_insert, key_LOCK_delayed_status, key_LOCK_error_log,
  key_LOCK_gdl, key_LOCK_global_system_variables,
  key_LOCK_manager, key_LOCK_backup_log,
  key_LOCK_prepared_stmt_count,
  key_LOCK_rpl_status, key_LOCK_server_started,
  key_LOCK_status,
  key_LOCK_system_variables_hash, key_LOCK_thd_data, key_LOCK_thd_kill,
  key_LOCK_user_conn, key_LOCK_uuid_short_generator, key_LOG_LOCK_log,
  key_master_info_data_lock, key_master_info_run_lock,
  key_master_info_sleep_lock, key_master_info_start_stop_lock,
  key_mutex_slave_reporting_capability_err_lock, key_relay_log_info_data_lock,
  key_rpl_group_info_sleep_lock,
  key_relay_log_info_log_space_lock, key_relay_log_info_run_lock,
  key_structure_guard_mutex, key_TABLE_SHARE_LOCK_ha_data,
  key_LOCK_error_messages,
  key_LOCK_start_thread,
  key_PARTITION_LOCK_auto_inc;
PSI_mutex_key key_RELAYLOG_LOCK_index;
PSI_mutex_key key_LOCK_relaylog_end_pos;
PSI_mutex_key key_LOCK_thread_id;
PSI_mutex_key key_LOCK_slave_state, key_LOCK_binlog_state,
  key_LOCK_rpl_thread, key_LOCK_rpl_thread_pool, key_LOCK_parallel_entry;
PSI_mutex_key key_LOCK_rpl_semi_sync_master_enabled;
PSI_mutex_key key_LOCK_binlog;

PSI_mutex_key key_LOCK_stats,
  key_LOCK_global_user_client_stats, key_LOCK_global_table_stats,
  key_LOCK_global_index_stats,
  key_LOCK_wakeup_ready, key_LOCK_wait_commit;
PSI_mutex_key key_LOCK_gtid_waiting;

PSI_mutex_key key_LOCK_after_binlog_sync;
PSI_mutex_key key_LOCK_prepare_ordered, key_LOCK_commit_ordered;
PSI_mutex_key key_TABLE_SHARE_LOCK_share;
PSI_mutex_key key_TABLE_SHARE_LOCK_statistics;
PSI_mutex_key key_LOCK_ack_receiver;

PSI_mutex_key key_TABLE_SHARE_LOCK_rotation;
PSI_cond_key key_TABLE_SHARE_COND_rotation;

static PSI_mutex_info all_server_mutexes[]=
{
#ifdef HAVE_MMAP
  { &key_PAGE_lock, "PAGE::lock", 0},
  { &key_LOCK_sync, "TC_LOG_MMAP::LOCK_sync", 0},
  { &key_LOCK_active, "TC_LOG_MMAP::LOCK_active", 0},
  { &key_LOCK_pool, "TC_LOG_MMAP::LOCK_pool", 0},
  { &key_LOCK_pool, "TC_LOG_MMAP::LOCK_pending_checkpoint", 0},
#endif /* HAVE_MMAP */

#ifdef HAVE_des
  { &key_LOCK_des_key_file, "LOCK_des_key_file", PSI_FLAG_GLOBAL},
#endif /* HAVE_des */

  { &key_BINLOG_LOCK_index, "MYSQL_BIN_LOG::LOCK_index", 0},
  { &key_BINLOG_LOCK_xid_list, "MYSQL_BIN_LOG::LOCK_xid_list", 0},
  { &key_BINLOG_LOCK_binlog_background_thread, "MYSQL_BIN_LOG::LOCK_binlog_background_thread", 0},
  { &key_LOCK_binlog_end_pos, "MYSQL_BIN_LOG::LOCK_binlog_end_pos", 0 },
  { &key_RELAYLOG_LOCK_index, "MYSQL_RELAY_LOG::LOCK_index", 0},
  { &key_LOCK_relaylog_end_pos, "MYSQL_RELAY_LOG::LOCK_binlog_end_pos", 0},
  { &key_delayed_insert_mutex, "Delayed_insert::mutex", 0},
  { &key_hash_filo_lock, "hash_filo::lock", 0},
  { &key_LOCK_active_mi, "LOCK_active_mi", PSI_FLAG_GLOBAL},
  { &key_LOCK_backup_log, "LOCK_backup_log", PSI_FLAG_GLOBAL},
  { &key_LOCK_thread_id, "LOCK_thread_id", PSI_FLAG_GLOBAL},
  { &key_LOCK_crypt, "LOCK_crypt", PSI_FLAG_GLOBAL},
  { &key_LOCK_delayed_create, "LOCK_delayed_create", PSI_FLAG_GLOBAL},
  { &key_LOCK_delayed_insert, "LOCK_delayed_insert", PSI_FLAG_GLOBAL},
  { &key_LOCK_delayed_status, "LOCK_delayed_status", PSI_FLAG_GLOBAL},
  { &key_LOCK_error_log, "LOCK_error_log", PSI_FLAG_GLOBAL},
  { &key_LOCK_gdl, "LOCK_gdl", PSI_FLAG_GLOBAL},
  { &key_LOCK_global_system_variables, "LOCK_global_system_variables", PSI_FLAG_GLOBAL},
  { &key_LOCK_manager, "LOCK_manager", PSI_FLAG_GLOBAL},
  { &key_LOCK_prepared_stmt_count, "LOCK_prepared_stmt_count", PSI_FLAG_GLOBAL},
  { &key_LOCK_rpl_status, "LOCK_rpl_status", PSI_FLAG_GLOBAL},
  { &key_LOCK_server_started, "LOCK_server_started", PSI_FLAG_GLOBAL},
  { &key_LOCK_status, "LOCK_status", PSI_FLAG_GLOBAL},
  { &key_LOCK_system_variables_hash, "LOCK_system_variables_hash", PSI_FLAG_GLOBAL},
  { &key_LOCK_stats, "LOCK_stats", PSI_FLAG_GLOBAL},
  { &key_LOCK_global_user_client_stats, "LOCK_global_user_client_stats", PSI_FLAG_GLOBAL},
  { &key_LOCK_global_table_stats, "LOCK_global_table_stats", PSI_FLAG_GLOBAL},
  { &key_LOCK_global_index_stats, "LOCK_global_index_stats", PSI_FLAG_GLOBAL},
  { &key_LOCK_wakeup_ready, "THD::LOCK_wakeup_ready", 0},
  { &key_LOCK_wait_commit, "wait_for_commit::LOCK_wait_commit", 0},
  { &key_LOCK_gtid_waiting, "gtid_waiting::LOCK_gtid_waiting", 0},
  { &key_LOCK_thd_data, "THD::LOCK_thd_data", 0},
  { &key_LOCK_thd_kill, "THD::LOCK_thd_kill", 0},
  { &key_LOCK_user_conn, "LOCK_user_conn", PSI_FLAG_GLOBAL},
  { &key_LOCK_uuid_short_generator, "LOCK_uuid_short_generator", PSI_FLAG_GLOBAL},
  { &key_LOG_LOCK_log, "LOG::LOCK_log", 0},
  { &key_master_info_data_lock, "Master_info::data_lock", 0},
  { &key_master_info_start_stop_lock, "Master_info::start_stop_lock", 0},
  { &key_master_info_run_lock, "Master_info::run_lock", 0},
  { &key_master_info_sleep_lock, "Master_info::sleep_lock", 0},
  { &key_mutex_slave_reporting_capability_err_lock, "Slave_reporting_capability::err_lock", 0},
  { &key_relay_log_info_data_lock, "Relay_log_info::data_lock", 0},
  { &key_relay_log_info_log_space_lock, "Relay_log_info::log_space_lock", 0},
  { &key_relay_log_info_run_lock, "Relay_log_info::run_lock", 0},
  { &key_rpl_group_info_sleep_lock, "Rpl_group_info::sleep_lock", 0},
  { &key_structure_guard_mutex, "Query_cache::structure_guard_mutex", 0},
  { &key_TABLE_SHARE_LOCK_ha_data, "TABLE_SHARE::LOCK_ha_data", 0},
  { &key_TABLE_SHARE_LOCK_share, "TABLE_SHARE::LOCK_share", 0},
  { &key_TABLE_SHARE_LOCK_statistics, "TABLE_SHARE::LOCK_statistics", 0},
  { &key_TABLE_SHARE_LOCK_rotation, "TABLE_SHARE::LOCK_rotation", 0},
  { &key_LOCK_error_messages, "LOCK_error_messages", PSI_FLAG_GLOBAL},
  { &key_LOCK_prepare_ordered, "LOCK_prepare_ordered", PSI_FLAG_GLOBAL},
  { &key_LOCK_after_binlog_sync, "LOCK_after_binlog_sync", PSI_FLAG_GLOBAL},
  { &key_LOCK_commit_ordered, "LOCK_commit_ordered", PSI_FLAG_GLOBAL},
  { &key_PARTITION_LOCK_auto_inc, "HA_DATA_PARTITION::LOCK_auto_inc", 0},
  { &key_LOCK_slave_state, "LOCK_slave_state", 0},
  { &key_LOCK_start_thread, "LOCK_start_thread", PSI_FLAG_GLOBAL},
  { &key_LOCK_binlog_state, "LOCK_binlog_state", 0},
  { &key_LOCK_rpl_thread, "LOCK_rpl_thread", 0},
  { &key_LOCK_rpl_thread_pool, "LOCK_rpl_thread_pool", 0},
  { &key_LOCK_parallel_entry, "LOCK_parallel_entry", 0},
  { &key_LOCK_ack_receiver, "Ack_receiver::mutex", 0},
  { &key_LOCK_rpl_semi_sync_master_enabled, "LOCK_rpl_semi_sync_master_enabled", 0},
  { &key_LOCK_binlog, "LOCK_binlog", 0}
};

PSI_rwlock_key key_rwlock_LOCK_grant, key_rwlock_LOCK_logger,
  key_rwlock_LOCK_sys_init_connect, key_rwlock_LOCK_sys_init_slave,
  key_rwlock_LOCK_system_variables_hash, key_rwlock_query_cache_query_lock,
  key_LOCK_SEQUENCE,
  key_rwlock_LOCK_vers_stats, key_rwlock_LOCK_stat_serial,
  key_rwlock_LOCK_ssl_refresh,
  key_rwlock_THD_list,
  key_rwlock_LOCK_all_status_vars;

static PSI_rwlock_info all_server_rwlocks[]=
{
#ifdef HAVE_OPENSSL10
  { &key_rwlock_openssl, "CRYPTO_dynlock_value::lock", 0},
#endif
  { &key_rwlock_LOCK_grant, "LOCK_grant", PSI_FLAG_GLOBAL},
  { &key_rwlock_LOCK_logger, "LOGGER::LOCK_logger", 0},
  { &key_rwlock_LOCK_sys_init_connect, "LOCK_sys_init_connect", PSI_FLAG_GLOBAL},
  { &key_rwlock_LOCK_sys_init_slave, "LOCK_sys_init_slave", PSI_FLAG_GLOBAL},
  { &key_LOCK_SEQUENCE, "LOCK_SEQUENCE", 0},
  { &key_rwlock_LOCK_system_variables_hash, "LOCK_system_variables_hash", PSI_FLAG_GLOBAL},
  { &key_rwlock_query_cache_query_lock, "Query_cache_query::lock", 0},
  { &key_rwlock_LOCK_vers_stats, "Vers_field_stats::lock", 0},
  { &key_rwlock_LOCK_stat_serial, "TABLE_SHARE::LOCK_stat_serial", 0},
  { &key_rwlock_LOCK_ssl_refresh, "LOCK_ssl_refresh", PSI_FLAG_GLOBAL },
  { &key_rwlock_THD_list, "THD_list::lock", PSI_FLAG_GLOBAL },
  { &key_rwlock_LOCK_all_status_vars, "LOCK_all_status_vars", PSI_FLAG_GLOBAL }
};

#ifdef HAVE_MMAP
PSI_cond_key key_PAGE_cond, key_COND_active, key_COND_pool;
#endif /* HAVE_MMAP */

PSI_cond_key key_BINLOG_COND_xid_list,
  key_BINLOG_COND_bin_log_updated, key_BINLOG_COND_relay_log_updated,
  key_BINLOG_COND_binlog_background_thread,
  key_BINLOG_COND_binlog_background_thread_end,
  key_COND_cache_status_changed, key_COND_manager,
  key_COND_rpl_status, key_COND_server_started,
  key_delayed_insert_cond, key_delayed_insert_cond_client,
  key_item_func_sleep_cond, key_master_info_data_cond,
  key_master_info_start_cond, key_master_info_stop_cond,
  key_master_info_sleep_cond,
  key_relay_log_info_data_cond, key_relay_log_info_log_space_cond,
  key_relay_log_info_start_cond, key_relay_log_info_stop_cond,
  key_rpl_group_info_sleep_cond,
  key_TABLE_SHARE_cond, key_user_level_lock_cond,
  key_COND_start_thread, key_COND_binlog_send,
  key_BINLOG_COND_queue_busy;
PSI_cond_key key_RELAYLOG_COND_relay_log_updated,
  key_RELAYLOG_COND_bin_log_updated, key_COND_wakeup_ready,
  key_COND_wait_commit;
PSI_cond_key key_RELAYLOG_COND_queue_busy;
PSI_cond_key key_TC_LOG_MMAP_COND_queue_busy;
PSI_cond_key key_COND_rpl_thread_queue, key_COND_rpl_thread,
  key_COND_rpl_thread_stop, key_COND_rpl_thread_pool,
  key_COND_parallel_entry, key_COND_group_commit_orderer,
  key_COND_prepare_ordered;
PSI_cond_key key_COND_wait_gtid, key_COND_gtid_ignore_duplicates;
PSI_cond_key key_COND_ack_receiver;

static PSI_cond_info all_server_conds[]=
{
#ifdef HAVE_MMAP
  { &key_PAGE_cond, "PAGE::cond", 0},
  { &key_COND_active, "TC_LOG_MMAP::COND_active", 0},
  { &key_COND_pool, "TC_LOG_MMAP::COND_pool", 0},
  { &key_TC_LOG_MMAP_COND_queue_busy, "TC_LOG_MMAP::COND_queue_busy", 0},
#endif /* HAVE_MMAP */
  { &key_BINLOG_COND_bin_log_updated, "MYSQL_BIN_LOG::COND_bin_log_updated", 0}, { &key_BINLOG_COND_relay_log_updated, "MYSQL_BIN_LOG::COND_relay_log_updated", 0},
  { &key_BINLOG_COND_xid_list, "MYSQL_BIN_LOG::COND_xid_list", 0},
  { &key_BINLOG_COND_binlog_background_thread, "MYSQL_BIN_LOG::COND_binlog_background_thread", 0},
  { &key_BINLOG_COND_binlog_background_thread_end, "MYSQL_BIN_LOG::COND_binlog_background_thread_end", 0},
  { &key_BINLOG_COND_queue_busy, "MYSQL_BIN_LOG::COND_queue_busy", 0},
  { &key_RELAYLOG_COND_relay_log_updated, "MYSQL_RELAY_LOG::COND_relay_log_updated", 0},
  { &key_RELAYLOG_COND_bin_log_updated, "MYSQL_RELAY_LOG::COND_bin_log_updated", 0},
  { &key_RELAYLOG_COND_queue_busy, "MYSQL_RELAY_LOG::COND_queue_busy", 0},
  { &key_COND_wakeup_ready, "THD::COND_wakeup_ready", 0},
  { &key_COND_wait_commit, "wait_for_commit::COND_wait_commit", 0},
  { &key_COND_cache_status_changed, "Query_cache::COND_cache_status_changed", 0},
  { &key_COND_manager, "COND_manager", PSI_FLAG_GLOBAL},
  { &key_COND_server_started, "COND_server_started", PSI_FLAG_GLOBAL},
  { &key_delayed_insert_cond, "Delayed_insert::cond", 0},
  { &key_delayed_insert_cond_client, "Delayed_insert::cond_client", 0},
  { &key_item_func_sleep_cond, "Item_func_sleep::cond", 0},
  { &key_master_info_data_cond, "Master_info::data_cond", 0},
  { &key_master_info_start_cond, "Master_info::start_cond", 0},
  { &key_master_info_stop_cond, "Master_info::stop_cond", 0},
  { &key_master_info_sleep_cond, "Master_info::sleep_cond", 0},
  { &key_relay_log_info_data_cond, "Relay_log_info::data_cond", 0},
  { &key_relay_log_info_log_space_cond, "Relay_log_info::log_space_cond", 0},
  { &key_relay_log_info_start_cond, "Relay_log_info::start_cond", 0},
  { &key_relay_log_info_stop_cond, "Relay_log_info::stop_cond", 0},
  { &key_rpl_group_info_sleep_cond, "Rpl_group_info::sleep_cond", 0},
  { &key_TABLE_SHARE_cond, "TABLE_SHARE::cond", 0},
  { &key_user_level_lock_cond, "User_level_lock::cond", 0},
  { &key_COND_rpl_thread, "COND_rpl_thread", 0},
  { &key_COND_rpl_thread_queue, "COND_rpl_thread_queue", 0},
  { &key_COND_rpl_thread_stop, "COND_rpl_thread_stop", 0},
  { &key_COND_rpl_thread_pool, "COND_rpl_thread_pool", 0},
  { &key_COND_parallel_entry, "COND_parallel_entry", 0},
  { &key_COND_group_commit_orderer, "COND_group_commit_orderer", 0},
  { &key_COND_prepare_ordered, "COND_prepare_ordered", 0},
  { &key_COND_start_thread, "COND_start_thread", PSI_FLAG_GLOBAL},
  { &key_COND_wait_gtid, "COND_wait_gtid", 0},
  { &key_COND_gtid_ignore_duplicates, "COND_gtid_ignore_duplicates", 0},
  { &key_COND_ack_receiver, "Ack_receiver::cond", 0},
  { &key_COND_binlog_send, "COND_binlog_send", 0},
  { &key_TABLE_SHARE_COND_rotation, "TABLE_SHARE::COND_rotation", 0}
};

PSI_thread_key key_thread_delayed_insert,
  key_thread_handle_manager, key_thread_main,
  key_thread_one_connection, key_thread_signal_hand,
  key_thread_slave_background, key_rpl_parallel_thread;
PSI_thread_key key_thread_ack_receiver;

static PSI_thread_info all_server_threads[]=
{
  { &key_thread_delayed_insert, "delayed_insert", 0},
  { &key_thread_handle_manager, "manager", PSI_FLAG_GLOBAL},
  { &key_thread_main, "main", PSI_FLAG_GLOBAL},
  { &key_thread_one_connection, "one_connection", 0},
  { &key_thread_signal_hand, "signal_handler", PSI_FLAG_GLOBAL},
  { &key_thread_slave_background, "slave_background", PSI_FLAG_GLOBAL},
  { &key_thread_ack_receiver, "Ack_receiver", PSI_FLAG_GLOBAL},
  { &key_rpl_parallel_thread, "rpl_parallel_thread", 0}
};

#ifdef HAVE_MMAP
PSI_file_key key_file_map;
#endif /* HAVE_MMAP */

#endif /* HAVE_PSI_INTERFACE */

#ifdef HAVE_PSI_STATEMENT_INTERFACE
PSI_statement_info stmt_info_new_packet;
#endif

static int calculate_server_uid(char *dest);

#ifndef EMBEDDED_LIBRARY
void net_before_header_psi(struct st_net *net, void *thd, size_t /* unused: count */)
{
  DBUG_ASSERT(thd);
  /*
    We only come where when the server is IDLE, waiting for the next command.
    Technically, it is a wait on a socket, which may take a long time,
    because the call is blocking.
    Disable the socket instrumentation, to avoid recording a SOCKET event.
    Instead, start explicitly an IDLE event.
  */
  MYSQL_SOCKET_SET_STATE(net->vio->mysql_socket, PSI_SOCKET_STATE_IDLE);
  MYSQL_START_IDLE_WAIT(static_cast<THD*>(thd)->m_idle_psi,
                        &static_cast<THD*>(thd)->m_idle_state);
}

void net_after_header_psi(struct st_net *net, void *user_data,
                          size_t /* unused: count */, my_bool rc)
{
  THD *thd;
  thd= static_cast<THD*> (user_data);
  DBUG_ASSERT(thd != NULL);

  /*
    The server just got data for a network packet header,
    from the network layer.
    The IDLE event is now complete, since we now have a message to process.
    We need to:
    - start a new STATEMENT event
    - start a new STAGE event, within this statement,
    - start recording SOCKET WAITS events, within this stage.
    The proper order is critical to get events numbered correctly,
    and nested in the proper parent.
  */
  MYSQL_END_IDLE_WAIT(thd->m_idle_psi);

  if (! rc)
  {
    thd->m_statement_psi= MYSQL_START_STATEMENT(&thd->m_statement_state,
                                                stmt_info_new_packet.m_key,
                                                thd->get_db(), thd->db.length,
                                                thd->charset(), NULL);

    THD_STAGE_INFO(thd, stage_starting);
  }

  /*
    TODO: consider recording a SOCKET event for the bytes just read,
    by also passing count here.
  */
  MYSQL_SOCKET_SET_STATE(net->vio->mysql_socket, PSI_SOCKET_STATE_ACTIVE);
}


void init_net_server_extension(THD *thd)
{
  /* Start with a clean state for connection events. */
  thd->m_idle_psi= NULL;
  thd->m_statement_psi= NULL;
  /* Hook up the NET_SERVER callback in the net layer. */
  thd->m_net_server_extension.m_user_data= thd;
  thd->m_net_server_extension.m_before_header= net_before_header_psi;
  thd->m_net_server_extension.m_after_header= net_after_header_psi;
  /* Activate this private extension for the mysqld server. */
  thd->net.extension= & thd->m_net_server_extension;
}
#else
void init_net_server_extension(THD *thd)
{
}
#endif /* EMBEDDED_LIBRARY */


/**
  A log message for the error log, buffered in memory.
  Log messages are temporarily buffered when generated before the error log
  is initialized, and then printed once the error log is ready.
*/
class Buffered_log : public Sql_alloc
{
public:
  Buffered_log(enum loglevel level, const char *message);

  ~Buffered_log() = default;

  void print(void);

private:
  /** Log message level. */
  enum loglevel m_level;
  /** Log message text. */
  String m_message;
};

/**
  Constructor.
  @param level          the message log level
  @param message        the message text
*/
Buffered_log::Buffered_log(enum loglevel level, const char *message)
  : m_level(level), m_message()
{
  m_message.copy(message, strlen(message), &my_charset_latin1);
}

/**
  Print a buffered log to the real log file.
*/
void Buffered_log::print()
{
  /*
    Since messages are buffered, they can be printed out
    of order with other entries in the log.
    Add "Buffered xxx" to the message text to prevent confusion.
  */
  switch(m_level)
  {
  case ERROR_LEVEL:
    sql_print_error("Buffered error: %s", m_message.c_ptr_safe());
    break;
  case WARNING_LEVEL:
    sql_print_warning("Buffered warning: %s", m_message.c_ptr_safe());
    break;
  case INFORMATION_LEVEL:
    /*
      Messages printed as "information" still end up in the mysqld *error* log,
      but with a [Note] tag instead of an [ERROR] tag.
      While this is probably fine for a human reading the log,
      it is upsetting existing automated scripts used to parse logs,
      because such scripts are likely to not already handle [Note] properly.
      INFORMATION_LEVEL messages are simply silenced, on purpose,
      to avoid un needed verbosity.
    */
    break;
  }
}

/**
  Collection of all the buffered log messages.
*/
class Buffered_logs
{
public:
  Buffered_logs() = default;

  ~Buffered_logs() = default;

  void init();
  void cleanup();

  void buffer(enum loglevel m_level, const char *msg);
  void print();
private:
  /**
    Memory root to use to store buffered logs.
    This memory root lifespan is between init and cleanup.
    Once the buffered logs are printed, they are not needed anymore,
    and all the memory used is reclaimed.
  */
  MEM_ROOT m_root;
  /** List of buffered log messages. */
  List<Buffered_log> m_list;
};

void Buffered_logs::init()
{
  init_alloc_root(PSI_NOT_INSTRUMENTED, &m_root, 1024, 0, MYF(0));
}

void Buffered_logs::cleanup()
{
  m_list.delete_elements();
  free_root(&m_root, MYF(0));
}

/**
  Add a log message to the buffer.
*/
void Buffered_logs::buffer(enum loglevel level, const char *msg)
{
  /*
    Do not let Sql_alloc::operator new(size_t) allocate memory,
    there is no memory root associated with the main() thread.
    Give explicitly the proper memory root to use to
    Sql_alloc::operator new(size_t, MEM_ROOT *) instead.
  */
  Buffered_log *log= new (&m_root) Buffered_log(level, msg);
  if (log)
    m_list.push_back(log, &m_root);
}

/**
  Print buffered log messages.
*/
void Buffered_logs::print()
{
  Buffered_log *log;
  List_iterator_fast<Buffered_log> it(m_list);
  while ((log= it++))
    log->print();
}

/** Logs reported before a logger is available. */
static Buffered_logs buffered_logs;

struct my_rnd_struct sql_rand; ///< used by sql_class.cc:THD::THD()

#ifndef EMBEDDED_LIBRARY

Dynamic_array<MYSQL_SOCKET> listen_sockets(PSI_INSTRUMENT_MEM, 0);
bool unix_sock_is_online= false;
static int systemd_sock_activation; /* systemd socket activation */


C_MODE_START
#ifdef WITH_PERFSCHEMA_STORAGE_ENGINE
/**
  Error reporter that buffer log messages.
  @param level          log message level
  @param format         log message format string
*/
static void buffered_option_error_reporter(enum loglevel level,
                                           const char *format, ...)
{
  va_list args;
  char buffer[1024];

  va_start(args, format);
  my_vsnprintf(buffer, sizeof(buffer), format, args);
  va_end(args);
  buffered_logs.buffer(level, buffer);
}
#endif


/**
  Character set and collation error reporter that prints to sql error log.
  @param level          log message level
  @param format         log message format string

  This routine is used to print character set and collation
  warnings and errors inside an already running mysqld server,
  e.g. when a character set or collation is requested for the very first time
  and its initialization does not go well for some reasons.

  Note: At early mysqld initialization stage,
  when error log is not yet available,
  we use buffered_option_error_reporter() instead,
  to print general character set subsystem initialization errors,
  such as Index.xml syntax problems, bad XML tag hierarchy, etc.
*/
static void charset_error_reporter(enum loglevel level,
                                   const char *format, ...)
{
  va_list args;
  va_start(args, format);
  vprint_msg_to_log(level, format, args);
  va_end(args);                      
}
C_MODE_END

struct passwd *user_info;
static pthread_t select_thread;
#endif

/* OS specific variables */

#ifdef _WIN32
HANDLE hEventShutdown;
#endif


#ifndef EMBEDDED_LIBRARY
bool mysqld_embedded=0;
#else
bool mysqld_embedded=1;
#endif

my_bool plugins_are_initialized= FALSE;

#ifndef DBUG_OFF
static const char* default_dbug_option;
#endif
#ifdef HAVE_LIBWRAP
const char *libwrapName= NULL;
int allow_severity = LOG_INFO;
int deny_severity = LOG_WARNING;
#endif
#ifdef HAVE_QUERY_CACHE
ulong query_cache_min_res_unit= QUERY_CACHE_MIN_RESULT_DATA_SIZE;
Query_cache query_cache;
#endif


my_bool opt_use_ssl  = 0;
char *opt_ssl_ca= NULL, *opt_ssl_capath= NULL, *opt_ssl_cert= NULL,
  *opt_ssl_cipher= NULL, *opt_ssl_key= NULL, *opt_ssl_crl= NULL,
  *opt_ssl_crlpath= NULL, *opt_tls_version= NULL;
ulonglong tls_version= 0;

static scheduler_functions thread_scheduler_struct, extra_thread_scheduler_struct;
scheduler_functions *thread_scheduler= &thread_scheduler_struct,
                    *extra_thread_scheduler= &extra_thread_scheduler_struct;

#ifdef HAVE_OPENSSL
#include <openssl/crypto.h>
#if defined(HAVE_OPENSSL10) && !defined(HAVE_WOLFSSL)
typedef struct CRYPTO_dynlock_value
{
  mysql_rwlock_t lock;
} openssl_lock_t;

static openssl_lock_t *openssl_stdlocks;
static openssl_lock_t *openssl_dynlock_create(const char *, int);
static void openssl_dynlock_destroy(openssl_lock_t *, const char *, int);
static void openssl_lock_function(int, int, const char *, int);
static void openssl_lock(int, openssl_lock_t *, const char *, int);
#endif /* HAVE_OPENSSL10 */
#ifndef EMBEDDED_LIBRARY
struct st_VioSSLFd *ssl_acceptor_fd;
#endif
#endif /* HAVE_OPENSSL */

/**
  Number of currently active user connections.
*/
static Atomic_counter<uint> connection_count;
static Atomic_counter<uint> extra_connection_count;

my_bool opt_gtid_strict_mode= FALSE;


/* Function declarations */

pthread_handler_t signal_hand(void *arg);
static int mysql_init_variables(void);
static int get_options(int *argc_ptr, char ***argv_ptr);
static bool add_terminator(DYNAMIC_ARRAY *options);
static bool add_many_options(DYNAMIC_ARRAY *, my_option *, size_t);
extern "C" my_bool mysqld_get_one_option(const struct my_option *, const char *,
                                         const char *);
static int init_thread_environment();
static char *get_relative_path(const char *path);
static int fix_paths(void);
#ifndef _WIN32
void handle_connections_sockets();
#endif

static bool read_init_file(char *file_name);
pthread_handler_t handle_slave(void *arg);
static void clean_up(bool print_message);
static int test_if_case_insensitive(const char *dir_name);

#ifndef EMBEDDED_LIBRARY
static bool pid_file_created= false;
static void usage(void);
static void start_signal_handler(void);
static void clean_up_mutexes(void);
static void wait_for_signal_thread_to_end(void);
static void create_pid_file();
ATTRIBUTE_NORETURN static void mysqld_exit(int exit_code);
#endif
static void delete_pid_file(myf flags);
static void end_ssl();


#ifndef EMBEDDED_LIBRARY
extern Atomic_counter<uint32_t> local_connection_thread_count;

uint THD_count::connection_thd_count()
{
  return value() -
    binlog_dump_thread_count -
    local_connection_thread_count;
}


/****************************************************************************
** Code to end mysqld
****************************************************************************/

/* common callee of two shutdown phases */
static void kill_thread(THD *thd)
{
  mysql_mutex_lock(&thd->LOCK_thd_kill);
  thd->abort_current_cond_wait(true);
  mysql_mutex_unlock(&thd->LOCK_thd_kill);
}


/**
  First shutdown everything but slave threads and binlog dump connections
*/
static my_bool kill_thread_phase_1(THD *thd, void *)
{
  DBUG_PRINT("quit", ("Informing thread %ld that it's time to die",
                      (ulong) thd->thread_id));

  if (thd->slave_thread || thd->is_binlog_dump_thread())
    return 0;

  if (DBUG_EVALUATE_IF("only_kill_system_threads", !thd->system_thread, 0))
    return 0;
  if (DBUG_EVALUATE_IF("only_kill_system_threads_no_loop",
                       !thd->system_thread, 0))
    return 0;

  thd->awake(KILL_SERVER_HARD);
  return 0;
}


/**
  Last shutdown binlog dump connections
*/
static my_bool kill_thread_phase_2(THD *thd, void *)
{
  if (shutdown_wait_for_slaves && thd->is_binlog_dump_thread())
  {
    thd->set_killed(KILL_SERVER);
  }
  else
  {
    thd->set_killed(KILL_SERVER_HARD);
    MYSQL_CALLBACK(thread_scheduler, post_kill_notification, (thd));
  }
  kill_thread(thd);
  return 0;
}


/* associated with the kill thread phase 1 */
static my_bool warn_threads_active_after_phase_1(THD *thd, void *)
{
  if (!thd->is_binlog_dump_thread() && thd->vio_ok())
    sql_print_warning("%s: Thread %llu (user : '%s') did not exit\n", my_progname,
                      (ulonglong) thd->thread_id,
                      (thd->main_security_ctx.user ?
                       thd->main_security_ctx.user : ""));
  return 0;
}


/* associated with the kill thread phase 2 */
static my_bool warn_threads_active_after_phase_2(THD *thd, void *)
{
  mysql_mutex_lock(&thd->LOCK_thd_data);
  // dump thread may not have yet (or already) current_linfo set
  sql_print_warning("Dump thread %llu last sent to server %lu "
                    "binlog file:pos %s:%llu",
                    thd->thread_id, thd->variables.server_id,
                    thd->current_linfo ?
                    my_basename(thd->current_linfo->log_file_name) : "NULL",
                    thd->current_linfo ? thd->current_linfo->pos : 0);
  mysql_mutex_unlock(&thd->LOCK_thd_data);

  return 0;
}


/**
  Kills main thread.

  @note this function is responsible for setting abort_loop and breaking
  poll() in main thread. Shutdown as such is supposed to be performed by main
  thread itself.
*/

static void break_connect_loop()
{
#ifdef EXTRA_DEBUG
  int count=0;
#endif

  abort_loop= 1;

#if defined(_WIN32)
  mysqld_win_initiate_shutdown();
#else
  /* Avoid waiting for ourselves when thread-handling=no-threads. */
  if (pthread_equal(pthread_self(), select_thread))
    return;
  DBUG_PRINT("quit", ("waiting for select thread: %lu",
                      (ulong)select_thread));

  mysql_mutex_lock(&LOCK_start_thread);
  while (select_thread_in_use)
  {
    struct timespec abstime;
    int UNINIT_VAR(error);
    DBUG_PRINT("info",("Waiting for select thread"));

#ifndef DONT_USE_THR_ALARM
    if (pthread_kill(select_thread, thr_client_alarm))
      break;					// allready dead
#endif
    set_timespec(abstime, 2);
    for (uint tmp=0 ; tmp < 10 && select_thread_in_use; tmp++)
    {
      error= mysql_cond_timedwait(&COND_start_thread, &LOCK_start_thread,
                                  &abstime);
      if (error != EINTR)
        break;
    }
#ifdef EXTRA_DEBUG
    if (error != 0 && error != ETIMEDOUT && !count++)
      sql_print_error("Got error %d from mysql_cond_timedwait", error);
#endif
  }
  mysql_mutex_unlock(&LOCK_start_thread);
#endif /* _WIN32 */
}


/**
  A wrapper around kill_main_thrad().

  Sets shutdown user. This function may be called by multiple threads
  concurrently, thus it performs safe update of shutdown_user
  (first thread wins).
*/

void kill_mysql(THD *thd)
{
  char user_host_buff[MAX_USER_HOST_SIZE + 1];
  char *user, *expected_shutdown_user= 0;

  make_user_name(thd, user_host_buff);

  if ((user= my_strdup(PSI_NOT_INSTRUMENTED, user_host_buff, MYF(0))) &&
      !shutdown_user.compare_exchange_strong(expected_shutdown_user,
                                             user,
                                             std::memory_order_relaxed,
                                             std::memory_order_relaxed))
  {
    my_free(user);
  }

  shutdown_thread_id= thd->thread_id;
  DBUG_EXECUTE_IF("mysql_admin_shutdown_wait_for_slaves",
                  thd->lex->is_shutdown_wait_for_slaves= true;);
#ifdef ENABLED_DEBUG_SYNC
  DBUG_EXECUTE_IF("simulate_delay_at_shutdown",
                  {
                    DBUG_ASSERT(binlog_dump_thread_count == 3);
                    const char act[]=
                      "now "
                      "SIGNAL greetings_from_kill_mysql";
                    DBUG_ASSERT(!debug_sync_set_action(thd,
                                                       STRING_WITH_LEN(act)));
                  };);
#endif

  if (thd->lex->is_shutdown_wait_for_slaves)
    shutdown_wait_for_slaves= true;
  break_connect_loop();
}


static void close_connections(void)
{
  DBUG_ENTER("close_connections");

  /* Clear thread cache */
  thread_cache.final_flush();

  /* Abort listening to new connections */
  DBUG_PRINT("quit",("Closing sockets"));
  /* Protect against pthread_kill() calling close_server_sock(*) */
  mysql_mutex_lock(&LOCK_start_thread);
  for (uint i= 0 ; i < listen_sockets.elements() ; i++)
  {
    MYSQL_SOCKET *sock= listen_sockets.get_pos(i);
    (void) mysql_socket_close(*sock);
    if (sock->is_unix_domain_socket && !systemd_sock_activation)
    {
      (void) unlink(mysqld_unix_port);
    }
  }
  /*
    The following is needed to the threads stuck in
    setup_connection_thread_globals()
    to continue.
  */
  listen_sockets.free_memory();
  mysql_mutex_unlock(&LOCK_start_thread);

  end_thr_alarm(0);			 // Abort old alarms.

  while (CONNECT::count)
    my_sleep(100);

  /*
    First signal all threads that it's time to die
    This will give the threads some time to gracefully abort their
    statements and inform their clients that the server is about to die.
  */
  server_threads.iterate(kill_thread_phase_1);

  /*
    If we are waiting on any ACKs, delay killing the thread until either an ACK
    is received or the timeout is hit.
  */
  if (shutdown_wait_for_slaves && repl_semisync_master.get_master_enabled())
  {
    repl_semisync_master.await_all_slave_replies(
        "Delaying shutdown to await semi-sync ACK");
  }

  if (Events::inited)
    Events::stop();
  slave_prepare_for_shutdown();
  ack_receiver.stop();

  /*
    Give threads time to die.

    In 5.5, this was waiting 100 rounds @ 20 milliseconds/round, so as little
    as 2 seconds, depending on thread scheduling.

    From 10.0, we increase this to 1000 rounds / 20 seconds. The rationale is
    that on a server with heavy I/O load, it is quite possible for eg. an
    fsync() of the binlog or whatever to cause something like LOCK_log to be
    held for more than 2 seconds. We do not want to force kill threads in
    such cases, if it can be avoided. Note that normally, the wait will be
    much smaller than even 2 seconds, this is only a safety fallback against
    stuck threads so server shutdown is not held up forever.
  */
  DBUG_PRINT("info", ("THD_count: %u", THD_count::value()));

  for (int i= 0; THD_count::connection_thd_count()
                 && i < 1000 &&
                 DBUG_EVALUATE_IF("only_kill_system_threads_no_loop", 0, 1);
       i++)
    my_sleep(20000);

  if (global_system_variables.log_warnings)
    server_threads.iterate(warn_threads_active_after_phase_1);

#ifdef WITH_WSREP
  if (wsrep_inited == 1)
  {
    wsrep_deinit(true);
  }
  wsrep_sst_auth_free();
#endif
  /* All threads has now been aborted */
  DBUG_PRINT("quit", ("Waiting for threads to die (count=%u)",
                      THD_count::value() - binlog_dump_thread_count));

  while (THD_count::connection_thd_count() &&
         DBUG_EVALUATE_IF("only_kill_system_threads_no_loop", 0, 1))
  {
    my_sleep(1000);
  }

  /* Kill phase 2 */
  server_threads.iterate(kill_thread_phase_2);
  for (uint64 i= 0; THD_count::value() > local_connection_thread_count; i++)
  {
    /*
      This time the warnings are emitted within the loop to provide a
      dynamic view on the shutdown status through the errorlog.
    */
    if (global_system_variables.log_warnings > 2 && i % 60000 == 0)
      server_threads.iterate(warn_threads_active_after_phase_2);
    my_sleep(1000);
  }
  /* End of kill phase 2 */

  /*
    The signal thread can use server resources, e.g. when processing SIGHUP,
    and it must end gracefully before clean_up()
  */
  wait_for_signal_thread_to_end();

  DBUG_PRINT("quit",("close_connections thread"));
  DBUG_VOID_RETURN;
}

#endif /*EMBEDDED_LIBRARY*/


extern "C" sig_handler print_signal_warning(int sig)
{
  if (global_system_variables.log_warnings)
    sql_print_warning("Got signal %d from thread %u", sig,
                      (uint)my_thread_id());
#ifdef SIGNAL_HANDLER_RESET_ON_DELIVERY
  my_sigset(sig,print_signal_warning);		/* int. thread system calls */
#endif
#if !defined(_WIN32)
  if (sig == SIGALRM)
    alarm(2);					/* reschedule alarm */
#endif
}

#ifdef _WIN32
typedef void (*report_svc_status_t)(DWORD current_state, DWORD win32_exit_code,
                                    DWORD wait_hint);
static void dummy_svc_status(DWORD, DWORD, DWORD) {}
static report_svc_status_t my_report_svc_status= dummy_svc_status;
#endif

#ifndef EMBEDDED_LIBRARY
extern "C" void unireg_abort(int exit_code)
{
  DBUG_ENTER("unireg_abort");

  if (opt_help)
    usage();
  else if (exit_code)
    sql_print_error("Aborting");
  /* Don't write more notes to the log to not hide error message */
  disable_log_notes= 1;

#ifdef WITH_WSREP
  // Note that we do not have thd here, thus can't use
  // WSREP(thd)

  if (WSREP_ON &&
      Wsrep_server_state::is_inited() &&
      Wsrep_server_state::instance().state() != wsrep::server_state::s_disconnected)
  {
    /*
      This is an abort situation, we cannot expect to gracefully close all
      wsrep threads here, we can only diconnect from service
    */
    wsrep_close_client_connections(FALSE);
    Wsrep_server_state::instance().disconnect();
    WSREP_INFO("Service disconnected.");
    wsrep_close_threads(NULL); /* this won't close all threads */
    sleep(1); /* so give some time to exit for those which can */
    WSREP_INFO("Some threads may fail to exit.");
  }

  if (WSREP_ON && wsrep_inited)
  {
    wsrep_deinit(true);
    wsrep_deinit_server();
  }
  wsrep_sst_auth_free();
#endif // WITH_WSREP

  wait_for_signal_thread_to_end();
  clean_up(!opt_abort && (exit_code || !opt_bootstrap)); /* purecov: inspected */
  DBUG_PRINT("quit",("done with cleanup in unireg_abort"));
  mysqld_exit(exit_code);
}

static void mysqld_exit(int exit_code)
{
  DBUG_ENTER("mysqld_exit");
  rpl_deinit_gtid_waiting();
  rpl_deinit_gtid_slave_state();
#ifdef WITH_WSREP
  wsrep_deinit_server();
  wsrep_sst_auth_free();
#endif /* WITH_WSREP */
  mysql_audit_finalize();
  clean_up_mutexes();
  my_end((opt_endinfo ? MY_CHECK_ERROR | MY_GIVE_INFO : 0));
#ifdef WITH_PERFSCHEMA_STORAGE_ENGINE
  shutdown_performance_schema();        // we do it as late as possible
#endif
  set_malloc_size_cb(NULL);
  if (global_status_var.global_memory_used)
  {
    fprintf(stderr, "Warning: Memory not freed: %lld\n",
            (longlong) global_status_var.global_memory_used);
    if (exit_code == 0 || opt_endinfo)
      SAFEMALLOC_REPORT_MEMORY(0);
  }
  DBUG_LEAVE;
#ifdef _WIN32
  my_report_svc_status(SERVICE_STOPPED, exit_code, 0);
#endif
  sd_notify(0, "STATUS=MariaDB server is down");
  exit(exit_code); /* purecov: inspected */
}

#endif /* !EMBEDDED_LIBRARY */

static void clean_up(bool print_message)
{
  DBUG_PRINT("exit",("clean_up"));
  if (cleanup_done++)
    return; /* purecov: inspected */

#ifdef HAVE_REPLICATION
  // We must call end_slave() as clean_up may have been called during startup
  end_slave();
  if (use_slave_mask)
    my_bitmap_free(&slave_error_mask);
#endif
  stop_handle_manager();
  ddl_log_release();

  logger.cleanup_base();

  injector::free_instance();
  mysql_bin_log.cleanup();

  my_tz_free();
  my_dboptions_cache_free();
  ignore_db_dirs_free();
  servers_free(1);
#ifndef NO_EMBEDDED_ACCESS_CHECKS
  acl_free(1);
  grant_free();
#endif
  query_cache_destroy();
  hostname_cache_free();
  item_func_sleep_free();
  lex_free();				/* Free some memory */
  item_create_cleanup();
  tdc_start_shutdown();
#ifdef HAVE_REPLICATION
  semi_sync_master_deinit();
#endif
  plugin_shutdown();
  udf_free();
  ha_end();
  if (tc_log)
    tc_log->close();
  xid_cache_free();
  tdc_deinit();
  mdl_destroy();
  dflt_key_cache= 0;
  key_caches.delete_elements(free_key_cache);
  wt_end();
  multi_keycache_free();
  sp_cache_end();
  free_status_vars();
  end_thr_alarm(1);			/* Free allocated memory */
  end_thr_timer();
#ifndef EMBEDDED_LIBRARY
  Events::deinit();
#endif
  my_free_open_file_info();
  if (defaults_argv)
    free_defaults(defaults_argv);
  free_tmpdir(&mysql_tmpdir_list);
  my_bitmap_free(&temp_pool);
  free_max_user_conn();
  free_global_user_stats();
  free_global_client_stats();
  free_global_table_stats();
  free_global_index_stats();
  delete_dynamic(&all_options);                 // This should be empty
  free_all_rpl_filters();
  wsrep_thr_deinit();
  my_uuid_end();
  delete type_handler_data;
  delete binlog_filter;
  delete global_rpl_filter;
  end_ssl();
#ifndef EMBEDDED_LIBRARY
  vio_end();
  listen_sockets.free_memory();
#endif /*!EMBEDDED_LIBRARY*/
#if defined(ENABLED_DEBUG_SYNC)
  /* End the debug sync facility. See debug_sync.cc. */
  debug_sync_end();
#endif /* defined(ENABLED_DEBUG_SYNC) */

  delete_pid_file(MYF(0));

  if (print_message && my_default_lc_messages && server_start_time)
    sql_print_information(ER_DEFAULT(ER_SHUTDOWN_COMPLETE),my_progname);
  MYSQL_CALLBACK(thread_scheduler, end, ());
  thread_scheduler= 0;
  mysql_library_end();
  finish_client_errs();
  free_root(&startup_root, MYF(0));
  cleanup_errmsgs();
  free_error_messages();
  /* Tell main we are ready */
  logger.cleanup_end();
  sys_var_end();
  free_charsets();

  my_free(const_cast<char*>(log_bin_basename));
  my_free(const_cast<char*>(log_bin_index));
#ifndef EMBEDDED_LIBRARY
  my_free(const_cast<char*>(relay_log_basename));
  my_free(const_cast<char*>(relay_log_index));
#endif
  free_list(opt_plugin_load_list_ptr);
  destroy_proxy_protocol_networks();

  /*
    The following lines may never be executed as the main thread may have
    killed us
  */
  DBUG_PRINT("quit", ("done with cleanup"));
} /* clean_up */


#ifndef EMBEDDED_LIBRARY

/**
  This is mainly needed when running with purify, but it's still nice to
  know that all child threads have died when mysqld exits.
*/
static void wait_for_signal_thread_to_end()
{
  uint i, n_waits= DBUG_EVALUATE("force_sighup_processing_timeout", 5, 100);
  int err= 0;
  /*
    Wait up to 10 seconds for signal thread to die. We use this mainly to
    avoid getting warnings that my_thread_end has not been called
  */
  for (i= 0 ; i < n_waits && signal_thread_in_use; i++)
  {
    err= pthread_kill(signal_thread, MYSQL_KILL_SIGNAL);
    if (err)
      break;
    my_sleep(100000); // Give it time to die, .1s per iteration
  }

  if (err && err != ESRCH)
  {
    sql_print_error("Failed to send kill signal to signal handler thread, "
                    "pthread_kill() errno: %d",
                    err);
  }

  if (i == n_waits && signal_thread_in_use)
  {
    sql_print_warning("Signal handler thread did not exit in a timely manner. "
                      "Continuing to wait for it to stop..");
    pthread_join(signal_thread, NULL);
  }
}
#endif /*EMBEDDED_LIBRARY*/

static void clean_up_mutexes()
{
  DBUG_ENTER("clean_up_mutexes");
  server_threads.destroy();
  thread_cache.destroy();
  mysql_rwlock_destroy(&LOCK_grant);
  mysql_mutex_destroy(&LOCK_start_thread);
  mysql_mutex_destroy(&LOCK_status);
  mysql_rwlock_destroy(&LOCK_all_status_vars);
  mysql_mutex_destroy(&LOCK_delayed_insert);
  mysql_mutex_destroy(&LOCK_delayed_status);
  mysql_mutex_destroy(&LOCK_delayed_create);
  mysql_mutex_destroy(&LOCK_crypt);
  mysql_mutex_destroy(&LOCK_user_conn);
  mysql_mutex_destroy(&LOCK_thread_id);
  mysql_mutex_destroy(&LOCK_stats);
  mysql_mutex_destroy(&LOCK_global_user_client_stats);
  mysql_mutex_destroy(&LOCK_global_table_stats);
  mysql_mutex_destroy(&LOCK_global_index_stats);
#ifdef HAVE_OPENSSL
#ifdef HAVE_des
  mysql_mutex_destroy(&LOCK_des_key_file);
#endif /* HAVE_des */
#if defined(HAVE_OPENSSL10) && !defined(HAVE_WOLFSSL)
  for (int i= 0; i < CRYPTO_num_locks(); ++i)
    mysql_rwlock_destroy(&openssl_stdlocks[i].lock);
  OPENSSL_free(openssl_stdlocks);
#endif /* HAVE_OPENSSL10 */
#endif /* HAVE_OPENSSL */
#ifdef HAVE_REPLICATION
  mysql_mutex_destroy(&LOCK_rpl_status);
#endif /* HAVE_REPLICATION */
  mysql_mutex_destroy(&LOCK_active_mi);
  mysql_rwlock_destroy(&LOCK_ssl_refresh);
  mysql_mutex_destroy(&LOCK_backup_log);
  mysql_rwlock_destroy(&LOCK_sys_init_connect);
  mysql_rwlock_destroy(&LOCK_sys_init_slave);
  mysql_mutex_destroy(&LOCK_global_system_variables);
  mysql_prlock_destroy(&LOCK_system_variables_hash);
  mysql_mutex_destroy(&LOCK_short_uuid_generator);
  mysql_mutex_destroy(&LOCK_prepared_stmt_count);
  mysql_mutex_destroy(&LOCK_error_messages);
  mysql_cond_destroy(&COND_start_thread);
  mysql_mutex_destroy(&LOCK_server_started);
  mysql_cond_destroy(&COND_server_started);
  mysql_mutex_destroy(&LOCK_prepare_ordered);
  mysql_cond_destroy(&COND_prepare_ordered);
  mysql_mutex_destroy(&LOCK_after_binlog_sync);
  mysql_mutex_destroy(&LOCK_commit_ordered);
#ifndef EMBEDDED_LIBRARY
  mysql_mutex_destroy(&LOCK_error_log);
#endif
  DBUG_VOID_RETURN;
}


/****************************************************************************
** Init IP and UNIX socket
****************************************************************************/

#ifdef EMBEDDED_LIBRARY
void close_connection(THD *thd, uint sql_errno)
{
}
#else
static void set_ports()
{
  char	*env;
  if (!mysqld_port && !opt_disable_networking)
  {					// Get port if not from commandline
    mysqld_port= MYSQL_PORT;

    /*
      if builder specifically requested a default port, use that
      (even if it coincides with our factory default).
      only if they didn't do we check /etc/services (and, failing
      on that, fall back to the factory default of 3306).
      either default can be overridden by the environment variable
      MYSQL_TCP_PORT, which in turn can be overridden with command
      line options.
    */

#if MYSQL_PORT_DEFAULT == 0
# if !__has_feature(memory_sanitizer) // Work around MSAN deficiency
    struct  servent *serv_ptr;
    if ((serv_ptr= getservbyname("mysql", "tcp")))
      SYSVAR_AUTOSIZE(mysqld_port, ntohs((u_short) serv_ptr->s_port));
# endif
#endif
    if ((env = getenv("MYSQL_TCP_PORT")))
    {
      mysqld_port= (uint) atoi(env);
      set_sys_var_value_origin(&mysqld_port, sys_var::ENV);
    }
  }
  if (!mysqld_unix_port)
  {
#ifdef _WIN32
    mysqld_unix_port= (char*) MYSQL_NAMEDPIPE;
#else
    mysqld_unix_port= (char*) MYSQL_UNIX_ADDR;
#endif
    if ((env = getenv("MYSQL_UNIX_PORT")))
    {
      mysqld_unix_port= env;
      set_sys_var_value_origin(&mysqld_unix_port, sys_var::ENV);
    }
  }
}

/* Change to run as another user if started with --user */

static struct passwd *check_user(const char *user)
{
  myf flags= 0;
  if (global_system_variables.log_warnings)
    flags|= MY_WME;
  if (!opt_bootstrap && !opt_help)
    flags|= MY_FAE;

  struct passwd *tmp_user_info= my_check_user(user, MYF(flags));

  if (!tmp_user_info && my_errno==EINVAL && (flags & MY_FAE))
    unireg_abort(1);

  return tmp_user_info;
}

static inline void allow_coredumps()
{
#ifdef PR_SET_DUMPABLE
  if (test_flags & TEST_CORE_ON_SIGNAL)
  {
    /* inform kernel that process is dumpable */
    (void) prctl(PR_SET_DUMPABLE, 1);
  }
#endif
}


static void set_user(const char *user, struct passwd *user_info_arg)
{
  /*
    We can get a SIGSEGV when calling initgroups() on some systems when NSS
    is configured to use LDAP and the server is statically linked.  We set
    calling_initgroups as a flag to the SIGSEGV handler that is then used to
    output a specific message to help the user resolve this problem.
  */
  calling_initgroups= 1;
  int res= my_set_user(user, user_info_arg, MYF(MY_WME));
  calling_initgroups= 0;
  if (res)
    unireg_abort(1);
  allow_coredumps();
}

#if !defined(_WIN32)
static void set_effective_user(struct passwd *user_info_arg)
{
  DBUG_ASSERT(user_info_arg != 0);
  if (setregid((gid_t)-1, user_info_arg->pw_gid) == -1)
  {
    sql_perror("setregid");
    unireg_abort(1);
  }
  if (setreuid((uid_t)-1, user_info_arg->pw_uid) == -1)
  {
    sql_perror("setreuid");
    unireg_abort(1);
  }
  allow_coredumps();
}
#endif

/** Change root user if started with @c --chroot . */
static void set_root(const char *path)
{
#if !defined(_WIN32)
  if (chroot(path) == -1)
  {
    sql_perror("chroot");
    unireg_abort(1);
  }
  my_setwd("/", MYF(0));
#endif
}

/**
   Activate usage of a tcp port
*/

static void activate_tcp_port(uint port,
                              Dynamic_array<MYSQL_SOCKET> *sockets,
                              bool is_extra_port= false)
{
  struct addrinfo *ai, *a;
  struct addrinfo hints;
  int error;
  int	arg;
  char port_buf[NI_MAXSERV];
  const char *real_bind_addr_str;
  MYSQL_SOCKET ip_sock= MYSQL_INVALID_SOCKET;
  DBUG_ENTER("activate_tcp_port");
  DBUG_PRINT("general",("IP Socket is %d",port));

  bzero(&hints, sizeof (hints));
  hints.ai_flags= AI_PASSIVE;
  hints.ai_socktype= SOCK_STREAM;
  hints.ai_family= AF_UNSPEC;
  
  if (my_bind_addr_str && strcmp(my_bind_addr_str, "*") == 0)
    real_bind_addr_str= NULL; // windows doesn't seem to support * here
  else
    real_bind_addr_str= my_bind_addr_str;

  my_snprintf(port_buf, NI_MAXSERV, "%d", port);
  error= getaddrinfo(real_bind_addr_str, port_buf, &hints, &ai);
  if (unlikely(error != 0))
  {
    DBUG_PRINT("error",("Got error: %d from getaddrinfo()", error));

    sql_print_error("%s: %s", ER_DEFAULT(ER_IPSOCK_ERROR), gai_strerror(error));
    unireg_abort(1);				/* purecov: tested */
  }

  for (a= ai; a != NULL; a= a->ai_next)
  {
    ip_sock= mysql_socket_socket(key_socket_tcpip, a->ai_family,
                                 a->ai_socktype, a->ai_protocol);

    char ip_addr[INET6_ADDRSTRLEN];
    if (vio_get_normalized_ip_string(a->ai_addr, a->ai_addrlen,
                                     ip_addr, sizeof (ip_addr)))
    {
      ip_addr[0]= 0;
    }

    if (mysql_socket_getfd(ip_sock) == INVALID_SOCKET)
    {
      sql_print_message_func func= real_bind_addr_str ? sql_print_error
                                                      : sql_print_warning;
      func("Failed to create a socket for %s '%s': errno: %d.",
           (a->ai_family == AF_INET) ? "IPv4" : "IPv6",
           (const char *) ip_addr, (int) socket_errno);
    }
    else 
    {
      ip_sock.address_family= a->ai_family;
      sql_print_information("Server socket created on IP: '%s'.",
                          (const char *) ip_addr);

      if (mysql_socket_getfd(ip_sock) == INVALID_SOCKET)
      {
        DBUG_PRINT("error",("Got error: %d from socket()",socket_errno));
        sql_perror(ER_DEFAULT(ER_IPSOCK_ERROR));  /* purecov: tested */
        unireg_abort(1);                          /* purecov: tested */
      }

      mysql_socket_set_thread_owner(ip_sock);

#ifndef _WIN32
      /*
        We should not use SO_REUSEADDR on windows as this would enable a
        user to open two mysqld servers with the same TCP/IP port.
      */
      arg= 1;
      (void) mysql_socket_setsockopt(ip_sock, SOL_SOCKET, SO_REUSEADDR,
                                     (char*)&arg, sizeof(arg));
#endif /* _WIN32 */

#ifdef IPV6_V6ONLY
      /*
        If an address name resolves to both IPv4 and IPv6 addresses, the server
        will listen on them both. With IPV6_V6ONLY unset, listening on an IPv6
        wildcard address may cause listening on an IPv4 wildcard address
        to fail. That's why IPV6_V6ONLY needs to be forcefully turned on.
      */
      if (a->ai_family == AF_INET6)
      {
        arg= 1;
        (void) mysql_socket_setsockopt(ip_sock, IPPROTO_IPV6, IPV6_V6ONLY,
                                       (char*)&arg, sizeof(arg));
      }
#endif

#ifdef IP_FREEBIND
      arg= 1;
      (void) mysql_socket_setsockopt(ip_sock, IPPROTO_IP, IP_FREEBIND,
                                     (char*) &arg, sizeof(arg));
#endif
      /*
        Sometimes the port is not released fast enough when stopping and
        restarting the server. This happens quite often with the test suite
        on busy Linux systems. Retry to bind the address at these intervals:
        Sleep intervals: 1, 2, 4,  6,  9, 13, 17, 22, ...
        Retry at second: 1, 3, 7, 13, 22, 35, 52, 74, ...
        Limit the sequence by mysqld_port_timeout (set --port-open-timeout=#).
      */
      int ret;
      uint waited, retry, this_wait;
      for (waited= 0, retry= 1; ; retry++, waited+= this_wait)
      {
        if (((ret= mysql_socket_bind(ip_sock, a->ai_addr, a->ai_addrlen)) >= 0 )
            || (socket_errno != SOCKET_EADDRINUSE)
            || (waited >= mysqld_port_timeout))
          break;
        sql_print_information("Retrying bind on TCP/IP port %u", port);
        this_wait= retry * retry / 3 + 1;
        sleep(this_wait);
      }

      if (ret < 0)
      {
        char buff[100];
        sprintf(buff, "Can't start server: Bind on TCP/IP port. Got error: %d",
                (int) socket_errno);
        sql_perror(buff);
        sql_print_error("Do you already have another server running on "
                        "port: %u ?", port);
        unireg_abort(1);
      }
      if (mysql_socket_listen(ip_sock,(int) back_log) < 0)
      {
        sql_perror("Can't start server: listen() on TCP/IP port");
        sql_print_error("listen() on TCP/IP failed with error %d",
                        socket_errno);
        unireg_abort(1);
      }

#ifdef FD_CLOEXEC
      (void) fcntl(mysql_socket_getfd(ip_sock), F_SETFD, FD_CLOEXEC);
#endif
      ip_sock.is_extra_port= is_extra_port;
      sockets->push(ip_sock);
    }
  }

  freeaddrinfo(ai);
  DBUG_VOID_RETURN;
}


/**
   Activate usage of a systemd activated sockets
   i.e started by mariadb.socket
*/

static void use_systemd_activated_sockets()
{
#ifndef __linux__
  return;
#else
  char **names = NULL;
  int sd_sockets;
  DBUG_ENTER("use_systemd_activated_sockets");

  sd_sockets= sd_listen_fds_with_names(0, &names);

  if (!sd_sockets)
    DBUG_VOID_RETURN;

  DBUG_PRINT("general",("Systemd listen_fds is %d", sd_sockets));
  while (sd_sockets--)
  {
    MYSQL_SOCKET sock;
    int stype= 0, accepting= 0, getnameinfo_err;
    socklen_t l;
    union
    {
          struct sockaddr sa;
          struct sockaddr_storage storage;
          struct sockaddr_in in;
          struct sockaddr_in6 in6;
          struct sockaddr_un un;
    } addr;
    SOCKET_SIZE_TYPE addrlen= sizeof(addr);
    char hbuf[NI_MAXHOST], sbuf[NI_MAXSERV];

    int fd= SD_LISTEN_FDS_START + sd_sockets;

    if (getsockname(fd, &addr.sa, &addrlen))
    {
      sql_print_error("Unable to getsockname on systemd socket activation socket %d,"
                      " errno %d", fd, errno);
      goto err;
    }

    l= sizeof(stype);
    if (getsockopt(fd, SOL_SOCKET, SO_TYPE, &stype, &l) < 0)
    {
      sql_print_error("Unable to getsockopt(SOL_SOCKET, SO_TYPE) on"
                      " systemd socket activation socket %d,"
                      " errno %d", fd, errno);
      goto err;
    }

    if (stype != SOCK_STREAM)
    {
      sql_print_error("Unknown systemd socket activation socket %d,"
                      " not of type SOCK_STREAM - type %d", fd, stype);
      goto err;
    }

    l= sizeof(accepting);
    if (getsockopt(fd, SOL_SOCKET, SO_ACCEPTCONN, &accepting, &l) < 0)
    {
      sql_print_error("Unable to getsockopt(SOL_SOCKET, SO_ACCEPTCONN) on"
                      " systemd socket activation socket %d,"
                      " errno %d", fd, errno);
      goto err;
    }

    if (!accepting)
    {
      sql_print_error("Unknown systemd socket activation socket %d,"
                      " is not listening", fd);
      goto err;
    }

    switch (addr.sa.sa_family)
    {
    case AF_INET:
      sock= mysql_socket_fd(key_socket_tcpip, fd);
      sock.is_unix_domain_socket= 0;
      mysqld_port= ntohs(addr.in.sin_port);
      break;
    case AF_INET6:
      sock= mysql_socket_fd(key_socket_tcpip, fd);
      sock.is_unix_domain_socket= 0;
      mysqld_port= ntohs(addr.in6.sin6_port);
      break;
    case AF_UNIX:
      sock= mysql_socket_fd(key_socket_unix, fd);
      sock.is_unix_domain_socket= 1;
      break;
    default:
      sql_print_error("Unknown systemd socket activation socket %d,"
                      " not UNIX or INET socket", fd);
      goto err;
    }

    /*
      We check names!=NULL here because sd_listen_fds_with_names maybe
      just sd_listen_fds on older pre v227 systemd
    */
    sock.is_extra_port= names && strcmp(names[sd_sockets], "extra") == 0;

    if (addr.sa.sa_family == AF_UNIX)
    {
      /*
        Handle abstract sockets and present them in @ form.
      */
      if (addr.un.sun_path[0] == '\0')
        addr.un.sun_path[0] = '@';
      sql_print_information("Using systemd activated unix socket %s%s",
                            addr.un.sun_path, sock.is_extra_port ? " (extra)" : "");
      memset(addr.un.sun_path, 0, sizeof(addr.un.sun_path));
    }
    else
    {
      getnameinfo_err= getnameinfo(&addr.sa, addrlen, hbuf, sizeof(hbuf), sbuf,
                                   sizeof(sbuf), NI_NUMERICHOST | NI_NUMERICSERV);
      if (getnameinfo_err)
        sql_print_warning("getnameinfo() on systemd socket activation socket %d"
                          " failed with error %s(%d)", fd,
                          gai_strerror(getnameinfo_err), getnameinfo_err);
      else
        sql_print_information("Using systemd activated socket host %s port %s%s", hbuf, sbuf,
                              sock.is_extra_port ? " (extra)" : "");
    }

    mysql_socket_set_thread_owner(sock);
    listen_sockets.push(sock);
  }
  systemd_sock_activation= 1;
  free(names);

  DBUG_VOID_RETURN;

err:
  free(names);
  unireg_abort(1);
  DBUG_VOID_RETURN;
#endif /* __linux__ */
}


static void network_init(void)
{
#ifdef HAVE_SYS_UN_H
  struct sockaddr_un	UNIXaddr;
  int	arg;
#endif
  DBUG_ENTER("network_init");

  use_systemd_activated_sockets();

  if (MYSQL_CALLBACK_ELSE(thread_scheduler, init, (), 0))
    unireg_abort(1);			/* purecov: inspected */

  if (init_proxy_protocol_networks(my_proxy_protocol_networks))
    unireg_abort(1);

  set_ports();

  if (report_port == 0)
  {
    SYSVAR_AUTOSIZE(report_port, mysqld_port);
  }
#ifndef DBUG_OFF
  if (!opt_disable_networking)
    DBUG_ASSERT(report_port != 0);
#endif
  if (!opt_disable_networking && !opt_bootstrap && !systemd_sock_activation)
  {
    if (mysqld_port)
      activate_tcp_port(mysqld_port, &listen_sockets,
                        /* is_extra_port= */ false);
    if (mysqld_extra_port)
      activate_tcp_port(mysqld_extra_port, &listen_sockets,
                        /* is_extra_port= */ true);
  }

#if defined(HAVE_SYS_UN_H)
  /*
  ** Create the UNIX socket
  */
  if (mysqld_unix_port[0] && !opt_bootstrap && systemd_sock_activation==0)
  {
    MYSQL_SOCKET unix_sock= MYSQL_INVALID_SOCKET;
    size_t port_len;
    DBUG_PRINT("general",("UNIX Socket is %s",mysqld_unix_port));

    if ((port_len= strlen(mysqld_unix_port)) > sizeof(UNIXaddr.sun_path) - 1)
    {
      sql_print_error("The socket file path is too long (> %u): %s",
                      (uint) sizeof(UNIXaddr.sun_path) - 1, mysqld_unix_port);
      unireg_abort(1);
    }
    unix_sock= mysql_socket_socket(key_socket_unix, AF_UNIX, SOCK_STREAM, 0);
    if (mysql_socket_getfd(unix_sock) < 0)
    {
      sql_perror("Can't start server : UNIX Socket "); /* purecov: inspected */
      unireg_abort(1);				/* purecov: inspected */
    }

    unix_sock.is_unix_domain_socket= true;
    listen_sockets.push(unix_sock);
    unix_sock_is_online= true;
    mysql_socket_set_thread_owner(unix_sock);

    bzero((char*) &UNIXaddr, sizeof(UNIXaddr));
    UNIXaddr.sun_family = AF_UNIX;
    strmov(UNIXaddr.sun_path, mysqld_unix_port);
#if defined(__linux__)
    /* Abstract socket */
    if (mysqld_unix_port[0] == '@')
    {
      UNIXaddr.sun_path[0]= '\0';
      port_len+= offsetof(struct sockaddr_un, sun_path);
    }
    else
#endif
    {
      (void) unlink(mysqld_unix_port);
      port_len= sizeof(UNIXaddr);
    }
    arg= 1;
    (void) mysql_socket_setsockopt(unix_sock,SOL_SOCKET,SO_REUSEADDR,
                                   (char*)&arg, sizeof(arg));
    umask(0);
    if (mysql_socket_bind(unix_sock,
                          reinterpret_cast<struct sockaddr *>(&UNIXaddr),
                          port_len) < 0)
    {
      sql_perror("Can't start server : Bind on unix socket"); /* purecov: tested */
      sql_print_error("Do you already have another server running on socket: %s ?",mysqld_unix_port);
      unireg_abort(1);					/* purecov: tested */
    }
    umask(((~my_umask) & 0666));
#if defined(S_IFSOCK) && defined(SECURE_SOCKETS)
    (void) chmod(mysqld_unix_port,S_IFSOCK);	/* Fix solaris 2.6 bug */
#endif
    if (mysql_socket_listen(unix_sock,(int) back_log) < 0)
      sql_print_warning("listen() on Unix socket failed with error %d",
		      socket_errno);
#ifdef FD_CLOEXEC
    (void) fcntl(mysql_socket_getfd(unix_sock), F_SETFD, FD_CLOEXEC);
#endif
  }
#endif

#ifdef _WIN32
  network_init_win();
#endif

  DBUG_PRINT("info",("server started"));
  DBUG_VOID_RETURN;
}


/**
  Close a connection.

  @param thd        Thread handle.
  @param sql_errno  The error code to send before disconnect.

  @note
    For the connection that is doing shutdown, this is called twice
*/

void close_connection(THD *thd, uint sql_errno)
{
  int lvl= (thd->main_security_ctx.user ? 3 : 1);
  DBUG_ENTER("close_connection");

  if (sql_errno)
  {
    thd->protocol->net_send_error(thd, sql_errno, ER_DEFAULT(sql_errno), NULL);
    thd->print_aborted_warning(lvl, ER_DEFAULT(sql_errno));
  }
  else if (!thd->main_security_ctx.user)
    thd->print_aborted_warning(lvl, "This connection closed normally without"
                                    " authentication");

  thd->disconnect();

  MYSQL_CONNECTION_DONE((int) sql_errno, thd->thread_id);

  if (MYSQL_CONNECTION_DONE_ENABLED())
  {
    sleep(0); /* Workaround to avoid tailcall optimisation */
  }
  mysql_audit_notify_connection_disconnect(thd, sql_errno);
  DBUG_VOID_RETURN;
}


/** Called when mysqld is aborted with ^C */
/* ARGSUSED */
extern "C" sig_handler end_mysqld_signal(int sig __attribute__((unused)))
{
  DBUG_ENTER("end_mysqld_signal");
  /* Don't kill if signal thread is not running */
  if (signal_thread_in_use)
    break_connect_loop();                         // Take down mysqld nicely
  DBUG_VOID_RETURN;				/* purecov: deadcode */
}
#endif /* EMBEDDED_LIBRARY */


/*
  Unlink thd from global list of available connections

  SYNOPSIS
    unlink_thd()
    thd		 Thread handler
*/

void unlink_thd(THD *thd)
{
  DBUG_ENTER("unlink_thd");
  DBUG_PRINT("enter", ("thd: %p", thd));

  thd->cleanup();
  thd->add_status_to_global();
  server_threads.erase(thd);

#ifdef WITH_WSREP
  /*
    Do not decrement when its wsrep system thread. wsrep_applier is set for
    applier as well as rollbacker threads.
  */
  if (!thd->wsrep_applier)
#endif /* WITH_WSREP */
  --*thd->scheduler->connection_count;

  thd->free_connection();

  DBUG_VOID_RETURN;
}


#if defined(_WIN32)
/*
  If server is started as service, the service routine will set
  the callback function.
*/
void mysqld_set_service_status_callback(void (*r)(DWORD, DWORD, DWORD))
{
  my_report_svc_status= r;
}

static bool startup_complete()
{
  return hEventShutdown != NULL;
}

/**
  Initiates shutdown on Windows by setting shutdown event.
  Reports windows service status.

  If startup was not finished, terminates process (no good
  cleanup possible)
*/
void mysqld_win_initiate_shutdown()
{
  if (startup_complete())
  {
    my_report_svc_status(SERVICE_STOP_PENDING, 0, 0);
    abort_loop= 1;
    if (!SetEvent(hEventShutdown))
      /* This should never fail.*/
      abort();
  }
  else
  {
    my_report_svc_status(SERVICE_STOPPED, 1, 0);
    TerminateProcess(GetCurrentProcess(), 1);
  }
}

/*
  Signal when server has started and can accept connections.
*/
void mysqld_win_set_startup_complete()
{
  my_report_svc_status(SERVICE_RUNNING, 0, 0);
  DBUG_ASSERT(startup_complete());
}


void mysqld_win_extend_service_timeout(DWORD sec)
{
  my_report_svc_status((DWORD)-1, 0, 2*1000*sec);
}


void mysqld_win_set_service_name(const char *name)
{
  if (stricmp(name, "mysql"))
    load_default_groups[array_elements(load_default_groups) - 2]= name;
}

/*
  On Windows, we use native SetConsoleCtrlHandler for handle events like Ctrl-C
  with graceful shutdown.
  Also, we do not use signal(), but SetUnhandledExceptionFilter instead - as it
  provides possibility to pass the exception to just-in-time debugger, collect
  dumps and potentially also the exception and thread context used to output
  callstack.
*/

static BOOL WINAPI console_event_handler( DWORD type )
{
  static const char *names[]= {
   "CTRL_C_EVENT","CTRL_BREAK_EVENT", "CTRL_CLOSE_EVENT", "", "",
   "CTRL_LOGOFF_EVENT", "CTRL_SHUTDOWN_EVENT"};

  switch (type)
  {
  case CTRL_C_EVENT:
  case CTRL_BREAK_EVENT:
    sql_print_information("console_event_handler: received %s event, shutting down",
                          names[type]);
    mysqld_win_initiate_shutdown();
    return TRUE;
  case CTRL_CLOSE_EVENT:
    sql_print_information("console_event_handler: received CTRL_CLOSE_EVENT event, terminating");
    TerminateProcess(GetCurrentProcess(), 1);
    return TRUE;
  default:
    return FALSE;
  }
}


#ifdef DEBUG_UNHANDLED_EXCEPTION_FILTER
#define DEBUGGER_ATTACH_TIMEOUT 120
/*
  Wait for debugger to attach and break into debugger. If debugger is
  not attached, resume after timeout.
*/
static void wait_for_debugger(int timeout_sec)
{
   if(!IsDebuggerPresent())
   {
     int i;
     printf("Waiting for debugger to attach, pid=%u\n",GetCurrentProcessId());
     fflush(stdout);
     for(i= 0; i < timeout_sec; i++)
     {
       Sleep(1000);
       if(IsDebuggerPresent())
       {
         /* Break into debugger */
         __debugbreak();
         return;
       }
     }
     printf("pid=%u, debugger not attached after %d seconds, resuming\n",GetCurrentProcessId(),
       timeout_sec);
     fflush(stdout);
   }
}
#endif /* DEBUG_UNHANDLED_EXCEPTION_FILTER */

static LONG WINAPI my_unhandler_exception_filter(EXCEPTION_POINTERS *ex_pointers)
{
   static BOOL first_time= TRUE;
   if(!first_time)
   {
     /*
       This routine can be called twice, typically
       when detaching in JIT debugger.
       Return EXCEPTION_EXECUTE_HANDLER to terminate process.
     */
     return EXCEPTION_EXECUTE_HANDLER;
   }
   first_time= FALSE;
#ifdef DEBUG_UNHANDLED_EXCEPTION_FILTER
   /*
    Unfortunately there is no clean way to debug unhandled exception filters,
    as debugger does not stop there(also documented in MSDN) 
    To overcome, one could put a MessageBox, but this will not work in service.
    Better solution is to print error message and sleep some minutes 
    until debugger is attached
  */
  wait_for_debugger(DEBUGGER_ATTACH_TIMEOUT);
#endif /* DEBUG_UNHANDLED_EXCEPTION_FILTER */
  __try
  {
    my_set_exception_pointers(ex_pointers);
    handle_fatal_signal(ex_pointers->ExceptionRecord->ExceptionCode);
  }
  __except(EXCEPTION_EXECUTE_HANDLER)
  {
    DWORD written;
    const char msg[] = "Got exception in exception handler!\n";
    WriteFile(GetStdHandle(STD_OUTPUT_HANDLE),msg, sizeof(msg)-1, 
      &written,NULL);
  }
  /*
    Return EXCEPTION_CONTINUE_SEARCH to give JIT debugger
    (drwtsn32 or vsjitdebugger) possibility to attach,
    if JIT debugger is configured.
    Windows Error reporting might generate a dump here.
  */
  return EXCEPTION_CONTINUE_SEARCH;
}


void init_signals(void)
{
   SetConsoleCtrlHandler(console_event_handler,TRUE);

   /* Avoid MessageBox()es*/
  _CrtSetReportMode(_CRT_WARN, _CRTDBG_MODE_FILE);
  _CrtSetReportFile(_CRT_WARN, _CRTDBG_FILE_STDERR);
  _CrtSetReportMode(_CRT_ERROR, _CRTDBG_MODE_FILE);
  _CrtSetReportFile(_CRT_ERROR, _CRTDBG_FILE_STDERR);
  _CrtSetReportMode(_CRT_ASSERT, _CRTDBG_MODE_FILE);
  _CrtSetReportFile(_CRT_ASSERT, _CRTDBG_FILE_STDERR);

   /*
     Do not use SEM_NOGPFAULTERRORBOX in the following SetErrorMode (),
     because it would prevent JIT debugger and Windows error reporting
     from working. We need WER or JIT-debugging, since our own unhandled
     exception filter is not guaranteed to work in all situation
     (like heap corruption or stack overflow)
   */
  SetErrorMode(SetErrorMode(0) | SEM_FAILCRITICALERRORS
                               | SEM_NOOPENFILEERRORBOX);
  if(!opt_debugging)
    SetUnhandledExceptionFilter(my_unhandler_exception_filter);
}


static void start_signal_handler(void)
{
#ifndef EMBEDDED_LIBRARY
  // Save vm id of this process
  if (!opt_bootstrap)
    create_pid_file();
#endif /* EMBEDDED_LIBRARY */
}


static void check_data_home(const char *path)
{}

#endif /* _WIN32 */


#if BACKTRACE_DEMANGLE
#include <cxxabi.h>
extern "C" char *my_demangle(const char *mangled_name, int *status)
{
  return abi::__cxa_demangle(mangled_name, NULL, NULL, status);
}
#endif


#ifdef DBUG_ASSERT_AS_PRINTF
extern "C" void
mariadb_dbug_assert_failed(const char *assert_expr, const char *file,
                           unsigned long line)
{
  fprintf(stderr, "Warning: assertion failed: %s at %s line %lu\n",
          assert_expr, file, line);
  if (opt_stack_trace)
  {
    fprintf(stderr, "Attempting backtrace to find out the reason for the assert:\n");
    my_print_stacktrace(NULL, (ulong) my_thread_stack_size, 1);
  }
}
#endif /* DBUG_ASSERT_AS_PRINT */

#if !defined(_WIN32)
#ifndef SA_RESETHAND
#define SA_RESETHAND 0
#endif /* SA_RESETHAND */
#ifndef SA_NODEFER
#define SA_NODEFER 0
#endif /* SA_NODEFER */

#ifndef EMBEDDED_LIBRARY

void init_signals(void)
{
  sigset_t set;
  struct sigaction sa;
  DBUG_ENTER("init_signals");

  my_sigset(THR_SERVER_ALARM,print_signal_warning); // Should never be called!

  if (opt_stack_trace || (test_flags & TEST_CORE_ON_SIGNAL))
  {
    sa.sa_flags = SA_RESETHAND | SA_NODEFER;
    sigemptyset(&sa.sa_mask);
    sigprocmask(SIG_SETMASK,&sa.sa_mask,NULL);

#if defined(__amiga__)
    sa.sa_handler=(void(*)())handle_fatal_signal;
#else
    sa.sa_handler=handle_fatal_signal;
#endif
    sigaction(SIGSEGV, &sa, NULL);
    sigaction(SIGABRT, &sa, NULL);
#ifdef SIGBUS
    sigaction(SIGBUS, &sa, NULL);
#endif
    sigaction(SIGILL, &sa, NULL);
    sigaction(SIGFPE, &sa, NULL);
  }

#ifdef HAVE_GETRLIMIT
  if (test_flags & TEST_CORE_ON_SIGNAL)
  {
    /* Change limits so that we will get a core file */
    STRUCT_RLIMIT rl;
    rl.rlim_cur = rl.rlim_max = (rlim_t) RLIM_INFINITY;
    if (setrlimit(RLIMIT_CORE, &rl) && global_system_variables.log_warnings)
      sql_print_warning("setrlimit could not change the size of core files to 'infinity';  We may not be able to generate a core file on signals");
  }
#endif
  (void) sigemptyset(&set);
  my_sigset(SIGPIPE,SIG_IGN);
  sigaddset(&set,SIGPIPE);
#ifndef IGNORE_SIGHUP_SIGQUIT
  sigaddset(&set,SIGQUIT);
  sigaddset(&set,SIGHUP);
#endif
  sigaddset(&set,SIGTERM);

  /* Fix signals if blocked by parents (can happen on Mac OS X) */
  sigemptyset(&sa.sa_mask);
  sa.sa_flags = 0;
  sa.sa_handler = print_signal_warning;
  sigaction(SIGTERM, &sa, (struct sigaction*) 0);
  sa.sa_flags = 0;
  sa.sa_handler = print_signal_warning;
  sigaction(SIGHUP, &sa, (struct sigaction*) 0);
  sigaddset(&set,THR_SERVER_ALARM);
  if (test_flags & TEST_SIGINT)
  {
    /* Allow SIGINT to break mysqld. This is for debugging with --gdb */
    my_sigset(SIGINT, end_mysqld_signal);
    sigdelset(&set, SIGINT);
  }
  else
  {
    sigaddset(&set,SIGINT);
#ifdef SIGTSTP
    sigaddset(&set,SIGTSTP);
#endif
  }

  sigprocmask(SIG_SETMASK,&set,NULL);
  pthread_sigmask(SIG_SETMASK,&set,NULL);
  DBUG_VOID_RETURN;
}


static void start_signal_handler(void)
{
  int error;
  pthread_attr_t thr_attr;
  DBUG_ENTER("start_signal_handler");

  (void) pthread_attr_init(&thr_attr);
  pthread_attr_setscope(&thr_attr,PTHREAD_SCOPE_SYSTEM);
  (void) my_setstacksize(&thr_attr,my_thread_stack_size);

  mysql_mutex_lock(&LOCK_start_thread);
  if (unlikely((error= mysql_thread_create(key_thread_signal_hand,
                                           &signal_thread, &thr_attr,
                                           signal_hand, 0))))
  {
    sql_print_error("Can't create interrupt-thread (error %d, errno: %d)",
		    error,errno);
    exit(1);
  }
  mysql_cond_wait(&COND_start_thread, &LOCK_start_thread);
  mysql_mutex_unlock(&LOCK_start_thread);

  (void) pthread_attr_destroy(&thr_attr);
  DBUG_VOID_RETURN;
}

/** Called only from signal_hand function. */
static void* exit_signal_handler()
{
    my_thread_end();
    signal_thread_in_use= 0;
    pthread_exit(0);  // Safety
    return nullptr;  // Avoid compiler warnings
}


/** This threads handles all signals and alarms. */
/* ARGSUSED */
pthread_handler_t signal_hand(void *arg __attribute__((unused)))
{
  sigset_t set;
  int sig;
  my_thread_init();				// Init new thread
  signal_thread_in_use= 1;

  /*
    Setup alarm handler
    This should actually be '+ max_number_of_slaves' instead of +10,
    but the +10 should be quite safe.
  */
  init_thr_alarm(thread_scheduler->max_threads + extra_max_connections +
		 global_system_variables.max_insert_delayed_threads + 10);
  if (test_flags & TEST_SIGINT)
  {
    /* Allow SIGINT to break mysqld. This is for debugging with --gdb */
    (void) sigemptyset(&set);
    (void) sigaddset(&set,SIGINT);
    (void) pthread_sigmask(SIG_UNBLOCK,&set,NULL);
  }
  (void) sigemptyset(&set);			// Setup up SIGINT for debug
#ifdef USE_ONE_SIGNAL_HAND
  (void) sigaddset(&set,THR_SERVER_ALARM);	// For alarms
#endif
#ifndef IGNORE_SIGHUP_SIGQUIT
  (void) sigaddset(&set,SIGQUIT);
  (void) sigaddset(&set,SIGHUP);
#endif
  (void) sigaddset(&set,SIGTERM);
  (void) sigaddset(&set,SIGTSTP);

  /* Save pid to this process (or thread on Linux) */
  if (!opt_bootstrap)
    create_pid_file();

  /*
    signal to start_signal_handler that we are ready
    This works by waiting for start_signal_handler to free mutex,
    after which we signal it that we are ready.
    At this point there is no other threads running, so there
    should not be any other mysql_cond_signal() calls.
  */
  mysql_mutex_lock(&LOCK_start_thread);
  mysql_cond_broadcast(&COND_start_thread);
  mysql_mutex_unlock(&LOCK_start_thread);

  (void) pthread_sigmask(SIG_BLOCK,&set,NULL);
  for (;;)
  {
    int error;
    int origin;

    while ((error= my_sigwait(&set, &sig, &origin)) == EINTR) /* no-op */;
    if (abort_loop)
    {
      DBUG_PRINT("quit",("signal_handler: calling my_thread_end()"));
      return exit_signal_handler();
    }
    switch (sig) {
    case SIGTERM:
    case SIGQUIT:
    case SIGKILL:
#ifdef EXTRA_DEBUG
      sql_print_information("Got signal %d to shutdown server",sig);
#endif
      /* switch to the old log message processing */
      logger.set_handlers(global_system_variables.sql_log_slow ? LOG_FILE:LOG_NONE,
                          opt_log ? LOG_FILE:LOG_NONE);
      DBUG_PRINT("info",("Got signal: %d  abort_loop: %d",sig,abort_loop));
      if (!abort_loop)
      {
        /* Delete the instrumentation for the signal thread */
        PSI_CALL_delete_current_thread();
        my_sigset(sig, SIG_IGN);
        break_connect_loop(); // MIT THREAD has a alarm thread
        return exit_signal_handler();
      }
      break;
    case SIGHUP:
#if defined(SI_KERNEL)
      if (!abort_loop && origin != SI_KERNEL)
#elif defined(SI_USER)
      if (!abort_loop && origin <= SI_USER)
#else
      if (!abort_loop)
#endif
      {
        int not_used;
	mysql_print_status();		// Print some debug info
	reload_acl_and_cache((THD*) 0,
			     (REFRESH_LOG | REFRESH_TABLES | REFRESH_FAST |
			      REFRESH_GRANT |
			      REFRESH_THREADS | REFRESH_HOSTS),
			     (TABLE_LIST*) 0, &not_used); // Flush logs

        /* reenable logs after the options were reloaded */
        ulonglong fixed_log_output_options=
          log_output_options & LOG_NONE ? LOG_TABLE : log_output_options;

        logger.set_handlers(global_system_variables.sql_log_slow
                            ? fixed_log_output_options : LOG_NONE,
                            opt_log ? fixed_log_output_options : LOG_NONE);
      }
      break;
#ifdef USE_ONE_SIGNAL_HAND
    case THR_SERVER_ALARM:
      process_alarm(sig);			// Trigger alarms.
      break;
#endif
    default:
#ifdef EXTRA_DEBUG
      sql_print_warning("Got signal: %d  error: %d",sig,error); /* purecov: tested */
#endif
      break;					/* purecov: tested */
    }
  }
  return(0);					/* purecov: deadcode */
}

static void check_data_home(const char *path)
{}

#endif /*!EMBEDDED_LIBRARY*/
#endif	/* _WIN32*/


/**
  All global error messages are sent here where the first one is stored
  for the client.
*/
/* ARGSUSED */
extern "C" void my_message_sql(uint error, const char *str, myf MyFlags);

void my_message_sql(uint error, const char *str, myf MyFlags)
{
  THD *thd= MyFlags & ME_ERROR_LOG_ONLY ? NULL : current_thd;
  Sql_condition::enum_warning_level level;
  sql_print_message_func func;
  DBUG_ENTER("my_message_sql");
  DBUG_PRINT("error", ("error: %u  message: '%s'  Flag: %lu", error, str,
                       MyFlags));

  DBUG_ASSERT(str != NULL);
  DBUG_ASSERT(error != 0);
  DBUG_ASSERT((MyFlags & ~(ME_BELL | ME_ERROR_LOG | ME_ERROR_LOG_ONLY |
                           ME_NOTE | ME_WARNING | ME_FATAL)) == 0);

  if (MyFlags & ME_NOTE)
  {
    level= Sql_condition::WARN_LEVEL_NOTE;
    func= sql_print_information;
  }
  else if (MyFlags & ME_WARNING)
  {
    level= Sql_condition::WARN_LEVEL_WARN;
    func= sql_print_warning;
  }
  else
  {
    level= Sql_condition::WARN_LEVEL_ERROR;
    func= sql_print_error;
  }

  if (likely(thd))
  {
    if (unlikely(MyFlags & ME_FATAL))
      thd->is_fatal_error= 1;
    (void) thd->raise_condition(error, NULL, level, str);
  }
  else
    mysql_audit_general(0, MYSQL_AUDIT_GENERAL_ERROR, error, str);

  /* When simulating OOM, skip writing to error log to avoid mtr errors */
  DBUG_EXECUTE_IF("simulate_out_of_memory", DBUG_VOID_RETURN;);

  if (unlikely(!thd) || thd->log_all_errors || (MyFlags & ME_ERROR_LOG))
    (*func)("%s: %s", my_progname_short, str); /* purecov: inspected */
  DBUG_VOID_RETURN;
}


extern "C" void *my_str_malloc_mysqld(size_t size);

void *my_str_malloc_mysqld(size_t size)
{
  return my_malloc(key_memory_my_str_malloc, size, MYF(MY_FAE));
}


#if 0
extern "C" void *my_str_realloc_mysqld(void *ptr, size_t size);
void *my_str_realloc_mysqld(void *ptr, size_t size)
{
  return my_realloc(key_memory_my_str_malloc, ptr, size, MYF(MY_FAE));
}
#endif




/**
  This function is used to check for stack overrun for pathological
  cases of  regular expressions and 'like' expressions.
*/
extern "C" int
check_enough_stack_size_slow()
{
  uchar stack_top;
  THD *my_thd= current_thd;
  if (my_thd != NULL)
    return check_stack_overrun(my_thd, STACK_MIN_SIZE * 2, &stack_top);
  return 0;
}


/*
  The call to current_thd in check_enough_stack_size_slow is quite expensive,
  so we try to avoid it for the normal cases.
  The size of  each stack frame for the wildcmp() routines is ~128 bytes,
  so checking  *every* recursive call is not necessary.
 */
extern "C" int
check_enough_stack_size(int recurse_level)
{
  if (recurse_level % 16 != 0)
    return 0;
  return check_enough_stack_size_slow();
}


static void init_libstrings()
{
#ifndef EMBEDDED_LIBRARY
  my_string_stack_guard= check_enough_stack_size;
#endif
}


/**
  Initialize one of the global date/time format variables.

  @param format_type		What kind of format should be supported
  @param var_ptr		Pointer to variable that should be updated

  @retval
    0 ok
  @retval
    1 error
*/

static bool init_global_datetime_format(timestamp_type format_type,
                                        DATE_TIME_FORMAT *format)
{
  /*
    Get command line option
    format->format.str is already set by my_getopt
  */
  format->format.length= strlen(format->format.str);

  if (parse_date_time_format(format_type, format))
  {
    fprintf(stderr, "Wrong date/time format specifier: %s\n",
            format->format.str);
    return true;
  }
  return false;
}

#define COM_STATUS(X)  (void*) offsetof(STATUS_VAR, X), SHOW_LONG_STATUS
#define STMT_STATUS(X) COM_STATUS(com_stat[(uint) X])

SHOW_VAR com_status_vars[]= {
  {"admin_commands",       COM_STATUS(com_other)},
  {"alter_db",             STMT_STATUS(SQLCOM_ALTER_DB)},
  {"alter_db_upgrade",     STMT_STATUS(SQLCOM_ALTER_DB_UPGRADE)},
  {"alter_event",          STMT_STATUS(SQLCOM_ALTER_EVENT)},
  {"alter_function",       STMT_STATUS(SQLCOM_ALTER_FUNCTION)},
  {"alter_procedure",      STMT_STATUS(SQLCOM_ALTER_PROCEDURE)},
  {"alter_server",         STMT_STATUS(SQLCOM_ALTER_SERVER)},
  {"alter_sequence",       STMT_STATUS(SQLCOM_ALTER_SEQUENCE)},
  {"alter_table",          STMT_STATUS(SQLCOM_ALTER_TABLE)},
  {"alter_tablespace",     STMT_STATUS(SQLCOM_ALTER_TABLESPACE)},
  {"alter_user",           STMT_STATUS(SQLCOM_ALTER_USER)},
  {"analyze",              STMT_STATUS(SQLCOM_ANALYZE)},
  {"assign_to_keycache",   STMT_STATUS(SQLCOM_ASSIGN_TO_KEYCACHE)},
  {"backup",               STMT_STATUS(SQLCOM_BACKUP)},
  {"backup_lock",          STMT_STATUS(SQLCOM_BACKUP_LOCK)},
  {"begin",                STMT_STATUS(SQLCOM_BEGIN)},
  {"binlog",               STMT_STATUS(SQLCOM_BINLOG_BASE64_EVENT)},
  {"call_procedure",       STMT_STATUS(SQLCOM_CALL)},
  {"change_db",            STMT_STATUS(SQLCOM_CHANGE_DB)},
  {"change_master",        STMT_STATUS(SQLCOM_CHANGE_MASTER)},
  {"check",                STMT_STATUS(SQLCOM_CHECK)},
  {"checksum",             STMT_STATUS(SQLCOM_CHECKSUM)},
  {"commit",               STMT_STATUS(SQLCOM_COMMIT)},
  {"compound_sql",         STMT_STATUS(SQLCOM_COMPOUND)},
  {"create_db",            STMT_STATUS(SQLCOM_CREATE_DB)},
  {"create_event",         STMT_STATUS(SQLCOM_CREATE_EVENT)},
  {"create_function",      STMT_STATUS(SQLCOM_CREATE_SPFUNCTION)},
  {"create_index",         STMT_STATUS(SQLCOM_CREATE_INDEX)},
  {"create_package",       STMT_STATUS(SQLCOM_CREATE_PACKAGE)},
  {"create_package_body",  STMT_STATUS(SQLCOM_CREATE_PACKAGE_BODY)},
  {"create_procedure",     STMT_STATUS(SQLCOM_CREATE_PROCEDURE)},
  {"create_role",          STMT_STATUS(SQLCOM_CREATE_ROLE)},
  {"create_sequence",      STMT_STATUS(SQLCOM_CREATE_SEQUENCE)},
  {"create_server",        STMT_STATUS(SQLCOM_CREATE_SERVER)},
  {"create_table",         STMT_STATUS(SQLCOM_CREATE_TABLE)},
  {"create_temporary_table", COM_STATUS(com_create_tmp_table)},
  {"create_trigger",       STMT_STATUS(SQLCOM_CREATE_TRIGGER)},
  {"create_udf",           STMT_STATUS(SQLCOM_CREATE_FUNCTION)},
  {"create_user",          STMT_STATUS(SQLCOM_CREATE_USER)},
  {"create_view",          STMT_STATUS(SQLCOM_CREATE_VIEW)},
  {"dealloc_sql",          STMT_STATUS(SQLCOM_DEALLOCATE_PREPARE)},
  {"delete",               STMT_STATUS(SQLCOM_DELETE)},
  {"delete_multi",         STMT_STATUS(SQLCOM_DELETE_MULTI)},
  {"do",                   STMT_STATUS(SQLCOM_DO)},
  {"drop_db",              STMT_STATUS(SQLCOM_DROP_DB)},
  {"drop_event",           STMT_STATUS(SQLCOM_DROP_EVENT)},
  {"drop_function",        STMT_STATUS(SQLCOM_DROP_FUNCTION)},
  {"drop_index",           STMT_STATUS(SQLCOM_DROP_INDEX)},
  {"drop_procedure",       STMT_STATUS(SQLCOM_DROP_PROCEDURE)},
  {"drop_package",         STMT_STATUS(SQLCOM_DROP_PACKAGE)},
  {"drop_package_body",    STMT_STATUS(SQLCOM_DROP_PACKAGE_BODY)},
  {"drop_role",            STMT_STATUS(SQLCOM_DROP_ROLE)},
  {"drop_server",          STMT_STATUS(SQLCOM_DROP_SERVER)},
  {"drop_sequence",        STMT_STATUS(SQLCOM_DROP_SEQUENCE)},
  {"drop_table",           STMT_STATUS(SQLCOM_DROP_TABLE)},
  {"drop_temporary_table", COM_STATUS(com_drop_tmp_table)},
  {"drop_trigger",         STMT_STATUS(SQLCOM_DROP_TRIGGER)},
  {"drop_user",            STMT_STATUS(SQLCOM_DROP_USER)},
  {"drop_view",            STMT_STATUS(SQLCOM_DROP_VIEW)},
  {"empty_query",          STMT_STATUS(SQLCOM_EMPTY_QUERY)},
  {"execute_immediate",    STMT_STATUS(SQLCOM_EXECUTE_IMMEDIATE)},
  {"execute_sql",          STMT_STATUS(SQLCOM_EXECUTE)},
  {"flush",                STMT_STATUS(SQLCOM_FLUSH)},
  {"get_diagnostics",      STMT_STATUS(SQLCOM_GET_DIAGNOSTICS)},
  {"grant",                STMT_STATUS(SQLCOM_GRANT)},
  {"grant_role",           STMT_STATUS(SQLCOM_GRANT_ROLE)},
  {"ha_close",             STMT_STATUS(SQLCOM_HA_CLOSE)},
  {"ha_open",              STMT_STATUS(SQLCOM_HA_OPEN)},
  {"ha_read",              STMT_STATUS(SQLCOM_HA_READ)},
  {"help",                 STMT_STATUS(SQLCOM_HELP)},
  {"insert",               STMT_STATUS(SQLCOM_INSERT)},
  {"insert_select",        STMT_STATUS(SQLCOM_INSERT_SELECT)},
  {"install_plugin",       STMT_STATUS(SQLCOM_INSTALL_PLUGIN)},
  {"kill",                 STMT_STATUS(SQLCOM_KILL)},
  {"load",                 STMT_STATUS(SQLCOM_LOAD)},
  {"lock_tables",          STMT_STATUS(SQLCOM_LOCK_TABLES)},
  {"optimize",             STMT_STATUS(SQLCOM_OPTIMIZE)},
  {"preload_keys",         STMT_STATUS(SQLCOM_PRELOAD_KEYS)},
  {"prepare_sql",          STMT_STATUS(SQLCOM_PREPARE)},
  {"purge",                STMT_STATUS(SQLCOM_PURGE)},
  {"purge_before_date",    STMT_STATUS(SQLCOM_PURGE_BEFORE)},
  {"release_savepoint",    STMT_STATUS(SQLCOM_RELEASE_SAVEPOINT)},
  {"rename_table",         STMT_STATUS(SQLCOM_RENAME_TABLE)},
  {"rename_user",          STMT_STATUS(SQLCOM_RENAME_USER)},
  {"repair",               STMT_STATUS(SQLCOM_REPAIR)},
  {"replace",              STMT_STATUS(SQLCOM_REPLACE)},
  {"replace_select",       STMT_STATUS(SQLCOM_REPLACE_SELECT)},
  {"reset",                STMT_STATUS(SQLCOM_RESET)},
  {"resignal",             STMT_STATUS(SQLCOM_RESIGNAL)},
  {"revoke",               STMT_STATUS(SQLCOM_REVOKE)},
  {"revoke_all",           STMT_STATUS(SQLCOM_REVOKE_ALL)},
  {"revoke_role",          STMT_STATUS(SQLCOM_REVOKE_ROLE)},
  {"rollback",             STMT_STATUS(SQLCOM_ROLLBACK)},
  {"rollback_to_savepoint",STMT_STATUS(SQLCOM_ROLLBACK_TO_SAVEPOINT)},
  {"savepoint",            STMT_STATUS(SQLCOM_SAVEPOINT)},
  {"select",               STMT_STATUS(SQLCOM_SELECT)},
  {"set_option",           STMT_STATUS(SQLCOM_SET_OPTION)},
  {"show_authors",         STMT_STATUS(SQLCOM_SHOW_AUTHORS)},
  {"show_binlog_events",   STMT_STATUS(SQLCOM_SHOW_BINLOG_EVENTS)},
  {"show_binlogs",         STMT_STATUS(SQLCOM_SHOW_BINLOGS)},
  {"show_charsets",        STMT_STATUS(SQLCOM_SHOW_CHARSETS)},
  {"show_collations",      STMT_STATUS(SQLCOM_SHOW_COLLATIONS)},
  {"show_contributors",    STMT_STATUS(SQLCOM_SHOW_CONTRIBUTORS)},
  {"show_create_db",       STMT_STATUS(SQLCOM_SHOW_CREATE_DB)},
  {"show_create_event",    STMT_STATUS(SQLCOM_SHOW_CREATE_EVENT)},
  {"show_create_func",     STMT_STATUS(SQLCOM_SHOW_CREATE_FUNC)},
  {"show_create_package",  STMT_STATUS(SQLCOM_SHOW_CREATE_PACKAGE)},
  {"show_create_package_body",STMT_STATUS(SQLCOM_SHOW_CREATE_PACKAGE_BODY)},
  {"show_create_proc",     STMT_STATUS(SQLCOM_SHOW_CREATE_PROC)},
  {"show_create_table",    STMT_STATUS(SQLCOM_SHOW_CREATE)},
  {"show_create_trigger",  STMT_STATUS(SQLCOM_SHOW_CREATE_TRIGGER)},
  {"show_create_user",     STMT_STATUS(SQLCOM_SHOW_CREATE_USER)},
  {"show_databases",       STMT_STATUS(SQLCOM_SHOW_DATABASES)},
  {"show_engine_logs",     STMT_STATUS(SQLCOM_SHOW_ENGINE_LOGS)},
  {"show_engine_mutex",    STMT_STATUS(SQLCOM_SHOW_ENGINE_MUTEX)},
  {"show_engine_status",   STMT_STATUS(SQLCOM_SHOW_ENGINE_STATUS)},
  {"show_errors",          STMT_STATUS(SQLCOM_SHOW_ERRORS)},
  {"show_events",          STMT_STATUS(SQLCOM_SHOW_EVENTS)},
  {"show_explain",         STMT_STATUS(SQLCOM_SHOW_EXPLAIN)},
  {"show_fields",          STMT_STATUS(SQLCOM_SHOW_FIELDS)},
#ifndef DBUG_OFF
  {"show_function_code",   STMT_STATUS(SQLCOM_SHOW_FUNC_CODE)},
#endif
  {"show_function_status", STMT_STATUS(SQLCOM_SHOW_STATUS_FUNC)},
  {"show_generic",         STMT_STATUS(SQLCOM_SHOW_GENERIC)},
  {"show_grants",          STMT_STATUS(SQLCOM_SHOW_GRANTS)},
  {"show_keys",            STMT_STATUS(SQLCOM_SHOW_KEYS)},
  {"show_binlog_status",   STMT_STATUS(SQLCOM_SHOW_BINLOG_STAT)},
  {"show_open_tables",     STMT_STATUS(SQLCOM_SHOW_OPEN_TABLES)},
  {"show_package_status",  STMT_STATUS(SQLCOM_SHOW_STATUS_PACKAGE)},
#ifndef DBUG_OFF
  {"show_package_body_code",   STMT_STATUS(SQLCOM_SHOW_PACKAGE_BODY_CODE)},
#endif
  {"show_package_body_status", STMT_STATUS(SQLCOM_SHOW_STATUS_PACKAGE_BODY)},
  {"show_plugins",         STMT_STATUS(SQLCOM_SHOW_PLUGINS)},
  {"show_privileges",      STMT_STATUS(SQLCOM_SHOW_PRIVILEGES)},
#ifndef DBUG_OFF
  {"show_procedure_code",  STMT_STATUS(SQLCOM_SHOW_PROC_CODE)},
#endif
  {"show_procedure_status",STMT_STATUS(SQLCOM_SHOW_STATUS_PROC)},
  {"show_processlist",     STMT_STATUS(SQLCOM_SHOW_PROCESSLIST)},
  {"show_profile",         STMT_STATUS(SQLCOM_SHOW_PROFILE)},
  {"show_profiles",        STMT_STATUS(SQLCOM_SHOW_PROFILES)},
  {"show_relaylog_events", STMT_STATUS(SQLCOM_SHOW_RELAYLOG_EVENTS)},
  {"show_slave_hosts",     STMT_STATUS(SQLCOM_SHOW_SLAVE_HOSTS)},
  {"show_slave_status",    STMT_STATUS(SQLCOM_SHOW_SLAVE_STAT)},
  {"show_status",          STMT_STATUS(SQLCOM_SHOW_STATUS)},
  {"show_storage_engines", STMT_STATUS(SQLCOM_SHOW_STORAGE_ENGINES)},
  {"show_table_status",    STMT_STATUS(SQLCOM_SHOW_TABLE_STATUS)},
  {"show_tables",          STMT_STATUS(SQLCOM_SHOW_TABLES)},
  {"show_triggers",        STMT_STATUS(SQLCOM_SHOW_TRIGGERS)},
  {"show_variables",       STMT_STATUS(SQLCOM_SHOW_VARIABLES)},
  {"show_warnings",        STMT_STATUS(SQLCOM_SHOW_WARNS)},
  {"shutdown",             STMT_STATUS(SQLCOM_SHUTDOWN)},
  {"signal",               STMT_STATUS(SQLCOM_SIGNAL)},
  {"start_all_slaves",     STMT_STATUS(SQLCOM_SLAVE_ALL_START)},
  {"start_slave",          STMT_STATUS(SQLCOM_SLAVE_START)},
  {"stmt_close",           COM_STATUS(com_stmt_close)},
  {"stmt_execute",         COM_STATUS(com_stmt_execute)},
  {"stmt_fetch",           COM_STATUS(com_stmt_fetch)},
  {"stmt_prepare",         COM_STATUS(com_stmt_prepare)},
  {"stmt_reprepare",       COM_STATUS(com_stmt_reprepare)},
  {"stmt_reset",           COM_STATUS(com_stmt_reset)},
  {"stmt_send_long_data",  COM_STATUS(com_stmt_send_long_data)},
  {"stop_all_slaves",      STMT_STATUS(SQLCOM_SLAVE_ALL_STOP)},
  {"stop_slave",           STMT_STATUS(SQLCOM_SLAVE_STOP)},
  {"truncate",             STMT_STATUS(SQLCOM_TRUNCATE)},
  {"uninstall_plugin",     STMT_STATUS(SQLCOM_UNINSTALL_PLUGIN)},
  {"unlock_tables",        STMT_STATUS(SQLCOM_UNLOCK_TABLES)},
  {"update",               STMT_STATUS(SQLCOM_UPDATE)},
  {"update_multi",         STMT_STATUS(SQLCOM_UPDATE_MULTI)},
  {"xa_commit",            STMT_STATUS(SQLCOM_XA_COMMIT)},
  {"xa_end",               STMT_STATUS(SQLCOM_XA_END)},
  {"xa_prepare",           STMT_STATUS(SQLCOM_XA_PREPARE)},
  {"xa_recover",           STMT_STATUS(SQLCOM_XA_RECOVER)},
  {"xa_rollback",          STMT_STATUS(SQLCOM_XA_ROLLBACK)},
  {"xa_start",             STMT_STATUS(SQLCOM_XA_START)},
  {NullS, NullS, SHOW_LONG}
};


#ifdef HAVE_PSI_STATEMENT_INTERFACE
PSI_statement_info sql_statement_info[(uint) SQLCOM_END + 1];
PSI_statement_info com_statement_info[(uint) COM_END + 1];

/**
  Initialize the command names array.
  Since we do not want to maintain a separate array,
  this is populated from data mined in com_status_vars,
  which already has one name for each command.
*/
void init_sql_statement_info()
{
  size_t first_com= offsetof(STATUS_VAR, com_stat[0]);
  size_t last_com=  offsetof(STATUS_VAR, com_stat[(uint) SQLCOM_END]);
  int record_size= offsetof(STATUS_VAR, com_stat[1])
                   - offsetof(STATUS_VAR, com_stat[0]);
  size_t ptr;
  uint i;
  uint com_index;

  static const char* dummy= "";
  for (i= 0; i < ((uint) SQLCOM_END + 1); i++)
  {
    sql_statement_info[i].m_name= dummy;
    sql_statement_info[i].m_flags= 0;
  }

  SHOW_VAR *var= &com_status_vars[0];
  while (var->name != NULL)
  {
    ptr= (size_t)(var->value);
    if ((first_com <= ptr) && (ptr < last_com))
    {
      com_index= ((int)(ptr - first_com))/record_size;
      DBUG_ASSERT(com_index < (uint) SQLCOM_END);
      sql_statement_info[com_index].m_name= var->name;
    }
    var++;
  }

  DBUG_ASSERT(strcmp(sql_statement_info[(uint) SQLCOM_SELECT].m_name, "select") == 0);
  DBUG_ASSERT(strcmp(sql_statement_info[(uint) SQLCOM_SIGNAL].m_name, "signal") == 0);

  sql_statement_info[(uint) SQLCOM_END].m_name= "error";
}

void init_com_statement_info()
{
  uint index;

  for (index= 0; index < (uint) COM_END + 1; index++)
  {
    com_statement_info[index].m_name= command_name[index].str;
    com_statement_info[index].m_flags= 0;
  }

  /* "statement/abstract/query" can mutate into "statement/sql/..." */
  com_statement_info[(uint) COM_QUERY].m_flags= PSI_FLAG_MUTABLE;
}
#endif


#ifdef SAFEMALLOC
/*
  Return the id for the current THD, to allow safemalloc to associate
  the memory with the right id.
*/

extern "C" my_thread_id mariadb_dbug_id()
{
  THD *thd;
  if ((thd= current_thd) && thd->thread_dbug_id)
  {
    return thd->thread_dbug_id;
  }
  return my_thread_dbug_id();
}
#endif /* SAFEMALLOC */

/* Thread Mem Usage By P.Linux */
extern "C" {
static void my_malloc_size_cb_func(long long size, my_bool is_thread_specific)
{
  THD *thd= current_thd;

#ifndef DBUG_OFF
  statistic_increment(malloc_calls, &LOCK_status);
#endif

  /*
    When thread specific is set, both mysqld_server_initialized and thd
    must be set, and we check that with DBUG_ASSERT.

    However, do not crash, if current_thd is NULL, in release version.
  */
  DBUG_ASSERT(!is_thread_specific || (mysqld_server_initialized && thd));

  if (is_thread_specific && likely(thd))  /* If thread specific memory */
  {
    DBUG_PRINT("info", ("thd memory_used: %lld  size: %lld",
                        (longlong) thd->status_var.local_memory_used,
                        size));
    thd->status_var.local_memory_used+= size;
    set_if_bigger(thd->status_var.max_local_memory_used,
                  thd->status_var.local_memory_used);
    if (size > 0 &&
        thd->status_var.local_memory_used > (int64)thd->variables.max_mem_used &&
        likely(!thd->killed) && !thd->get_stmt_da()->is_set())
    {
      /*
        Ensure we don't get called here again.

        It is not safe to wait for LOCK_thd_kill here, as we could be called
        from almost any context. For example while LOCK_plugin is being held;
        but THD::awake() locks LOCK_thd_kill and LOCK_plugin in the opposite
        order (MDEV-33443).

        So ignore the max_mem_used limit in the unlikely case we cannot obtain
        LOCK_thd_kill here (the limit will be enforced on the next allocation).
      */
      if (!mysql_mutex_trylock(&thd->LOCK_thd_kill)) {
        char buf[50], *buf2;
        thd->set_killed_no_mutex(KILL_QUERY);
        my_snprintf(buf, sizeof(buf), "--max-session-mem-used=%llu",
                    thd->variables.max_mem_used);
        if ((buf2= (char*) thd->alloc(256)))
        {
          my_snprintf(buf2, 256,
                      ER_THD(thd, ER_OPTION_PREVENTS_STATEMENT), buf);
          thd->set_killed_no_mutex(KILL_QUERY,
                                   ER_OPTION_PREVENTS_STATEMENT, buf2);
        }
        else
        {
          thd->set_killed_no_mutex(KILL_QUERY, ER_OPTION_PREVENTS_STATEMENT,
                          "--max-session-mem-used");
        }
        mysql_mutex_unlock(&thd->LOCK_thd_kill);
      }
    }
    DBUG_ASSERT((longlong) thd->status_var.local_memory_used >= 0 ||
                !debug_assert_on_not_freed_memory);
  }
  else if (likely(thd))
  {
    DBUG_PRINT("info", ("global thd memory_used: %lld  size: %lld",
                        (longlong) thd->status_var.global_memory_used, size));
    thd->status_var.global_memory_used+= size;
  }
  else
    update_global_memory_status(size);
}

int json_escape_string(const char *str,const char *str_end,
                       char *json, char *json_end)
{
  return json_escape(system_charset_info,
                     (const uchar *) str, (const uchar *) str_end,
                     &my_charset_utf8mb4_bin,
                     (uchar *) json, (uchar *) json_end);
}


int json_unescape_json(const char *json_str, const char *json_end,
                       char *res, char *res_end)
{
  return json_unescape(&my_charset_utf8mb4_bin,
                       (const uchar *) json_str, (const uchar *) json_end,
                       system_charset_info, (uchar *) res, (uchar *) res_end);
}

} /*extern "C"*/


/**
  Create a replication file name or base for file names.

  @param[in] opt Value of option, or NULL
  @param[in] def Default value if option value is not set.
  @param[in] ext Extension to use for the path

  @returns Pointer to string containing the full file path, or NULL if
  it was not possible to create the path.
 */
static const char *rpl_make_log_name(PSI_memory_key key, const char *opt,
                                     const char *def, const char *ext)
{
  DBUG_ENTER("rpl_make_log_name");
  DBUG_PRINT("enter", ("opt: %s, def: %s, ext: %s", opt ? opt : "(null)",
                       def, ext));
  char buff[FN_REFLEN];
  const char *base= opt ? opt : def;
  unsigned int options=
    MY_REPLACE_EXT | MY_UNPACK_FILENAME | MY_SAFE_PATH;

  /* mysql_real_data_home_ptr  may be null if no value of datadir has been
     specified through command-line or througha cnf file. If that is the
     case we make mysql_real_data_home_ptr point to mysql_real_data_home
     which, in that case holds the default path for data-dir.
  */
  if(mysql_real_data_home_ptr == NULL)
    mysql_real_data_home_ptr= mysql_real_data_home;

  if (fn_format(buff, base, mysql_real_data_home_ptr, ext, options))
    DBUG_RETURN(my_strdup(key, buff, MYF(MY_WME)));
  else
    DBUG_RETURN(NULL);
}

/* We have to setup my_malloc_size_cb_func early to catch all mallocs */

static int init_early_variables()
{
  set_current_thd(0);
  set_malloc_size_cb(my_malloc_size_cb_func);
  global_status_var.global_memory_used= 0;
  init_alloc_root(PSI_NOT_INSTRUMENTED, &startup_root, 1024, 0, MYF(0));
  return 0;
}

#ifdef _WIN32
static void get_win_tzname(char* buf, size_t size)
{
  static struct
  {
    const wchar_t* windows_name;
    const char*  tzdb_name;
  }
  tz_data[] =
  {
#include "win_tzname_data.h"
    {0,0}
  };
  DYNAMIC_TIME_ZONE_INFORMATION  tzinfo;
  if (GetDynamicTimeZoneInformation(&tzinfo) == TIME_ZONE_ID_INVALID)
  {
    strncpy(buf, "unknown", size);
    return;
  }

  for (size_t i= 0; tz_data[i].windows_name; i++)
  {
    if (wcscmp(tzinfo.TimeZoneKeyName, tz_data[i].windows_name) == 0)
    {
      strncpy(buf, tz_data[i].tzdb_name, size);
      return;
    }
  }
  wcstombs(buf, tzinfo.TimeZoneKeyName, size);
  buf[size-1]= 0;
  return;
}
#endif

static int init_common_variables()
{
  umask(((~my_umask) & 0666));
  connection_errors_select= 0;
  connection_errors_accept= 0;
  connection_errors_tcpwrap= 0;
  connection_errors_internal= 0;
  connection_errors_max_connection= 0;
  connection_errors_peer_addr= 0;
  my_decimal_set_zero(&decimal_zero); // set decimal_zero constant;

  init_libstrings();
  tzset();			// Set tzname

#ifdef SAFEMALLOC
  sf_malloc_dbug_id= mariadb_dbug_id;
#endif /* SAFEMALLOC */
#ifdef DBUG_ASSERT_AS_PRINTF
  my_dbug_assert_failed= mariadb_dbug_assert_failed;
#endif /* DBUG_ASSERT_AS_PRINTF */

  if (!(type_handler_data= new Type_handler_data) ||
      type_handler_data->init())
  {
    sql_perror("Could not allocate type_handler_data");
    return 1;
  }

  max_system_variables.pseudo_thread_id= ~(my_thread_id) 0;
  server_start_time= flush_status_time= my_time(0);
  my_disable_copystat_in_redel= 1;

  global_rpl_filter= new Rpl_filter;
  binlog_filter= new Rpl_filter;
  if (!global_rpl_filter || !binlog_filter)
  {
    sql_perror("Could not allocate replication and binlog filters");
    exit(1);
  }

#ifdef HAVE_OPENSSL
  if (check_openssl_compatibility())
  {
    sql_print_error("Incompatible OpenSSL version. Cannot continue...");
    exit(1);
  }
#endif

  if (init_thread_environment() || mysql_init_variables())
    exit(1);

  if (ignore_db_dirs_init())
    exit(1);

  struct tm tm_tmp;
  localtime_r(&server_start_time, &tm_tmp);

#ifdef HAVE_TZNAME
#ifdef _WIN32
  /*
   If env.variable TZ is set, derive timezone name from it.
   Otherwise, use IANA tz name from get_win_tzname.
  */
  if (!getenv("TZ"))
    get_win_tzname(system_time_zone, sizeof(system_time_zone));
  else
#endif
  {
    const char *tz_name= tzname[tm_tmp.tm_isdst != 0 ? 1 : 0];
    strmake_buf(system_time_zone, tz_name);
  }
#endif

  /*
    We set SYSTEM time zone as reasonable default and
    also for failure of my_tz_init() and bootstrap mode.
    If user explicitly set time zone with --default-time-zone
    option we will change this value in my_tz_init().
  */
  global_system_variables.time_zone= my_tz_SYSTEM;

#ifdef HAVE_PSI_INTERFACE
  /*
    Complete the mysql_bin_log initialization.
    Instrumentation keys are known only after the performance schema
    initialization, and can not be set in the MYSQL_BIN_LOG
    constructor (called before main()).
  */
  mysql_bin_log.set_psi_keys(key_BINLOG_LOCK_index,
                             key_BINLOG_COND_relay_log_updated,
                             key_BINLOG_COND_bin_log_updated,
                             key_file_binlog,
                             key_file_binlog_cache,
                             key_file_binlog_index,
                             key_file_binlog_index_cache,
                             key_BINLOG_COND_queue_busy,
                             key_LOCK_binlog_end_pos);
#endif

  /*
    Init mutexes for the global MYSQL_BIN_LOG objects.
    As safe_mutex depends on what MY_INIT() does, we can't init the mutexes of
    global MYSQL_BIN_LOGs in their constructors, because then they would be
    inited before MY_INIT(). So we do it here.
  */
  mysql_bin_log.init_pthread_objects();

  /* TODO: remove this when my_time_t is 64 bit compatible */
  if (!IS_TIME_T_VALID_FOR_TIMESTAMP(server_start_time))
  {
    sql_print_error("This server doesn't support dates later than 2038");
    exit(1);
  }

  opt_log_basename= const_cast<char *>("mysql");

  if (gethostname(glob_hostname,sizeof(glob_hostname)) < 0)
  {
    /*
      Get hostname of computer (used by 'show variables') and as default
      basename for the pid file if --log-basename is not given.
    */
    strmake(glob_hostname, STRING_WITH_LEN("localhost"));
    sql_print_warning("gethostname failed, using '%s' as hostname",
                        glob_hostname);
  }
  else if (is_filename_allowed(glob_hostname, strlen(glob_hostname), FALSE))
    opt_log_basename= glob_hostname;

  strmake(pidfile_name, opt_log_basename, sizeof(pidfile_name)-5);
  strmov(fn_ext(pidfile_name),".pid");		// Add proper extension
  SYSVAR_AUTOSIZE(pidfile_name_ptr, pidfile_name);
  set_sys_var_value_origin(&opt_tc_log_size, sys_var::AUTO);

  /*
    The default-storage-engine entry in my_long_options should have a
    non-null default value. It was earlier intialized as
    (longlong)"MyISAM" in my_long_options but this triggered a
    compiler error in the Sun Studio 12 compiler. As a work-around we
    set the def_value member to 0 in my_long_options and initialize it
    to the correct value here.

    From MySQL 5.5 onwards, the default storage engine is InnoDB
    (except in the embedded server, where the default continues to
    be MyISAM)
  */
#if defined(WITH_INNOBASE_STORAGE_ENGINE)
  default_storage_engine= const_cast<char *>("InnoDB");
#else
  default_storage_engine= const_cast<char *>("MyISAM");
#endif
  default_tmp_storage_engine= NULL;
  gtid_pos_auto_engines= const_cast<char *>("");

  /*
    Add server status variables to the dynamic list of
    status variables that is shown by SHOW STATUS.
    Later, in plugin_init, and mysql_install_plugin
    new entries could be added to that list.
  */
  if (add_status_vars(status_vars))
    exit(1); // an error was already reported

#ifndef DBUG_OFF
  /*
    We have few debug-only commands in com_status_vars, only visible in debug
    builds. for simplicity we enable the assert only in debug builds

    There are 10 Com_ variables which don't have corresponding SQLCOM_ values:
    (TODO strictly speaking they shouldn't be here, should not have Com_ prefix
    that is. Perhaps Stmt_ ? Comstmt_ ? Prepstmt_ ?)

      Com_admin_commands         => com_other
      Com_create_temporary_table => com_create_tmp_table
      Com_drop_temporary_table   => com_drop_tmp_table
      Com_stmt_close             => com_stmt_close
      Com_stmt_execute           => com_stmt_execute
      Com_stmt_fetch             => com_stmt_fetch
      Com_stmt_prepare           => com_stmt_prepare
      Com_stmt_reprepare         => com_stmt_reprepare
      Com_stmt_reset             => com_stmt_reset
      Com_stmt_send_long_data    => com_stmt_send_long_data

    With this correction the number of Com_ variables (number of elements in
    the array, excluding the last element - terminator) must match the number
    of SQLCOM_ constants.
  */
  compile_time_assert(sizeof(com_status_vars)/sizeof(com_status_vars[0]) - 1 ==
                     SQLCOM_END + 10);
#endif

  int opt_err;
  if ((opt_err= get_options(&remaining_argc, &remaining_argv)))
    exit(opt_err);
  if (IS_SYSVAR_AUTOSIZE(&server_version_ptr))
    set_server_version(server_version, sizeof(server_version));

  if (calculate_server_uid(server_uid))
    strmov(server_uid, "unknown");

  mysql_real_data_home_len= uint(strlen(mysql_real_data_home));

  sf_leaking_memory= 0; // no memory leaks from now on

#ifndef EMBEDDED_LIBRARY
  if (opt_abort && !opt_verbose)
    unireg_abort(0);
#endif /*!EMBEDDED_LIBRARY*/

  DBUG_PRINT("info",("%s  Ver %s for %s on %s\n",my_progname,
		     server_version, SYSTEM_TYPE,MACHINE_TYPE));

  /* Initialize large page size */
  if (opt_large_pages)
  {
    DBUG_PRINT("info", ("Large page set"));
    if (my_init_large_pages(opt_super_large_pages))
    {
      return 1;
    }
  }

#if defined(HAVE_POOL_OF_THREADS)
  if (IS_SYSVAR_AUTOSIZE(&threadpool_size))
    SYSVAR_AUTOSIZE(threadpool_size, my_getncpus());
#endif

  /* connections and databases needs lots of files */
  {
    uint files, wanted_files, max_open_files, min_tc_size, extra_files,
      min_connections;
    ulong org_max_connections, org_tc_size;

    /* Number of files reserved for temporary files */
    extra_files= 30;
    min_connections= 10;
    /* MyISAM requires two file handles per table. */
    wanted_files= (extra_files + max_connections + extra_max_connections +
                   tc_size * 2 * tc_instances);
#if defined(HAVE_POOL_OF_THREADS) && !defined(_WIN32)
    // add epoll or kevent fd for each threadpool group, in case pool of threads is used
    wanted_files+= (thread_handling > SCHEDULER_NO_THREADS) ? 0 : threadpool_size;
#endif

    min_tc_size= MY_MIN(tc_size, TABLE_OPEN_CACHE_MIN);
    org_max_connections= max_connections;
    org_tc_size= tc_size;

    /*
      We are trying to allocate no less than max_connections*5 file
      handles (i.e. we are trying to set the limit so that they will
      be available).  In addition, we allocate no less than how much
      was already allocated.  However below we report a warning and
      recompute values only if we got less file handles than were
      explicitly requested.  No warning and re-computation occur if we
      can't get max_connections*5 but still got no less than was
      requested (value of wanted_files).
    */
    max_open_files= MY_MAX(MY_MAX(wanted_files,
                                  (max_connections + extra_max_connections)*5),
                           open_files_limit);
    files= my_set_max_open_files(max_open_files);
    SYSVAR_AUTOSIZE_IF_CHANGED(open_files_limit, files, ulong);

    if (files < max_open_files && global_system_variables.log_warnings)
      sql_print_warning("Could not increase number of max_open_files to more than %u (request: %u)", files, max_open_files);

    /* If we required too much tc_instances than we reduce */
    SYSVAR_AUTOSIZE_IF_CHANGED(tc_instances,
                               (uint32) MY_MIN(MY_MAX((files - extra_files -
                                                      max_connections)/
                                                      2/tc_size,
                                                     1),
                                              tc_instances),
                               uint32);
    /*
      If we have requested too much file handles than we bring
      max_connections in supported bounds. Still leave at least
      'min_connections' connections
    */
    SYSVAR_AUTOSIZE_IF_CHANGED(max_connections,
                               (ulong) MY_MAX(MY_MIN(files- extra_files-
                                                     min_tc_size*2*tc_instances,
                                                     max_connections),
                                              min_connections),
                               ulong);

    /*
      Decrease tc_size according to max_connections, but
      not below min_tc_size.  Outer MY_MIN() ensures that we
      never increase tc_size automatically (that could
      happen if max_connections is decreased above).
    */
    SYSVAR_AUTOSIZE_IF_CHANGED(tc_size,
                               (ulong) MY_MIN(MY_MAX((files - extra_files -
                                                      max_connections) / 2 / tc_instances,
                                                     min_tc_size),
                                              tc_size), ulong);
    DBUG_PRINT("warning",
               ("Current limits: max_open_files: %u  max_connections: %ld  table_cache: %ld",
                files, max_connections, tc_size));
    if (global_system_variables.log_warnings > 1 &&
        (max_connections < org_max_connections ||
         tc_size < org_tc_size))
      sql_print_warning("Changed limits: max_open_files: %u  max_connections: %lu (was %lu)  table_cache: %lu (was %lu)",
			files, max_connections, org_max_connections,
                        tc_size, org_tc_size);
  }
  /*
    Max_connections and tc_cache are now set.
    Now we can fix other variables depending on this variable.
  */

  /* Fix host_cache_size */
  if (IS_SYSVAR_AUTOSIZE(&host_cache_size))
  {
    /*
      The default value is 128.
      The autoset value is 128, plus 1 for a value of max_connections
      up to 500, plus 1 for every increment of 20 over 500 in the
      max_connections value, capped at 2000.
    */
    uint size= (HOST_CACHE_SIZE + MY_MIN(max_connections, 500) +
                MY_MAX(((long) max_connections)-500,0)/20);
    SYSVAR_AUTOSIZE(host_cache_size, size);
  }

  /* Fix back_log (back_log == 0 added for MySQL compatibility) */
  if (back_log == 0 || IS_SYSVAR_AUTOSIZE(&back_log))
  {
    /*
      The default value is 150.
      The autoset value is 50 + max_connections / 5 capped at 900
    */
    SYSVAR_AUTOSIZE(back_log, MY_MIN(900, (50 + max_connections / 5)));
  }

  unireg_init(opt_specialflag); /* Set up extern variabels */
  if (!(my_default_lc_messages=
        my_locale_by_name(lc_messages)))
  {
    sql_print_error("Unknown locale: '%s'", lc_messages);
    return 1;
  }

  if (init_errmessage())	/* Read error messages from file */
    return 1;
  global_system_variables.lc_messages= my_default_lc_messages;
  global_system_variables.errmsgs= my_default_lc_messages->errmsgs->errmsgs;
  init_client_errs();
  mysql_library_init(unused,unused,unused); /* for replication */
  lex_init();
  if (item_create_init())
    return 1;
  item_init();
  /*
    Process a comma-separated character set list and choose
    the first available character set. This is mostly for
    test purposes, to be able to start "mysqld" even if
    the requested character set is not available (see bug#18743).
  */
  myf utf8_flag= global_system_variables.old_behavior &
                 OLD_MODE_UTF8_IS_UTF8MB3 ? MY_UTF8_IS_UTF8MB3 : 0;
  for (;;)
  {
    char *next_character_set_name= strchr(default_character_set_name, ',');
    if (next_character_set_name)
      *next_character_set_name++= '\0';
    if (!(default_charset_info=
          get_charset_by_csname(default_character_set_name,
                                MY_CS_PRIMARY, MYF(utf8_flag | MY_WME))))
    {
      if (next_character_set_name)
      {
        default_character_set_name= next_character_set_name;
        default_collation_name= 0;          // Ignore collation
      }
      else
        return 1;                           // Eof of the list
    }
    else
      break;
  }

  if (default_collation_name)
  {
    CHARSET_INFO *default_collation;
    default_collation= get_charset_by_name(default_collation_name, MYF(utf8_flag));
    if (!default_collation)
    {
#ifdef WITH_PERFSCHEMA_STORAGE_ENGINE
      buffered_logs.print();
      buffered_logs.cleanup();
#endif
      sql_print_error(ER_DEFAULT(ER_UNKNOWN_COLLATION), default_collation_name);
      return 1;
    }
    if (!my_charset_same(default_charset_info, default_collation))
    {
      sql_print_error(ER_DEFAULT(ER_COLLATION_CHARSET_MISMATCH),
		      default_collation_name,
		      default_charset_info->cs_name.str);
      return 1;
    }
    default_charset_info= default_collation;
  }
  /* Set collactions that depends on the default collation */
  global_system_variables.collation_server= default_charset_info;
  global_system_variables.collation_database= default_charset_info;
  if (is_supported_parser_charset(default_charset_info))
  {
    global_system_variables.collation_connection= default_charset_info;
    global_system_variables.character_set_results= default_charset_info;
    global_system_variables.character_set_client= default_charset_info;
  }
  else
  {
    sql_print_warning("'%s' can not be used as client character set. "
                      "'%s' will be used as default client character set.",
                      default_charset_info->cs_name.str,
                      my_charset_latin1.cs_name.str);
    global_system_variables.collation_connection= &my_charset_latin1;
    global_system_variables.character_set_results= &my_charset_latin1;
    global_system_variables.character_set_client= &my_charset_latin1;
  }

  if (!(character_set_filesystem=
        get_charset_by_csname(character_set_filesystem_name,
                              MY_CS_PRIMARY, MYF(utf8_flag | MY_WME))))
    return 1;
  global_system_variables.character_set_filesystem= character_set_filesystem;

  if (!(my_default_lc_time_names=
        my_locale_by_name(lc_time_names_name)))
  {
    sql_print_error("Unknown locale: '%s'", lc_time_names_name);
    return 1;
  }
  global_system_variables.lc_time_names= my_default_lc_time_names;

  /* check log options and issue warnings if needed */
  if (opt_log && opt_logname && *opt_logname &&
      !(log_output_options & (LOG_FILE | LOG_NONE)))
    sql_print_warning("Although a general log file was specified, "
                      "log tables are used. "
                      "To enable logging to files use the --log-output option.");

  if (global_system_variables.sql_log_slow && opt_slow_logname &&
      *opt_slow_logname &&
      !(log_output_options & (LOG_FILE | LOG_NONE)))
    sql_print_warning("Although a slow query log file was specified, "
                      "log tables are used. "
                      "To enable logging to files use the --log-output=file option.");

  if (!opt_logname || !*opt_logname)
    make_default_log_name(&opt_logname, ".log", false);
  if (!opt_slow_logname || !*opt_slow_logname)
    make_default_log_name(&opt_slow_logname, "-slow.log", false);

#if defined(ENABLED_DEBUG_SYNC)
  /* Initialize the debug sync facility. See debug_sync.cc. */
  if (debug_sync_init())
    return 1; /* purecov: tested */
#endif /* defined(ENABLED_DEBUG_SYNC) */

#if (ENABLE_TEMP_POOL)
  if (use_temp_pool && my_bitmap_init(&temp_pool,0,1024,1))
    return 1;
#else
  use_temp_pool= 0;
#endif

  if (my_dboptions_cache_init())
    return 1;

  /*
    Ensure that lower_case_table_names is set on system where we have case
    insensitive names.  If this is not done the users MyISAM tables will
    get corrupted if accesses with names of different case.
  */
  DBUG_PRINT("info", ("lower_case_table_names: %d", lower_case_table_names));
  if(mysql_real_data_home_ptr == NULL || *mysql_real_data_home_ptr == 0)
    mysql_real_data_home_ptr= mysql_real_data_home;
  SYSVAR_AUTOSIZE(lower_case_file_system,
                  test_if_case_insensitive(mysql_real_data_home_ptr));
  if (!lower_case_table_names && lower_case_file_system == 1)
  {
    if (lower_case_table_names_used)
    {
      sql_print_error("The server option 'lower_case_table_names' is "
                      "configured to use case sensitive table names but the "
                      "data directory resides on a case-insensitive file system. "
                      "Please use a case sensitive file system for your data "
                      "directory or switch to a case-insensitive table name "
                      "mode.");
      return 1;
    }
    else
    {
      if (global_system_variables.log_warnings)
	sql_print_warning("Setting lower_case_table_names=2 because file "
                  "system for %s is case insensitive", mysql_real_data_home_ptr);
      SYSVAR_AUTOSIZE(lower_case_table_names, 2);
    }
  }
  else if (lower_case_table_names == 2 &&
           !(lower_case_file_system= (lower_case_file_system == 1)))
  {
    if (global_system_variables.log_warnings)
      sql_print_warning("lower_case_table_names was set to 2, even though your "
                        "the file system '%s' is case sensitive.  Now setting "
                        "lower_case_table_names to 0 to avoid future problems.",
			mysql_real_data_home_ptr);
    SYSVAR_AUTOSIZE(lower_case_table_names, 0);
  }
  else
  {
    lower_case_file_system= (lower_case_file_system == 1);
  }

  /* Reset table_alias_charset, now that lower_case_table_names is set. */
  table_alias_charset= (lower_case_table_names ?
			files_charset_info :
			&my_charset_bin);

  if (ignore_db_dirs_process_additions())
  {
    sql_print_error("An error occurred while storing ignore_db_dirs to a hash.");
    return 1;
  }

  if (tls_version & (VIO_TLSv1_0 + VIO_TLSv1_1))
      sql_print_warning("TLSv1.0 and TLSv1.1 are insecure and should not be used for tls_version");

#ifdef WITH_WSREP
  /*
    We need to initialize auxiliary variables, that will be
    further keep the original values of auto-increment options
    as they set by the user. These variables used to restore
    user-defined values of the auto-increment options after
    setting of the wsrep_auto_increment_control to 'OFF'.
  */
  global_system_variables.saved_auto_increment_increment=
    global_system_variables.auto_increment_increment;
  global_system_variables.saved_auto_increment_offset=
    global_system_variables.auto_increment_offset;
#endif /* WITH_WSREP */

  return 0;
}


static int init_thread_environment()
{
  DBUG_ENTER("init_thread_environment");
  server_threads.init();
  mysql_mutex_init(key_LOCK_start_thread, &LOCK_start_thread, MY_MUTEX_INIT_FAST);
  mysql_mutex_init(key_LOCK_status, &LOCK_status, MY_MUTEX_INIT_FAST);
  mysql_mutex_init(key_LOCK_delayed_insert,
                   &LOCK_delayed_insert, MY_MUTEX_INIT_FAST);
  mysql_mutex_init(key_LOCK_delayed_status,
                   &LOCK_delayed_status, MY_MUTEX_INIT_FAST);
  mysql_mutex_init(key_LOCK_delayed_create,
                   &LOCK_delayed_create, MY_MUTEX_INIT_SLOW);
  mysql_mutex_init(key_LOCK_crypt, &LOCK_crypt, MY_MUTEX_INIT_FAST);
  mysql_mutex_init(key_LOCK_user_conn, &LOCK_user_conn, MY_MUTEX_INIT_FAST);
  mysql_mutex_init(key_LOCK_active_mi, &LOCK_active_mi, MY_MUTEX_INIT_FAST);
  mysql_mutex_init(key_LOCK_global_system_variables,
                   &LOCK_global_system_variables, MY_MUTEX_INIT_FAST);
  mysql_mutex_record_order(&LOCK_active_mi, &LOCK_global_system_variables);
  mysql_prlock_init(key_rwlock_LOCK_system_variables_hash,
                    &LOCK_system_variables_hash);
  mysql_mutex_init(key_LOCK_prepared_stmt_count,
                   &LOCK_prepared_stmt_count, MY_MUTEX_INIT_FAST);
  mysql_mutex_init(key_LOCK_error_messages,
                   &LOCK_error_messages, MY_MUTEX_INIT_FAST);
  mysql_mutex_init(key_LOCK_uuid_short_generator,
                   &LOCK_short_uuid_generator, MY_MUTEX_INIT_FAST);
  mysql_mutex_init(key_LOCK_thread_id,
                   &LOCK_thread_id, MY_MUTEX_INIT_FAST);
  mysql_mutex_init(key_LOCK_stats, &LOCK_stats, MY_MUTEX_INIT_FAST);
  mysql_mutex_init(key_LOCK_global_user_client_stats,
                   &LOCK_global_user_client_stats, MY_MUTEX_INIT_FAST);
  mysql_mutex_init(key_LOCK_global_table_stats,
                   &LOCK_global_table_stats, MY_MUTEX_INIT_FAST);
  mysql_mutex_init(key_LOCK_global_index_stats,
                   &LOCK_global_index_stats, MY_MUTEX_INIT_FAST);
  mysql_mutex_init(key_LOCK_prepare_ordered, &LOCK_prepare_ordered,
                   MY_MUTEX_INIT_SLOW);
  mysql_cond_init(key_COND_prepare_ordered, &COND_prepare_ordered, NULL);
  mysql_mutex_init(key_LOCK_after_binlog_sync, &LOCK_after_binlog_sync,
                   MY_MUTEX_INIT_SLOW);
  mysql_mutex_init(key_LOCK_commit_ordered, &LOCK_commit_ordered,
                   MY_MUTEX_INIT_SLOW);
  mysql_mutex_init(key_LOCK_backup_log, &LOCK_backup_log, MY_MUTEX_INIT_FAST);

#ifdef HAVE_OPENSSL
#ifdef HAVE_des
  mysql_mutex_init(key_LOCK_des_key_file,
                   &LOCK_des_key_file, MY_MUTEX_INIT_FAST);
#endif /* HAVE_des */
#if defined(HAVE_OPENSSL10) && !defined(HAVE_WOLFSSL)
  openssl_stdlocks= (openssl_lock_t*) OPENSSL_malloc(CRYPTO_num_locks() *
                                                     sizeof(openssl_lock_t));
  for (int i= 0; i < CRYPTO_num_locks(); ++i)
    mysql_rwlock_init(key_rwlock_openssl, &openssl_stdlocks[i].lock);
  CRYPTO_set_dynlock_create_callback(openssl_dynlock_create);
  CRYPTO_set_dynlock_destroy_callback(openssl_dynlock_destroy);
  CRYPTO_set_dynlock_lock_callback(openssl_lock);
  CRYPTO_set_locking_callback(openssl_lock_function);
#endif /* HAVE_OPENSSL10 */
#endif /* HAVE_OPENSSL */
  mysql_rwlock_init(key_rwlock_LOCK_sys_init_connect, &LOCK_sys_init_connect);
  mysql_rwlock_init(key_rwlock_LOCK_sys_init_slave, &LOCK_sys_init_slave);
  mysql_rwlock_init(key_rwlock_LOCK_ssl_refresh, &LOCK_ssl_refresh);
  mysql_rwlock_init(key_rwlock_LOCK_grant, &LOCK_grant);
  mysql_rwlock_init(key_rwlock_LOCK_all_status_vars, &LOCK_all_status_vars);
  mysql_cond_init(key_COND_start_thread, &COND_start_thread, NULL);
#ifdef HAVE_REPLICATION
  mysql_mutex_init(key_LOCK_rpl_status, &LOCK_rpl_status, MY_MUTEX_INIT_FAST);
#endif
  mysql_mutex_init(key_LOCK_server_started,
                   &LOCK_server_started, MY_MUTEX_INIT_FAST);
  mysql_cond_init(key_COND_server_started, &COND_server_started, NULL);
  sp_cache_init();
#ifdef HAVE_EVENT_SCHEDULER
  Events::init_mutexes();
#endif
  init_show_explain_psi_keys();
  /* Parameter for threads created for connections */
  (void) pthread_attr_init(&connection_attrib);
  (void) pthread_attr_setdetachstate(&connection_attrib,
				     PTHREAD_CREATE_DETACHED);
  pthread_attr_setscope(&connection_attrib, PTHREAD_SCOPE_SYSTEM);

#ifdef HAVE_REPLICATION
  rpl_init_gtid_slave_state();
  rpl_init_gtid_waiting();
#endif

  DBUG_RETURN(0);
}


#if defined(HAVE_OPENSSL10) && !defined(HAVE_WOLFSSL)
static openssl_lock_t *openssl_dynlock_create(const char *file, int line)
{
  openssl_lock_t *lock= new openssl_lock_t;
  mysql_rwlock_init(key_rwlock_openssl, &lock->lock);
  return lock;
}


static void openssl_dynlock_destroy(openssl_lock_t *lock, const char *file,
				    int line)
{
  mysql_rwlock_destroy(&lock->lock);
  delete lock;
}


static void openssl_lock_function(int mode, int n, const char *file, int line)
{
  if (n < 0 || n > CRYPTO_num_locks())
  {
    /* Lock number out of bounds. */
    sql_print_error("Fatal: OpenSSL interface problem (n = %d)", n);
    abort();
  }
  openssl_lock(mode, &openssl_stdlocks[n], file, line);
}


static void openssl_lock(int mode, openssl_lock_t *lock, const char *file,
			 int line)
{
  int err;
  char const *what;

  switch (mode) {
  case CRYPTO_LOCK|CRYPTO_READ:
    what = "read lock";
    err= mysql_rwlock_rdlock(&lock->lock);
    break;
  case CRYPTO_LOCK|CRYPTO_WRITE:
    what = "write lock";
    err= mysql_rwlock_wrlock(&lock->lock);
    break;
  case CRYPTO_UNLOCK|CRYPTO_READ:
  case CRYPTO_UNLOCK|CRYPTO_WRITE:
    what = "unlock";
    err= mysql_rwlock_unlock(&lock->lock);
    break;
  default:
    /* Unknown locking mode. */
    sql_print_error("Fatal: OpenSSL interface problem (mode=0x%x)", mode);
    abort();
  }
  if (err)
  {
    sql_print_error("Fatal: can't %s OpenSSL lock", what);
    abort();
  }
}
#endif /* HAVE_OPENSSL10 */


struct SSL_ACCEPTOR_STATS
{
  long accept;
  long accept_good;
  long cache_size;
  long verify_mode;
  long verify_depth;
  long zero;
  const char *session_cache_mode;

  SSL_ACCEPTOR_STATS():
    accept(),accept_good(),cache_size(),verify_mode(),verify_depth(),zero(),
    session_cache_mode("NONE")
  {
  }

  void init()
  {
    DBUG_ASSERT(ssl_acceptor_fd !=0 && ssl_acceptor_fd->ssl_context != 0);
    SSL_CTX *ctx= ssl_acceptor_fd->ssl_context;
    accept= 0;
    accept_good= 0;
    verify_mode= SSL_CTX_get_verify_mode(ctx);
    verify_depth= SSL_CTX_get_verify_depth(ctx);
    cache_size= SSL_CTX_sess_get_cache_size(ctx);
    switch (SSL_CTX_get_session_cache_mode(ctx))
    {
    case SSL_SESS_CACHE_OFF:
      session_cache_mode= "OFF"; break;
    case SSL_SESS_CACHE_CLIENT:
      session_cache_mode= "CLIENT"; break;
    case SSL_SESS_CACHE_SERVER:
      session_cache_mode= "SERVER"; break;
    case SSL_SESS_CACHE_BOTH:
      session_cache_mode= "BOTH"; break;
    case SSL_SESS_CACHE_NO_AUTO_CLEAR:
      session_cache_mode= "NO_AUTO_CLEAR"; break;
    case SSL_SESS_CACHE_NO_INTERNAL_LOOKUP:
      session_cache_mode= "NO_INTERNAL_LOOKUP"; break;
    default:
      session_cache_mode= "Unknown"; break;
    }
  }
};

static SSL_ACCEPTOR_STATS ssl_acceptor_stats;
void ssl_acceptor_stats_update(int sslaccept_ret)
{
  statistic_increment(ssl_acceptor_stats.accept, &LOCK_status);
  if (!sslaccept_ret)
    statistic_increment(ssl_acceptor_stats.accept_good,&LOCK_status);
}

static void init_ssl()
{
#if !defined(EMBEDDED_LIBRARY)
/*
  Not need to check require_secure_transport on the Linux,
  because it always has Unix domain sockets that are secure:
*/
#ifdef _WIN32
  if (opt_require_secure_transport &&
      !opt_use_ssl &&
      !opt_enable_named_pipe &&
      !opt_bootstrap)
  {
    sql_print_error("Server is started with --require-secure-transport=ON "
                    "but no secure transport (SSL or PIPE) are configured.");
    unireg_abort(1);
  }
#endif
#if defined(HAVE_OPENSSL)
  if (opt_use_ssl)
  {
    enum enum_ssl_init_error error= SSL_INITERR_NOERROR;

    /* having ssl_acceptor_fd != 0 signals the use of SSL */
    ssl_acceptor_fd= new_VioSSLAcceptorFd(opt_ssl_key, opt_ssl_cert,
					  opt_ssl_ca, opt_ssl_capath,
					  opt_ssl_cipher, &error,
					  opt_ssl_crl, opt_ssl_crlpath,
					  tls_version);
    DBUG_PRINT("info",("ssl_acceptor_fd: %p", ssl_acceptor_fd));
    if (!ssl_acceptor_fd)
    {
      sql_print_error("Failed to setup SSL");
      sql_print_error("SSL error: %s", sslGetErrString(error));
      if (!opt_bootstrap)
        unireg_abort(1);
      opt_use_ssl = 0;
      have_ssl= SHOW_OPTION_DISABLED;
    }
    else
      ssl_acceptor_stats.init();

    if (global_system_variables.log_warnings > 0)
    {
      ulong err;
      while ((err= ERR_get_error()))
      {
        char buf[256];
        ERR_error_string_n(err, buf, sizeof(buf));
        sql_print_warning("SSL error: %s",buf);
      }
    }
    else
      ERR_remove_state(0);
  }
  else
  {
    have_ssl= SHOW_OPTION_DISABLED;
  }
#ifdef HAVE_des
  if (des_key_file)
    load_des_key_file(des_key_file);
#endif /* HAVE_des */
#endif /* HAVE_OPENSSL */
#endif /* !EMBEDDED_LIBRARY */
}

/* Reinitialize SSL (FLUSH SSL) */
int reinit_ssl()
{
#if defined(HAVE_OPENSSL) && !defined(EMBEDDED_LIBRARY)
  if (!opt_use_ssl)
    return 0;

  enum enum_ssl_init_error error = SSL_INITERR_NOERROR;
  st_VioSSLFd *new_fd = new_VioSSLAcceptorFd(opt_ssl_key, opt_ssl_cert,
    opt_ssl_ca, opt_ssl_capath, opt_ssl_cipher, &error, opt_ssl_crl,
    opt_ssl_crlpath, tls_version);

  if (!new_fd)
  {
    my_printf_error(ER_UNKNOWN_ERROR, "Failed to refresh SSL, error: %s", MYF(0),
      sslGetErrString(error));
    ERR_clear_error();
    return 1;
  }
  mysql_rwlock_wrlock(&LOCK_ssl_refresh);
  free_vio_ssl_acceptor_fd(ssl_acceptor_fd);
  ssl_acceptor_fd= new_fd;
  ssl_acceptor_stats.init();
  mysql_rwlock_unlock(&LOCK_ssl_refresh);
#endif
  return 0;
}

static void end_ssl()
{
#ifdef HAVE_OPENSSL
#ifndef EMBEDDED_LIBRARY
  if (ssl_acceptor_fd)
  {
    free_vio_ssl_acceptor_fd(ssl_acceptor_fd);
    ssl_acceptor_fd= 0;
  }
#endif /* ! EMBEDDED_LIBRARY */
#endif /* HAVE_OPENSSL */
}

#ifdef _WIN32
/**
  Registers a file to be collected when Windows Error Reporting creates a crash 
  report.
*/
#include <werapi.h>
static void add_file_to_crash_report(char *file)
{
  wchar_t wfile[MAX_PATH+1]= {0};
  if (mbstowcs(wfile, file, MAX_PATH) != (size_t)-1)
  {
    WerRegisterFile(wfile, WerRegFileTypeOther, WER_FILE_ANONYMOUS_DATA);
  }
}
#endif

#define init_default_storage_engine(X,Y) \
  init_default_storage_engine_impl(#X, X, &global_system_variables.Y)

static int init_default_storage_engine_impl(const char *opt_name,
                                            char *engine_name, plugin_ref *res)
{
  if (!engine_name)
  {
    *res= 0;
    return 0;
  }

  LEX_CSTRING name= { engine_name, strlen(engine_name) };
  plugin_ref plugin;
  handlerton *hton;
  if ((plugin= ha_resolve_by_name(0, &name, false)))
    hton= plugin_hton(plugin);
  else
  {
    sql_print_error("Unknown/unsupported storage engine: %s", engine_name);
    return 1;
  }
  if (!ha_storage_engine_is_enabled(hton))
  {
    if (!opt_bootstrap)
    {
      sql_print_error("%s (%s) is not available", opt_name, engine_name);
      return 1;
    }
    DBUG_ASSERT(*res);
  }
  else
  {
    /*
      Need to unlock as global_system_variables.table_plugin
      was acquired during plugin_init()
    */
    mysql_mutex_lock(&LOCK_global_system_variables);
    if (*res)
      plugin_unlock(0, *res);
    *res= plugin;
    mysql_mutex_unlock(&LOCK_global_system_variables);
  }
  return 0;
}

static int
init_gtid_pos_auto_engines(void)
{
  plugin_ref *plugins;

  /*
    For the command-line option --gtid_pos_auto_engines, we allow (and ignore)
    engines that are unknown. This is convenient, since it allows to set
    default auto-create engines that might not be used by particular users.
    The option sets a list of storage engines that will have gtid position
    table auto-created for them if needed. And if the engine is not available,
    then it will certainly not be needed.
  */
  if (gtid_pos_auto_engines)
    plugins= resolve_engine_list(NULL, gtid_pos_auto_engines,
                                 strlen(gtid_pos_auto_engines), false, false);
  else
    plugins= resolve_engine_list(NULL, "", 0, false, false);
  if (!plugins)
    return 1;
  mysql_mutex_lock(&LOCK_global_system_variables);
  opt_gtid_pos_auto_plugins= plugins;
  mysql_mutex_unlock(&LOCK_global_system_variables);
  return 0;
}

#define MYSQL_COMPATIBILITY_OPTION(option) \
  { option, OPT_MYSQL_COMPATIBILITY, \
   0, 0, 0, 0, GET_STR, OPT_ARG, 0, 0, 0, 0, 0, 0 }

#define MYSQL_TO_BE_IMPLEMENTED_OPTION(option) \
  { option, OPT_MYSQL_TO_BE_IMPLEMENTED, \
   0, 0, 0, 0, GET_STR, OPT_ARG, 0, 0, 0, 0, 0, 0 }

#define MYSQL_SUGGEST_ANALOG_OPTION(option, str) \
  { option, OPT_MYSQL_COMPATIBILITY, \
   0, 0, 0, 0, GET_STR, OPT_ARG, 0, 0, 0, 0, 0, 0 }

#define MARIADB_REMOVED_OPTION(option) \
  { option, OPT_REMOVED_OPTION, \
   0, 0, 0, 0, GET_STR, OPT_ARG, 0, 0, 0, 0, 0, 0 }

static int init_server_components()
{
  DBUG_ENTER("init_server_components");
  /*
    We need to call each of these following functions to ensure that
    all things are initialized so that unireg_abort() doesn't fail
  */
  my_cpu_init();
  mdl_init();
  if (tdc_init() || hostname_cache_init())
    unireg_abort(1);

  query_cache_set_min_res_unit(query_cache_min_res_unit);
  query_cache_result_size_limit(query_cache_limit);
  /* if we set size of QC non zero in config then probably we want it ON */
  if (query_cache_size != 0 &&
      global_system_variables.query_cache_type == 0 &&
      !IS_SYSVAR_AUTOSIZE(&query_cache_size))
  {
    global_system_variables.query_cache_type= 1;
  }
  query_cache_init();
  DBUG_ASSERT(query_cache_size < ULONG_MAX);
  query_cache_resize((ulong)query_cache_size);
  my_rnd_init(&sql_rand,(ulong) server_start_time,(ulong) server_start_time/2);
  setup_fpu();
  init_thr_lock();
  backup_init();

  if (init_thr_timer(thread_scheduler->max_threads + extra_max_connections))
  {
    fprintf(stderr, "Can't initialize timers\n");
    unireg_abort(1);
  }

  my_uuid_init((ulong) (my_rnd(&sql_rand))*12345,12345);
  wt_init();

  /* Setup logs */

  setup_log_handling();

  /*
    Enable old-fashioned error log, except when the user has requested
    help information. Since the implementation of plugin server
    variables the help output is now written much later.
  */
#ifdef _WIN32
  if (opt_console)
   opt_error_log= false;
#endif

  if (opt_error_log && !opt_abort)
  {
    if (!log_error_file_ptr[0])
    {
      fn_format(log_error_file, pidfile_name, mysql_data_home, ".err",
                MY_REPLACE_EXT); /* replace '.<domain>' by '.err', bug#4997 */
      SYSVAR_AUTOSIZE(log_error_file_ptr, log_error_file);
    }
    else
    {
      fn_format(log_error_file, log_error_file_ptr, mysql_data_home, ".err",
                MY_UNPACK_FILENAME | MY_SAFE_PATH);
      log_error_file_ptr= log_error_file;
    }
    if (!log_error_file[0])
      opt_error_log= 0;                         // Too long file name
    else
    {
      my_bool res;
#ifndef EMBEDDED_LIBRARY
      res= reopen_fstreams(log_error_file, stdout, stderr);
#else
      res= reopen_fstreams(log_error_file, NULL, stderr);
#endif

      if (!res)
        setbuf(stderr, NULL);

#ifdef _WIN32
      /* Add error log to windows crash reporting. */
      add_file_to_crash_report(log_error_file);
#endif
    }
  }

  /* set up the hook before initializing plugins which may use it */
  error_handler_hook= my_message_sql;
  proc_info_hook= set_thd_stage_info;

  /* Set up hook to handle disk full */
  my_sleep_for_space= mariadb_sleep_for_space;

  /*
    Print source revision hash, as one of the first lines, if not the
    first in error log, for troubleshooting and debugging purposes
  */
  if (!opt_help)
    sql_print_information("Starting MariaDB %s source revision %s "
                          "server_uid %s as process %lu",
                          server_version, SOURCE_REVISION, server_uid,
                          (ulong) getpid());

#ifdef WITH_PERFSCHEMA_STORAGE_ENGINE
  /*
    Parsing the performance schema command line option may have reported
    warnings/information messages.
    Now that the logger is finally available, and redirected
    to the proper file when the --log--error option is used,
    print the buffered messages to the log.
  */
  buffered_logs.print();
  buffered_logs.cleanup();
#endif /* WITH_PERFSCHEMA_STORAGE_ENGINE */

#ifndef EMBEDDED_LIBRARY
  /*
    Now that the logger is available, redirect character set
    errors directly to the logger
    (instead of the buffered_logs used at the server startup time).
  */
  my_charset_error_reporter= charset_error_reporter;
#endif

  xid_cache_init();

  /*
    Do not open binlong when doing bootstrap.
    This ensures that rpl_load_gtid_slave_state() will not fail with an error
    as the mysql schema does not yet exists.
    This also ensures that we don't get an empty binlog file if the user has
    log-bin in his config files.
  */
  if (opt_bootstrap)
  {
    opt_bin_log= opt_bin_log_used= binlog_format_used= 0;
    opt_log_slave_updates= 0;
  }

  /* need to configure logging before initializing storage engines */
  if (!opt_bin_log_used && !WSREP_ON)
  {
    if (opt_log_slave_updates)
      sql_print_warning("You need to use --log-bin to make "
                        "--log-slave-updates work.");
    if (binlog_format_used)
      sql_print_warning("You need to use --log-bin to make "
                        "--binlog-format work.");
  }

  /* Check that we have not let the format to unspecified at this point */
  DBUG_ASSERT((uint)global_system_variables.binlog_format <=
              array_elements(binlog_format_names)-1);

#ifdef HAVE_REPLICATION
  if (opt_log_slave_updates && replicate_same_server_id)
  {
    if (opt_bin_log)
    {
      sql_print_error("using --replicate-same-server-id in conjunction with "
                      "--log-slave-updates is impossible, it would lead to "
                      "infinite loops in this server.");
      unireg_abort(1);
    }
    else
      sql_print_warning("using --replicate-same-server-id in conjunction with "
                        "--log-slave-updates would lead to infinite loops in "
                        "this server. However this will be ignored as the "
                        "--log-bin option is not defined.");
  }
#endif

  if (opt_bin_log)
  {
    /* Reports an error and aborts, if the --log-bin's path 
       is a directory.*/
    if (opt_bin_logname[0] && 
        opt_bin_logname[strlen(opt_bin_logname) - 1] == FN_LIBCHAR)
    {
      sql_print_error("Path '%s' is a directory name, please specify "
                      "a file name for --log-bin option", opt_bin_logname);
      unireg_abort(1);
    }

    /* Reports an error and aborts, if the --log-bin-index's path 
       is a directory.*/
    if (opt_binlog_index_name && 
        opt_binlog_index_name[strlen(opt_binlog_index_name) - 1] 
        == FN_LIBCHAR)
    {
      sql_print_error("Path '%s' is a directory name, please specify "
                      "a file name for --log-bin-index option",
                      opt_binlog_index_name);
      unireg_abort(1);
    }

    char buf[FN_REFLEN];
    const char *ln;
    ln= mysql_bin_log.generate_name(opt_bin_logname, "-bin", 1, buf);
    if (!opt_bin_logname[0] && !opt_binlog_index_name)
    {
      /*
        User didn't give us info to name the binlog index file.
        Picking `hostname`-bin.index like did in 4.x, causes replication to
        fail if the hostname is changed later. So, we would like to instead
        require a name. But as we don't want to break many existing setups, we
        only give warning, not error.
      */
      sql_print_warning("No argument was provided to --log-bin and "
                        "neither --log-basename or --log-bin-index where "
                        "used;  This may cause repliction to break when this "
                        "server acts as a master and has its hostname "
                        "changed! Please use '--log-basename=%s' or "
                        "'--log-bin=%s' to avoid this problem.",
                        opt_log_basename, ln);
    }
    if (ln == buf)
      opt_bin_logname= my_once_strdup(buf, MYF(MY_WME));
  }

  /*
    Since some wsrep threads (THDs) are create before plugins are
    initialized, LOCK_plugin mutex needs to be initialized here.
  */
  plugin_mutex_init();

  /*
    Wsrep initialization must happen at this point, because:
    - opt_bin_logname must be known when starting replication
      since SST may need it
    - SST may modify binlog index file, so it must be opened
      after SST has happened

    We also (unconditionally) initialize wsrep LOCKs and CONDs.
    It is because they are used while accessing wsrep system
    variables even when a wsrep provider is not loaded.
  */

  /* It's now safe to use thread specific memory */
  mysqld_server_initialized= 1;

#ifndef EMBEDDED_LIBRARY
  wsrep_thr_init();
#endif

#ifdef WITH_WSREP
  if (wsrep_init_server()) unireg_abort(1);

  if (WSREP_ON && !wsrep_recovery && !opt_abort)
  {
    if (opt_bootstrap) // bootsrap option given - disable wsrep functionality
    {
      wsrep_provider_init(WSREP_NONE);
      if (wsrep_init())
        unireg_abort(1);
    }
    else // full wsrep initialization
    {
      // add basedir/bin to PATH to resolve wsrep script names
      size_t tmp_path_size= strlen(mysql_home) + 5; /* including "/bin" */
      char* const tmp_path= (char*)my_alloca(tmp_path_size);
      if (tmp_path)
      {
        snprintf(tmp_path, tmp_path_size, "%s/bin", mysql_home);
        wsrep_prepend_PATH(tmp_path);
      }
      else
      {
        WSREP_ERROR("Could not append %s/bin to PATH", mysql_home);
      }
      my_afree(tmp_path);

      if (wsrep_before_SE())
      {
        set_ports(); // this is also called in network_init() later but we need
                     // to know mysqld_port now - lp:1071882
        wsrep_init_startup(true);
      }
    }
  }
#endif /* WITH_WSREP */

  if (!opt_help && opt_bin_log)
  {
    if (mysql_bin_log.open_index_file(opt_binlog_index_name, opt_bin_logname,
                                      TRUE))
    {
      unireg_abort(1);
    }

    log_bin_basename=
      rpl_make_log_name(key_memory_MYSQL_BIN_LOG_basename,
                        opt_bin_logname, pidfile_name,
                        opt_bin_logname ? "" : "-bin");
    log_bin_index=
      rpl_make_log_name(key_memory_MYSQL_BIN_LOG_index,
                        opt_binlog_index_name, log_bin_basename, ".index");
    if (log_bin_basename == NULL || log_bin_index == NULL)
    {
      sql_print_error("Unable to create replication path names:"
                      " out of memory or path names too long"
                      " (path name exceeds " STRINGIFY_ARG(FN_REFLEN)
                      " or file name exceeds " STRINGIFY_ARG(FN_LEN) ").");
      unireg_abort(1);
    }
  }

#ifndef EMBEDDED_LIBRARY
  DBUG_PRINT("debug",
             ("opt_bin_logname: %s, opt_relay_logname: %s, pidfile_name: %s",
              opt_bin_logname, opt_relay_logname, pidfile_name));
  if (opt_relay_logname)
  {
    relay_log_basename=
      rpl_make_log_name(key_memory_MYSQL_RELAY_LOG_basename,
                        opt_relay_logname, pidfile_name,
                        opt_relay_logname ? "" : "-relay-bin");
    relay_log_index=
      rpl_make_log_name(key_memory_MYSQL_RELAY_LOG_index,
                        opt_relaylog_index_name, relay_log_basename, ".index");
    if (relay_log_basename == NULL || relay_log_index == NULL)
    {
      sql_print_error("Unable to create replication path names:"
                      " out of memory or path names too long"
                      " (path name exceeds " STRINGIFY_ARG(FN_REFLEN)
                      " or file name exceeds " STRINGIFY_ARG(FN_LEN) ").");
      unireg_abort(1);
    }
  }
#endif /* !EMBEDDED_LIBRARY */

  /* call ha_init_key_cache() on all key caches to init them */
  process_key_caches(&ha_init_key_cache, 0);

  init_global_table_stats();
  init_global_index_stats();
  init_update_queries();

  /* Allow storage engine to give real error messages */
  if (unlikely(ha_init_errors()))
    DBUG_RETURN(1);

  tc_log= 0; // ha_initialize_handlerton() needs that

	/*
	  Plugins may not be completed because system table DDLs are only
    run after the ddl recovery done. Therefore between the
    plugin_init() call and the ha_signal_ddl_recovery_done() call
    below only things related to preparation for recovery should be
    done and nothing else, and definitely not anything assuming that
    all plugins have been initialised.
	*/
  if (plugin_init(&remaining_argc, remaining_argv,
                  (opt_noacl ? PLUGIN_INIT_SKIP_PLUGIN_TABLE : 0) |
                  (opt_abort ? PLUGIN_INIT_SKIP_INITIALIZATION : 0)))
  {
    sql_print_error("Failed to initialize plugins.");
    unireg_abort(1);
  }
  plugins_are_initialized= TRUE;  /* Don't separate from init function */

#ifdef HAVE_REPLICATION
  /*
    Semisync is not required by other components, which justifies its
    initialization at this point when thread specific memory is also available.
  */
  if (repl_semisync_master.init_object() ||
      repl_semisync_slave.init_object())
  {
    sql_print_error("Could not initialize semisync.");
    unireg_abort(1);
  }
#endif

#ifndef EMBEDDED_LIBRARY
  if (session_tracker_init())
    return 1;
#endif //EMBEDDED_LIBRARY

  /* we do want to exit if there are any other unknown options */
  if (remaining_argc > 1)
  {
    int ho_error;
    struct my_option removed_opts[]=
    {
      /* The following options exist in 5.6 but not in 10.0 */
      MYSQL_COMPATIBILITY_OPTION("log-raw"),
      MYSQL_COMPATIBILITY_OPTION("log-bin-use-v1-row-events"),
      MYSQL_TO_BE_IMPLEMENTED_OPTION("default-authentication-plugin"),
      MYSQL_COMPATIBILITY_OPTION("binlog-max-flush-queue-time"),
      MYSQL_COMPATIBILITY_OPTION("master-info-repository"),
      MYSQL_COMPATIBILITY_OPTION("relay-log-info-repository"),
      MYSQL_SUGGEST_ANALOG_OPTION("binlog-rows-query-log-events", "--binlog-annotate-row-events"),
      MYSQL_COMPATIBILITY_OPTION("binlog-order-commits"),
      MYSQL_TO_BE_IMPLEMENTED_OPTION("log-throttle-queries-not-using-indexes"),
      MYSQL_TO_BE_IMPLEMENTED_OPTION("end-markers-in-json"),
      MYSQL_TO_BE_IMPLEMENTED_OPTION("optimizer-trace-features"),     // OPTIMIZER_TRACE
      MYSQL_TO_BE_IMPLEMENTED_OPTION("optimizer-trace-offset"),       // OPTIMIZER_TRACE
      MYSQL_TO_BE_IMPLEMENTED_OPTION("optimizer-trace-limit"),        // OPTIMIZER_TRACE
      MYSQL_COMPATIBILITY_OPTION("server-id-bits"),
      MYSQL_TO_BE_IMPLEMENTED_OPTION("slave-rows-search-algorithms"), // HAVE_REPLICATION
      MYSQL_TO_BE_IMPLEMENTED_OPTION("slave-allow-batching"),         // HAVE_REPLICATION
      MYSQL_COMPATIBILITY_OPTION("slave-checkpoint-period"),      // HAVE_REPLICATION
      MYSQL_COMPATIBILITY_OPTION("slave-checkpoint-group"),       // HAVE_REPLICATION
      MYSQL_SUGGEST_ANALOG_OPTION("slave-pending-jobs-size-max", "--slave-parallel-max-queued"),  // HAVE_REPLICATION
      MYSQL_TO_BE_IMPLEMENTED_OPTION("sha256-password-private-key-path"), // HAVE_OPENSSL
      MYSQL_TO_BE_IMPLEMENTED_OPTION("sha256-password-public-key-path"),  // HAVE_OPENSSL

      /* The following options exist in 5.5 and 5.6 but not in 10.0 */
      MYSQL_SUGGEST_ANALOG_OPTION("abort-slave-event-count", "--debug-abort-slave-event-count"),
      MYSQL_SUGGEST_ANALOG_OPTION("disconnect-slave-event-count", "--debug-disconnect-slave-event-count"),
      MYSQL_SUGGEST_ANALOG_OPTION("exit-info", "--debug-exit-info"),
      MYSQL_SUGGEST_ANALOG_OPTION("max-binlog-dump-events", "--debug-max-binlog-dump-events"),
      MYSQL_SUGGEST_ANALOG_OPTION("sporadic-binlog-dump-fail", "--debug-sporadic-binlog-dump-fail"),
      MYSQL_COMPATIBILITY_OPTION("new"),
      MYSQL_COMPATIBILITY_OPTION("show_compatibility_56"),

      /* The following options were removed in 10.6 */
      MARIADB_REMOVED_OPTION("innodb-force-load-corrupted"),

      /* The following options were removed in 10.5 */
#if defined(__linux__)
      MARIADB_REMOVED_OPTION("super-large-pages"),
#endif
      MARIADB_REMOVED_OPTION("innodb-idle-flush-pct"),
      MARIADB_REMOVED_OPTION("innodb-locks-unsafe-for-binlog"),
      MARIADB_REMOVED_OPTION("innodb-rollback-segments"),
      MARIADB_REMOVED_OPTION("innodb-stats-sample-pages"),
      MARIADB_REMOVED_OPTION("max-long-data-size"),
      MARIADB_REMOVED_OPTION("multi-range-count"),
      MARIADB_REMOVED_OPTION("skip-bdb"),
      MARIADB_REMOVED_OPTION("thread-concurrency"),
      MARIADB_REMOVED_OPTION("timed-mutexes"),

      /* The following options were added after 5.6.10 */
      MYSQL_TO_BE_IMPLEMENTED_OPTION("rpl-stop-slave-timeout"),
      MYSQL_TO_BE_IMPLEMENTED_OPTION("validate-user-plugins"), // NO_EMBEDDED_ACCESS_CHECKS

      /* The following options were deprecated in 10.5 or earlier */
      MARIADB_REMOVED_OPTION("innodb-adaptive-max-sleep-delay"),
      MARIADB_REMOVED_OPTION("innodb-background-scrub-data-check-interval"),
      MARIADB_REMOVED_OPTION("innodb-background-scrub-data-compressed"),
      MARIADB_REMOVED_OPTION("innodb-background-scrub-data-interval"),
      MARIADB_REMOVED_OPTION("innodb-background-scrub-data-uncompressed"),
      MARIADB_REMOVED_OPTION("innodb-buffer-pool-instances"),
      MARIADB_REMOVED_OPTION("innodb-commit-concurrency"),
      MARIADB_REMOVED_OPTION("innodb-concurrency-tickets"),
      MARIADB_REMOVED_OPTION("innodb-file-format"),
      MARIADB_REMOVED_OPTION("innodb-large-prefix"),
      MARIADB_REMOVED_OPTION("innodb-lock-schedule-algorithm"),
      MARIADB_REMOVED_OPTION("innodb-log-checksums"),
      MARIADB_REMOVED_OPTION("innodb-log-compressed-pages"),
      MARIADB_REMOVED_OPTION("innodb-log-files-in-group"),
      MARIADB_REMOVED_OPTION("innodb-log-optimize-ddl"),
      MARIADB_REMOVED_OPTION("innodb-lru-flush-size"),
      MARIADB_REMOVED_OPTION("innodb-page-cleaners"),
      MARIADB_REMOVED_OPTION("innodb-purge-truncate-frequency"),
      MARIADB_REMOVED_OPTION("innodb-replication-delay"),
      MARIADB_REMOVED_OPTION("innodb-scrub-log"),
      MARIADB_REMOVED_OPTION("innodb-scrub-log-speed"),
      MARIADB_REMOVED_OPTION("innodb-sync-array-size"),
      MARIADB_REMOVED_OPTION("innodb-thread-concurrency"),
      MARIADB_REMOVED_OPTION("innodb-thread-sleep-delay"),
      MARIADB_REMOVED_OPTION("innodb-undo-logs"),
      {0, 0, 0, 0, 0, 0, GET_NO_ARG, NO_ARG, 0, 0, 0, 0, 0, 0}
    };
    /*
      We need to eat any 'loose' arguments first before we conclude
      that there are unprocessed options.
    */
    my_getopt_skip_unknown= 0;
#ifdef WITH_WSREP
    if (wsrep_recovery)
      my_getopt_skip_unknown= TRUE;
#endif

    if ((ho_error= handle_options(&remaining_argc, &remaining_argv, removed_opts,
                                  mysqld_get_one_option)))
      unireg_abort(ho_error);
    /* Add back the program name handle_options removes */
    remaining_argc++;
    remaining_argv--;
    my_getopt_skip_unknown= TRUE;

#ifdef WITH_WSREP
    if (!wsrep_recovery)
    {
#endif
      if (remaining_argc > 1)
      {
        fprintf(stderr, "%s: Too many arguments (first extra is '%s').\n",
                my_progname, remaining_argv[1]);
        unireg_abort(1);
      }
#ifdef WITH_WSREP
    }
#endif
  }

  if (opt_abort)
    unireg_abort(0);

  if (init_io_cache_encryption())
    unireg_abort(1);

  /* if the errmsg.sys is not loaded, terminate to maintain behaviour */
  if (!DEFAULT_ERRMSGS[0][0])
    unireg_abort(1);  

  /* We have to initialize the storage engines before CSV logging */
  if (ha_init())
  {
    sql_print_error("Can't init databases");
    unireg_abort(1);
  }

  if (opt_bootstrap)
    log_output_options= LOG_FILE;
  else
    logger.init_log_tables();

  if (log_output_options & LOG_NONE)
  {
    /*
      Issue a warning if there were specified additional options to the
      log-output along with NONE. Probably this wasn't what user wanted.
    */
    if ((log_output_options & LOG_NONE) && (log_output_options & ~LOG_NONE))
      sql_print_warning("There were other values specified to "
                        "log-output besides NONE. Disabling slow "
                        "and general logs anyway.");
    logger.set_handlers(LOG_NONE, LOG_NONE);
  }
  else
  {
    /* fall back to the log files if tables are not present */
    LEX_CSTRING csv_name={STRING_WITH_LEN("csv")};
    if (!plugin_is_ready(&csv_name, MYSQL_STORAGE_ENGINE_PLUGIN))
    {
      /* purecov: begin inspected */
      sql_print_error("CSV engine is not present, falling back to the "
                      "log files");
      SYSVAR_AUTOSIZE(log_output_options, 
                      (log_output_options & ~LOG_TABLE) | LOG_FILE);
      /* purecov: end */
    }

    logger.set_handlers(global_system_variables.sql_log_slow ?
                        log_output_options:LOG_NONE,
                        opt_log ? log_output_options:LOG_NONE);
  }

  if (init_default_storage_engine(default_storage_engine, table_plugin))
    unireg_abort(1);

  if (default_tmp_storage_engine && !*default_tmp_storage_engine)
    default_tmp_storage_engine= NULL;

  if (enforced_storage_engine && !*enforced_storage_engine)
    enforced_storage_engine= NULL;

  if (init_default_storage_engine(default_tmp_storage_engine, tmp_table_plugin))
    unireg_abort(1);

  if (init_default_storage_engine(enforced_storage_engine, enforced_table_plugin))
    unireg_abort(1);

  if (init_gtid_pos_auto_engines())
    unireg_abort(1);

#ifdef USE_ARIA_FOR_TMP_TABLES
  if (!ha_storage_engine_is_enabled(maria_hton) && !opt_bootstrap)
  {
    sql_print_error("Aria engine is not enabled or did not start. The Aria engine must be enabled to continue as server was configured with --with-aria-tmp-tables");
    unireg_abort(1);
  }
#endif

#ifdef WITH_WSREP
  /*
    Now is the right time to initialize members of wsrep startup threads
    that rely on plugins and other related global system variables to be
    initialized. This initialization was not possible before, as plugins
    (and thus some global system variables) are initialized after wsrep
    startup threads are created.
    Note: This only needs to be done for rsync and mariabackup based SST
    methods.
  */
  if (wsrep_before_SE())
    wsrep_plugins_post_init();

  if (WSREP_ON && !opt_bin_log)
  {
    wsrep_emulate_bin_log= 1;
  }
#endif

  if (ddl_log_initialize())
    unireg_abort(1);

#ifndef EMBEDDED_LIBRARY
  start_handle_manager();
#endif

  tc_log= get_tc_log_implementation();

  if (tc_log->open(opt_bin_log ? opt_bin_logname : opt_tc_log_file))
  {
    sql_print_error("Can't init tc log");
    unireg_abort(1);
  }

  if (ha_recover(0))
    unireg_abort(1);

  if (opt_bin_log)
  {
    int error;
    mysql_mutex_t *log_lock= mysql_bin_log.get_log_lock();
    mysql_mutex_lock(log_lock);
    error= mysql_bin_log.open(opt_bin_logname, 0, 0,
                              WRITE_CACHE, max_binlog_size, 0, TRUE);
    mysql_mutex_unlock(log_lock);
    if (unlikely(error))
      unireg_abort(1);
  }

#ifdef HAVE_REPLICATION
  if (opt_bin_log)
  {
    if (binlog_expire_logs_seconds)
    {
      time_t purge_time= server_start_time - binlog_expire_logs_seconds;
      if (purge_time >= 0)
        mysql_bin_log.purge_logs_before_date(purge_time);
    }
  }
  else
  {
    if (binlog_expire_logs_seconds)
      sql_print_warning("You need to use --log-bin to make --expire-logs-days "
                        "or --binlog-expire-logs-seconds work.");
  }
#endif

  if (ddl_log_execute_recovery() > 0)
    unireg_abort(1);
  ha_signal_ddl_recovery_done();

  if (opt_myisam_log)
    (void) mi_log(1);

#if defined(HAVE_MLOCKALL) && defined(MCL_CURRENT) && !defined(EMBEDDED_LIBRARY)
  if (locked_in_memory)
  {
    int error;
    if (user_info)
    {
      DBUG_ASSERT(!getuid());
      if (setreuid((uid_t) -1, 0) == -1)
      {
        sql_perror("setreuid");
        unireg_abort(1);
      }
      error= mlockall(MCL_CURRENT);
      set_user(mysqld_user, user_info);
    }
    else
      error= mlockall(MCL_CURRENT);

    if (unlikely(error))
    {
      if (global_system_variables.log_warnings)
	sql_print_warning("Failed to lock memory. Errno: %d\n",errno);
      locked_in_memory= 0;
    }
  }
#else
  locked_in_memory= 0;
#endif
#ifdef PR_SET_THP_DISABLE
  /*
    Engine page buffers are now allocated.
    Disable transparent huge pages for all
    future allocations as these causes memory
    leaks.
  */
  prctl(PR_SET_THP_DISABLE, 1, 0, 0, 0);
#endif

  ft_init_stopwords();

  init_max_user_conn();
  init_global_user_stats();
  init_global_client_stats();
  if (!opt_bootstrap)
    servers_init(0);
  init_status_vars();
  DBUG_RETURN(0);
}


#ifndef EMBEDDED_LIBRARY

#ifndef DBUG_OFF
/*
  Debugging helper function to keep the locale database
  (see sql_locale.cc) and max_month_name_length and
  max_day_name_length variable values in consistent state.
*/
static void test_lc_time_sz()
{
  DBUG_ENTER("test_lc_time_sz");
  for (MY_LOCALE **loc= my_locales; *loc; loc++)
  {
    size_t max_month_len= 0;
    size_t max_day_len= 0;
    for (const char **month= (*loc)->month_names->type_names; *month; month++)
    {
      set_if_bigger(max_month_len,
                    my_numchars_mb(&my_charset_utf8mb3_general_ci,
                                   *month, *month + strlen(*month)));
    }
    for (const char **day= (*loc)->day_names->type_names; *day; day++)
    {
      set_if_bigger(max_day_len,
                    my_numchars_mb(&my_charset_utf8mb3_general_ci,
                                   *day, *day + strlen(*day)));
    }
    if ((*loc)->max_month_name_length != max_month_len ||
        (*loc)->max_day_name_length != max_day_len)
    {
      DBUG_PRINT("Wrong max day name(or month name) length for locale:",
                 ("%s", (*loc)->name));
      DBUG_ASSERT(0);
    }
  }
  DBUG_VOID_RETURN;
}
#endif//DBUG_OFF


<<<<<<< HEAD
=======
static void run_main_loop()
{
  select_thread=pthread_self();
  mysql_mutex_lock(&LOCK_start_thread);
  select_thread_in_use=1;
  mysql_mutex_unlock(&LOCK_start_thread);

#ifdef _WIN32
  handle_connections_win();
#else
  handle_connections_sockets();

  mysql_mutex_lock(&LOCK_start_thread);
  select_thread_in_use=0;
  mysql_cond_broadcast(&COND_start_thread);
  mysql_mutex_unlock(&LOCK_start_thread);
#endif /* _WIN32 */
}


#ifdef __WIN__
int win_main(int argc, char **argv)
#else
>>>>>>> e927e28e
int mysqld_main(int argc, char **argv)
{
#ifndef _WIN32
  /* We can't close stdin just now, because it may be booststrap mode. */
  bool please_close_stdin= fcntl(STDIN_FILENO, F_GETFD) >= 0;
#endif

  /*
    Perform basic thread library and malloc initialization,
    to be able to read defaults files and parse options.
  */
  my_progname= argv[0];
  sf_leaking_memory= 1; // no safemalloc memory leak reports if we exit early
  mysqld_server_started= mysqld_server_initialized= 0;

  if (init_early_variables())
    exit(1);

#ifdef WITH_PERFSCHEMA_STORAGE_ENGINE
  pre_initialize_performance_schema();
#endif /*WITH_PERFSCHEMA_STORAGE_ENGINE */

  if (my_init())                 // init my_sys library & pthreads
  {
    fprintf(stderr, "my_init() failed.");
    return 1;
  }

  orig_argc= argc;
  orig_argv= argv;
  my_defaults_mark_files= TRUE;
  load_defaults_or_exit(MYSQL_CONFIG_NAME, load_default_groups, &argc, &argv);
  defaults_argc= argc;
  defaults_argv= argv;
  remaining_argc= argc;
  remaining_argv= argv;

  /* Must be initialized early for comparison of options name */
  system_charset_info= &my_charset_utf8mb3_general_ci;

  sys_var_init();

#ifdef WITH_PERFSCHEMA_STORAGE_ENGINE
  /*
    Initialize the array of performance schema instrument configurations.
  */
  init_pfs_instrument_array();

  /*
    Logs generated while parsing the command line
    options are buffered and printed later.
  */
  buffered_logs.init();
  my_getopt_error_reporter= buffered_option_error_reporter;
  my_charset_error_reporter= buffered_option_error_reporter;

  pfs_param.m_pfs_instrument= const_cast<char*>("");
#endif /* WITH_PERFSCHEMA_STORAGE_ENGINE */
  my_timer_init(&sys_timer_info);

  int ho_error __attribute__((unused))= handle_early_options();

  /* fix tdc_size */
  if (IS_SYSVAR_AUTOSIZE(&tdc_size))
  {
    SYSVAR_AUTOSIZE(tdc_size, MY_MIN(400 + tdc_size / 2, 2000));
  }

#ifdef WITH_PERFSCHEMA_STORAGE_ENGINE
  if (ho_error == 0)
  {
    if (pfs_param.m_enabled  && !opt_help && !opt_bootstrap)
    {
      /* Add sizing hints from the server sizing parameters. */
      pfs_param.m_hints.m_table_definition_cache= tdc_size;
      pfs_param.m_hints.m_table_open_cache= tc_size;
      pfs_param.m_hints.m_max_connections= max_connections;
      pfs_param.m_hints.m_open_files_limit= open_files_limit;
      PSI_hook= initialize_performance_schema(&pfs_param);
      if (PSI_hook == NULL)
      {
        pfs_param.m_enabled= false;
        buffered_logs.buffer(WARNING_LEVEL,
                             "Performance schema disabled (reason: init failed).");
      }
    }
  }
#else
  /*
    Other provider of the instrumentation interface should
    initialize PSI_hook here:
    - HAVE_PSI_INTERFACE is for the instrumentation interface
    - WITH_PERFSCHEMA_STORAGE_ENGINE is for one implementation
      of the interface,
    but there could be alternate implementations, which is why
    these two defines are kept separate.
  */
#endif /* WITH_PERFSCHEMA_STORAGE_ENGINE */

#ifdef HAVE_PSI_INTERFACE
  /*
    Obtain the current performance schema instrumentation interface,
    if available.
  */
  if (PSI_hook)
  {
    PSI *psi_server= (PSI*) PSI_hook->get_interface(PSI_CURRENT_VERSION);
    if (likely(psi_server != NULL))
    {
      set_psi_server(psi_server);

      /*
        Now that we have parsed the command line arguments, and have
        initialized the performance schema itself, the next step is to
        register all the server instruments.
      */
      init_server_psi_keys();
      /* Instrument the main thread */
      PSI_thread *psi= PSI_CALL_new_thread(key_thread_main, NULL, 0);
      PSI_CALL_set_thread_os_id(psi);
      PSI_CALL_set_thread(psi);

      /*
        Now that some instrumentation is in place,
        recreate objects which were initialised early,
        so that they are instrumented as well.
      */
      my_thread_global_reinit();
    }
  }
#endif /* HAVE_PSI_INTERFACE */

  mysql_mutex_init(key_LOCK_error_log, &LOCK_error_log, MY_MUTEX_INIT_FAST);

  /* Initialize audit interface globals. Audit plugins are inited later. */
  mysql_audit_initialize();

  /*
    Perform basic logger initialization logger. Should be called after
    MY_INIT, as it initializes mutexes. Log tables are inited later.
  */
  logger.init_base();

#ifdef WITH_PERFSCHEMA_STORAGE_ENGINE
  if (ho_error)
  {
    /*
      Parsing command line option failed,
      Since we don't have a workable remaining_argc/remaining_argv
      to continue the server initialization, this is as far as this
      code can go.
      This is the best effort to log meaningful messages:
      - messages will be printed to stderr, which is not redirected yet,
      - messages will be printed in the NT event log, for windows.
    */
    buffered_logs.print();
    buffered_logs.cleanup();
    /*
      Not enough initializations for unireg_abort()
      Using exit() for windows.
    */
    exit (ho_error);
  }
#endif /* WITH_PERFSCHEMA_STORAGE_ENGINE */

#ifdef _CUSTOMSTARTUPCONFIG_
  if (_cust_check_startup())
  {
    / * _cust_check_startup will report startup failure error * /
    exit(1);
  }
#endif

  if (init_common_variables())
    unireg_abort(1);				// Will do exit

  init_signals();

  ulonglong new_thread_stack_size;
  new_thread_stack_size= my_setstacksize(&connection_attrib,
                                         (size_t)my_thread_stack_size);
  if (new_thread_stack_size != my_thread_stack_size)
  {
    if ((new_thread_stack_size < my_thread_stack_size) &&
        global_system_variables.log_warnings)
      sql_print_warning("Asked for %llu thread stack, but got %llu",
                        my_thread_stack_size, new_thread_stack_size);
    SYSVAR_AUTOSIZE(my_thread_stack_size, new_thread_stack_size);
  }

#ifdef HAVE_LIBWRAP
  libwrapName= my_progname+dirname_length(my_progname);
  openlog(libwrapName, LOG_PID, LOG_AUTH);
#endif

#ifndef DBUG_OFF
  test_lc_time_sz();
  srand((uint) time(NULL)); 
#endif

  /*
    We have enough space for fiddling with the argv, continue
  */
  check_data_home(mysql_real_data_home);
  if (my_setwd(mysql_real_data_home, opt_abort ? 0 : MYF(MY_WME)) && !opt_abort)
    unireg_abort(1);				/* purecov: inspected */

  /* Atomic write initialization must be done as root */
  my_init_atomic_write();

  if ((user_info= check_user(mysqld_user)))
  {
#if defined(HAVE_MLOCKALL) && defined(MCL_CURRENT)
    if (locked_in_memory) // getuid() == 0 here
      set_effective_user(user_info);
    else
#endif
      set_user(mysqld_user, user_info);
  }

#ifdef WITH_WSREP
  wsrep_set_wsrep_on(nullptr);
  if (WSREP_ON && wsrep_check_opts()) unireg_abort(1);
#endif

#ifdef _WIN32
  /* 
   The subsequent calls may take a long time : e.g. innodb log read.
   Thus set the long running service control manager timeout
  */
  my_report_svc_status(SERVICE_START_PENDING, NO_ERROR, slow_start_timeout);
#endif

  if (init_server_components())
    unireg_abort(1);

  init_ssl();
  network_init();

#ifdef WITH_WSREP
  // Recover and exit.
  if (wsrep_recovery)
  {
    if (WSREP_ON)
      wsrep_recover();
    else
      sql_print_information("WSREP: disabled, skipping position recovery");
    unireg_abort(0);
  }
#endif

  /*
    init signals & alarm
    After this we can't quit by a simple unireg_abort
  */
  start_signal_handler();				// Creates pidfile

  if (mysql_rm_tmp_tables() || acl_init(opt_noacl) ||
      my_tz_init((THD *)0, default_tz_name, opt_bootstrap))
    unireg_abort(1);

  if (!opt_noacl)
    (void) grant_init();

  udf_init();

  if (opt_bootstrap) /* If running with bootstrap, do not start replication. */
    opt_skip_slave_start= 1;

  binlog_unsafe_map_init();

#ifdef WITH_PERFSCHEMA_STORAGE_ENGINE
  initialize_performance_schema_acl(opt_bootstrap);
#endif

  initialize_information_schema_acl();

  /*
    Change EVENTS_ORIGINAL to EVENTS_OFF (the default value) as there is no
    point in using ORIGINAL during startup
  */
  if (Events::opt_event_scheduler == Events::EVENTS_ORIGINAL)
    Events::opt_event_scheduler= Events::EVENTS_OFF;

  Events::set_original_state(Events::opt_event_scheduler);
  if (Events::init((THD*) 0, opt_noacl || opt_bootstrap))
    unireg_abort(1);

#ifdef WITH_WSREP
  if (WSREP_ON)
  {
    if (opt_bootstrap)
    {
      /*! bootstrap wsrep init was taken care of above */
    }
    else
    {
      wsrep_init_globals();
      if (!wsrep_before_SE())
      {
        wsrep_init_startup(false);
      }
      wsrep_new_cluster= false;
      if (wsrep_cluster_address_exists())
      {
        WSREP_DEBUG("Startup creating %ld applier threads running %lu",
                wsrep_slave_threads - 1, wsrep_running_applier_threads);
        wsrep_create_appliers(wsrep_slave_threads - 1);
      }
    }
  }
#endif /* WITH_WSREP */

  if (opt_bootstrap)
  {
    int bootstrap_error= bootstrap(mysql_stdin);
    if (!abort_loop)
      unireg_abort(bootstrap_error);
    else
    {
      sleep(2);                                 // Wait for kill
      exit(0);
    }
  }

  /* Copy default global rpl_filter to global_rpl_filter */
  copy_filter_setting(global_rpl_filter, get_or_create_rpl_filter("", 0));

  /*
    init_slave() must be called after the thread keys are created.
    Some parts of the code (e.g. SHOW STATUS LIKE 'slave_running' and other
    places) assume that active_mi != 0, so let's fail if it's 0 (out of
    memory); a message has already been printed.
  */
  if (init_slave() && !active_mi)
  {
    unireg_abort(1);
  }

  if (opt_init_file && *opt_init_file)
  {
    if (read_init_file(opt_init_file))
      unireg_abort(1);
  }

  disable_log_notes= 0; /* Startup done, now we can give notes again */

  if (IS_SYSVAR_AUTOSIZE(&server_version_ptr))
    sql_print_information(ER_DEFAULT(ER_STARTUP), my_progname, server_version,
                          (systemd_sock_activation ? "Systemd socket activated ports" :
                            (unix_sock_is_online ? mysqld_unix_port : (char*) "")),
                          mysqld_port, MYSQL_COMPILATION_COMMENT);
  else
  {
    char real_server_version[2 * SERVER_VERSION_LENGTH + 10];

    set_server_version(real_server_version, sizeof(real_server_version));
    safe_strcat(real_server_version, sizeof(real_server_version), "' as '");
    safe_strcat(real_server_version, sizeof(real_server_version),
		server_version);

    sql_print_information(ER_DEFAULT(ER_STARTUP), my_progname,
                          real_server_version,
                          (systemd_sock_activation ? "Systemd socket activated ports" :
                            (unix_sock_is_online ? mysqld_unix_port : (char*) "")),
                          mysqld_port, MYSQL_COMPILATION_COMMENT);
  }

#ifndef _WIN32
  // try to keep fd=0 busy
  if (please_close_stdin && !freopen("/dev/null", "r", stdin))
  {
    // fall back on failure
    fclose(stdin);
  }
#endif


  /* Signal threads waiting for server to be started */
  mysql_mutex_lock(&LOCK_server_started);
  mysqld_server_started= 1;
  mysql_cond_broadcast(&COND_server_started);
  mysql_mutex_unlock(&LOCK_server_started);

  (void)MYSQL_SET_STAGE(0 ,__FILE__, __LINE__);

  /* Memory used when everything is setup */
  start_memory_used= global_status_var.global_memory_used;

  run_main_loop();

  /* Shutdown requested */
  char *user= shutdown_user.load(std::memory_order_relaxed);
  sql_print_information(ER_DEFAULT(ER_NORMAL_SHUTDOWN), my_progname,
                        user ? user : "unknown");
  if (user)
    my_free(user);

#ifdef WITH_WSREP
  /* Stop wsrep threads in case they are running. */
  if (wsrep_running_threads > 0)
  {
    wsrep_shutdown_replication();
  }
  /* Release threads if they are waiting in WSREP_SYNC_WAIT_UPTO_GTID */
  wsrep_gtid_server.signal_waiters(0, true);
#endif

  close_connections();
  ha_pre_shutdown();
  clean_up(1);
  sd_notify(0, "STATUS=MariaDB server is down");

  /* (void) pthread_attr_destroy(&connection_attrib); */

  DBUG_PRINT("quit",("Exiting main thread"));

  /*
    Disable the main thread instrumentation,
    to avoid recording events during the shutdown.
  */
  PSI_CALL_delete_current_thread();

#if (defined(HAVE_OPENSSL) && !defined(EMBEDDED_LIBRARY))
  ERR_remove_state(0);
#endif
  mysqld_exit(0);
  return 0;
}

#endif /* !EMBEDDED_LIBRARY */


static bool read_init_file(char *file_name)
{
  MYSQL_FILE *file;
  DBUG_ENTER("read_init_file");
  DBUG_PRINT("enter",("name: %s",file_name));
  if (!(file= mysql_file_fopen(key_file_init, file_name,
                               O_RDONLY, MYF(MY_WME))))
    DBUG_RETURN(TRUE);
  bootstrap(file);
  mysql_file_fclose(file, MYF(MY_WME));
  DBUG_RETURN(FALSE);
}


/**
  Increment number of created threads
*/
void inc_thread_created(void)
{
  statistic_increment(thread_created, &LOCK_status);
}

#ifndef EMBEDDED_LIBRARY

/*
   Simple scheduler that use the main thread to handle the request

   NOTES
     This is only used for debugging, when starting mysqld with
     --thread-handling=no-threads or --one-thread
*/

void handle_connection_in_main_thread(CONNECT *connect)
{
  do_handle_one_connection(connect, false);
}


/*
  Scheduler that uses one thread per connection
*/

void create_thread_to_handle_connection(CONNECT *connect)
{
  DBUG_ENTER("create_thread_to_handle_connection");

  if (thread_cache.enqueue(connect))
    DBUG_VOID_RETURN;

  /* Create new thread to handle connection */
  inc_thread_created();
  DBUG_PRINT("info",(("creating thread %lu"), (ulong) connect->thread_id));
  connect->prior_thr_create_utime= microsecond_interval_timer();

  pthread_t tmp;
  if (auto error= mysql_thread_create(key_thread_one_connection,
                                      &tmp, &connection_attrib,
                                      handle_one_connection, (void*) connect))
  {
    char error_message_buff[MYSQL_ERRMSG_SIZE];
    /* purecov: begin inspected */
    DBUG_PRINT("error", ("Can't create thread to handle request (error %d)",
                error));
    my_snprintf(error_message_buff, sizeof(error_message_buff),
                ER_DEFAULT(ER_CANT_CREATE_THREAD), error);
    connect->close_with_error(ER_CANT_CREATE_THREAD, error_message_buff,
                              ER_OUT_OF_RESOURCES);
    DBUG_VOID_RETURN;
    /* purecov: end */
  }
  DBUG_PRINT("info",("Thread created"));
  DBUG_VOID_RETURN;
}


/**
  Create new thread to handle incoming connection.

    This function will create new thread to handle the incoming
    connection.  If there are idle cached threads one will be used.
    'thd' will be pushed into 'threads'.

    In single-threaded mode (\#define ONE_THREAD) connection will be
    handled inside this function.

  @param[in,out] thd    Thread handle of future thread.
*/

void create_new_thread(CONNECT *connect)
{
  DBUG_ENTER("create_new_thread");

  /*
    Don't allow too many connections. We roughly check here that we allow
    only (max_connections + 1) connections.
  */
  if ((*connect->scheduler->connection_count)++ >=
      *connect->scheduler->max_connections + 1)
  {
    DBUG_PRINT("error",("Too many connections"));
    connect->close_with_error(0, NullS, ER_CON_COUNT_ERROR);
    DBUG_VOID_RETURN;
  }

  uint sum= connection_count + extra_connection_count;
  if (sum > max_used_connections)
    max_used_connections= sum;

  /*
    The initialization of thread_id is done in create_embedded_thd() for
    the embedded library.
    TODO: refactor this to avoid code duplication there
  */
  connect->thread_id= next_thread_id();
  connect->scheduler->add_connection(connect);

  DBUG_VOID_RETURN;
}
#endif /* EMBEDDED_LIBRARY */


	/* Handle new connections and spawn new process to handle them */

#ifndef EMBEDDED_LIBRARY

void handle_accepted_socket(MYSQL_SOCKET new_sock, MYSQL_SOCKET sock)
{
#ifdef HAVE_LIBWRAP
  {
    if (!sock.is_unix_domain_socket)
    {
      struct request_info req;
      signal(SIGCHLD, SIG_DFL);
      request_init(&req, RQ_DAEMON, libwrapName, RQ_FILE,
        mysql_socket_getfd(new_sock), NULL);
      my_fromhost(&req);
      if (!my_hosts_access(&req))
      {
        /*
          This may be stupid but refuse() includes an exit(0)
          which we surely don't want...
          clean_exit() - same stupid thing ...
        */
        syslog(deny_severity, "refused connect from %s",
          my_eval_client(&req));

        /*
          C++ sucks (the gibberish in front just translates the supplied
          sink function pointer in the req structure from a void (*sink)();
          to a void(*sink)(int) if you omit the cast, the C++ compiler
          will cry...
        */
        if (req.sink)
          ((void(*)(int))req.sink)(req.fd);

        (void)mysql_socket_shutdown(new_sock, SHUT_RDWR);
        (void)mysql_socket_close(new_sock);
        /*
          The connection was refused by TCP wrappers.
          There are no details (by client IP) available to update the
          host_cache.
        */
        statistic_increment(connection_errors_tcpwrap, &LOCK_status);
        return;
      }
    }
  }
#endif /* HAVE_LIBWRAP */

  DBUG_PRINT("info", ("Creating CONNECT for new connection"));

  if (auto connect= new CONNECT(new_sock,
                                sock.is_unix_domain_socket ?
                                VIO_TYPE_SOCKET : VIO_TYPE_TCPIP,
                                sock.is_extra_port ?
                                extra_thread_scheduler : thread_scheduler))
    create_new_thread(connect);
  else
  {
    /* Connect failure */
    (void)mysql_socket_close(new_sock);
    statistic_increment(aborted_connects, &LOCK_status);
    statistic_increment(connection_errors_internal, &LOCK_status);
  }
}

#ifndef _WIN32
static void set_non_blocking_if_supported(MYSQL_SOCKET sock)
{
#if !defined(NO_FCNTL_NONBLOCK)
  if (!(test_flags & TEST_BLOCKING))
  {
    int flags= fcntl(mysql_socket_getfd(sock), F_GETFL, 0);
#if defined(O_NONBLOCK)
    fcntl(mysql_socket_getfd(sock), F_SETFL, flags | O_NONBLOCK);
#elif defined(O_NDELAY)
    fcntl(mysql_socket_getfd(sock), F_SETFL, flags | O_NDELAY);
#endif
  }
#endif
}


void handle_connections_sockets()
{
  MYSQL_SOCKET sock= mysql_socket_invalid();
  uint error_count=0;
  struct sockaddr_storage cAddr;
  int retval;
#ifdef HAVE_POLL
  // for ip_sock, unix_sock and extra_ip_sock
  Dynamic_array<struct pollfd> fds(PSI_INSTRUMENT_MEM);
#else
  fd_set readFDs,clientFDs;
#endif

  DBUG_ENTER("handle_connections_sockets");

#ifdef HAVE_POLL
  for (size_t i= 0; i < listen_sockets.size(); i++)
  {
    struct pollfd local_fds;
    mysql_socket_set_thread_owner(listen_sockets.at(i));
    local_fds.fd= mysql_socket_getfd(listen_sockets.at(i));
    local_fds.events= POLLIN;
    fds.push(local_fds);
    set_non_blocking_if_supported(listen_sockets.at(i));
  }
#else
  FD_ZERO(&clientFDs);
  for (size_t i= 0; i < listen_sockets.size(); i++)
  {
    int fd= mysql_socket_getfd(listen_sockets.at(i));
    FD_SET(fd, &clientFDs);
    set_non_blocking_if_supported(listen_sockets.at(i));
  }
#endif

  sd_notify(0, "READY=1\n"
            "STATUS=Taking your SQL requests now...\n");

  DBUG_PRINT("general",("Waiting for connections."));
  while (!abort_loop)
  {
#ifdef HAVE_POLL
    retval= poll(fds.get_pos(0), fds.size(), -1);
#else
    readFDs=clientFDs;
    retval= select(FD_SETSIZE, &readFDs, NULL, NULL, NULL);
#endif

    if (retval < 0)
    {
      if (socket_errno != SOCKET_EINTR)
      {
        /*
          select(2)/poll(2) failed on the listening port.
          There is not much details to report about the client,
          increment the server global status variable.
        */
        statistic_increment(connection_errors_accept, &LOCK_status);
	if (!select_errors++ && !abort_loop)	/* purecov: inspected */
	  sql_print_error("Server: Got error %d from select",socket_errno); /* purecov: inspected */
      }
      continue;
    }

    if (abort_loop)
      break;

    /* Is this a new connection request ? */
#ifdef HAVE_POLL
    for (size_t i= 0; i < fds.size(); ++i)
    {
      if (fds.at(i).revents & POLLIN)
      {
        sock= listen_sockets.at(i);
        break;
      }
    }
#else  // HAVE_POLL
    for (size_t i=0; i < listen_sockets.size(); i++)
    {
      if (FD_ISSET(mysql_socket_getfd(listen_sockets.at(i)), &readFDs))
      {
        sock= listen_sockets.at(i);
        break;
      }
    }
#endif // HAVE_POLL

    for (uint retry=0; retry < MAX_ACCEPT_RETRY && !abort_loop; retry++)
    {
      size_socket length= sizeof(struct sockaddr_storage);
      MYSQL_SOCKET new_sock;

      new_sock= mysql_socket_accept(key_socket_client_connection, sock,
                                    (struct sockaddr *)(&cAddr),
                                    &length);
      if (mysql_socket_getfd(new_sock) != INVALID_SOCKET)
        handle_accepted_socket(new_sock, sock);
      else if (socket_errno == SOCKET_EAGAIN || socket_errno == SOCKET_EWOULDBLOCK)
        break;
      else if (socket_errno != SOCKET_EINTR)
      {
        /*
          accept(2) failed on the listening port.
          There is not much details to report about the client,
          increment the server global status variable.
        */
        statistic_increment(connection_errors_accept, &LOCK_status);
        if ((error_count++ & 255) == 0) // This can happen often
          sql_perror("Error in accept");
        if (socket_errno == SOCKET_ENFILE || socket_errno == SOCKET_EMFILE)
          sleep(1); // Give other threads some time
        break;
      }
    }
  }
  sd_notify(0, "STOPPING=1\n"
            "STATUS=Shutdown in progress\n");
  DBUG_VOID_RETURN;
}

#endif /* _WIN32*/
#endif /* EMBEDDED_LIBRARY */


/****************************************************************************
  Handle start options
******************************************************************************/


/**
  Process command line options flagged as 'early'.
  Some components needs to be initialized as early as possible,
  because the rest of the server initialization depends on them.
  Options that needs to be parsed early includes:
  - the performance schema, when compiled in,
  - options related to the help,
  - options related to the bootstrap
  The performance schema needs to be initialized as early as possible,
  before to-be-instrumented objects of the server are initialized.
*/

int handle_early_options()
{
  int ho_error;
  DYNAMIC_ARRAY all_early_options;

  /* Skip unknown options so that they may be processed later */
  my_getopt_skip_unknown= TRUE;

  /* prepare all_early_options array */
  my_init_dynamic_array(PSI_NOT_INSTRUMENTED, &all_early_options,
                        sizeof(my_option), 100, 25, MYF(0));
  add_many_options(&all_early_options, pfs_early_options,
                  array_elements(pfs_early_options));
  sys_var_add_options(&all_early_options, sys_var::PARSE_EARLY);
  add_terminator(&all_early_options);

  ho_error= handle_options(&remaining_argc, &remaining_argv,
                           (my_option*)(all_early_options.buffer),
                           mysqld_get_one_option);
  if (ho_error == 0)
  {
    /* Add back the program name handle_options removes */
    remaining_argc++;
    remaining_argv--;
  }

  delete_dynamic(&all_early_options);

  return ho_error;
}

/**
  System variables are automatically command-line options (few
  exceptions are documented in sys_var.h), so don't need
  to be listed here.
*/

struct my_option my_long_options[]=
{
  {"help", '?', "Display this help and exit.", 
   &opt_help, &opt_help, 0, GET_BOOL, NO_ARG, 0, 0, 0, 0,
   0, 0},
  {"allow-suspicious-udfs", 0,
   "Allows use of UDFs consisting of only one symbol xxx() "
   "without corresponding xxx_init() or xxx_deinit(). That also means "
   "that one can load any function from any library, for example exit() "
   "from libc.so",
   &opt_allow_suspicious_udfs, &opt_allow_suspicious_udfs,
   0, GET_BOOL, NO_ARG, 0, 0, 0, 0, 0, 0},
  {"ansi", 'a', "Use ANSI SQL syntax instead of MySQL syntax. This mode "
   "will also set transaction isolation level 'serializable'.", 0, 0, 0,
   GET_NO_ARG, NO_ARG, 0, 0, 0, 0, 0, 0},
  /*
    Because Sys_var_bit does not support command-line options, we need to
    explicitly add one for --autocommit
  */
  {"autocommit", 0, "Set default value for autocommit (0 or 1)",
   &opt_autocommit, &opt_autocommit, 0,
   GET_BOOL, OPT_ARG, 1, 0, 0, 0, 0, NULL},
  {"binlog-do-db", OPT_BINLOG_DO_DB,
   "Tells the master it should log updates for the specified database, "
   "and exclude all others not explicitly mentioned.",
   0, 0, 0, GET_STR, REQUIRED_ARG, 0, 0, 0, 0, 0, 0},
  {"binlog-ignore-db", OPT_BINLOG_IGNORE_DB,
   "Tells the master that updates to the given database should not be logged to the binary log.",
   0, 0, 0, GET_STR, REQUIRED_ARG, 0, 0, 0, 0, 0, 0},
  {"binlog-row-event-max-size", 0,
   "The maximum size of a row-based binary log event in bytes. Rows will be "
   "grouped into events smaller than this size if possible. "
   "The value has to be a multiple of 256.",
   &opt_binlog_rows_event_max_size, &opt_binlog_rows_event_max_size,
   0, GET_ULONG, REQUIRED_ARG,
   /* def_value */ 8192, /* min_value */  256, /* max_value */ UINT_MAX32-1,
   /* sub_size */     0, /* block_size */ 256,
   /* app_type */ 0
  },
#ifndef DISABLE_GRANT_OPTIONS
  {"bootstrap", OPT_BOOTSTRAP, "Used by mysql installation scripts.", 0, 0, 0,
   GET_NO_ARG, NO_ARG, 0, 0, 0, 0, 0, 0},
#endif
  {"character-set-client-handshake", 0,
   "Don't ignore client side character set value sent during handshake.",
   &opt_character_set_client_handshake,
   &opt_character_set_client_handshake,
    0, GET_BOOL, NO_ARG, 1, 0, 0, 0, 0, 0},
  {"character-set-filesystem", 0,
   "Set the filesystem character set.",
   &character_set_filesystem_name,
   &character_set_filesystem_name,
   0, GET_STR, REQUIRED_ARG, 0, 0, 0, 0, 0, 0 },
  {"character-set-server", 'C', "Set the default character set.",
   &default_character_set_name, &default_character_set_name,
   0, GET_STR, REQUIRED_ARG, 0, 0, 0, 0, 0, 0 },
  {"chroot", 'r', "Chroot mysqld daemon during startup.",
   &mysqld_chroot, &mysqld_chroot, 0, GET_STR, REQUIRED_ARG,
   0, 0, 0, 0, 0, 0},
  {"collation-server", 0, "Set the default collation.",
   &default_collation_name, &default_collation_name,
   0, GET_STR, REQUIRED_ARG, 0, 0, 0, 0, 0, 0 },
  {"console", OPT_CONSOLE, "Write error output on screen; don't remove the console window on windows.",
   &opt_console, &opt_console, 0, GET_BOOL, NO_ARG, 0, 0, 0,
   0, 0, 0},
#ifdef DBUG_OFF
  {"debug", '#', "Built in DBUG debugger. Disabled in this build.",
   &current_dbug_option, &current_dbug_option, 0, GET_STR, OPT_ARG,
   0, 0, 0, 0, 0, 0},
#endif
#ifdef HAVE_REPLICATION
  {"debug-abort-slave-event-count", 0,
   "Option used by mysql-test for debugging and testing of replication.",
   &abort_slave_event_count,  &abort_slave_event_count,
   0, GET_INT, REQUIRED_ARG, 0, 0, 0, 0, 0, 0},
#endif /* HAVE_REPLICATION */
#ifndef DBUG_OFF
  {"debug-assert", 0,
   "Allow DBUG_ASSERT() to invoke assert()",
   &my_assert, &my_assert,
   0, GET_BOOL, OPT_ARG, 1, 0, 0, 0, 0, 0},
  {"debug-assert-on-error", 0,
   "Do an assert in various functions if we get a fatal error",
   &my_assert_on_error, &my_assert_on_error,
   0, GET_BOOL, NO_ARG, 0, 0, 0, 0, 0, 0},
  {"debug-assert-if-crashed-table", 0,
   "Do an assert in handler::print_error() if we get a crashed table",
   &debug_assert_if_crashed_table, &debug_assert_if_crashed_table,
   0, GET_BOOL, NO_ARG, 0, 0, 0, 0, 0, 0},
#endif
#ifdef HAVE_REPLICATION
  {"debug-disconnect-slave-event-count", 0,
   "Option used by mysql-test for debugging and testing of replication.",
   &disconnect_slave_event_count, &disconnect_slave_event_count,
   0, GET_INT, REQUIRED_ARG, 0, 0, 0, 0, 0, 0},
#endif /* HAVE_REPLICATION */
  {"debug-exit-info", 'T', "Used for debugging. Use at your own risk.",
   0, 0, 0, GET_LONG, OPT_ARG, 0, 0, 0, 0, 0, 0},
  {"debug-gdb", 0,
   "Set up signals usable for debugging.",
   &opt_debugging, &opt_debugging,
   0, GET_BOOL, NO_ARG, 0, 0, 0, 0, 0, 0},
#ifdef HAVE_REPLICATION
  {"debug-max-binlog-dump-events", 0,
   "Option used by mysql-test for debugging and testing of replication.",
   &max_binlog_dump_events, &max_binlog_dump_events, 0,
   GET_INT, REQUIRED_ARG, 0, 0, 0, 0, 0, 0},
#endif /* HAVE_REPLICATION */
  {"debug-no-sync", 0,
   "Disables system sync calls. Only for running tests or debugging!",
   &my_disable_sync, &my_disable_sync, 0, GET_BOOL, NO_ARG, 0, 0, 0, 0, 0, 0},
#ifdef HAVE_REPLICATION
  {"debug-sporadic-binlog-dump-fail", 0,
   "Option used by mysql-test for debugging and testing of replication.",
   &opt_sporadic_binlog_dump_fail,
   &opt_sporadic_binlog_dump_fail, 0, GET_BOOL, NO_ARG, 0, 0, 0, 0, 0,
   0},
#endif /* HAVE_REPLICATION */
#ifndef DBUG_OFF
  {"debug-assert-on-not-freed-memory", 0,
   "Assert if we found problems with memory allocation",
   &debug_assert_on_not_freed_memory,
   &debug_assert_on_not_freed_memory, 0, GET_BOOL, NO_ARG, 1, 0, 0, 0, 0,
   0},
#endif /* DBUG_OFF */
  /* default-storage-engine should have "MyISAM" as def_value. Instead
     of initializing it here it is done in init_common_variables() due
     to a compiler bug in Sun Studio compiler. */
  {"default-storage-engine", 0, "The default storage engine for new tables",
   &default_storage_engine, 0, 0, GET_STR, REQUIRED_ARG,
   0, 0, 0, 0, 0, 0 },
  {"default-tmp-storage-engine", 0,
    "The default storage engine for user-created temporary tables",
   &default_tmp_storage_engine, 0, 0, GET_STR, REQUIRED_ARG,
   0, 0, 0, 0, 0, 0 },
  {"default-time-zone", 0, "Set the default time zone.",
   &default_tz_name, &default_tz_name,
   0, GET_STR, REQUIRED_ARG, 0, 0, 0, 0, 0, 0 },
#if defined(ENABLED_DEBUG_SYNC)
  {"debug-sync-timeout", OPT_DEBUG_SYNC_TIMEOUT,
   "Enable the debug sync facility "
   "and optionally specify a default wait timeout in seconds. "
   "A zero value keeps the facility disabled.",
   &opt_debug_sync_timeout, 0,
   0, GET_UINT, OPT_ARG, 0, 0, UINT_MAX, 0, 0, 0},
#endif /* defined(ENABLED_DEBUG_SYNC) */
#ifdef HAVE_des
  {"des-key-file", 0,
   "Load keys for des_encrypt() and des_encrypt from given file.",
   &des_key_file, &des_key_file, 0, GET_STR, REQUIRED_ARG,
   0, 0, 0, 0, 0, 0},
#endif /* HAVE_des */
#ifdef HAVE_STACKTRACE
  {"stack-trace", 0 , "Print a symbolic stack trace on failure",
   &opt_stack_trace, &opt_stack_trace, 0, GET_BOOL, NO_ARG, 1, 0, 0, 0, 0, 0},
#endif /* HAVE_STACKTRACE */
  {"enforce-storage-engine", 0, "Force the use of a storage engine for new tables",
   &enforced_storage_engine, 0, 0, GET_STR, REQUIRED_ARG,
   0, 0, 0, 0, 0, 0 },
  {"external-locking", 0, "Use system (external) locking (disabled by "
   "default).  With this option enabled you can run myisamchk to test "
   "(not repair) tables while the MySQL server is running. Disable with "
   "--skip-external-locking.", &opt_external_locking, &opt_external_locking,
   0, GET_BOOL, NO_ARG, 0, 0, 0, 0, 0, 0},
  /* We must always support the next option to make scripts like mysqltest
     easier to do */
  {"flashback", 0,
   "Setup the server to use flashback. This enables binary log in row mode and will enable extra logging for DDL's needed by flashback feature",
   &opt_support_flashback, &opt_support_flashback,
   0, GET_BOOL, NO_ARG, 0, 0, 0, 0, 0, 0},
  {"gdb", 0,
   "Set up signals usable for debugging. Deprecated, use --debug-gdb instead.",
   &opt_debugging, &opt_debugging,
   0, GET_BOOL, NO_ARG, 0, 0, 0, 0, 0, 0},
  {"gtid-pos-auto-engines", 0,
   "List of engines for which to automatically create a "
   "mysql.gtid_slave_pos_ENGINE table, if a transaction using that engine "
   "is replicated. This can be used to avoid introducing cross-engine "
   "transactions, if engines are used different from that used by table "
   "mysql.gtid_slave_pos",
   &gtid_pos_auto_engines, 0, 0, GET_STR, REQUIRED_ARG,
   0, 0, 0, 0, 0, 0 },
#ifdef HAVE_SOLARIS_LARGE_PAGES
  {"super-large-pages", 0, "Enable support for super large pages.",
   &opt_super_large_pages, &opt_super_large_pages, 0,
   GET_BOOL, OPT_ARG, 0, 0, 1, 0, 1, 0},
#endif
  {"language", 'L',
   "Client error messages in given language. May be given as a full path. "
   "Deprecated. Use --lc-messages-dir instead.",
   0, 0, 0,
   GET_STR, REQUIRED_ARG, 0, 0, 0, 0, 0, 0},
  {"lc-messages", 0,
   "Set the language used for the error messages.",
   &lc_messages, &lc_messages, 0, GET_STR, REQUIRED_ARG,
   0, 0, 0, 0, 0, 0 },
  {"lc-time-names", 0,
   "Set the language used for the month names and the days of the week.",
   &lc_time_names_name, &lc_time_names_name,
   0, GET_STR, REQUIRED_ARG, 0, 0, 0, 0, 0, 0 },
  {"log-basename", OPT_LOG_BASENAME,
   "Basename for all log files and the .pid file. This sets all log file "
   "names at once (in 'datadir') and is normally the only option you need "
   "for specifying log files. Sets names for --log-bin, --log-bin-index, "
   "--relay-log, --relay-log-index, --general-log-file, "
   "--log-slow-query-log-file, --log-error-file, and --pid-file",
   &opt_log_basename, &opt_log_basename, 0, GET_STR, REQUIRED_ARG,
   0, 0, 0, 0, 0, 0},
  {"log-bin", OPT_BIN_LOG,
   "Log update queries in binary format. Optional argument should be name for "
   "binary log. If not given "
   "'datadir'/'log-basename'-bin or 'datadir'/mysql-bin will be used (the later if "
   "--log-basename is not specified). We strongly recommend to use either "
   "--log-basename or specify a filename to ensure that replication doesn't "
   "stop if the real hostname of the computer changes.",
   &opt_bin_logname, &opt_bin_logname, 0, GET_STR,
   OPT_ARG, 0, 0, 0, 0, 0, 0},
  {"log-bin-index", 0,
   "File that holds the names for last binary log files.",
   &opt_binlog_index_name, &opt_binlog_index_name, 0, GET_STR,
   REQUIRED_ARG, 0, 0, 0, 0, 0, 0},
  {"relay-log-index", 0,
   "The location and name to use for the file that keeps a list of the last "
   "relay logs",
   &opt_relaylog_index_name, &opt_relaylog_index_name, 0, GET_STR,
   REQUIRED_ARG, 0, 0, 0, 0, 0, 0},
  {"log-ddl-recovery", 0,
   "Path to file used for recovery of DDL statements after a crash",
   &opt_ddl_recovery_file, &opt_ddl_recovery_file, 0, GET_STR,
   REQUIRED_ARG, 0, 0, 0, 0, 0, 0},
  {"log-isam", OPT_ISAM_LOG, "Log all MyISAM changes to file.",
   &myisam_log_filename, &myisam_log_filename, 0, GET_STR,
   OPT_ARG, 0, 0, 0, 0, 0, 0},
  {"log-short-format", 0,
   "Don't log extra information to update and slow-query logs.",
   &opt_short_log_format, &opt_short_log_format,
   0, GET_BOOL, NO_ARG, 0, 0, 0, 0, 0, 0},
  {"log-tc", 0,
   "Path to transaction coordinator log (used for transactions that affect "
   "more than one storage engine, when binary log is disabled).",
   &opt_tc_log_file, &opt_tc_log_file, 0, GET_STR,
   REQUIRED_ARG, 0, 0, 0, 0, 0, 0},
  {"master-info-file", 0,
   "The location and name of the file that remembers the master and where "
   "the I/O replication thread is in the master's binlogs. Defaults to "
   "master.info",
   &master_info_file, &master_info_file, 0, GET_STR,
   REQUIRED_ARG, 0, 0, 0, 0, 0, 0},
  {"master-retry-count", 0,
   "The number of tries the slave will make to connect to the master before giving up.",
   &master_retry_count, &master_retry_count, 0, GET_ULONG,
   REQUIRED_ARG, 100000, 0, 0, 0, 0, 0},
#ifdef HAVE_REPLICATION
  {"init-rpl-role", 0, "Set the replication role",
   &rpl_status, &rpl_status, &rpl_role_typelib,
   GET_ENUM, REQUIRED_ARG, RPL_AUTH_MASTER, 0, 0, 0, 0, 0},
#endif /* HAVE_REPLICATION */
  {"memlock", 0, "Lock mysqld in memory.", &locked_in_memory,
   &locked_in_memory, 0, GET_BOOL, NO_ARG, 0, 0, 0, 0, 0, 0},
  {"old-style-user-limits", 0,
   "Enable old-style user limits (before 5.0.3, user resources were counted "
   "per each user+host vs. per account).",
   &opt_old_style_user_limits, &opt_old_style_user_limits,
   0, GET_BOOL, NO_ARG, 0, 0, 0, 0, 0, 0},
  {"port-open-timeout", 0,
   "Maximum time in seconds to wait for the port to become free. "
   "(Default: No wait).", &mysqld_port_timeout, &mysqld_port_timeout, 0,
   GET_UINT, REQUIRED_ARG, 0, 0, 0, 0, 0, 0},
  {"replicate-do-db", OPT_REPLICATE_DO_DB,
   "Tells the slave thread to restrict replication to the specified database. "
   "To specify more than one database, use the directive multiple times, "
   "once for each database. Note that this will only work if you do not use "
   "cross-database queries such as UPDATE some_db.some_table SET foo='bar' "
   "while having selected a different or no database. If you need cross "
   "database updates to work, make sure you have 3.23.28 or later, and use "
   "replicate-wild-do-table=db_name.%.",
   0, 0, 0, GET_STR | GET_ASK_ADDR, REQUIRED_ARG, 0, 0, 0, 0, 0, 0},
  {"replicate-do-table", OPT_REPLICATE_DO_TABLE,
   "Tells the slave thread to restrict replication to the specified table. "
   "To specify more than one table, use the directive multiple times, once "
   "for each table. This will work for cross-database updates, in contrast "
   "to replicate-do-db.", 0, 0, 0, GET_STR | GET_ASK_ADDR, REQUIRED_ARG, 0, 0, 0, 0, 0, 0},
  {"replicate-ignore-db", OPT_REPLICATE_IGNORE_DB,
   "Tells the slave thread to not replicate to the specified database. To "
   "specify more than one database to ignore, use the directive multiple "
   "times, once for each database. This option will not work if you use "
   "cross database updates. If you need cross database updates to work, "
   "make sure you have 3.23.28 or later, and use replicate-wild-ignore-"
   "table=db_name.%. ", 0, 0, 0, GET_STR | GET_ASK_ADDR, REQUIRED_ARG, 0, 0, 0, 0, 0, 0},
  {"replicate-ignore-table", OPT_REPLICATE_IGNORE_TABLE,
   "Tells the slave thread to not replicate to the specified table. To specify "
   "more than one table to ignore, use the directive multiple times, once for "
   "each table. This will work for cross-database updates, in contrast to "
   "replicate-ignore-db.", 0, 0, 0, GET_STR | GET_ASK_ADDR, REQUIRED_ARG, 0, 0, 0, 0, 0, 0},
  {"replicate-rewrite-db", OPT_REPLICATE_REWRITE_DB,
   "Updates to a database with a different name than the original. Example: "
   "replicate-rewrite-db=master_db_name->slave_db_name.",
   0, 0, 0, GET_STR | GET_ASK_ADDR, REQUIRED_ARG, 0, 0, 0, 0, 0, 0},
#ifdef HAVE_REPLICATION
  {"replicate-same-server-id", 0,
   "In replication, if set to 1, do not skip events having our server id. "
   "Default value is 0 (to break infinite loops in circular replication). "
   "Can't be set to 1 if --log-slave-updates is used.",
   &replicate_same_server_id, &replicate_same_server_id,
   0, GET_BOOL, NO_ARG, 0, 0, 0, 0, 0, 0},
#endif
  {"replicate-wild-do-table", OPT_REPLICATE_WILD_DO_TABLE,
   "Tells the slave thread to restrict replication to the tables that match "
   "the specified wildcard pattern. To specify more than one table, use the "
   "directive multiple times, once for each table. This will work for cross-"
   "database updates. Example: replicate-wild-do-table=foo%.bar% will "
   "replicate only updates to tables in all databases that start with foo "
   "and whose table names start with bar.",
   0, 0, 0, GET_STR | GET_ASK_ADDR, REQUIRED_ARG, 0, 0, 0, 0, 0, 0},
  {"replicate-wild-ignore-table", OPT_REPLICATE_WILD_IGNORE_TABLE,
   "Tells the slave thread to not replicate to the tables that match the "
   "given wildcard pattern. To specify more than one table to ignore, use "
   "the directive multiple times, once for each table. This will work for "
   "cross-database updates. Example: replicate-wild-ignore-table=foo%.bar% "
   "will not do updates to tables in databases that start with foo and whose "
   "table names start with bar.",
   0, 0, 0, GET_STR | GET_ASK_ADDR, REQUIRED_ARG, 0, 0, 0, 0, 0, 0},
  {"safe-mode", OPT_SAFE, "Skip some optimize stages (for testing). Deprecated.",
   0, 0, 0, GET_NO_ARG, NO_ARG, 0, 0, 0, 0, 0, 0},
  {"safe-user-create", 0,
   "Don't allow new user creation by the user who has no write privileges to the mysql.user table.",
   &opt_safe_user_create, &opt_safe_user_create, 0, GET_BOOL,
   NO_ARG, 0, 0, 0, 0, 0, 0},
  {"show-slave-auth-info", 0,
   "Show user and password in SHOW SLAVE HOSTS on this master.",
   &opt_show_slave_auth_info, &opt_show_slave_auth_info, 0,
   GET_BOOL, NO_ARG, 0, 0, 0, 0, 0, 0},
  {"silent-startup", OPT_SILENT, "Don't print [Note] to the error log during startup.",
   &opt_silent_startup, &opt_silent_startup, 0, GET_BOOL, NO_ARG, 0, 0, 0, 0, 0, 0},
#ifndef DISABLE_GRANT_OPTIONS
  {"skip-grant-tables", 0,
   "Start without grant tables. This gives all users FULL ACCESS to all tables.",
   &opt_noacl, &opt_noacl, 0, GET_BOOL, NO_ARG, 0, 0, 0, 0, 0,
   0},
#endif
  {"skip-host-cache", OPT_SKIP_HOST_CACHE, "Don't cache host names.", 0, 0, 0,
   GET_NO_ARG, NO_ARG, 0, 0, 0, 0, 0, 0},
  {"skip-slave-start", 0,
   "If set, slave is not autostarted.", &opt_skip_slave_start,
   &opt_skip_slave_start, 0, GET_BOOL, NO_ARG, 0, 0, 0, 0, 0, 0},
#ifdef HAVE_REPLICATION
  {"slave-parallel-mode", OPT_SLAVE_PARALLEL_MODE,
   "Controls what transactions are applied in parallel when using "
   "--slave-parallel-threads. Possible values: \"optimistic\" tries to "
   "apply most transactional DML in parallel, and handles any conflicts "
   "with rollback and retry. \"conservative\" limits parallelism in an "
   "effort to avoid any conflicts. \"aggressive\" tries to maximise the "
   "parallelism, possibly at the cost of increased conflict rate. "
   "\"minimal\" only parallelizes the commit steps of transactions. "
   "\"none\" disables parallel apply completely.",
   &opt_slave_parallel_mode, &opt_slave_parallel_mode,
   &slave_parallel_mode_typelib, GET_ENUM | GET_ASK_ADDR, REQUIRED_ARG,
   SLAVE_PARALLEL_CONSERVATIVE, 0, 0, 0, 0, 0},
#endif
#if defined(_WIN32) && !defined(EMBEDDED_LIBRARY)
  {"slow-start-timeout", 0,
   "Maximum number of milliseconds that the service control manager should wait "
   "before trying to kill the windows service during startup"
   "(Default: 15000).", &slow_start_timeout, &slow_start_timeout, 0,
   GET_ULONG, REQUIRED_ARG, 15000, 0, 0, 0, 0, 0},
#endif
#ifdef HAVE_OPENSSL
  {"ssl", 0,
   "Enable SSL for connection (automatically enabled if an ssl option is used).",
   &opt_use_ssl, &opt_use_ssl, 0, GET_BOOL, OPT_ARG, 0, 0, 0,
   0, 0, 0},
#endif
#ifdef _WIN32
  {"standalone", 0,
  "Dummy option to start as a standalone program (NT).", 0, 0, 0, GET_NO_ARG,
   NO_ARG, 0, 0, 0, 0, 0, 0},
#endif
  {"symbolic-links", 's', "Enable symbolic link support.",
   &my_use_symdir, &my_use_symdir, 0, GET_BOOL, NO_ARG,
   /*
     The system call realpath() produces warnings under valgrind and
     purify. These are not suppressed: instead we disable symlinks
     option if compiled with valgrind support.
     Also disable by default on Windows, due to high overhead for checking .sym 
     files.
   */
   IF_WIN(0,1), 0, 0, 0, 0, 0},
  {"sysdate-is-now", 0,
   "Non-default option to alias SYSDATE() to NOW() to make it safe-replicable. "
   "Since 5.0, SYSDATE() returns a `dynamic' value different for different "
   "invocations, even within the same statement.",
   &global_system_variables.sysdate_is_now,
   0, 0, GET_BOOL, NO_ARG, 0, 0, 1, 0, 1, 0},
  {"tc-heuristic-recover", 0,
   "Decision to use in heuristic recover process",
   &tc_heuristic_recover, &tc_heuristic_recover,
   &tc_heuristic_recover_typelib, GET_ENUM, REQUIRED_ARG, 0, 0, 0, 0, 0, 0},
  {"temp-pool", 0,
#if (ENABLE_TEMP_POOL)
   "Using this option will cause most temporary files created to use a small "
   "set of names, rather than a unique name for each new file. Deprecated.",
#else
   "This option is ignored on this OS.",
#endif
   &use_temp_pool, &use_temp_pool, 0, GET_BOOL, NO_ARG, 0,
   0, 0, 0, 0, 0},
  {"transaction-isolation", 0,
   "Default transaction isolation level",
   &global_system_variables.tx_isolation,
   &global_system_variables.tx_isolation, &tx_isolation_typelib,
   GET_ENUM, REQUIRED_ARG, ISO_REPEATABLE_READ, 0, 0, 0, 0, 0},
  {"transaction-read-only", 0,
   "Default transaction access mode. "
   "True if transactions are read-only.",
   &global_system_variables.tx_read_only,
   &global_system_variables.tx_read_only, 0,
   GET_BOOL, OPT_ARG, 0, 0, 0, 0, 0, 0},
  {"user", 'u', "Run mysqld daemon as user.", 0, 0, 0, GET_STR, REQUIRED_ARG,
   0, 0, 0, 0, 0, 0},
  {"verbose", 'v', "Used with --help option for detailed help.",
   &opt_verbose, &opt_verbose, 0, GET_BOOL, NO_ARG, 0, 0, 0, 0, 0, 0},
  {"version", 'V', "Output version information and exit.", 0, 0, 0, GET_STR,
   OPT_ARG, 0, 0, 0, 0, 0, 0},
  {"plugin-load", OPT_PLUGIN_LOAD,
   "Semicolon-separated list of plugins to load, where each plugin is "
   "specified as ether a plugin_name=library_file pair or only a library_file. "
   "If the latter case, all plugins from a given library_file will be loaded.",
   0, 0, 0,
   GET_STR, REQUIRED_ARG, 0, 0, 0, 0, 0, 0},
  {"plugin-load-add", OPT_PLUGIN_LOAD_ADD,
   "Optional semicolon-separated list of plugins to load. This option adds "
   "to the list specified by --plugin-load in an incremental way. "
   "It can be specified many times, adding more plugins every time.",
   0, 0, 0,
    GET_STR, REQUIRED_ARG, 0, 0, 0, 0, 0, 0},
  {"table_cache", 0, "Deprecated; use --table-open-cache instead.",
   &tc_size, &tc_size, 0, GET_ULONG,
   REQUIRED_ARG, TABLE_OPEN_CACHE_DEFAULT, 1, 512*1024L, 0, 1, 0},
#ifdef WITH_WSREP
  {"wsrep-new-cluster", 0, "Bootstrap a cluster. It works by overriding the "
   "current value of wsrep_cluster_address. It is recommended not to add this "
   "option to the config file as this will trigger bootstrap on every server "
   "start.", &wsrep_new_cluster, &wsrep_new_cluster, 0, GET_BOOL, NO_ARG,
   0, 0, 0, 0, 0, 0},
#endif
};

static int show_queries(THD *thd, SHOW_VAR *var, void *,
                        system_status_var *, enum_var_type)
{
  var->type= SHOW_LONGLONG;
  var->value= &thd->query_id;
  return 0;
}


static int show_net_compression(THD *thd, SHOW_VAR *var, void *,
                                system_status_var *, enum_var_type)
{
  var->type= SHOW_MY_BOOL;
  var->value= &thd->net.compress;
  return 0;
}

static int show_starttime(THD *thd, SHOW_VAR *var, void *buff,
                          system_status_var *, enum_var_type)
{
  var->type= SHOW_LONG;
  var->value= buff;
  *((long *)buff)= (long) (thd->query_start() - server_start_time);
  return 0;
}

#ifdef ENABLED_PROFILING
static int show_flushstatustime(THD *thd, SHOW_VAR *var, void *buff,
                                system_status_var *, enum_var_type)
{
  var->type= SHOW_LONG;
  var->value= buff;
  *((long *)buff)= (long) (thd->query_start() - flush_status_time);
  return 0;
}
#endif

#ifdef HAVE_REPLICATION
static int show_rpl_status(THD *, SHOW_VAR *var, void *, system_status_var *,
                           enum_var_type)
{
  var->type= SHOW_CHAR;
  var->value= const_cast<char*>(rpl_status_type[(int)rpl_status]);
  return 0;
}

static int show_slave_running(THD *thd, SHOW_VAR *var, void *buff,
                              system_status_var *, enum_var_type)
{
  if (Master_info *mi=
      get_master_info(&thd->variables.default_master_connection,
                      Sql_condition::WARN_LEVEL_NOTE))
  {
    *((my_bool*) buff)=
      (mi->slave_running == MYSQL_SLAVE_RUN_READING &&
       mi->rli.slave_running != MYSQL_SLAVE_NOT_RUN);
    mi->release();
    var->type= SHOW_MY_BOOL;
    var->value= buff;
  }
  else
    var->type= SHOW_UNDEF;
  return 0;
}


/* How many masters this slave is connected to */


static int show_slaves_running(THD *, SHOW_VAR *var, void *buff,
                               system_status_var *, enum_var_type)
{
  var->type= SHOW_LONGLONG;
  var->value= buff;

  *((longlong *)buff)= any_slave_sql_running(false);

  return 0;
}


static int show_slave_received_heartbeats(THD *thd, SHOW_VAR *var, void *buff,
                                          system_status_var *, enum_var_type)
{
  if (Master_info *mi=
      get_master_info(&thd->variables.default_master_connection,
                           Sql_condition::WARN_LEVEL_NOTE))
  {
    *((longlong *)buff)= mi->received_heartbeats;
    mi->release();
    var->type= SHOW_LONGLONG;
    var->value= buff;
  }
  else
    var->type= SHOW_UNDEF;
  return 0;
}


static int show_heartbeat_period(THD *thd, SHOW_VAR *var, void *buff,
                                 system_status_var *, enum_var_type)
{
  if (Master_info *mi=
      get_master_info(&thd->variables.default_master_connection,
                      Sql_condition::WARN_LEVEL_NOTE))
  {
    sprintf(static_cast<char*>(buff), "%.3f", mi->heartbeat_period);
    mi->release();
    var->type= SHOW_CHAR;
    var->value= buff;
  }
  else
    var->type= SHOW_UNDEF;
  return 0;
}


#endif /* HAVE_REPLICATION */

static int show_open_tables(THD *, SHOW_VAR *var, void *buff,
                            system_status_var *, enum_var_type)
{
  var->type= SHOW_LONG;
  var->value= buff;
  *((long *) buff)= (long) tc_records();
  return 0;
}

static int show_prepared_stmt_count(THD *, SHOW_VAR *var, void *buff,
                                    system_status_var *, enum_var_type)
{
  var->type= SHOW_LONG;
  var->value= buff;
  mysql_mutex_lock(&LOCK_prepared_stmt_count);
  *((long *)buff)= (long)prepared_stmt_count;
  mysql_mutex_unlock(&LOCK_prepared_stmt_count);
  return 0;
}

static int show_table_definitions(THD *, SHOW_VAR *var, void *buff,
                                  system_status_var *, enum_var_type)
{
  var->type= SHOW_LONG;
  var->value= buff;
  *((long *) buff)= (long) tdc_records();
  return 0;
}


#if defined(HAVE_OPENSSL) && !defined(EMBEDDED_LIBRARY)

/*
   Functions relying on SSL
   Note: In the show_ssl_* functions, we need to check if we have a
         valid vio-object since this isn't always true, specifically
         when session_status or global_status is requested from
         inside an Event.
 */

static int show_ssl_get_version(THD *thd, SHOW_VAR *var, void *,
                                system_status_var *, enum_var_type)
{
  var->type= SHOW_CHAR;
  if( thd->vio_ok() && thd->net.vio->ssl_arg )
    var->value= const_cast<char*>(SSL_get_version((SSL*) thd->net.vio->ssl_arg));
  else
    var->value= const_cast<char*>("");
  return 0;
}

static int show_ssl_get_default_timeout(THD *thd, SHOW_VAR *var, void *buff,
                                        system_status_var *, enum_var_type)
{
  var->type= SHOW_LONG;
  var->value= buff;
  if( thd->vio_ok() && thd->net.vio->ssl_arg )
    *((long *)buff)= (long)SSL_get_default_timeout((SSL*)thd->net.vio->ssl_arg);
  else
    *((long *)buff)= 0;
  return 0;
}

static int show_ssl_get_verify_mode(THD *thd, SHOW_VAR *var, void *buff,
                                    system_status_var *, enum_var_type)
{
  var->type= SHOW_LONG;
  var->value= buff;
#ifndef HAVE_WOLFSSL
  if( thd->net.vio && thd->net.vio->ssl_arg )
    *((long *)buff)= (long)SSL_get_verify_mode((SSL*)thd->net.vio->ssl_arg);
  else
    *((long *)buff)= 0;
#else
  *((long *)buff)= 0;
#endif
  return 0;
}

static int show_ssl_get_verify_depth(THD *thd, SHOW_VAR *var, void *buff,
                                     system_status_var *, enum_var_type)
{
  var->type= SHOW_LONG;
  var->value= buff;
  if( thd->vio_ok() && thd->net.vio->ssl_arg )
    *((long *)buff)= (long)SSL_get_verify_depth((SSL*)thd->net.vio->ssl_arg);
  else
    *((long *)buff)= 0;

  return 0;
}

static int show_ssl_get_cipher(THD *thd, SHOW_VAR *var, void *buff,
                               system_status_var *, enum_var_type)
{
  var->type= SHOW_CHAR;
  if( thd->vio_ok() && thd->net.vio->ssl_arg )
    var->value= const_cast<char*>(SSL_get_cipher((SSL*) thd->net.vio->ssl_arg));
  else
    var->value= const_cast<char*>("");
  return 0;
}

static int show_ssl_get_cipher_list(THD *thd, SHOW_VAR *var, void *buf,
                                    system_status_var *, enum_var_type)
{
  char *buff= static_cast<char*>(buf);
  var->type= SHOW_CHAR;
  var->value= buff;
  if (thd->vio_ok() && thd->net.vio->ssl_arg)
  {
    int i;
    const char *p;
    char *end= buff + SHOW_VAR_FUNC_BUFF_SIZE;
    for (i=0; (p= SSL_get_cipher_list((SSL*) thd->net.vio->ssl_arg,i)) &&
               buff < end; i++)
    {
      buff= strnmov(buff, p, end-buff-1);
      *buff++= ':';
    }
    if (i)
      buff--;
  }
  *buff=0;
  return 0;
}

#define SHOW_FNAME(name)                        \
    rpl_semi_sync_master_show_##name

#define DEF_SHOW_FUNC(name, show_type)                                       \
    static  int SHOW_FNAME(name)(MYSQL_THD thd, SHOW_VAR *var, void *buff,   \
                                 system_status_var *status_var,              \
                                 enum_var_type var_type)                     \
    {                                                                        \
      repl_semisync_master.set_export_stats();                                 \
      var->type= show_type;                                                  \
      var->value= (char *)&rpl_semi_sync_master_##name;                      \
      return 0;                                                              \
    }

DEF_SHOW_FUNC(status, SHOW_BOOL)
DEF_SHOW_FUNC(clients, SHOW_LONG)
DEF_SHOW_FUNC(wait_sessions, SHOW_LONG)
DEF_SHOW_FUNC(trx_wait_time, SHOW_LONGLONG)
DEF_SHOW_FUNC(trx_wait_num, SHOW_LONGLONG)
DEF_SHOW_FUNC(net_wait_time, SHOW_LONGLONG)
DEF_SHOW_FUNC(net_wait_num, SHOW_LONGLONG)
DEF_SHOW_FUNC(avg_net_wait_time, SHOW_LONG)
DEF_SHOW_FUNC(avg_trx_wait_time, SHOW_LONG)


static char *
my_asn1_time_to_string(const ASN1_TIME *time, char *buf, size_t len)
{
  int n_read;
  char *res= NULL;
  BIO *bio= BIO_new(BIO_s_mem());

  if (bio == NULL)
    return NULL;

  if (!ASN1_TIME_print(bio, const_cast<ASN1_TIME*>(time)))
    goto end;

  n_read= BIO_read(bio, buf, (int) (len - 1));

  if (n_read > 0)
  {
    buf[n_read]= 0;
    res= buf;
  }

end:
  BIO_free(bio);
  return res;
}


/**
  Handler function for the 'ssl_get_server_not_before' variable

  @param      thd  the mysql thread structure
  @param      var  the data for the variable
  @param[out] buf  the string to put the value of the variable into

  @return          status
  @retval     0    success
*/

static int
show_ssl_get_server_not_before(THD *thd, SHOW_VAR *var, void *buff,
                               system_status_var *, enum_var_type)
{
  var->type= SHOW_CHAR;
  if(thd->vio_ok() && thd->net.vio->ssl_arg)
  {
    SSL *ssl= (SSL*) thd->net.vio->ssl_arg;
    X509 *cert= SSL_get_certificate(ssl);
    const ASN1_TIME *not_before= X509_get0_notBefore(cert);

    var->value= my_asn1_time_to_string(not_before, static_cast<char*>(buff),
                                       SHOW_VAR_FUNC_BUFF_SIZE);
    if (!var->value)
      return 1;
    var->value= buff;
  }
  else
    var->value= empty_c_string;
  return 0;
}


/**
  Handler function for the 'ssl_get_server_not_after' variable

  @param      thd  the mysql thread structure
  @param      var  the data for the variable
  @param[out] buf  the string to put the value of the variable into

  @return          status
  @retval     0    success
*/

static int
show_ssl_get_server_not_after(THD *thd, SHOW_VAR *var, void *buff,
                              system_status_var *, enum_var_type)
{
  var->type= SHOW_CHAR;
  if(thd->vio_ok() && thd->net.vio->ssl_arg)
  {
    SSL *ssl= (SSL*) thd->net.vio->ssl_arg;
    X509 *cert= SSL_get_certificate(ssl);
    const ASN1_TIME *not_after= X509_get0_notAfter(cert);

    var->value= my_asn1_time_to_string(not_after, static_cast<char*>(buff),
                                       SHOW_VAR_FUNC_BUFF_SIZE);
    if (!var->value)
      return 1;
  }
  else
    var->value= empty_c_string;
  return 0;
}

#endif /* HAVE_OPENSSL && !EMBEDDED_LIBRARY */

static int show_default_keycache(THD *thd, SHOW_VAR *var, void *buff,
                                 system_status_var *, enum_var_type)
{
  struct st_data {
    KEY_CACHE_STATISTICS stats;
    SHOW_VAR var[9];
  } *data;
  SHOW_VAR *v;

  data=(st_data *)buff;
  v= data->var;

  var->type= SHOW_ARRAY;
  var->value= v;

  get_key_cache_statistics(dflt_key_cache, 0, &data->stats);

#define set_one_keycache_var(X,Y)       \
  v->name= X;                           \
  v->type= SHOW_LONGLONG;               \
  v->value= &data->stats.Y;      \
  v++;

  set_one_keycache_var("blocks_not_flushed", blocks_changed);
  set_one_keycache_var("blocks_unused",      blocks_unused);
  set_one_keycache_var("blocks_used",        blocks_used);
  set_one_keycache_var("blocks_warm",        blocks_warm);
  set_one_keycache_var("read_requests",      read_requests);
  set_one_keycache_var("reads",              reads);
  set_one_keycache_var("write_requests",     write_requests);
  set_one_keycache_var("writes",             writes);

  v->name= 0;

  DBUG_ASSERT((char*)(v+1) <= static_cast<char*>(buff) + SHOW_VAR_FUNC_BUFF_SIZE);

#undef set_one_keycache_var

  return 0;
}


static int show_memory_used(THD *thd, SHOW_VAR *var, void *buff,
                            struct system_status_var *status_var,
                            enum enum_var_type scope)
{
  var->type= SHOW_LONGLONG;
  var->value= buff;
  if (scope == OPT_GLOBAL)
  {
    calc_sum_of_all_status_if_needed(status_var);
    *(longlong*) buff= (status_var->global_memory_used +
                        status_var->local_memory_used);
  }
  else
    *(longlong*) buff= status_var->local_memory_used;
  return 0;
}


#ifndef DBUG_OFF
static int debug_status_func(THD *thd, SHOW_VAR *var, void *buff,
                             system_status_var *, enum_var_type)
{
#define add_var(X,Y,Z)                  \
  v->name= X;                           \
  v->value= (char*)Y;                   \
  v->type= Z;                           \
  v++;

  var->type= SHOW_ARRAY;
  var->value= buff;

  SHOW_VAR *v= (SHOW_VAR *)buff;

  if (_db_keyword_(0, "role_merge_stats", 1))
  {
    static SHOW_VAR roles[]= {
      {"global",  &role_global_merges,  SHOW_ULONG},
      {"db",      &role_db_merges,      SHOW_ULONG},
      {"table",   &role_table_merges,   SHOW_ULONG},
      {"column",  &role_column_merges,  SHOW_ULONG},
      {"routine", &role_routine_merges, SHOW_ULONG},
      {NullS, NullS, SHOW_LONG}
    };

    add_var("role_merges", roles, SHOW_ARRAY);
  }

  v->name= 0;

#undef add_var

  return 0;
}
#endif

#ifdef HAVE_POOL_OF_THREADS
static int show_threadpool_idle_threads(THD *, SHOW_VAR *var, void *buff,
                                        system_status_var *, enum_var_type)
{
  var->type= SHOW_INT;
  var->value= buff;
  *(int *)buff= tp_get_idle_thread_count(); 
  return 0;
}


static int show_threadpool_threads(THD *, SHOW_VAR *var, void *buff,
                                   system_status_var *, enum_var_type)
{
  var->type= SHOW_INT;
  var->value= buff;
  *(reinterpret_cast<int*>(buff))= tp_get_thread_count();
  return 0;
}
#endif


static int show_cached_thread_count(THD *thd, SHOW_VAR *var, char *buff,
                                    enum enum_var_type scope)
{
  var->type= SHOW_LONG;
  var->value= buff;
  *(reinterpret_cast<ulong*>(buff))= thread_cache.size();
  return 0;
}


/*
  Variables shown by SHOW STATUS in alphabetical order
*/

SHOW_VAR status_vars[]= {
  {"Aborted_clients",          (char*) &aborted_threads,        SHOW_LONG},
  {"Aborted_connects",         (char*) &aborted_connects,       SHOW_LONG},
  {"Aborted_connects_preauth", (char*) &aborted_connects_preauth, SHOW_LONG},
  {"Acl",                      (char*) acl_statistics,          SHOW_ARRAY},
  {"Access_denied_errors",     (char*) offsetof(STATUS_VAR, access_denied_errors), SHOW_LONG_STATUS},
  {"Binlog_bytes_written",     (char*) offsetof(STATUS_VAR, binlog_bytes_written), SHOW_LONGLONG_STATUS},
  {"Binlog_cache_disk_use",    (char*) &binlog_cache_disk_use,  SHOW_LONG},
  {"Binlog_cache_use",         (char*) &binlog_cache_use,       SHOW_LONG},
  {"Binlog_stmt_cache_disk_use",(char*) &binlog_stmt_cache_disk_use,  SHOW_LONG},
  {"Binlog_stmt_cache_use",    (char*) &binlog_stmt_cache_use,       SHOW_LONG},
  {"Busy_time",                (char*) offsetof(STATUS_VAR, busy_time), SHOW_DOUBLE_STATUS},
  {"Bytes_received",           (char*) offsetof(STATUS_VAR, bytes_received), SHOW_LONGLONG_STATUS},
  {"Bytes_sent",               (char*) offsetof(STATUS_VAR, bytes_sent), SHOW_LONGLONG_STATUS},
  {"Column_compressions",      (char*) offsetof(STATUS_VAR, column_compressions), SHOW_LONG_STATUS},
  {"Column_decompressions",    (char*) offsetof(STATUS_VAR, column_decompressions), SHOW_LONG_STATUS},
  {"Com",                      (char*) com_status_vars, SHOW_ARRAY},
  {"Compression",              (char*) &show_net_compression, SHOW_SIMPLE_FUNC},
  {"Connections",              (char*) &global_thread_id,         SHOW_LONG_NOFLUSH},
  {"Connection_errors_accept", (char*) &connection_errors_accept, SHOW_LONG},
  {"Connection_errors_internal", (char*) &connection_errors_internal, SHOW_LONG},
  {"Connection_errors_max_connections", (char*) &connection_errors_max_connection, SHOW_LONG},
  {"Connection_errors_peer_address", (char*) &connection_errors_peer_addr, SHOW_LONG},
  {"Connection_errors_select", (char*) &connection_errors_select, SHOW_LONG},
  {"Connection_errors_tcpwrap", (char*) &connection_errors_tcpwrap, SHOW_LONG},
  {"Cpu_time",                 (char*) offsetof(STATUS_VAR, cpu_time), SHOW_DOUBLE_STATUS},
  {"Created_tmp_disk_tables",  (char*) offsetof(STATUS_VAR, created_tmp_disk_tables_), SHOW_LONG_STATUS},
  {"Created_tmp_files",	       (char*) &my_tmp_file_created,	SHOW_LONG},
  {"Created_tmp_tables",       (char*) offsetof(STATUS_VAR, created_tmp_tables_), SHOW_LONG_STATUS},
#ifndef DBUG_OFF
  SHOW_FUNC_ENTRY("Debug",     &debug_status_func),
#endif
  {"Delayed_errors",           (char*) &delayed_insert_errors,  SHOW_LONG},
  {"Delayed_insert_threads",   (char*) &delayed_insert_threads, SHOW_LONG_NOFLUSH},
  {"Delayed_writes",           (char*) &delayed_insert_writes,  SHOW_LONG},
  {"Delete_scan",	       (char*) offsetof(STATUS_VAR, delete_scan_count), SHOW_LONG_STATUS},
  {"Empty_queries",            (char*) offsetof(STATUS_VAR, empty_queries), SHOW_LONG_STATUS},
  {"Executed_events",          (char*) &executed_events, SHOW_LONG_NOFLUSH },
  {"Executed_triggers",        (char*) offsetof(STATUS_VAR, executed_triggers), SHOW_LONG_STATUS},
  {"Feature_check_constraint", (char*) &feature_check_constraint, SHOW_LONG },
  {"Feature_custom_aggregate_functions", (char*) offsetof(STATUS_VAR, feature_custom_aggregate_functions), SHOW_LONG_STATUS},
  {"Feature_delay_key_write",  (char*) &feature_files_opened_with_delayed_keys, SHOW_LONG },
  {"Feature_dynamic_columns",  (char*) offsetof(STATUS_VAR, feature_dynamic_columns), SHOW_LONG_STATUS},
  {"Feature_fulltext",         (char*) offsetof(STATUS_VAR, feature_fulltext), SHOW_LONG_STATUS},
  {"Feature_gis",              (char*) offsetof(STATUS_VAR, feature_gis), SHOW_LONG_STATUS},
  {"Feature_insert_returning",   (char*)offsetof(STATUS_VAR, feature_insert_returning), SHOW_LONG_STATUS},
  {"Feature_invisible_columns",   (char*) offsetof(STATUS_VAR, feature_invisible_columns), SHOW_LONG_STATUS},
  {"Feature_json",             (char*) offsetof(STATUS_VAR, feature_json), SHOW_LONG_STATUS},
  {"Feature_locale",           (char*) offsetof(STATUS_VAR, feature_locale), SHOW_LONG_STATUS},
  {"Feature_subquery",         (char*) offsetof(STATUS_VAR, feature_subquery), SHOW_LONG_STATUS},
  {"Feature_system_versioning",   (char*) offsetof(STATUS_VAR, feature_system_versioning), SHOW_LONG_STATUS},
  {"Feature_application_time_periods", (char*) offsetof(STATUS_VAR, feature_application_time_periods), SHOW_LONG_STATUS},
  {"Feature_timezone",         (char*) offsetof(STATUS_VAR, feature_timezone), SHOW_LONG_STATUS},
  {"Feature_trigger",          (char*) offsetof(STATUS_VAR, feature_trigger), SHOW_LONG_STATUS},
  {"Feature_window_functions", (char*) offsetof(STATUS_VAR, feature_window_functions), SHOW_LONG_STATUS},
  {"Feature_xml",              (char*) offsetof(STATUS_VAR, feature_xml), SHOW_LONG_STATUS},
  {"Handler_commit",           (char*) offsetof(STATUS_VAR, ha_commit_count), SHOW_LONG_STATUS},
  {"Handler_delete",           (char*) offsetof(STATUS_VAR, ha_delete_count), SHOW_LONG_STATUS},
  {"Handler_discover",         (char*) offsetof(STATUS_VAR, ha_discover_count), SHOW_LONG_STATUS},
  {"Handler_external_lock",    (char*) offsetof(STATUS_VAR, ha_external_lock_count), SHOW_LONG_STATUS},
  {"Handler_icp_attempts",     (char*) offsetof(STATUS_VAR, ha_icp_attempts), SHOW_LONG_STATUS},
  {"Handler_icp_match",        (char*) offsetof(STATUS_VAR, ha_icp_match), SHOW_LONG_STATUS},
  {"Handler_mrr_init",         (char*) offsetof(STATUS_VAR, ha_mrr_init_count),  SHOW_LONG_STATUS},
  {"Handler_mrr_key_refills",  (char*) offsetof(STATUS_VAR, ha_mrr_key_refills_count), SHOW_LONG_STATUS},
  {"Handler_mrr_rowid_refills",(char*) offsetof(STATUS_VAR, ha_mrr_rowid_refills_count), SHOW_LONG_STATUS},
  {"Handler_prepare",          (char*) offsetof(STATUS_VAR, ha_prepare_count),  SHOW_LONG_STATUS},
  {"Handler_read_first",       (char*) offsetof(STATUS_VAR, ha_read_first_count), SHOW_LONG_STATUS},
  {"Handler_read_key",         (char*) offsetof(STATUS_VAR, ha_read_key_count), SHOW_LONG_STATUS},
  {"Handler_read_last",        (char*) offsetof(STATUS_VAR, ha_read_last_count), SHOW_LONG_STATUS},
  {"Handler_read_next",        (char*) offsetof(STATUS_VAR, ha_read_next_count), SHOW_LONG_STATUS},
  {"Handler_read_prev",        (char*) offsetof(STATUS_VAR, ha_read_prev_count), SHOW_LONG_STATUS},
  {"Handler_read_retry",       (char*) offsetof(STATUS_VAR, ha_read_retry_count), SHOW_LONG_STATUS},
  {"Handler_read_rnd",         (char*) offsetof(STATUS_VAR, ha_read_rnd_count), SHOW_LONG_STATUS},
  {"Handler_read_rnd_deleted", (char*) offsetof(STATUS_VAR, ha_read_rnd_deleted_count), SHOW_LONG_STATUS},
  {"Handler_read_rnd_next",    (char*) offsetof(STATUS_VAR, ha_read_rnd_next_count), SHOW_LONG_STATUS},
  {"Handler_rollback",         (char*) offsetof(STATUS_VAR, ha_rollback_count), SHOW_LONG_STATUS},
  {"Handler_savepoint",        (char*) offsetof(STATUS_VAR, ha_savepoint_count), SHOW_LONG_STATUS},
  {"Handler_savepoint_rollback",(char*) offsetof(STATUS_VAR, ha_savepoint_rollback_count), SHOW_LONG_STATUS},
  {"Handler_tmp_delete",       (char*) offsetof(STATUS_VAR, ha_tmp_delete_count), SHOW_LONG_STATUS},
  {"Handler_tmp_update",       (char*) offsetof(STATUS_VAR, ha_tmp_update_count), SHOW_LONG_STATUS},
  {"Handler_tmp_write",        (char*) offsetof(STATUS_VAR, ha_tmp_write_count), SHOW_LONG_STATUS},
  {"Handler_update",           (char*) offsetof(STATUS_VAR, ha_update_count), SHOW_LONG_STATUS},
  {"Handler_write",            (char*) offsetof(STATUS_VAR, ha_write_count), SHOW_LONG_STATUS},
  SHOW_FUNC_ENTRY("Key",       &show_default_keycache),
  {"Last_query_cost",          (char*) offsetof(STATUS_VAR, last_query_cost), SHOW_DOUBLE_STATUS},
#ifndef DBUG_OFF
  {"malloc_calls",             (char*) &malloc_calls, SHOW_LONG},
#endif
  {"Max_statement_time_exceeded", (char*) offsetof(STATUS_VAR, max_statement_time_exceeded), SHOW_LONG_STATUS},
  {"Master_gtid_wait_count",   (char*) offsetof(STATUS_VAR, master_gtid_wait_count), SHOW_LONG_STATUS},
  {"Master_gtid_wait_timeouts", (char*) offsetof(STATUS_VAR, master_gtid_wait_timeouts), SHOW_LONG_STATUS},
  {"Master_gtid_wait_time",    (char*) offsetof(STATUS_VAR, master_gtid_wait_time), SHOW_LONG_STATUS},
  {"Max_used_connections",     (char*) &max_used_connections,  SHOW_LONG},
  {"Memory_used",              (char*) &show_memory_used, SHOW_SIMPLE_FUNC},
  {"Memory_used_initial",      (char*) &start_memory_used, SHOW_LONGLONG},
  {"Resultset_metadata_skipped", (char *) offsetof(STATUS_VAR, skip_metadata_count),SHOW_LONG_STATUS},
  {"Not_flushed_delayed_rows", (char*) &delayed_rows_in_use,    SHOW_LONG_NOFLUSH},
  {"Open_files",               (char*) &my_file_opened,         SHOW_SINT},
  {"Open_streams",             (char*) &my_stream_opened,       SHOW_LONG_NOFLUSH},
  {"Open_table_definitions",   (char*) &show_table_definitions, SHOW_SIMPLE_FUNC},
  {"Open_tables",              (char*) &show_open_tables,       SHOW_SIMPLE_FUNC},
  {"Opened_files",             (char*) &my_file_total_opened, SHOW_LONG_NOFLUSH},
  {"Opened_plugin_libraries",  (char*) &dlopen_count, SHOW_LONG},
  {"Opened_table_definitions", (char*) offsetof(STATUS_VAR, opened_shares), SHOW_LONG_STATUS},
  {"Opened_tables",            (char*) offsetof(STATUS_VAR, opened_tables), SHOW_LONG_STATUS},
  {"Opened_views",             (char*) offsetof(STATUS_VAR, opened_views), SHOW_LONG_STATUS},
  {"Prepared_stmt_count",      (char*) &show_prepared_stmt_count, SHOW_SIMPLE_FUNC},
  {"Rows_sent",                (char*) offsetof(STATUS_VAR, rows_sent), SHOW_LONGLONG_STATUS},
  {"Rows_read",                (char*) offsetof(STATUS_VAR, rows_read), SHOW_LONGLONG_STATUS},
  {"Rows_tmp_read",            (char*) offsetof(STATUS_VAR, rows_tmp_read), SHOW_LONGLONG_STATUS},
#ifdef HAVE_REPLICATION
  SHOW_FUNC_ENTRY("Rpl_semi_sync_master_status", &SHOW_FNAME(status)),
  SHOW_FUNC_ENTRY("Rpl_semi_sync_master_clients", &SHOW_FNAME(clients)),
  {"Rpl_semi_sync_master_yes_tx", (char*) &rpl_semi_sync_master_yes_transactions, SHOW_LONG},
  {"Rpl_semi_sync_master_no_tx", (char*) &rpl_semi_sync_master_no_transactions, SHOW_LONG},
  SHOW_FUNC_ENTRY("Rpl_semi_sync_master_wait_sessions", &SHOW_FNAME(wait_sessions)),
  {"Rpl_semi_sync_master_no_times", (char*) &rpl_semi_sync_master_off_times, SHOW_LONG},
  {"Rpl_semi_sync_master_timefunc_failures", (char*) &rpl_semi_sync_master_timefunc_fails, SHOW_LONG},
  {"Rpl_semi_sync_master_wait_pos_backtraverse", (char*) &rpl_semi_sync_master_wait_pos_backtraverse, SHOW_LONG},
  SHOW_FUNC_ENTRY("Rpl_semi_sync_master_tx_wait_time", &SHOW_FNAME(trx_wait_time)),
  SHOW_FUNC_ENTRY("Rpl_semi_sync_master_tx_waits", &SHOW_FNAME(trx_wait_num)),
  SHOW_FUNC_ENTRY("Rpl_semi_sync_master_tx_avg_wait_time", &SHOW_FNAME(avg_trx_wait_time)),
  SHOW_FUNC_ENTRY("Rpl_semi_sync_master_net_wait_time", &SHOW_FNAME(net_wait_time)),
  SHOW_FUNC_ENTRY("Rpl_semi_sync_master_net_waits", &SHOW_FNAME(net_wait_num)),
  SHOW_FUNC_ENTRY("Rpl_semi_sync_master_net_avg_wait_time", &SHOW_FNAME(avg_net_wait_time)),
  {"Rpl_semi_sync_master_request_ack", (char*) &rpl_semi_sync_master_request_ack, SHOW_LONGLONG},
  {"Rpl_semi_sync_master_get_ack", (char*)&rpl_semi_sync_master_get_ack, SHOW_LONGLONG},
  SHOW_FUNC_ENTRY("Rpl_semi_sync_slave_status",  &rpl_semi_sync_enabled),
  {"Rpl_semi_sync_slave_send_ack", (char*) &rpl_semi_sync_slave_send_ack, SHOW_LONGLONG},
#endif /* HAVE_REPLICATION */
#ifdef HAVE_QUERY_CACHE
  {"Qcache_free_blocks",       (char*) &query_cache.free_memory_blocks, SHOW_LONG_NOFLUSH},
  {"Qcache_free_memory",       (char*) &query_cache.free_memory, SHOW_LONG_NOFLUSH},
  {"Qcache_hits",              (char*) &query_cache.hits,       SHOW_LONG},
  {"Qcache_inserts",           (char*) &query_cache.inserts,    SHOW_LONG},
  {"Qcache_lowmem_prunes",     (char*) &query_cache.lowmem_prunes, SHOW_LONG},
  {"Qcache_not_cached",        (char*) &query_cache.refused,    SHOW_LONG},
  {"Qcache_queries_in_cache",  (char*) &query_cache.queries_in_cache, SHOW_LONG_NOFLUSH},
  {"Qcache_total_blocks",      (char*) &query_cache.total_blocks, SHOW_LONG_NOFLUSH},
#endif /*HAVE_QUERY_CACHE*/
  {"Queries",                  (char*) &show_queries,            SHOW_SIMPLE_FUNC},
  {"Questions",                (char*) offsetof(STATUS_VAR, questions), SHOW_LONG_STATUS},
#ifdef HAVE_REPLICATION
  {"Rpl_status",               (char*) &show_rpl_status,          SHOW_SIMPLE_FUNC},
#endif
  {"Select_full_join",         (char*) offsetof(STATUS_VAR, select_full_join_count_), SHOW_LONG_STATUS},
  {"Select_full_range_join",   (char*) offsetof(STATUS_VAR, select_full_range_join_count_), SHOW_LONG_STATUS},
  {"Select_range",             (char*) offsetof(STATUS_VAR, select_range_count_), SHOW_LONG_STATUS},
  {"Select_range_check",       (char*) offsetof(STATUS_VAR, select_range_check_count_), SHOW_LONG_STATUS},
  {"Select_scan",	       (char*) offsetof(STATUS_VAR, select_scan_count_), SHOW_LONG_STATUS},
  {"Slave_open_temp_tables",   (char*) &slave_open_temp_tables, SHOW_ATOMIC_COUNTER_UINT32_T},
#ifdef HAVE_REPLICATION
  {"Slaves_connected",        (char*) &binlog_dump_thread_count, SHOW_ATOMIC_COUNTER_UINT32_T},
  {"Slaves_running",          (char*) &show_slaves_running, SHOW_SIMPLE_FUNC },
  {"Slave_connections",       (char*) offsetof(STATUS_VAR, com_register_slave), SHOW_LONG_STATUS},
  {"Slave_heartbeat_period",   (char*) &show_heartbeat_period, SHOW_SIMPLE_FUNC},
  {"Slave_received_heartbeats",(char*) &show_slave_received_heartbeats, SHOW_SIMPLE_FUNC},
  {"Slave_retried_transactions",(char*)&slave_retried_transactions, SHOW_LONG},
  {"Slave_running",            (char*) &show_slave_running,     SHOW_SIMPLE_FUNC},
  {"Slave_skipped_errors",     (char*) &slave_skipped_errors, SHOW_LONGLONG},
#endif
  {"Slow_launch_threads",      (char*) &slow_launch_threads,    SHOW_LONG},
  {"Slow_queries",             (char*) offsetof(STATUS_VAR, long_query_count), SHOW_LONG_STATUS},
  {"Sort_merge_passes",	       (char*) offsetof(STATUS_VAR, filesort_merge_passes_), SHOW_LONG_STATUS},
  {"Sort_priority_queue_sorts",(char*) offsetof(STATUS_VAR, filesort_pq_sorts_), SHOW_LONG_STATUS}, 
  {"Sort_range",	       (char*) offsetof(STATUS_VAR, filesort_range_count_), SHOW_LONG_STATUS},
  {"Sort_rows",		       (char*) offsetof(STATUS_VAR, filesort_rows_), SHOW_LONG_STATUS},
  {"Sort_scan",		       (char*) offsetof(STATUS_VAR, filesort_scan_count_), SHOW_LONG_STATUS},
#ifdef HAVE_OPENSSL
#ifndef EMBEDDED_LIBRARY
  {"Ssl_accept_renegotiates",  (char*) &ssl_acceptor_stats.zero, SHOW_LONG},
  {"Ssl_accepts",              (char*) &ssl_acceptor_stats.accept, SHOW_LONG},
  {"Ssl_callback_cache_hits",  (char*) &ssl_acceptor_stats.zero, SHOW_LONG},
  {"Ssl_cipher",               (char*) &show_ssl_get_cipher, SHOW_SIMPLE_FUNC},
  {"Ssl_cipher_list",          (char*) &show_ssl_get_cipher_list, SHOW_SIMPLE_FUNC},
  {"Ssl_client_connects",      (char*) &ssl_acceptor_stats.zero, SHOW_LONG},
  {"Ssl_connect_renegotiates", (char*) &ssl_acceptor_stats.zero, SHOW_LONG},
  {"Ssl_ctx_verify_depth",     (char*) &ssl_acceptor_stats.verify_depth, SHOW_LONG},
  {"Ssl_ctx_verify_mode",      (char*) &ssl_acceptor_stats.verify_mode, SHOW_LONG},
  {"Ssl_default_timeout",      (char*) &show_ssl_get_default_timeout, SHOW_SIMPLE_FUNC},
  {"Ssl_finished_accepts",     (char*) &ssl_acceptor_stats.accept_good, SHOW_LONG},
  {"Ssl_finished_connects",    (char*) &ssl_acceptor_stats.zero, SHOW_LONG},
  {"Ssl_server_not_after",     (char*) &show_ssl_get_server_not_after, SHOW_SIMPLE_FUNC},
  {"Ssl_server_not_before",    (char*) &show_ssl_get_server_not_before, SHOW_SIMPLE_FUNC},
  {"Ssl_session_cache_hits",   (char*) &ssl_acceptor_stats.zero, SHOW_LONG},
  {"Ssl_session_cache_misses", (char*) &ssl_acceptor_stats.zero, SHOW_LONG},
  {"Ssl_session_cache_mode",   (char*) &ssl_acceptor_stats.session_cache_mode, SHOW_CHAR_PTR},
  {"Ssl_session_cache_overflows", (char*) &ssl_acceptor_stats.zero, SHOW_LONG},
  {"Ssl_session_cache_size",   (char*) &ssl_acceptor_stats.cache_size, SHOW_LONG},
  {"Ssl_session_cache_timeouts", (char*) &ssl_acceptor_stats.zero, SHOW_LONG},
  {"Ssl_sessions_reused",      (char*) &ssl_acceptor_stats.zero, SHOW_LONG},
  {"Ssl_used_session_cache_entries",(char*) &ssl_acceptor_stats.zero, SHOW_LONG},
  {"Ssl_verify_depth",         (char*) &show_ssl_get_verify_depth, SHOW_SIMPLE_FUNC},
  {"Ssl_verify_mode",          (char*) &show_ssl_get_verify_mode, SHOW_SIMPLE_FUNC},
  {"Ssl_version",              (char*) &show_ssl_get_version, SHOW_SIMPLE_FUNC},
#endif
#endif /* HAVE_OPENSSL */
  {"Syncs",                    (char*) &my_sync_count,          SHOW_LONG_NOFLUSH},
  /*
    Expression cache used only for caching subqueries now, so its statistic
    variables we call subquery_cache*.
  */
  {"Subquery_cache_hit",       (char*) &subquery_cache_hit,     SHOW_LONG},
  {"Subquery_cache_miss",      (char*) &subquery_cache_miss,    SHOW_LONG},
  {"Table_locks_immediate",    (char*) &locks_immediate,        SHOW_LONG},
  {"Table_locks_waited",       (char*) &locks_waited,           SHOW_LONG},
  {"Table_open_cache_active_instances", (char*) &show_tc_active_instances, SHOW_SIMPLE_FUNC},
  {"Table_open_cache_hits",    (char*) offsetof(STATUS_VAR, table_open_cache_hits), SHOW_LONGLONG_STATUS},
  {"Table_open_cache_misses",  (char*) offsetof(STATUS_VAR, table_open_cache_misses), SHOW_LONGLONG_STATUS},
  {"Table_open_cache_overflows", (char*) offsetof(STATUS_VAR, table_open_cache_overflows), SHOW_LONGLONG_STATUS},
#ifdef HAVE_MMAP
  {"Tc_log_max_pages_used",    (char*) &tc_log_max_pages_used,  SHOW_LONG},
  {"Tc_log_page_size",         (char*) &tc_log_page_size,       SHOW_LONG_NOFLUSH},
  {"Tc_log_page_waits",        (char*) &tc_log_page_waits,      SHOW_LONG},
#endif
#ifdef HAVE_POOL_OF_THREADS
  {"Threadpool_idle_threads",  (char *) &show_threadpool_idle_threads, SHOW_SIMPLE_FUNC},
  {"Threadpool_threads",       (char *) &show_threadpool_threads, SHOW_SIMPLE_FUNC},
#endif
  {"Threads_cached",           (char*) &show_cached_thread_count, SHOW_SIMPLE_FUNC},
  {"Threads_connected",        (char*) &connection_count,       SHOW_INT},
  {"Threads_created",	       (char*) &thread_created,		SHOW_LONG_NOFLUSH},
  {"Threads_running",          (char*) offsetof(STATUS_VAR, threads_running), SHOW_UINT32_STATUS},
  {"Transactions_multi_engine", (char*) &transactions_multi_engine, SHOW_LONG},
  {"Rpl_transactions_multi_engine", (char*) &rpl_transactions_multi_engine, SHOW_LONG},
  {"Transactions_gtid_foreign_engine", (char*) &transactions_gtid_foreign_engine, SHOW_LONG},
  {"Update_scan",	       (char*) offsetof(STATUS_VAR, update_scan_count), SHOW_LONG_STATUS},
  {"Uptime",                   (char*) &show_starttime,         SHOW_SIMPLE_FUNC},
#ifdef ENABLED_PROFILING
  {"Uptime_since_flush_status",(char*) &show_flushstatustime,   SHOW_SIMPLE_FUNC},
#endif
#ifdef WITH_WSREP
  {"wsrep_connected",         (char*) &wsrep_connected,         SHOW_BOOL},
  {"wsrep_ready",             (char*) &wsrep_show_ready,        SHOW_FUNC},
  {"wsrep_cluster_state_uuid",(char*) &wsrep_cluster_state_uuid,SHOW_CHAR_PTR},
  {"wsrep_cluster_conf_id",   (char*) &wsrep_cluster_conf_id,   SHOW_LONGLONG},
  {"wsrep_cluster_status",    (char*) &wsrep_cluster_status,    SHOW_CHAR_PTR},
  {"wsrep_cluster_size",      (char*) &wsrep_cluster_size,      SHOW_LONG_NOFLUSH},
  {"wsrep_local_index",       (char*) &wsrep_local_index,       SHOW_LONG_NOFLUSH},
  {"wsrep_local_bf_aborts",   (char*) &wsrep_show_bf_aborts,    SHOW_FUNC},
  {"wsrep_provider_name",     (char*) &wsrep_provider_name,     SHOW_CHAR_PTR},
  {"wsrep_provider_version",  (char*) &wsrep_provider_version,  SHOW_CHAR_PTR},
  {"wsrep_provider_vendor",   (char*) &wsrep_provider_vendor,   SHOW_CHAR_PTR},
  {"wsrep_provider_capabilities", (char*) &wsrep_provider_capabilities, SHOW_CHAR_PTR},
  {"wsrep_thread_count",      (char*) &wsrep_running_threads,   SHOW_LONG_NOFLUSH},
  {"wsrep_applier_thread_count", (char*) &wsrep_running_applier_threads, SHOW_LONG_NOFLUSH},
  {"wsrep_rollbacker_thread_count", (char *) &wsrep_running_rollbacker_threads, SHOW_LONG_NOFLUSH},
  {"wsrep_cluster_capabilities", (char*) &wsrep_cluster_capabilities, SHOW_CHAR_PTR},
  SHOW_FUNC_ENTRY("wsrep",     &wsrep_show_status),
#endif
  {NullS, NullS, SHOW_LONG}
};

static bool add_terminator(DYNAMIC_ARRAY *options)
{
  my_option empty_element= {0, 0, 0, 0, 0, 0, GET_NO_ARG, NO_ARG, 0, 0, 0, 0, 0, 0};
  return insert_dynamic(options, (uchar *)&empty_element);
}

static bool add_many_options(DYNAMIC_ARRAY *options, my_option *list,
                            size_t elements)
{
  for (my_option *opt= list; opt < list + elements; opt++)
    if (insert_dynamic(options, opt))
      return 1;
  return 0;
}

#ifndef EMBEDDED_LIBRARY
static void print_version(void)
{
  if (IS_SYSVAR_AUTOSIZE(&server_version_ptr))
    set_server_version(server_version, sizeof(server_version));

  printf("%s  Ver %s for %s on %s (%s)\n",my_progname,
	 server_version,SYSTEM_TYPE,MACHINE_TYPE, MYSQL_COMPILATION_COMMENT);
}

/** Compares two options' names, treats - and _ the same */
static int option_cmp(my_option *a, my_option *b)
{
  const char *sa= a->name;
  const char *sb= b->name;
  for (; *sa || *sb; sa++, sb++)
  {
    if (*sa < *sb)
    {
      if (*sa == '-' && *sb == '_')
        continue;
      else
        return -1;
    }
    if (*sa > *sb)
    {
      if (*sa == '_' && *sb == '-')
        continue;
      else
        return 1;
    }
  }
  return 0;
}

static void print_help()
{
  MEM_ROOT mem_root;
  init_alloc_root(PSI_NOT_INSTRUMENTED, &mem_root, 4096, 4096, MYF(0));

  pop_dynamic(&all_options);
  add_many_options(&all_options, pfs_early_options,
                  array_elements(pfs_early_options));
  sys_var_add_options(&all_options, sys_var::PARSE_EARLY);
  add_plugin_options(&all_options, &mem_root);
  sort_dynamic(&all_options, (qsort_cmp) option_cmp);
  sort_dynamic(&all_options, (qsort_cmp) option_cmp);
  add_terminator(&all_options);

  my_print_help((my_option*) all_options.buffer);

  /* Add variables that must be shown but not changed, like version numbers */
  pop_dynamic(&all_options);
  sys_var_add_options(&all_options, sys_var::GETOPT_ONLY_HELP);
  sort_dynamic(&all_options, (qsort_cmp) option_cmp);
  add_terminator(&all_options);
  my_print_variables((my_option*) all_options.buffer);

  free_root(&mem_root, MYF(0));
}

static void usage(void)
{
  DBUG_ENTER("usage");
  myf utf8_flag= global_system_variables.old_behavior &
                 OLD_MODE_UTF8_IS_UTF8MB3 ? MY_UTF8_IS_UTF8MB3 : 0;
  if (!(default_charset_info= get_charset_by_csname(default_character_set_name,
					           MY_CS_PRIMARY,
						         MYF(utf8_flag | MY_WME))))
    exit(1);
  if (!default_collation_name)
    default_collation_name= (char*) default_charset_info->coll_name.str;
  print_version();
  puts(ORACLE_WELCOME_COPYRIGHT_NOTICE("2000"));
  puts("Starts the MariaDB database server.\n");
  printf("Usage: %s [OPTIONS]\n", my_progname);
  if (!opt_verbose)
    puts("\nFor more help options (several pages), use mysqld --verbose --help.");
  else
  {
#ifdef _WIN32
  puts("NT and Win32 specific options:\n"
       "  --install                     Install the default service (NT).\n"
       "  --install-manual              Install the default service started manually (NT).\n"
       "  --install service_name        Install an optional service (NT).\n"
       "  --install-manual service_name Install an optional service started manually (NT).\n"
       "  --remove                      Remove the default service from the service list (NT).\n"
       "  --remove service_name         Remove the service_name from the service list (NT).\n"
       "  --enable-named-pipe           Only to be used for the default server (NT).\n"
       "  --standalone                  Dummy option to start as a standalone server (NT).");
  puts("");
#endif
  print_defaults(MYSQL_CONFIG_NAME,load_default_groups);
  puts("");
  set_ports();

  /* Print out all the options including plugin supplied options */
  print_help();

  if (! plugins_are_initialized)
  {
    puts("\nPlugins have parameters that are not reflected in this list"
         "\nbecause execution stopped before plugins were initialized.");
  }

    puts("\nTo see what variables a running server is using, type"
         "\n'SELECT * FROM INFORMATION_SCHEMA.GLOBAL_VARIABLES' instead of 'mysqld --verbose --help' or 'mariadbd --verbose --help'.");
  }
  DBUG_VOID_RETURN;
}
#endif /*!EMBEDDED_LIBRARY*/

/**
  Initialize MySQL global variables to default values.

  @note
    The reason to set a lot of global variables to zero is to allow one to
    restart the embedded server with a clean environment
    It's also needed on some exotic platforms where global variables are
    not set to 0 when a program starts.

    We don't need to set variables referred to in my_long_options
    as these are initialized by my_getopt.
*/

static int mysql_init_variables(void)
{
  /* Things reset to zero */
  opt_skip_slave_start= opt_reckless_slave = 0;
  mysql_home[0]= pidfile_name[0]= log_error_file[0]= 0;
#if defined(HAVE_REALPATH) && !defined(HAVE_valgrind)
  /*  We can only test for sub paths if my_symlink.c is using realpath */
  mysys_test_invalid_symlink= path_starts_from_data_home_dir;
#endif
  opt_log= 0;
  opt_bin_log= opt_bin_log_used= 0;
  opt_disable_networking= opt_skip_show_db=0;
  opt_skip_name_resolve= 0;
  opt_ignore_builtin_innodb= 0;
  opt_logname= opt_binlog_index_name= opt_slow_logname= 0;
  opt_log_basename= 0;
  opt_tc_log_file= (char *)"tc.log";      // no hostname in tc_log file name !
  opt_ddl_recovery_file= (char *) "ddl_recovery.log";
  opt_secure_auth= 0;
  opt_bootstrap= opt_myisam_log= 0;
  disable_log_notes= 0;
  mqh_used= 0;
  cleanup_done= 0;
  select_errors= dropping_tables= ha_open_options=0;
  THD_count::count= CONNECT::count= 0;
  slave_open_temp_tables= 0;
  opt_endinfo= using_udf_functions= 0;
  opt_using_transactions= 0;
  abort_loop= select_thread_in_use= signal_thread_in_use= 0;
  grant_option= 0;
  aborted_threads= aborted_connects= aborted_connects_preauth= 0;
  malloc_calls= 0;
  subquery_cache_miss= subquery_cache_hit= 0;
  delayed_insert_threads= delayed_insert_writes= delayed_rows_in_use= 0;
  delayed_insert_errors= thread_created= 0;
  specialflag= 0;
  binlog_cache_use=  binlog_cache_disk_use= 0;
  max_used_connections= slow_launch_threads = 0;
  mysqld_user= mysqld_chroot= opt_init_file= opt_bin_logname = 0;
  prepared_stmt_count= 0;
  mysqld_unix_port= opt_mysql_tmpdir= my_bind_addr_str= NullS;
  bzero((uchar*) &mysql_tmpdir_list, sizeof(mysql_tmpdir_list));
  /* Clear all except global_memory_used */
  bzero((char*) &global_status_var, offsetof(STATUS_VAR,
                                             last_cleared_system_status_var));
  opt_large_pages= 0;
  opt_super_large_pages= 0;
#if defined(ENABLED_DEBUG_SYNC)
  opt_debug_sync_timeout= 0;
#endif /* defined(ENABLED_DEBUG_SYNC) */
  key_map_full.set_all();

  /* Character sets */
  system_charset_info= &my_charset_utf8mb3_general_ci;
  files_charset_info= &my_charset_utf8mb3_general_ci;
  national_charset_info= &my_charset_utf8mb3_general_ci;
  table_alias_charset= &my_charset_bin;
  character_set_filesystem= &my_charset_bin;

  opt_specialflag= SPECIAL_ENGLISH;
  mysql_home_ptr= mysql_home;
  log_error_file_ptr= log_error_file;
  protocol_version= PROTOCOL_VERSION;
  what_to_log= ~(1UL << COM_TIME);
  denied_connections= 0;
  executed_events= 0;
  global_query_id= 1;
  global_thread_id= 0;
  strnmov(server_version, MYSQL_SERVER_VERSION, sizeof(server_version)-1);
  thread_cache.init();
  key_caches.empty();
  if (!(dflt_key_cache= get_or_create_key_cache(default_key_cache_base.str,
                                                default_key_cache_base.length)))
  {
    sql_print_error("Cannot allocate the keycache");
    return 1;
  }

  /* set key_cache_hash.default_value = dflt_key_cache */
  multi_keycache_init();

  /* Set directory paths */
  mysql_real_data_home_len=
    (uint)(strmake_buf(mysql_real_data_home,
                get_relative_path(MYSQL_DATADIR)) - mysql_real_data_home);
  /* Replication parameters */
  master_info_file= (char*) "master.info",
    relay_log_info_file= (char*) "relay-log.info";
  report_user= report_password = report_host= 0;	/* TO BE DELETED */
  opt_relay_logname= opt_relaylog_index_name= 0;
  slave_retried_transactions= 0;
  transactions_multi_engine= 0;
  rpl_transactions_multi_engine= 0;
  transactions_gtid_foreign_engine= 0;
  log_bin_basename= NULL;
  log_bin_index= NULL;

  /* Variables in libraries */
  charsets_dir= 0;
  default_character_set_name= (char*) MYSQL_DEFAULT_CHARSET_NAME;
  default_collation_name= compiled_default_collation_name;
  character_set_filesystem_name= (char*) "binary";
  lc_messages= (char*) "en_US";
  lc_time_names_name= (char*) "en_US";
  
  have_symlink= SHOW_OPTION_YES;

  /* Variables that depends on compile options */
#ifndef DBUG_OFF
  default_dbug_option=IF_WIN("d:t:i:O,\\mariadbd.trace",
			     "d:t:i:o,/tmp/mariadbd.trace");
  current_dbug_option= default_dbug_option;
#endif
  opt_error_log= IF_WIN(1,0);
#ifdef ENABLED_PROFILING
    have_profiling = SHOW_OPTION_YES;
#else
    have_profiling = SHOW_OPTION_NO;
#endif

#if defined(HAVE_OPENSSL) && !defined(EMBEDDED_LIBRARY)
  have_ssl=SHOW_OPTION_YES;
#if defined(HAVE_WOLFSSL)
  have_openssl= SHOW_OPTION_NO;
#else
  have_openssl= SHOW_OPTION_YES;
#endif
#else
  have_openssl= have_ssl= SHOW_OPTION_NO;
#endif
#ifdef HAVE_DLOPEN
  have_dlopen=SHOW_OPTION_YES;
#else
  have_dlopen=SHOW_OPTION_NO;
#endif
#ifdef HAVE_QUERY_CACHE
  have_query_cache=SHOW_OPTION_YES;
#else
  have_query_cache=SHOW_OPTION_NO;
#endif
#ifdef HAVE_SPATIAL
  have_geometry=SHOW_OPTION_YES;
#else
  have_geometry=SHOW_OPTION_NO;
#endif
#ifdef HAVE_RTREE_KEYS
  have_rtree_keys=SHOW_OPTION_YES;
#else
  have_rtree_keys=SHOW_OPTION_NO;
#endif
#ifdef HAVE_CRYPT
  have_crypt=SHOW_OPTION_YES;
#else
  have_crypt=SHOW_OPTION_NO;
#endif
#ifdef HAVE_COMPRESS
  have_compress= SHOW_OPTION_YES;
#else
  have_compress= SHOW_OPTION_NO;
#endif
#ifdef HAVE_LIBWRAP
  libwrapName= NullS;
#endif
#ifdef HAVE_OPENSSL
#ifdef HAVE_des
  des_key_file = 0;
#endif /* HAVE_des */
#ifndef EMBEDDED_LIBRARY
  ssl_acceptor_fd= 0;
#endif /* ! EMBEDDED_LIBRARY */
#endif /* HAVE_OPENSSL */

#if defined(_WIN32)
  /* Allow Win32 users to move MySQL anywhere */
  {
    char prg_dev[LIBLEN];
    char executing_path_name[LIBLEN];
    if (!test_if_hard_path(my_progname))
    {
      // we don't want to use GetModuleFileName inside of my_path since
      // my_path is a generic path dereferencing function and here we care
      // only about the executing binary.
      GetModuleFileName(NULL, executing_path_name, sizeof(executing_path_name));
      my_path(prg_dev, executing_path_name, NULL);
    }
    else
      my_path(prg_dev, my_progname, "mysql/bin");
    // Remove 'bin' to get base dir
    safe_strcat(prg_dev, sizeof(prg_dev), "/../");
    cleanup_dirname(mysql_home,prg_dev);
  }
#else
  const char *tmpenv;
  if (!(tmpenv = getenv("MY_BASEDIR_VERSION")))
    tmpenv = DEFAULT_MYSQL_HOME;
  strmake_buf(mysql_home, tmpenv);
  set_sys_var_value_origin(&mysql_home_ptr, sys_var::ENV);
#endif

  if (wsrep_init_vars())
    return 1;

  return 0;
}

my_bool
mysqld_get_one_option(const struct my_option *opt, const char *argument,
                      const char *filename)
{
  if (opt->app_type)
  {
    sys_var *var= (sys_var*) opt->app_type;
    if (argument == autoset_my_option)
    {
      var->value_origin= sys_var::AUTO;
      return 0;
    }
    if (*filename)
    {
      var->origin_filename= filename;
      var->value_origin= sys_var::CONFIG;
    }
    else
      var->value_origin= sys_var::COMMAND_LINE;
  }

  switch(opt->id) {
  case '#':
#ifndef DBUG_OFF
    if (!argument)
      argument= (char*) default_dbug_option;
    if (argument[0] == '0' && !argument[1])
    {
      DEBUGGER_OFF;
      break;
    }
    DEBUGGER_ON;
    if (argument[0] == '1' && !argument[1])
      break;
    DBUG_SET_INITIAL(argument);
    current_dbug_option= argument;
    opt_endinfo=1;				/* unireg: memory allocation */
#else
    sql_print_warning("'%s' is disabled in this build", opt->name);
#endif
    break;
  case OPT_REMOVED_OPTION:
    sql_print_warning("'%s' was removed. It does nothing now and exists only "
                      "for compatibility with old my.cnf files.", opt->name);
    break;
  case OPT_MYSQL_COMPATIBILITY:
    sql_print_warning("'%s' is MySQL 5.6 / 5.7 compatible option. Not used or "
                      "needed in MariaDB.", opt->name);
    break;
  case OPT_MYSQL_TO_BE_IMPLEMENTED:
    sql_print_warning("'%s' is MySQL 5.6 / 5.7 compatible option. To be "
                      "implemented in later versions.", opt->name);
    break;
  case 'a':
    SYSVAR_AUTOSIZE(global_system_variables.sql_mode, MODE_ANSI);
    SYSVAR_AUTOSIZE(global_system_variables.tx_isolation, ISO_SERIALIZABLE);
    break;
  case 'b':
    strmake_buf(mysql_home, argument);
    break;
  case 'C':
    if (default_collation_name == compiled_default_collation_name)
      default_collation_name= 0;
    break;
  case 'h':
    strmake_buf(mysql_real_data_home, argument);
    /* Correct pointer set by my_getopt (for embedded library) */
    mysql_real_data_home_ptr= mysql_real_data_home;
    break;
  case 'u':
    if (!mysqld_user || !strcmp(mysqld_user, argument))
      mysqld_user= argument;
    else
      sql_print_warning("Ignoring user change to '%s' because the user was set to '%s' earlier on the command line\n", argument, mysqld_user);
    break;
  case 'L':
    strmake_buf(lc_messages_dir, argument);
    break;
  case OPT_BINLOG_FORMAT:
    binlog_format_used= true;
    break;
#include <sslopt-case.h>
  case 'V':
    if (argument)
    {
      strmake(server_version, argument, sizeof(server_version) - 1);
      set_sys_var_value_origin(&server_version_ptr,
                *filename ? sys_var::CONFIG : sys_var::COMMAND_LINE, filename);
      using_custom_server_version= true;
    }
#ifndef EMBEDDED_LIBRARY
    else
    {
      print_version();
      opt_abort= 1;                    // Abort after parsing all options
    }
#endif /*EMBEDDED_LIBRARY*/
    break;
  case 'W':
    if (!argument)
      global_system_variables.log_warnings++;
    else if (argument == disabled_my_option)
      global_system_variables.log_warnings= 0L;
    else
      global_system_variables.log_warnings= atoi(argument);
    break;
  case 'T':
    test_flags= argument ? ((uint) atoi(argument) & ~TEST_BLOCKING) : 0;
    opt_endinfo=1;
    break;
  case OPT_SECURE_AUTH:
    WARN_DEPRECATED_NO_REPLACEMENT(NULL, "--secure-auth");
    break;
  case OPT_THREAD_CONCURRENCY:
    WARN_DEPRECATED_NO_REPLACEMENT(NULL, "THREAD_CONCURRENCY");
    break;
  case (int) OPT_ISAM_LOG:
    opt_myisam_log=1;
    break;
  case (int) OPT_BIN_LOG:
    opt_bin_log= MY_TEST(argument != disabled_my_option);
    opt_bin_log_used= 1;
    break;
  case (int) OPT_LOG_BASENAME:
  {
    if (opt_log_basename[0] == 0 || strchr(opt_log_basename, FN_EXTCHAR) ||
        strchr(opt_log_basename,FN_LIBCHAR) ||
        !is_filename_allowed(opt_log_basename, strlen(opt_log_basename), FALSE))
    {
      sql_print_error("Wrong argument for --log-basename. It can't be empty or contain '.' or '" FN_DIRSEP "'. It must be valid filename.");
      return 1;
    }
    if (log_error_file_ptr != disabled_my_option)
      SYSVAR_AUTOSIZE(log_error_file_ptr, opt_log_basename);

    /* General log file */
    make_default_log_name(&opt_logname, ".log", false);
    /* Slow query log file */
    make_default_log_name(&opt_slow_logname, "-slow.log", false);
    /* Binary log file */
    make_default_log_name(&opt_bin_logname, "-bin", true);
    /* Binary log index file */
    make_default_log_name(&opt_binlog_index_name, "-bin.index", true);
    set_sys_var_value_origin(&opt_logname, sys_var::AUTO);
    set_sys_var_value_origin(&opt_slow_logname, sys_var::AUTO);
    if (!opt_logname || !opt_slow_logname || !opt_bin_logname ||
        !opt_binlog_index_name)
      return 1;

#ifdef HAVE_REPLICATION
    /* Relay log file */
    make_default_log_name(&opt_relay_logname, "-relay-bin", true);
    /* Relay log index file */
    make_default_log_name(&opt_relaylog_index_name, "-relay-bin.index", true);
    set_sys_var_value_origin(&opt_relay_logname, sys_var::AUTO);
    if (!opt_relay_logname || !opt_relaylog_index_name)
      return 1;
#endif

    if (IS_SYSVAR_AUTOSIZE(&pidfile_name_ptr))
    {
      SYSVAR_AUTOSIZE(pidfile_name_ptr, pidfile_name);
      /* PID file */
      strmake(pidfile_name, argument, sizeof(pidfile_name)-5);
      strmov(fn_ext(pidfile_name),".pid");
    }
    break;
  }
  case (int)OPT_EXPIRE_LOGS_DAYS:
  {
    binlog_expire_logs_seconds= (ulong)(expire_logs_days*24*60*60);
    break;
  }
  case (int)OPT_BINLOG_EXPIRE_LOGS_SECONDS:
  {
    expire_logs_days= (binlog_expire_logs_seconds/double (24*60*60));
    break;
  }

#ifdef HAVE_REPLICATION
  case (int)OPT_REPLICATE_IGNORE_DB:
  {
    cur_rpl_filter->add_ignore_db(argument);
    break;
  }
  case (int)OPT_REPLICATE_DO_DB:
  {
    cur_rpl_filter->add_do_db(argument);
    break;
  }
  case (int)OPT_REPLICATE_REWRITE_DB:
  {
    /* See also OPT_REWRITE_DB handling in client/mysqlbinlog.cc */
    const char* key= argument, *ptr, *val;

    // Skipp pre-space in key
    while (*key && my_isspace(mysqld_charset, *key))
      key++;

    // Where val begins
    if (!(ptr= strstr(key, "->")))
    {
      sql_print_error("Bad syntax in replicate-rewrite-db: missing '->'");
      return 1;
    }
    val= ptr+2;

    // Skip blanks at the end of key
    while (ptr > key && my_isspace(mysqld_charset, ptr[-1]))
      ptr--;
    if (ptr == key)
    {
      sql_print_error("Bad syntax in replicate-rewrite-db - empty FROM db");
      return 1;
    }
    key= strmake_root(&startup_root, key, (size_t) (ptr-key));

    /* Skipp pre space in value */
    while (*val && my_isspace(mysqld_charset, *val))
      val++;

    // Value ends with \0 or space
    for (ptr= val; *ptr && !my_isspace(&my_charset_latin1, *ptr) ; ptr++)
    {}
    if (ptr == val)
    {
      sql_print_error("Bad syntax in replicate-rewrite-db - empty TO db");
      return 1;
    }
    val= strmake_root(&startup_root, val, (size_t) (ptr-val));

    cur_rpl_filter->add_db_rewrite(key, val);
    break;
  }
  case (int)OPT_SLAVE_PARALLEL_MODE:
  {
    /* Store latest mode for Master::Info */
    cur_rpl_filter->set_parallel_mode
      ((enum_slave_parallel_mode)opt_slave_parallel_mode);
    break;
  }

  case (int)OPT_BINLOG_IGNORE_DB:
  {
    binlog_filter->add_ignore_db(argument);
    break;
  }
  case (int)OPT_BINLOG_DO_DB:
  {
    binlog_filter->add_do_db(argument);
    break;
  }
  case (int)OPT_REPLICATE_DO_TABLE:
  {
    if (cur_rpl_filter->add_do_table(argument))
    {
      sql_print_error("Could not add do table rule '%s'", argument);
      return 1;
    }
    break;
  }
  case (int)OPT_REPLICATE_WILD_DO_TABLE:
  {
    if (cur_rpl_filter->add_wild_do_table(argument))
    {
      sql_print_error("Could not add do table rule '%s'", argument);
      return 1;
    }
    break;
  }
  case (int)OPT_REPLICATE_WILD_IGNORE_TABLE:
  {
    if (cur_rpl_filter->add_wild_ignore_table(argument))
    {
      sql_print_error("Could not add ignore table rule '%s'", argument);
      return 1;
    }
    break;
  }
  case (int)OPT_REPLICATE_IGNORE_TABLE:
  {
    if (cur_rpl_filter->add_ignore_table(argument))
    {
      sql_print_error("Could not add ignore table rule '%s'", argument);
      return 1;
    }
    break;
  }
#endif /* HAVE_REPLICATION */
  case (int) OPT_SAFE:
    opt_specialflag|= SPECIAL_SAFE_MODE | SPECIAL_NO_NEW_FUNC;
    SYSVAR_AUTOSIZE(delay_key_write_options, (uint) DELAY_KEY_WRITE_NONE);
    myisam_recover_options= HA_RECOVER_DEFAULT;
    ha_open_options&= ~(HA_OPEN_DELAY_KEY_WRITE);
#ifdef HAVE_QUERY_CACHE
    SYSVAR_AUTOSIZE(query_cache_size, 0);
#endif
    sql_print_warning("The syntax '--safe-mode' is deprecated and will be "
                      "removed in a future release.");
    break;
  case (int) OPT_SKIP_HOST_CACHE:
    opt_specialflag|= SPECIAL_NO_HOST_CACHE;
    break;
  case OPT_CONSOLE:
    if (opt_console)
      opt_error_log= 0;			// Force logs to stdout
    break;
  case OPT_BOOTSTRAP:
    opt_noacl=opt_bootstrap=1;
#ifdef _WIN32
    {
      /*
       Check if security descriptor is passed from
       mysql_install_db.exe.
       Used by Windows installer to correctly setup
       privileges on the new directories.
      */
      char* dir_sddl = getenv("MARIADB_NEW_DIRECTORY_SDDL");
      if (dir_sddl)
      {
        ConvertStringSecurityDescriptorToSecurityDescriptor(
          dir_sddl, SDDL_REVISION_1, &my_dir_security_attributes.lpSecurityDescriptor, NULL);
        DBUG_ASSERT(my_dir_security_attributes.lpSecurityDescriptor);
      }
    }
#endif
    break;
  case OPT_SERVER_ID:
    ::server_id= global_system_variables.server_id;
    break;
  case OPT_LOWER_CASE_TABLE_NAMES:
    lower_case_table_names_used= 1;
    break;
#if defined(ENABLED_DEBUG_SYNC)
  case OPT_DEBUG_SYNC_TIMEOUT:
    /*
      Debug Sync Facility. See debug_sync.cc.
      Default timeout for WAIT_FOR action.
      Default value is zero (facility disabled).
      If option is given without an argument, supply a non-zero value.
    */
    if (!argument)
    {
      /* purecov: begin tested */
      opt_debug_sync_timeout= DEBUG_SYNC_DEFAULT_WAIT_TIMEOUT;
      /* purecov: end */
    }
    break;
#endif /* defined(ENABLED_DEBUG_SYNC) */
  case OPT_LOG_ERROR:
    /*
      "No --log-error" == "write errors to stderr",
      "--log-error without argument" == "write errors to a file".
    */
    if (argument == NULL) /* no argument */
      log_error_file_ptr= const_cast<char*>("");
    break;
  case OPT_LOG_SLOW_FILTER:
    if (argument == NULL || *argument == 0)
    {
      /* By default log_slow_filter_has all values except QPLAN_NOT_USING_INDEX */
      global_system_variables.log_slow_filter= opt->def_value | QPLAN_NOT_USING_INDEX;
      sql_print_warning("log_slow_filter=\"\" changed to log_slow_filter=ALL");
    }
    break;
  case OPT_IGNORE_DB_DIRECTORY:
    opt_ignore_db_dirs= NULL; // will be set in ignore_db_dirs_process_additions
    if (*argument == 0)
      ignore_db_dirs_reset();
    else
    {
      if (push_ignored_db_dir(argument))
      {
        sql_print_error("Can't start server: "
                        "cannot process --ignore-db-dir=%.*s", 
                        FN_REFLEN, argument);
        return 1;
      }
    }
    break;
  case OPT_PLUGIN_LOAD:
    free_list(opt_plugin_load_list_ptr);
    if (argument == disabled_my_option)
      break;                                    // Resets plugin list
    /* fall through */
  case OPT_PLUGIN_LOAD_ADD:
    opt_plugin_load_list_ptr->push_back(new i_string(argument));
    break;
  case OPT_PFS_INSTRUMENT:
  {
#ifdef WITH_PERFSCHEMA_STORAGE_ENGINE
#ifndef EMBEDDED_LIBRARY
    /* Parse instrument name and value from argument string */
    const char *name= argument, *ptr, *val;

    /* Trim leading spaces from instrument name */
    while (*name && my_isspace(mysqld_charset, *name))
      name++;

    /* Assignment required */
    if (!(ptr= strchr(name, '=')))
    {
       my_getopt_error_reporter(WARNING_LEVEL,
                             "Missing value for performance_schema_instrument "
                             "'%s'", argument);
      return 0;
    }

    /* Option value */
    val= ptr + 1;

    /* Trim trailing spaces and slashes from instrument name */
    while (ptr > name && (my_isspace(mysqld_charset, ptr[-1]) ||
                          ptr[-1] == '/'))
      ptr--;
    if (ptr == name)
    {
       my_getopt_error_reporter(WARNING_LEVEL,
                             "Invalid instrument name for "
                             "performance_schema_instrument '%s'", name);
       return 0;
    }
    name= strmake_root(&startup_root, name, (size_t) (ptr - name));

    /* Trim leading spaces from option value */
    while (*val && my_isspace(mysqld_charset, *val))
      val++;

    /* Find end of value */
    for (ptr= val; *ptr && !my_isspace(mysqld_charset, *ptr) ; ptr++)
    {}
    if (ptr == val)
    {
       my_getopt_error_reporter(WARNING_LEVEL,
                             "No value for performance_schema_instrument "
                             "'%s'", name);
      return 0;
    }
    val= strmake_root(&startup_root, val, (size_t) (ptr - val));

    /* Add instrument name and value to array of configuration options */
    if (add_pfs_instr_to_array(name, val))
    {
       my_getopt_error_reporter(WARNING_LEVEL,
                             "Invalid value for performance_schema_instrument "
                             "'%s'", name);
      return 0;
    }
#endif /* EMBEDDED_LIBRARY */
#endif
    break;
  }
#ifdef WITH_WSREP
  case OPT_WSREP_CAUSAL_READS:
  {
    if (global_system_variables.wsrep_causal_reads)
    {
      WSREP_WARN("option --wsrep-causal-reads is deprecated");
      if (!(global_system_variables.wsrep_sync_wait & WSREP_SYNC_WAIT_BEFORE_READ))
      {
        WSREP_WARN("--wsrep-causal-reads=ON takes precedence over --wsrep-sync-wait=%u. "
                     "WSREP_SYNC_WAIT_BEFORE_READ is on",
                     global_system_variables.wsrep_sync_wait);
        global_system_variables.wsrep_sync_wait |= WSREP_SYNC_WAIT_BEFORE_READ;
      }
    }
    else
    {
      if (global_system_variables.wsrep_sync_wait & WSREP_SYNC_WAIT_BEFORE_READ) {
          WSREP_WARN("--wsrep-sync-wait=%u takes precedence over --wsrep-causal-reads=OFF. "
                     "WSREP_SYNC_WAIT_BEFORE_READ is on",
                     global_system_variables.wsrep_sync_wait);
          global_system_variables.wsrep_causal_reads = 1;
      }
    }
    break;
  }
  case OPT_WSREP_SYNC_WAIT:
    global_system_variables.wsrep_causal_reads=
      MY_TEST(global_system_variables.wsrep_sync_wait &
              WSREP_SYNC_WAIT_BEFORE_READ);
    break;
#endif /* WITH_WSREP */
  }
  return 0;
}


/** Handle arguments for multiple key caches. */

C_MODE_START

static void*
mysql_getopt_value(const char *name, uint length,
		   const struct my_option *option, int *error)
{
  if (error)
    *error= 0;
  switch (option->id) {
  case OPT_KEY_BUFFER_SIZE:
  case OPT_KEY_CACHE_BLOCK_SIZE:
  case OPT_KEY_CACHE_DIVISION_LIMIT:
  case OPT_KEY_CACHE_AGE_THRESHOLD:
  case OPT_KEY_CACHE_PARTITIONS:
  case OPT_KEY_CACHE_CHANGED_BLOCKS_HASH_SIZE:
  {
    KEY_CACHE *key_cache;
    if (unlikely(!(key_cache= get_or_create_key_cache(name, length))))
    {
      if (error)
        *error= EXIT_OUT_OF_MEMORY;
      return 0;
    }
    switch (option->id) {
    case OPT_KEY_BUFFER_SIZE:
      return &key_cache->param_buff_size;
    case OPT_KEY_CACHE_BLOCK_SIZE:
      return &key_cache->param_block_size;
    case OPT_KEY_CACHE_DIVISION_LIMIT:
      return &key_cache->param_division_limit;
    case OPT_KEY_CACHE_AGE_THRESHOLD:
      return &key_cache->param_age_threshold;
    case OPT_KEY_CACHE_PARTITIONS:
      return (uchar**) &key_cache->param_partitions;
    case OPT_KEY_CACHE_CHANGED_BLOCKS_HASH_SIZE:
      return (uchar**) &key_cache->changed_blocks_hash_size;
    }
  }
  /* We return in all cases above. Let us silence -Wimplicit-fallthrough */
  DBUG_ASSERT(0);
#ifdef HAVE_REPLICATION
  /* fall through */
  case OPT_REPLICATE_DO_DB:
  case OPT_REPLICATE_DO_TABLE:
  case OPT_REPLICATE_IGNORE_DB:
  case OPT_REPLICATE_IGNORE_TABLE:
  case OPT_REPLICATE_WILD_DO_TABLE:
  case OPT_REPLICATE_WILD_IGNORE_TABLE:
  case OPT_REPLICATE_REWRITE_DB:
  case OPT_SLAVE_PARALLEL_MODE:
  {
    /* Store current filter for mysqld_get_one_option() */
    if (!(cur_rpl_filter= get_or_create_rpl_filter(name, length)))
    {
      if (error)
        *error= EXIT_OUT_OF_MEMORY;
    }
    if (option->id == OPT_SLAVE_PARALLEL_MODE)
    {
      /*
        Ensure parallel_mode variable is shown in --help. The other
        variables are not easily printable here.
       */
      return (char**) &opt_slave_parallel_mode;
    }
    return 0;
  }
#endif
  }
  return option->value;
}

static void option_error_reporter(enum loglevel level, const char *format, ...)
{
  va_list args;
  va_start(args, format);

  /*
    Don't print warnings for --loose options during bootstrap if
    log_warnings <= 2 (2 is default) as warnings during bootstrap
    can confuse people when running mysql_install_db and other scripts.
    Don't print loose warnings at all if log_warnings <= 1
  */
  if (level == ERROR_LEVEL ||
      (global_system_variables.log_warnings >
       (ulong) (1 + MY_TEST(opt_bootstrap))))
  {
    vprint_msg_to_log(level, format, args);
  }
  va_end(args);
}

C_MODE_END

/**
  Get server options from the command line,
  and perform related server initializations.
  @param [in, out] argc_ptr       command line options (count)
  @param [in, out] argv_ptr       command line options (values)
  @return 0 on success

  @todo
  - FIXME add EXIT_TOO_MANY_ARGUMENTS to "mysys_err.h" and return that code?
*/
static int get_options(int *argc_ptr, char ***argv_ptr)
{
  int ho_error;

  my_getopt_get_addr= mysql_getopt_value;
  my_getopt_error_reporter= option_error_reporter;

  /* prepare all_options array */
  my_init_dynamic_array(PSI_INSTRUMENT_ME, &all_options, sizeof(my_option),
                        array_elements(my_long_options) + sys_var_elements(),
                        array_elements(my_long_options)/4, MYF(0));
  add_many_options(&all_options, my_long_options, array_elements(my_long_options));
  sys_var_add_options(&all_options, 0);
  add_terminator(&all_options);

  /* Skip unknown options so that they may be processed later by plugins */
  my_getopt_skip_unknown= TRUE;

  if ((ho_error= handle_options(argc_ptr, argv_ptr,
                                (my_option*) (all_options.buffer),
                                mysqld_get_one_option)))
    return ho_error;

  if (!opt_help)
    delete_dynamic(&all_options);
  else
    opt_abort= 1;

  /* Add back the program name handle_options removes */
  (*argc_ptr)++;
  (*argv_ptr)--;

  disable_log_notes= opt_silent_startup;

  /*
    Options have been parsed. Now some of them need additional special
    handling, like custom value checking, checking of incompatibilites
    between options, setting of multiple variables, etc.
    Do them here.
  */
  if (global_system_variables.net_buffer_length > 
      global_system_variables.max_allowed_packet)
  {
    sql_print_warning("net_buffer_length (%lu) is set to be larger "
                      "than max_allowed_packet (%lu). Please rectify.",
                      global_system_variables.net_buffer_length, 
                      global_system_variables.max_allowed_packet);
  }

  if (log_error_file_ptr != disabled_my_option)
    opt_error_log= 1;
  else
    log_error_file_ptr= const_cast<char*>("");

  opt_init_connect.length=strlen(opt_init_connect.str);
  opt_init_slave.length=strlen(opt_init_slave.str);

  if (global_system_variables.low_priority_updates)
    thr_upgraded_concurrent_insert_lock= TL_WRITE_LOW_PRIORITY;

  if (ft_boolean_check_syntax_string((uchar*) ft_boolean_syntax,
                                     strlen(ft_boolean_syntax),
                                     system_charset_info))
  {
    sql_print_error("Invalid ft-boolean-syntax string: %s",
                    ft_boolean_syntax);
    return 1;
  }

  if (opt_disable_networking)
    mysqld_port= mysqld_extra_port= 0;

  if (opt_skip_show_db)
    opt_specialflag|= SPECIAL_SKIP_SHOW_DB;

  if (myisam_flush)
    flush_time= 0;

#ifdef HAVE_REPLICATION
  if (init_slave_skip_errors(opt_slave_skip_errors))
    return 1;
  if (init_slave_transaction_retry_errors(opt_slave_transaction_retry_errors))
    return 1;
#endif

  if (global_system_variables.max_join_size == HA_POS_ERROR)
    global_system_variables.option_bits|= OPTION_BIG_SELECTS;
  else
    global_system_variables.option_bits&= ~OPTION_BIG_SELECTS;

  if (opt_support_flashback)
  {
    /* Force binary logging */
    if (!opt_bin_logname)
      opt_bin_logname= (char*) "";                  // Use default name
    opt_bin_log= opt_bin_log_used= 1;

    /* Force format to row */
    binlog_format_used= 1;
    global_system_variables.binlog_format= BINLOG_FORMAT_ROW;
  }

  if (!opt_bootstrap && WSREP_PROVIDER_EXISTS && WSREP_ON &&
      global_system_variables.binlog_format != BINLOG_FORMAT_ROW)
  {

    WSREP_ERROR ("Only binlog_format = 'ROW' is currently supported. "
                 "Configured value: '%s'. Please adjust your configuration.",
                 binlog_format_names[global_system_variables.binlog_format]);
    return 1;
  }

  // Synchronize @@global.autocommit on --autocommit
  const ulonglong turn_bit_on= opt_autocommit ?
    OPTION_AUTOCOMMIT : OPTION_NOT_AUTOCOMMIT;
  global_system_variables.option_bits=
    (global_system_variables.option_bits &
     ~(OPTION_NOT_AUTOCOMMIT | OPTION_AUTOCOMMIT)) | turn_bit_on;

  global_system_variables.sql_mode=
    expand_sql_mode(global_system_variables.sql_mode);
#if !defined(HAVE_REALPATH)
  my_use_symdir=0;
  my_disable_symlinks=1;
  have_symlink=SHOW_OPTION_NO;
#else
  if (!my_use_symdir)
  {
    my_disable_symlinks=1;
    have_symlink=SHOW_OPTION_DISABLED;
  }
#endif
  if (opt_debugging)
  {
    /* Allow break with SIGINT, no core or stack trace */
    test_flags|= TEST_SIGINT;
    test_flags&= ~TEST_CORE_ON_SIGNAL;
  }
  /* Set global MyISAM variables from delay_key_write_options */
  fix_delay_key_write(0, 0, OPT_GLOBAL);

#ifndef EMBEDDED_LIBRARY
  if (mysqld_chroot)
    set_root(mysqld_chroot);
#else
  SYSVAR_AUTOSIZE(thread_handling, SCHEDULER_NO_THREADS);
  max_allowed_packet= global_system_variables.max_allowed_packet;
  net_buffer_length= global_system_variables.net_buffer_length;
#endif
  if (fix_paths())
    return 1;

  /*
    Set some global variables from the global_system_variables
    In most cases the global variables will not be used
  */
  my_disable_locking= myisam_single_user= MY_TEST(opt_external_locking == 0);
  my_default_record_cache_size=global_system_variables.read_buff_size;

  /*
    Log mysys errors when we don't have a thd or thd->log_all_errors is set
    (recovery) to the log.  This is mainly useful for debugging strange system
    errors.
  */
  if (global_system_variables.log_warnings >= 10)
    my_global_flags= MY_WME | ME_NOTE;
  /* Log all errors not handled by thd->handle_error() to my_message_sql() */
  if (global_system_variables.log_warnings >= 11)
    my_global_flags|= ME_ERROR_LOG;
  if (my_assert_on_error)
    debug_assert_if_crashed_table= 1;

  global_system_variables.long_query_time= (ulonglong)
    (global_system_variables.long_query_time_double * 1e6 + 0.1);
  global_system_variables.max_statement_time= (ulonglong)
    (global_system_variables.max_statement_time_double * 1e6 + 0.1);

  if (opt_short_log_format)
    opt_specialflag|= SPECIAL_SHORT_LOG_FORMAT;

  if (init_global_datetime_format(MYSQL_TIMESTAMP_DATE,
                                  &global_date_format) ||
      init_global_datetime_format(MYSQL_TIMESTAMP_TIME,
                                  &global_time_format) ||
      init_global_datetime_format(MYSQL_TIMESTAMP_DATETIME,
                                  &global_datetime_format))
    return 1;

#ifdef EMBEDDED_LIBRARY
  one_thread_scheduler(thread_scheduler, &connection_count);
  /*
    It looks like extra_connection_count should be passed here but
    its been using connection_count for the last 10+ years and
    no-one was requested a change so lets not suprise anyone.
  */
  one_thread_scheduler(extra_thread_scheduler, &connection_count);
#else

  if (thread_handling <= SCHEDULER_ONE_THREAD_PER_CONNECTION)
    one_thread_per_connection_scheduler(thread_scheduler, &max_connections,
                                        &connection_count);
  else if (thread_handling == SCHEDULER_NO_THREADS)
    one_thread_scheduler(thread_scheduler, &connection_count);
  else
    pool_of_threads_scheduler(thread_scheduler,  &max_connections,
                                        &connection_count); 

  one_thread_per_connection_scheduler(extra_thread_scheduler,
                                      &extra_max_connections,
                                      &extra_connection_count);
#endif

  opt_readonly= read_only;

  /* Remember if max_user_connections was 0 at startup */
  max_user_connections_checking= global_system_variables.max_user_connections != 0;

#ifdef HAVE_REPLICATION
  {
    sys_var *max_relay_log_size_var, *max_binlog_size_var;
    /* If max_relay_log_size is 0, then set it to max_binlog_size */
    if (!global_system_variables.max_relay_log_size)
      SYSVAR_AUTOSIZE(global_system_variables.max_relay_log_size,
                      max_binlog_size);

    /*
      Fix so that DEFAULT and limit checking works with max_relay_log_size
      (Yes, this is a hack, but it's required as the definition of
      max_relay_log_size allows it to be set to 0).
    */
    max_relay_log_size_var= intern_find_sys_var(STRING_WITH_LEN("max_relay_log_size"));
    max_binlog_size_var= intern_find_sys_var(STRING_WITH_LEN("max_binlog_size"));
    if (max_binlog_size_var && max_relay_log_size_var)
    {
      max_relay_log_size_var->option.min_value=
        max_binlog_size_var->option.min_value; 
      max_relay_log_size_var->option.def_value=
        max_binlog_size_var->option.def_value;
    }
  }
#endif

  /* Ensure that some variables are not set higher than needed */
  if (thread_cache_size > max_connections)
    SYSVAR_AUTOSIZE(thread_cache_size, max_connections);

  return 0;
}


/*
  Create version name for running mysqld version
  We automaticly add suffixes -debug, -embedded and -log to the version
  name to make the version more descriptive.
  (MYSQL_SERVER_SUFFIX is set by the compilation environment)
*/

void set_server_version(char *buf, size_t size)
{
  bool is_log= opt_log || global_system_variables.sql_log_slow || opt_bin_log;
  bool is_debug= IF_DBUG(!strstr(MYSQL_SERVER_SUFFIX_STR, "-debug"), 0);
  const char *is_valgrind=
#ifdef HAVE_VALGRIND
    !strstr(MYSQL_SERVER_SUFFIX_STR, "-valgrind") ? "-valgrind" :
#endif
    "";
  strxnmov(buf, size - 1,
           MYSQL_SERVER_VERSION,
           MYSQL_SERVER_SUFFIX_STR,
           IF_EMBEDDED("-embedded", ""),
           is_valgrind,
           is_debug ? "-debug" : "",
           is_log ? "-log" : "",
           NullS);
}


static char *get_relative_path(const char *path)
{
  if (test_if_hard_path(path) &&
      is_prefix(path,DEFAULT_MYSQL_HOME) &&
      strcmp(DEFAULT_MYSQL_HOME,FN_ROOTDIR))
  {
    path+=(uint) strlen(DEFAULT_MYSQL_HOME);
    while (*path == FN_LIBCHAR || *path == FN_LIBCHAR2)
      path++;
  }
  return (char*) path;
}


/**
  Fix filename and replace extension where 'dir' is relative to
  mysql_real_data_home.
  @return
    1 if len(path) > FN_REFLEN
*/

bool
fn_format_relative_to_data_home(char * to, const char *name,
				const char *dir, const char *extension)
{
  char tmp_path[FN_REFLEN];
  if (!test_if_hard_path(dir))
  {
    strxnmov(tmp_path,sizeof(tmp_path)-1, mysql_real_data_home,
	     dir, NullS);
    dir=tmp_path;
  }
  return !fn_format(to, name, dir, extension,
		    MY_APPEND_EXT | MY_UNPACK_FILENAME | MY_SAFE_PATH);
}


/**
  Test a file path to determine if the path is compatible with the secure file
  path restriction.
 
  @param path null terminated character string

  @return
    @retval TRUE The path is secure
    @retval FALSE The path isn't secure
*/

bool is_secure_file_path(char *path)
{
  char buff1[FN_REFLEN], buff2[FN_REFLEN];
  size_t opt_secure_file_priv_len;
  /*
    All paths are secure if opt_secure_file_path is 0
  */
  if (!opt_secure_file_priv)
    return TRUE;

  opt_secure_file_priv_len= strlen(opt_secure_file_priv);

  if (strlen(path) >= FN_REFLEN)
    return FALSE;

  if (my_realpath(buff1, path, 0))
  {
    /*
      The supplied file path might have been a file and not a directory.
    */
    size_t length= dirname_length(path);        // Guaranteed to be < FN_REFLEN
    memcpy(buff2, path, length);
    buff2[length]= '\0';
    if (length == 0 || my_realpath(buff1, buff2, 0))
      return FALSE;
  }
  convert_dirname(buff2, buff1, NullS);
  if (!lower_case_file_system)
  {
    if (strncmp(opt_secure_file_priv, buff2, opt_secure_file_priv_len))
      return FALSE;
  }
  else
  {
    if (files_charset_info->strnncoll(buff2, strlen(buff2),
                                      opt_secure_file_priv,
                                      opt_secure_file_priv_len,
                                      TRUE))
      return FALSE;
  }
  return TRUE;
}


static int fix_paths(void)
{
  char buff[FN_REFLEN],*pos;
  DBUG_ENTER("fix_paths");

  convert_dirname(mysql_home,mysql_home,NullS);
  /* Resolve symlinks to allow 'mysql_home' to be a relative symlink */
  my_realpath(mysql_home,mysql_home,MYF(0));
  /* Ensure that mysql_home ends in FN_LIBCHAR */
  pos=strend(mysql_home);
  if (pos[-1] != FN_LIBCHAR)
  {
    pos[0]= FN_LIBCHAR;
    pos[1]= 0;
  }
  convert_dirname(lc_messages_dir, lc_messages_dir, NullS);
  convert_dirname(mysql_real_data_home,mysql_real_data_home,NullS);
  (void) my_load_path(mysql_home,mysql_home,""); // Resolve current dir
  (void) my_load_path(mysql_real_data_home,mysql_real_data_home,mysql_home);
  (void) my_load_path(pidfile_name, pidfile_name_ptr, mysql_real_data_home);

  convert_dirname(opt_plugin_dir, opt_plugin_dir_ptr ? opt_plugin_dir_ptr : 
                                  get_relative_path(PLUGINDIR), NullS);
  (void) my_load_path(opt_plugin_dir, opt_plugin_dir, mysql_home);
  opt_plugin_dir_ptr= opt_plugin_dir;
  pidfile_name_ptr= pidfile_name;

  my_realpath(mysql_unpacked_real_data_home, mysql_real_data_home, MYF(0));
  mysql_unpacked_real_data_home_len= 
  strlen(mysql_unpacked_real_data_home);
  if (mysql_unpacked_real_data_home[mysql_unpacked_real_data_home_len-1] == FN_LIBCHAR)
    --mysql_unpacked_real_data_home_len;

  char *sharedir=get_relative_path(SHAREDIR);
  if (test_if_hard_path(sharedir))
    strmake_buf(buff, sharedir);		/* purecov: tested */
  else
    strxnmov(buff,sizeof(buff)-1,mysql_home,sharedir,NullS);
  convert_dirname(buff,buff,NullS);
  (void) my_load_path(lc_messages_dir, lc_messages_dir, buff);

  /* If --character-sets-dir isn't given, use shared library dir */
  if (charsets_dir)
  {
    strmake_buf(mysql_charsets_dir, charsets_dir);
    charsets_dir= mysql_charsets_dir;
  }
  else
  {
    strxnmov(mysql_charsets_dir, sizeof(mysql_charsets_dir)-1, buff,
	     CHARSET_DIR, NullS);
    SYSVAR_AUTOSIZE(charsets_dir, mysql_charsets_dir);
  }
  (void) my_load_path(mysql_charsets_dir, mysql_charsets_dir, buff);
  convert_dirname(mysql_charsets_dir, mysql_charsets_dir, NullS);

  if (init_tmpdir(&mysql_tmpdir_list, opt_mysql_tmpdir))
    DBUG_RETURN(1);
  if (!opt_mysql_tmpdir)
    opt_mysql_tmpdir= mysql_tmpdir;
#ifdef HAVE_REPLICATION
  if (!slave_load_tmpdir)
    SYSVAR_AUTOSIZE(slave_load_tmpdir, mysql_tmpdir);
#endif /* HAVE_REPLICATION */
  /*
    Convert the secure-file-priv option to system format, allowing
    a quick strcmp to check if read or write is in an allowed dir
  */
  if (opt_secure_file_priv)
  {
    if (*opt_secure_file_priv == 0)
    {
      my_free(opt_secure_file_priv);
      opt_secure_file_priv= 0;
    }
    else
    {
      if (strlen(opt_secure_file_priv) >= FN_REFLEN)
        opt_secure_file_priv[FN_REFLEN-1]= '\0';
      if (my_realpath(buff, opt_secure_file_priv, 0))
      {
        sql_print_warning("Failed to normalize the argument for --secure-file-priv.");
        DBUG_RETURN(1);
      }
      char *secure_file_real_path= (char *)my_malloc(PSI_INSTRUMENT_ME, FN_REFLEN, MYF(MY_FAE));
      convert_dirname(secure_file_real_path, buff, NullS);
      my_free(opt_secure_file_priv);
      opt_secure_file_priv= secure_file_real_path;
    }
  }
  DBUG_RETURN(0);
}

/**
  Check if file system used for databases is case insensitive.

  @param dir_name			Directory to test

  @retval -1  Don't know (Test failed)
  @retval  0   File system is case sensitive
  @retval  1   File system is case insensitive
*/

static int test_if_case_insensitive(const char *dir_name)
{
  int result= 0;
  File file;
  char buff[FN_REFLEN], buff2[FN_REFLEN];
  MY_STAT stat_info;
  DBUG_ENTER("test_if_case_insensitive");

  fn_format(buff, opt_log_basename, dir_name, ".lower-test",
	    MY_UNPACK_FILENAME | MY_REPLACE_EXT | MY_REPLACE_DIR);
  fn_format(buff2, opt_log_basename, dir_name, ".LOWER-TEST",
	    MY_UNPACK_FILENAME | MY_REPLACE_EXT | MY_REPLACE_DIR);
  mysql_file_delete(key_file_casetest, buff2, MYF(0));
  if ((file= mysql_file_create(key_file_casetest,
                               buff, 0666, O_RDWR, MYF(0))) < 0)
  {
    if (!opt_abort)
      sql_print_warning("Can't create test file '%s' (Errcode: %M)", buff, my_errno);
    DBUG_RETURN(-1);
  }
  mysql_file_close(file, MYF(0));
  if (mysql_file_stat(key_file_casetest, buff2, &stat_info, MYF(0)))
    result= 1;					// Can access file
  mysql_file_delete(key_file_casetest, buff, MYF(MY_WME));
  DBUG_PRINT("exit", ("result: %d", result));
  DBUG_RETURN(result);
}


#ifndef EMBEDDED_LIBRARY

/**
  Create file to store pid number.
*/
static void create_pid_file()
{
  File file;
  if ((file= mysql_file_create(key_file_pid, pidfile_name, 0664,
                               O_WRONLY | O_TRUNC, MYF(MY_WME))) >= 0)
  {
    char buff[MAX_BIGINT_WIDTH + 1], *end;
    end= int10_to_str((long) getpid(), buff, 10);
    *end++= '\n';
    if (!mysql_file_write(file, (uchar*) buff, (uint) (end-buff),
                          MYF(MY_WME | MY_NABP)))
    {
      mysql_file_close(file, MYF(0));
      pid_file_created= true;
      return;
    }
    mysql_file_close(file, MYF(0));
  }
  sql_perror("Can't start server: can't create PID file");
  exit(1);
}
#endif /* EMBEDDED_LIBRARY */


/**
  Remove the process' pid file.
  
  @param  flags  file operation flags
*/

static void delete_pid_file(myf flags)
{
#ifndef EMBEDDED_LIBRARY
  if (pid_file_created)
  {
    mysql_file_delete(key_file_pid, pidfile_name, flags);
    pid_file_created= false;
  }
#endif /* EMBEDDED_LIBRARY */
  return;
}


/** Clear most status variables. */
void refresh_status(THD *thd)
{
  mysql_mutex_lock(&LOCK_status);

#ifdef WITH_PERFSCHEMA_STORAGE_ENGINE
  /* Reset aggregated status counters. */
  reset_pfs_status_stats();
#endif

  /* Add thread's status variabes to global status */
  add_to_status(&global_status_var, &thd->status_var);

  /* Reset thread's status variables */
  thd->set_status_var_init();
  thd->status_var.global_memory_used= 0;
  bzero((uchar*) &thd->org_status_var, sizeof(thd->org_status_var)); 
  thd->start_bytes_received= 0;

  /* Reset some global variables */
  reset_status_vars();
#ifdef WITH_WSREP
  if (WSREP_ON)
  {
    Wsrep_server_state::instance().provider().reset_status();
  }
#endif /* WITH_WSREP */

  /* Reset the counters of all key caches (default and named). */
  process_key_caches(reset_key_cache_counters, 0);
  flush_status_time= time((time_t*) 0);
  mysql_mutex_unlock(&LOCK_status);

  /*
    Set max_used_connections to the number of currently open
    connections.  This is not perfect, but status data is not exact anyway.
  */
  max_used_connections= connection_count + extra_connection_count;
}

#ifdef HAVE_PSI_INTERFACE
static PSI_file_info all_server_files[]=
{
#ifdef HAVE_MMAP
  { &key_file_map, "map", 0},
#endif /* HAVE_MMAP */
  { &key_file_binlog, "binlog", 0},
  { &key_file_binlog_cache, "binlog_cache", 0},
  { &key_file_binlog_index, "binlog_index", 0},
  { &key_file_binlog_index_cache, "binlog_index_cache", 0},
  { &key_file_relaylog, "relaylog", 0},
  { &key_file_relaylog_cache, "relaylog_cache", 0},
  { &key_file_relaylog_index, "relaylog_index", 0},
  { &key_file_relaylog_index_cache, "relaylog_index_cache", 0},
  { &key_file_io_cache, "io_cache", 0},
  { &key_file_casetest, "casetest", 0},
  { &key_file_dbopt, "dbopt", 0},
#ifdef HAVE_des
  { &key_file_des_key_file, "des_key_file", 0},
#endif
  { &key_file_ERRMSG, "ERRMSG", 0},
  { &key_select_to_file, "select_to_file", 0},
  { &key_file_fileparser, "file_parser", 0},
  { &key_file_frm, "FRM", 0},
  { &key_file_global_ddl_log, "global_ddl_log", 0},
  { &key_file_load, "load", 0},
  { &key_file_loadfile, "LOAD_FILE", 0},
  { &key_file_log_ddl, "log_ddl", 0},
  { &key_file_log_event_data, "log_event_data", 0},
  { &key_file_log_event_info, "log_event_info", 0},
  { &key_file_master_info, "master_info", 0},
  { &key_file_misc, "misc", 0},
  { &key_file_partition_ddl_log, "partition_ddl_log", 0},
  { &key_file_pid, "pid", 0},
  { &key_file_query_log, "query_log", 0},
  { &key_file_relay_log_info, "relay_log_info", 0},
  { &key_file_send_file, "send_file", 0},
  { &key_file_slow_log, "slow_log", 0},
  { &key_file_tclog, "tclog", 0},
  { &key_file_trg, "trigger_name", 0},
  { &key_file_trn, "trigger", 0},
  { &key_file_init, "init", 0},
  { &key_file_binlog_state, "binlog_state", 0}
};
#endif /* HAVE_PSI_INTERFACE */

PSI_stage_info stage_after_apply_event= { 0, "After apply log event", 0};
PSI_stage_info stage_after_create= { 0, "After create", 0};
PSI_stage_info stage_after_opening_tables= { 0, "After opening tables", 0};
PSI_stage_info stage_after_table_lock= { 0, "After table lock", 0};
PSI_stage_info stage_allocating_local_table= { 0, "Allocating local table", 0};
PSI_stage_info stage_alter_inplace_prepare= { 0, "preparing for alter table", 0};
PSI_stage_info stage_alter_inplace= { 0, "altering table", 0};
PSI_stage_info stage_alter_inplace_commit= { 0, "Committing alter table to storage engine", 0};
PSI_stage_info stage_apply_event= { 0, "Apply log event", 0};
PSI_stage_info stage_changing_master= { 0, "Changing master", 0};
PSI_stage_info stage_checking_master_version= { 0, "Checking master version", 0};
PSI_stage_info stage_checking_permissions= { 0, "checking permissions", 0};
PSI_stage_info stage_checking_privileges_on_cached_query= { 0, "checking privileges on cached query", 0};
PSI_stage_info stage_checking_query_cache_for_query= { 0, "Checking query cache for query", 0};
PSI_stage_info stage_cleaning_up= { 0, "Reset for next command", 0};
PSI_stage_info stage_closing_tables= { 0, "closing tables", 0};
PSI_stage_info stage_connecting_to_master= { 0, "Connecting to master", 0};
PSI_stage_info stage_converting_heap_to_myisam= { 0, "Converting HEAP to " TMP_ENGINE_NAME, 0};
PSI_stage_info stage_copying_to_group_table= { 0, "Copying to group table", 0};
PSI_stage_info stage_copying_to_tmp_table= { 0, "Copying to tmp table", 0};
PSI_stage_info stage_copy_to_tmp_table= { 0, "copy to tmp table", PSI_FLAG_STAGE_PROGRESS};
PSI_stage_info stage_creating_delayed_handler= { 0, "Creating delayed handler", 0};
PSI_stage_info stage_creating_sort_index= { 0, "Creating sort index", 0};
PSI_stage_info stage_creating_table= { 0, "creating table", 0};
PSI_stage_info stage_creating_tmp_table= { 0, "Creating tmp table", 0};
PSI_stage_info stage_deleting_from_main_table= { 0, "Deleting from main table", 0};
PSI_stage_info stage_deleting_from_reference_tables= { 0, "Deleting from reference tables", 0};
PSI_stage_info stage_discard_or_import_tablespace= { 0, "Discard_or_import_tablespace", 0};
PSI_stage_info stage_enabling_keys= { 0, "Enabling keys", 0};
PSI_stage_info stage_end= { 0, "End of update loop", 0};
PSI_stage_info stage_executing= { 0, "Executing", 0};
PSI_stage_info stage_execution_of_init_command= { 0, "Execution of init_command", 0};
PSI_stage_info stage_explaining= { 0, "Explaining", 0};
PSI_stage_info stage_finding_key_cache= { 0, "Finding key cache", 0};
PSI_stage_info stage_finished_reading_one_binlog_switching_to_next_binlog= { 0, "Finished reading one binlog; switching to next binlog", 0};
PSI_stage_info stage_flushing_relay_log_and_master_info_repository= { 0, "Flushing relay log and master info repository.", 0};
PSI_stage_info stage_flushing_relay_log_info_file= { 0, "Flushing relay-log info file.", 0};
PSI_stage_info stage_freeing_items= { 0, "Freeing items", 0};
PSI_stage_info stage_fulltext_initialization= { 0, "Fulltext initialization", 0};
PSI_stage_info stage_got_handler_lock= { 0, "Got handler lock", 0};
PSI_stage_info stage_got_old_table= { 0, "Got old table", 0};
PSI_stage_info stage_init= { 0, "init", 0};
PSI_stage_info stage_init_update= { 0, "init for update", 0};
PSI_stage_info stage_insert= { 0, "Insert", 0};
PSI_stage_info stage_invalidating_query_cache_entries_table= { 0, "Invalidating query cache entries (table)", 0};
PSI_stage_info stage_invalidating_query_cache_entries_table_list= { 0, "Invalidating query cache entries (table list)", 0};
PSI_stage_info stage_killing_slave= { 0, "Killing slave", 0};
PSI_stage_info stage_logging_slow_query= { 0, "Logging slow query", 0};
PSI_stage_info stage_making_temp_file_append_before_load_data= { 0, "Making temporary file (append) before replaying LOAD DATA INFILE", 0};
PSI_stage_info stage_making_temp_file_create_before_load_data= { 0, "Making temporary file (create) before replaying LOAD DATA INFILE", 0};
PSI_stage_info stage_manage_keys= { 0, "Manage keys", 0};
PSI_stage_info stage_master_has_sent_all_binlog_to_slave= { 0, "Master has sent all binlog to slave; waiting for more updates", 0};
PSI_stage_info stage_opening_tables= { 0, "Opening tables", 0};
PSI_stage_info stage_optimizing= { 0, "Optimizing", 0};
PSI_stage_info stage_preparing= { 0, "Preparing", 0};
PSI_stage_info stage_purging_old_relay_logs= { 0, "Purging old relay logs", 0};
PSI_stage_info stage_query_end= { 0, "Query end", 0};
PSI_stage_info stage_starting_cleanup= { 0, "Starting cleanup", 0};
PSI_stage_info stage_rollback= { 0, "Rollback", 0};
PSI_stage_info stage_rollback_implicit= { 0, "Rollback_implicit", 0};
PSI_stage_info stage_commit= { 0, "Commit", 0};
PSI_stage_info stage_commit_implicit= { 0, "Commit implicit", 0};
PSI_stage_info stage_queueing_master_event_to_the_relay_log= { 0, "Queueing master event to the relay log", 0};
PSI_stage_info stage_reading_event_from_the_relay_log= { 0, "Reading event from the relay log", 0};
PSI_stage_info stage_recreating_table= { 0, "Recreating table", 0};
PSI_stage_info stage_registering_slave_on_master= { 0, "Registering slave on master", 0};
PSI_stage_info stage_removing_duplicates= { 0, "Removing duplicates", 0};
PSI_stage_info stage_removing_tmp_table= { 0, "Removing tmp table", 0};
PSI_stage_info stage_rename= { 0, "Rename", 0};
PSI_stage_info stage_rename_result_table= { 0, "Rename result table", 0};
PSI_stage_info stage_requesting_binlog_dump= { 0, "Requesting binlog dump", 0};
PSI_stage_info stage_reschedule= { 0, "Reschedule", 0};
PSI_stage_info stage_searching_rows_for_update= { 0, "Searching rows for update", 0};
PSI_stage_info stage_sending_binlog_event_to_slave= { 0, "Sending binlog event to slave", 0};
PSI_stage_info stage_sending_cached_result_to_client= { 0, "Sending cached result to client", 0};
PSI_stage_info stage_sending_data= { 0, "Sending data", 0};
PSI_stage_info stage_setup= { 0, "setup", 0};
PSI_stage_info stage_show_explain= { 0, "Show explain", 0};
PSI_stage_info stage_slave_has_read_all_relay_log= { 0, "Slave has read all relay log; waiting for more updates", 0};
PSI_stage_info stage_sorting= { 0, "Sorting", 0};
PSI_stage_info stage_sorting_for_group= { 0, "Sorting for group", 0};
PSI_stage_info stage_sorting_for_order= { 0, "Sorting for order", 0};
PSI_stage_info stage_sorting_result= { 0, "Sorting result", 0};
PSI_stage_info stage_statistics= { 0, "Statistics", 0};
PSI_stage_info stage_sql_thd_waiting_until_delay= { 0, "Waiting until MASTER_DELAY seconds after master executed event", 0 };
PSI_stage_info stage_storing_result_in_query_cache= { 0, "Storing result in query cache", 0};
PSI_stage_info stage_storing_row_into_queue= { 0, "Storing row into queue", 0};
PSI_stage_info stage_system_lock= { 0, "System lock", 0};
PSI_stage_info stage_unlocking_tables= { 0, "Unlocking tables", 0};
PSI_stage_info stage_table_lock= { 0, "table lock", 0};
PSI_stage_info stage_filling_schema_table= { 0, "Filling schema table", 0};
PSI_stage_info stage_update= { 0, "Update", 0};
PSI_stage_info stage_updating= { 0, "Updating", 0};
PSI_stage_info stage_updating_main_table= { 0, "Updating main table", 0};
PSI_stage_info stage_updating_reference_tables= { 0, "Updating reference tables", 0};
PSI_stage_info stage_upgrading_lock= { 0, "Upgrading lock", 0};
PSI_stage_info stage_user_lock= { 0, "User lock", 0};
PSI_stage_info stage_user_sleep= { 0, "User sleep", 0};
PSI_stage_info stage_verifying_table= { 0, "Verifying table", 0};
PSI_stage_info stage_waiting_for_delay_list= { 0, "Waiting for delay_list", 0};
PSI_stage_info stage_waiting_for_disk_space= {0, "Waiting for someone to free space", 0};
PSI_stage_info stage_waiting_for_gtid_to_be_written_to_binary_log= { 0, "Waiting for GTID to be written to binary log", 0};
PSI_stage_info stage_waiting_for_handler_insert= { 0, "Waiting for handler insert", 0};
PSI_stage_info stage_waiting_for_handler_lock= { 0, "Waiting for handler lock", 0};
PSI_stage_info stage_waiting_for_handler_open= { 0, "Waiting for handler open", 0};
PSI_stage_info stage_waiting_for_insert= { 0, "Waiting for INSERT", 0};
PSI_stage_info stage_waiting_for_master_to_send_event= { 0, "Waiting for master to send event", 0};
PSI_stage_info stage_waiting_for_master_update= { 0, "Waiting for master update", 0};
PSI_stage_info stage_waiting_for_relay_log_space= { 0, "Waiting for the slave SQL thread to free enough relay log space", 0};
PSI_stage_info stage_waiting_for_semi_sync_ack_from_slave=
{ 0, "Waiting for semi-sync ACK from slave", 0};
PSI_stage_info stage_waiting_for_semi_sync_slave={ 0, "Waiting for semi-sync slave connection", 0};
PSI_stage_info stage_reading_semi_sync_ack={ 0, "Reading semi-sync ACK from slave", 0};
PSI_stage_info stage_waiting_for_slave_mutex_on_exit= { 0, "Waiting for slave mutex on exit", 0};
PSI_stage_info stage_waiting_for_slave_thread_to_start= { 0, "Waiting for slave thread to start", 0};
PSI_stage_info stage_waiting_for_table_flush= { 0, "Waiting for table flush", 0};
PSI_stage_info stage_waiting_for_query_cache_lock= { 0, "Waiting for query cache lock", 0};
PSI_stage_info stage_waiting_for_the_next_event_in_relay_log= { 0, "Waiting for the next event in relay log", 0};
PSI_stage_info stage_waiting_for_the_slave_thread_to_advance_position= { 0, "Waiting for the slave SQL thread to advance position", 0};
PSI_stage_info stage_waiting_to_finalize_termination= { 0, "Waiting to finalize termination", 0};
PSI_stage_info stage_binlog_waiting_background_tasks= { 0, "Waiting for background binlog tasks", 0};
PSI_stage_info stage_binlog_write= { 0, "Writing to binlog", 0};
PSI_stage_info stage_binlog_processing_checkpoint_notify= { 0, "Processing binlog checkpoint notification", 0};
PSI_stage_info stage_binlog_stopping_background_thread= { 0, "Stopping binlog background thread", 0};
PSI_stage_info stage_waiting_for_work_from_sql_thread= { 0, "Waiting for work from SQL thread", 0};
PSI_stage_info stage_waiting_for_prior_transaction_to_commit= { 0, "Waiting for prior transaction to commit", 0};
PSI_stage_info stage_waiting_for_prior_transaction_to_start_commit= { 0, "Waiting for prior transaction to start commit", 0};
PSI_stage_info stage_waiting_for_room_in_worker_thread= { 0, "Waiting for room in worker thread event queue", 0};
PSI_stage_info stage_waiting_for_workers_idle= { 0, "Waiting for worker threads to be idle", 0};
PSI_stage_info stage_waiting_for_ftwrl= { 0, "Waiting due to global read lock", 0};
PSI_stage_info stage_waiting_for_ftwrl_threads_to_pause= { 0, "Waiting for worker threads to pause for global read lock", 0};
PSI_stage_info stage_waiting_for_rpl_thread_pool= { 0, "Waiting while replication worker thread pool is busy", 0};
PSI_stage_info stage_master_gtid_wait_primary= { 0, "Waiting in MASTER_GTID_WAIT() (primary waiter)", 0};
PSI_stage_info stage_master_gtid_wait= { 0, "Waiting in MASTER_GTID_WAIT()", 0};
PSI_stage_info stage_gtid_wait_other_connection= { 0, "Waiting for other master connection to process the same GTID", 0};
PSI_stage_info stage_slave_background_process_request= { 0, "Processing requests", 0};
PSI_stage_info stage_slave_background_wait_request= { 0, "Waiting for requests", 0};
PSI_stage_info stage_waiting_for_deadlock_kill= { 0, "Waiting for parallel replication deadlock handling to complete", 0};
PSI_stage_info stage_starting= { 0, "starting", 0};
PSI_stage_info stage_waiting_for_flush= { 0, "Waiting for non trans tables to be flushed", 0};
PSI_stage_info stage_waiting_for_ddl= { 0, "Waiting for DDLs", 0};

PSI_memory_key key_memory_DATE_TIME_FORMAT;
PSI_memory_key key_memory_DDL_LOG_MEMORY_ENTRY;
PSI_memory_key key_memory_Event_queue_element_for_exec_names;
PSI_memory_key key_memory_Event_scheduler_scheduler_param;
PSI_memory_key key_memory_Filesort_info_merge;
PSI_memory_key key_memory_Filesort_info_record_pointers;
PSI_memory_key key_memory_Gis_read_stream_err_msg;
PSI_memory_key key_memory_JOIN_CACHE;
PSI_memory_key key_memory_MPVIO_EXT_auth_info;
PSI_memory_key key_memory_MYSQL_BIN_LOG_basename;
PSI_memory_key key_memory_MYSQL_BIN_LOG_index;
PSI_memory_key key_memory_MYSQL_LOCK;
PSI_memory_key key_memory_MYSQL_LOG_name;
PSI_memory_key key_memory_MYSQL_RELAY_LOG_basename;
PSI_memory_key key_memory_MYSQL_RELAY_LOG_index;
PSI_memory_key key_memory_NAMED_ILINK_name;
PSI_memory_key key_memory_PROFILE;
PSI_memory_key key_memory_QUICK_RANGE_SELECT_mrr_buf_desc;
PSI_memory_key key_memory_Query_cache;
PSI_memory_key key_memory_Relay_log_info_group_relay_log_name;
PSI_memory_key key_memory_Row_data_memory_memory;
PSI_memory_key key_memory_Rpl_info_file_buffer;
PSI_memory_key key_memory_SLAVE_INFO;
PSI_memory_key key_memory_ST_SCHEMA_TABLE;
PSI_memory_key key_memory_Sort_param_tmp_buffer;
PSI_memory_key key_memory_Sys_var_charptr_value;
PSI_memory_key key_memory_TABLE;
PSI_memory_key key_memory_TABLE_RULE_ENT;
PSI_memory_key key_memory_TC_LOG_MMAP_pages;
PSI_memory_key key_memory_THD_db;
PSI_memory_key key_memory_THD_handler_tables_hash;
PSI_memory_key key_memory_THD_variables;
PSI_memory_key key_memory_Table_trigger_dispatcher;
PSI_memory_key key_memory_Unique_merge_buffer;
PSI_memory_key key_memory_Unique_sort_buffer;
PSI_memory_key key_memory_User_level_lock;
PSI_memory_key key_memory_XID;
PSI_memory_key key_memory_acl_cache;
PSI_memory_key key_memory_acl_mem;
PSI_memory_key key_memory_acl_memex;
PSI_memory_key key_memory_binlog_cache_mngr;
PSI_memory_key key_memory_binlog_pos;
PSI_memory_key key_memory_binlog_recover_exec;
PSI_memory_key key_memory_binlog_statement_buffer;
PSI_memory_key key_memory_binlog_ver_1_event;
PSI_memory_key key_memory_bison_stack;
PSI_memory_key key_memory_blob_mem_storage;
PSI_memory_key key_memory_dboptions_hash;
PSI_memory_key key_memory_dbnames_cache;
PSI_memory_key key_memory_errmsgs;
PSI_memory_key key_memory_frm_string;
PSI_memory_key key_memory_gdl;
PSI_memory_key key_memory_global_system_variables;
PSI_memory_key key_memory_handler_errmsgs;
PSI_memory_key key_memory_handlerton;
PSI_memory_key key_memory_hash_index_key_buffer;
PSI_memory_key key_memory_host_cache_hostname;
PSI_memory_key key_memory_ignored_db;
PSI_memory_key key_memory_locked_table_list;
PSI_memory_key key_memory_locked_thread_list;
PSI_memory_key key_memory_my_str_malloc;
PSI_memory_key key_memory_native_functions;
PSI_memory_key key_memory_prepared_statement_main_mem_root;
PSI_memory_key key_memory_prepared_statement_map;
PSI_memory_key key_memory_queue_item;
PSI_memory_key key_memory_quick_range_select_root;
PSI_memory_key key_memory_rpl_filter;
PSI_memory_key key_memory_sp_cache;
PSI_memory_key key_memory_sp_head_call_root;
PSI_memory_key key_memory_sp_head_execute_root;
PSI_memory_key key_memory_sp_head_main_root;
PSI_memory_key key_memory_table_mapping_root;
PSI_memory_key key_memory_table_share;
PSI_memory_key key_memory_table_triggers_list;
PSI_memory_key key_memory_thd_main_mem_root;
PSI_memory_key key_memory_thd_transactions;
PSI_memory_key key_memory_user_conn;
PSI_memory_key key_memory_user_var_entry;
PSI_memory_key key_memory_user_var_entry_value;
PSI_memory_key key_memory_String_value;
PSI_memory_key key_memory_WSREP;

#ifdef HAVE_PSI_INTERFACE

PSI_stage_info *all_server_stages[]=
{
  & stage_after_apply_event,
  & stage_after_create,
  & stage_after_opening_tables,
  & stage_after_table_lock,
  & stage_allocating_local_table,
  & stage_alter_inplace,
  & stage_alter_inplace_commit,
  & stage_alter_inplace_prepare,
  & stage_apply_event,
  & stage_binlog_write,
  & stage_binlog_processing_checkpoint_notify,
  & stage_binlog_stopping_background_thread,
  & stage_binlog_waiting_background_tasks,
  & stage_changing_master,
  & stage_checking_master_version,
  & stage_checking_permissions,
  & stage_checking_privileges_on_cached_query,
  & stage_checking_query_cache_for_query,
  & stage_cleaning_up,
  & stage_closing_tables,
  & stage_commit,
  & stage_commit_implicit,
  & stage_connecting_to_master,
  & stage_converting_heap_to_myisam,
  & stage_copy_to_tmp_table,
  & stage_copying_to_group_table,
  & stage_copying_to_tmp_table,
  & stage_creating_delayed_handler,
  & stage_creating_sort_index,
  & stage_creating_table,
  & stage_creating_tmp_table,
  & stage_deleting_from_main_table,
  & stage_deleting_from_reference_tables,
  & stage_discard_or_import_tablespace,
  & stage_enabling_keys,
  & stage_end,
  & stage_executing,
  & stage_execution_of_init_command,
  & stage_explaining,
  & stage_finding_key_cache,
  & stage_finished_reading_one_binlog_switching_to_next_binlog,
  & stage_flushing_relay_log_and_master_info_repository,
  & stage_flushing_relay_log_info_file,
  & stage_freeing_items,
  & stage_fulltext_initialization,
  & stage_got_handler_lock,
  & stage_got_old_table,
  & stage_init,
  & stage_init_update,
  & stage_insert,
  & stage_invalidating_query_cache_entries_table,
  & stage_invalidating_query_cache_entries_table_list,
  & stage_killing_slave,
  & stage_logging_slow_query,
  & stage_making_temp_file_append_before_load_data,
  & stage_making_temp_file_create_before_load_data,
  & stage_manage_keys,
  & stage_master_has_sent_all_binlog_to_slave,
  & stage_opening_tables,
  & stage_optimizing,
  & stage_preparing,
  & stage_purging_old_relay_logs,
  & stage_starting_cleanup,
  & stage_query_end,
  & stage_queueing_master_event_to_the_relay_log,
  & stage_reading_event_from_the_relay_log,
  & stage_recreating_table,
  & stage_registering_slave_on_master,
  & stage_removing_duplicates,
  & stage_removing_tmp_table,
  & stage_rename,
  & stage_rename_result_table,
  & stage_requesting_binlog_dump,
  & stage_reschedule,
  & stage_rollback,
  & stage_rollback_implicit,
  & stage_searching_rows_for_update,
  & stage_sending_binlog_event_to_slave,
  & stage_sending_cached_result_to_client,
  & stage_sending_data,
  & stage_setup,
  & stage_show_explain,
  & stage_slave_has_read_all_relay_log,
  & stage_sorting,
  & stage_sorting_for_group,
  & stage_sorting_for_order,
  & stage_sorting_result,
  & stage_sql_thd_waiting_until_delay,
  & stage_statistics,
  & stage_storing_result_in_query_cache,
  & stage_storing_row_into_queue,
  & stage_system_lock,
  & stage_unlocking_tables,
  & stage_table_lock,
  & stage_filling_schema_table,
  & stage_update,
  & stage_updating,
  & stage_updating_main_table,
  & stage_updating_reference_tables,
  & stage_upgrading_lock,
  & stage_user_lock,
  & stage_user_sleep,
  & stage_verifying_table,
  & stage_waiting_for_delay_list,
  & stage_waiting_for_gtid_to_be_written_to_binary_log,
  & stage_waiting_for_handler_insert,
  & stage_waiting_for_handler_lock,
  & stage_waiting_for_handler_open,
  & stage_waiting_for_insert,
  & stage_waiting_for_master_to_send_event,
  & stage_waiting_for_master_update,
  & stage_waiting_for_prior_transaction_to_commit,
  & stage_waiting_for_prior_transaction_to_start_commit,
  & stage_waiting_for_query_cache_lock,
  & stage_waiting_for_relay_log_space,
  & stage_waiting_for_room_in_worker_thread,
  & stage_waiting_for_slave_mutex_on_exit,
  & stage_waiting_for_slave_thread_to_start,
  & stage_waiting_for_table_flush,
  & stage_waiting_for_the_next_event_in_relay_log,
  & stage_waiting_for_the_slave_thread_to_advance_position,
  & stage_waiting_for_work_from_sql_thread,
  & stage_waiting_to_finalize_termination,
  & stage_master_gtid_wait_primary,
  & stage_master_gtid_wait,
  & stage_gtid_wait_other_connection,
  & stage_slave_background_process_request,
  & stage_slave_background_wait_request,
  & stage_waiting_for_semi_sync_ack_from_slave,
  & stage_waiting_for_semi_sync_slave,
  & stage_reading_semi_sync_ack,
  & stage_waiting_for_deadlock_kill,
  & stage_starting
};

PSI_socket_key key_socket_tcpip, key_socket_unix, key_socket_client_connection;

static PSI_socket_info all_server_sockets[]=
{
  { &key_socket_tcpip, "server_tcpip_socket", PSI_FLAG_GLOBAL},
  { &key_socket_unix, "server_unix_socket", PSI_FLAG_GLOBAL},
  { &key_socket_client_connection, "client_connection", 0}
};

static PSI_memory_info all_server_memory[]=
{
  { &key_memory_locked_table_list, "Locked_tables_list::m_locked_tables_root", 0},
  { &key_memory_locked_thread_list, "display_table_locks", PSI_FLAG_THREAD},
  { &key_memory_thd_transactions, "THD::transactions::mem_root", PSI_FLAG_THREAD},
//  { &key_memory_delegate, "Delegate::memroot", 0},
  { &key_memory_acl_mem, "sql_acl_mem", PSI_FLAG_GLOBAL},
  { &key_memory_acl_memex, "sql_acl_memex", PSI_FLAG_GLOBAL},
  { &key_memory_acl_cache, "acl_cache", PSI_FLAG_GLOBAL},
  { &key_memory_thd_main_mem_root, "thd::main_mem_root", PSI_FLAG_THREAD},
//  { &key_memory_help, "help", 0},
//  { &key_memory_new_frm_mem, "new_frm_mem", 0},
  { &key_memory_table_share, "TABLE_SHARE::mem_root", PSI_FLAG_GLOBAL}, /* table definition cache */
  { &key_memory_gdl, "gdl", 0},
  { &key_memory_table_triggers_list, "Table_triggers_list", 0},
//  { &key_memory_servers, "servers", 0},
  { &key_memory_prepared_statement_map, "Prepared_statement_map", PSI_FLAG_THREAD},
  { &key_memory_prepared_statement_main_mem_root, "Prepared_statement::main_mem_root", PSI_FLAG_THREAD},
//  { &key_memory_protocol_rset_root, "Protocol_local::m_rset_root", PSI_FLAG_THREAD},
//  { &key_memory_warning_info_warn_root, "Warning_info::m_warn_root", PSI_FLAG_THREAD},
  { &key_memory_sp_cache, "THD::sp_cache", 0},
  { &key_memory_sp_head_main_root, "sp_head::main_mem_root", 0},
  { &key_memory_sp_head_execute_root, "sp_head::execute_mem_root", PSI_FLAG_THREAD},
  { &key_memory_sp_head_call_root, "sp_head::call_mem_root", PSI_FLAG_THREAD},
  { &key_memory_table_mapping_root, "table_mapping::m_mem_root", 0},
  { &key_memory_quick_range_select_root, "QUICK_RANGE_SELECT::alloc", PSI_FLAG_THREAD},
//  { &key_memory_quick_index_merge_root, "QUICK_INDEX_MERGE_SELECT::alloc", PSI_FLAG_THREAD},
//  { &key_memory_quick_ror_intersect_select_root, "QUICK_ROR_INTERSECT_SELECT::alloc", PSI_FLAG_THREAD},
//  { &key_memory_quick_ror_union_select_root, "QUICK_ROR_UNION_SELECT::alloc", PSI_FLAG_THREAD},
//  { &key_memory_quick_group_min_max_select_root, "QUICK_GROUP_MIN_MAX_SELECT::alloc", PSI_FLAG_THREAD},
//  { &key_memory_test_quick_select_exec, "test_quick_select", PSI_FLAG_THREAD},
//  { &key_memory_prune_partitions_exec, "prune_partitions::exec", 0},
  { &key_memory_binlog_recover_exec, "MYSQL_BIN_LOG::recover", 0},
  { &key_memory_blob_mem_storage, "Blob_mem_storage::storage", 0},
  { &key_memory_NAMED_ILINK_name, "NAMED_ILINK::name", 0},
  { &key_memory_String_value, "String::value", 0},
  { &key_memory_Sys_var_charptr_value, "Sys_var_charptr::value", 0},
  { &key_memory_queue_item, "Queue::queue_item", 0},
  { &key_memory_THD_db, "THD::db", 0},
  { &key_memory_user_var_entry, "user_var_entry", 0},
//  { &key_memory_Slave_job_group_group_relay_log_name, "Slave_job_group::group_relay_log_name", 0},
  { &key_memory_Relay_log_info_group_relay_log_name, "Relay_log_info::group_relay_log_name", 0},
  { &key_memory_binlog_cache_mngr, "binlog_cache_mngr", 0},
  { &key_memory_Row_data_memory_memory, "Row_data_memory::memory", 0},
//  { &key_memory_Gtid_set_to_string, "Gtid_set::to_string", 0},
//  { &key_memory_Gtid_state_to_string, "Gtid_state::to_string", 0},
//  { &key_memory_Owned_gtids_to_string, "Owned_gtids::to_string", 0},
//  { &key_memory_log_event, "Log_event", 0},
//  { &key_memory_Incident_log_event_message, "Incident_log_event::message", 0},
//  { &key_memory_Rows_query_log_event_rows_query, "Rows_query_log_event::rows_query", 0},
  { &key_memory_Sort_param_tmp_buffer, "Sort_param::tmp_buffer", 0},
  { &key_memory_Filesort_info_merge, "Filesort_info::merge", 0},
  { &key_memory_Filesort_info_record_pointers, "Filesort_info::record_pointers", 0},
//  { &key_memory_Filesort_buffer_sort_keys, "Filesort_buffer::sort_keys", 0},
  { &key_memory_handler_errmsgs, "handler::errmsgs", 0},
  { &key_memory_handlerton, "handlerton", 0},
  { &key_memory_XID, "XID", 0},
  { &key_memory_host_cache_hostname, "host_cache::hostname", 0},
  { &key_memory_user_var_entry_value, "user_var_entry::value", 0},
  { &key_memory_User_level_lock, "User_level_lock", 0},
  { &key_memory_MYSQL_LOG_name, "MYSQL_LOG::name", 0},
  { &key_memory_TC_LOG_MMAP_pages, "TC_LOG_MMAP::pages", 0},
//  { &key_memory_my_bitmap_map, "my_bitmap_map", 0},
  { &key_memory_QUICK_RANGE_SELECT_mrr_buf_desc, "QUICK_RANGE_SELECT::mrr_buf_desc", 0},
  { &key_memory_Event_queue_element_for_exec_names, "Event_queue_element_for_exec::names", 0},
  { &key_memory_my_str_malloc, "my_str_malloc", 0},
  { &key_memory_MYSQL_BIN_LOG_basename, "MYSQL_BIN_LOG::basename", 0},
  { &key_memory_MYSQL_BIN_LOG_index, "MYSQL_BIN_LOG::index", 0},
  { &key_memory_MYSQL_RELAY_LOG_basename, "MYSQL_RELAY_LOG::basename", 0},
  { &key_memory_MYSQL_RELAY_LOG_index, "MYSQL_RELAY_LOG::index", 0},
  { &key_memory_rpl_filter, "rpl_filter memory", 0},
  { &key_memory_errmsgs, "errmsgs", 0},
  { &key_memory_Gis_read_stream_err_msg, "Gis_read_stream::err_msg", 0},
//  { &key_memory_Geometry_objects_data, "Geometry::ptr_and_wkb_data", 0},
  { &key_memory_MYSQL_LOCK, "MYSQL_LOCK", 0},
//  { &key_memory_NET_buff, "NET::buff", 0},
//  { &key_memory_NET_compress_packet, "NET::compress_packet", 0},
  { &key_memory_Event_scheduler_scheduler_param, "Event_scheduler::scheduler_param", 0},
//  { &key_memory_Gtid_set_Interval_chunk, "Gtid_set::Interval_chunk", 0},
//  { &key_memory_Owned_gtids_sidno_to_hash, "Owned_gtids::sidno_to_hash", 0},
//  { &key_memory_Sid_map_Node, "Sid_map::Node", 0},
//  { &key_memory_Gtid_state_group_commit_sidno, "Gtid_state::group_commit_sidno_locks", 0},
//  { &key_memory_Mutex_cond_array_Mutex_cond, "Mutex_cond_array::Mutex_cond", 0},
  { &key_memory_TABLE_RULE_ENT, "TABLE_RULE_ENT", 0},
//  { &key_memory_Rpl_info_table, "Rpl_info_table", 0},
  { &key_memory_Rpl_info_file_buffer, "Rpl_info_file::buffer", 0},
//  { &key_memory_db_worker_hash_entry, "db_worker_hash_entry", 0},
//  { &key_memory_rpl_slave_check_temp_dir, "rpl_slave::check_temp_dir", 0},
//  { &key_memory_rpl_slave_command_buffer, "rpl_slave::command_buffer", 0},
  { &key_memory_binlog_ver_1_event, "binlog_ver_1_event", 0},
  { &key_memory_SLAVE_INFO, "SLAVE_INFO", 0},
  { &key_memory_binlog_pos, "binlog_pos", 0},
//  { &key_memory_HASH_ROW_ENTRY, "HASH_ROW_ENTRY", 0},
  { &key_memory_binlog_statement_buffer, "binlog_statement_buffer", 0},
//  { &key_memory_partition_syntax_buffer, "partition_syntax_buffer", 0},
//  { &key_memory_READ_INFO, "READ_INFO", 0},
  { &key_memory_JOIN_CACHE, "JOIN_CACHE", 0},
//  { &key_memory_TABLE_sort_io_cache, "TABLE::sort_io_cache", 0},
//  { &key_memory_frm, "frm", 0},
  { &key_memory_Unique_sort_buffer, "Unique::sort_buffer", 0},
  { &key_memory_Unique_merge_buffer, "Unique::merge_buffer", 0},
  { &key_memory_TABLE, "TABLE", PSI_FLAG_GLOBAL}, /* Table cache */
//  { &key_memory_frm_extra_segment_buff, "frm::extra_segment_buff", 0},
//  { &key_memory_frm_form_pos, "frm::form_pos", 0},
  { &key_memory_frm_string, "frm::string", 0},
//  { &key_memory_LOG_name, "LOG_name", 0},
  { &key_memory_DATE_TIME_FORMAT, "DATE_TIME_FORMAT", 0},
  { &key_memory_DDL_LOG_MEMORY_ENTRY, "DDL_LOG_MEMORY_ENTRY", 0},
  { &key_memory_ST_SCHEMA_TABLE, "ST_SCHEMA_TABLE", 0},
  { &key_memory_ignored_db, "ignored_db", 0},
  { &key_memory_PROFILE, "PROFILE", 0},
  { &key_memory_global_system_variables, "global_system_variables", 0},
  { &key_memory_THD_variables, "THD::variables", 0},
//  { &key_memory_Security_context, "Security_context", 0},
//  { &key_memory_shared_memory_name, "Shared_memory_name", 0},
  { &key_memory_bison_stack, "bison_stack", 0},
  { &key_memory_THD_handler_tables_hash, "THD::handler_tables_hash", 0},
  { &key_memory_hash_index_key_buffer, "hash_index_key_buffer", 0},
  { &key_memory_dboptions_hash, "dboptions_hash", 0},
  { &key_memory_dbnames_cache, "dbnames_cache", 0},
  { &key_memory_user_conn, "user_conn", 0},
//  { &key_memory_LOG_POS_COORD, "LOG_POS_COORD", 0},
//  { &key_memory_XID_STATE, "XID_STATE", 0},
  { &key_memory_MPVIO_EXT_auth_info, "MPVIO_EXT::auth_info", 0},
//  { &key_memory_opt_bin_logname, "opt_bin_logname", 0},
  { &key_memory_Query_cache, "Query_cache", PSI_FLAG_GLOBAL},
//  { &key_memory_READ_RECORD_cache, "READ_RECORD_cache", 0},
//  { &key_memory_Quick_ranges, "Quick_ranges", 0},
//  { &key_memory_File_query_log_name, "File_query_log::name", 0},
  { &key_memory_Table_trigger_dispatcher, "Table_trigger_dispatcher::m_mem_root", 0},
//  { &key_memory_thd_timer, "thd_timer", 0},
//  { &key_memory_THD_Session_tracker, "THD::Session_tracker", 0},
//  { &key_memory_THD_Session_sysvar_resource_manager, "THD::Session_sysvar_resource_manager", 0},
//  { &key_memory_show_slave_status_io_gtid_set, "show_slave_status_io_gtid_set", 0},
//  { &key_memory_write_set_extraction, "write_set_extraction", 0},
//  { &key_memory_get_all_tables, "get_all_tables", 0},
//  { &key_memory_fill_schema_schemata, "fill_schema_schemata", 0},
  { &key_memory_native_functions, "native_functions", PSI_FLAG_GLOBAL},
  { &key_memory_WSREP, "wsrep", 0 }
};

/**
  Initialise all the performance schema instrumentation points
  used by the server.
*/
void init_server_psi_keys(void)
{
  const char* category= "sql";
  int count;

  count= array_elements(all_server_mutexes);
  mysql_mutex_register(category, all_server_mutexes, count);

  count= array_elements(all_server_rwlocks);
  mysql_rwlock_register(category, all_server_rwlocks, count);

  count= array_elements(all_server_conds);
  mysql_cond_register(category, all_server_conds, count);

  count= array_elements(all_server_threads);
  mysql_thread_register(category, all_server_threads, count);

  count= array_elements(all_server_files);
  mysql_file_register(category, all_server_files, count);

  count= array_elements(all_server_stages);
  mysql_stage_register(category, all_server_stages, count);

  count= array_elements(all_server_sockets);
  mysql_socket_register(category, all_server_sockets, count);

  count= array_elements(all_server_memory);
  mysql_memory_register(category, all_server_memory, count);

#ifdef HAVE_PSI_STATEMENT_INTERFACE
  init_sql_statement_info();
  count= array_elements(sql_statement_info);
  mysql_statement_register(category, sql_statement_info, count);

  init_sp_psi_keys();

  category= "com";
  init_com_statement_info();

  /*
    Register [0 .. COM_QUERY - 1] as "statement/com/..."
  */
  count= (int) COM_QUERY;
  mysql_statement_register(category, com_statement_info, count);

  /*
    Register [COM_QUERY + 1 .. COM_END] as "statement/com/..."
  */
  count= (int) COM_END - (int) COM_QUERY;
  mysql_statement_register(category, & com_statement_info[(int) COM_QUERY + 1], count);

  category= "abstract";
  /*
    Register [COM_QUERY] as "statement/abstract/com_query"
  */
  mysql_statement_register(category, & com_statement_info[(int) COM_QUERY], 1);

  /*
    When a new packet is received,
    it is instrumented as "statement/abstract/new_packet".
    Based on the packet type found, it later mutates to the
    proper narrow type, for example
    "statement/abstract/query" or "statement/com/ping".
    In cases of "statement/abstract/query", SQL queries are given to
    the parser, which mutates the statement type to an even more
    narrow classification, for example "statement/sql/select".
  */
  stmt_info_new_packet.m_key= 0;
  stmt_info_new_packet.m_name= "new_packet";
  stmt_info_new_packet.m_flags= PSI_FLAG_MUTABLE;
  mysql_statement_register(category, &stmt_info_new_packet, 1);

  /*
    Statements processed from the relay log are initially instrumented as
    "statement/abstract/relay_log". The parser will mutate the statement type to
    a more specific classification, for example "statement/sql/insert".
  */
  stmt_info_rpl.m_key= 0;
  stmt_info_rpl.m_name= "relay_log";
  stmt_info_rpl.m_flags= PSI_FLAG_MUTABLE;
  mysql_statement_register(category, &stmt_info_rpl, 1);
#endif
}

#endif /* HAVE_PSI_INTERFACE */


/*
  Connection ID allocation.

  We need to maintain thread_ids in the 32bit range,
  because this is how it is passed to the client in the protocol.

  The idea is to maintain a id range, initially set to
 (0,UINT32_MAX). Whenever new id is needed, we increment the
  lower limit and return its new value.

  On "overflow", if id can not be generated anymore(i.e lower == upper -1),
  we recalculate the range boundaries.
  To do that, we first collect thread ids that are in use, by traversing
  THD list, and find largest region within (0,UINT32_MAX), that is still free.

*/

static my_thread_id thread_id_max= UINT_MAX32;

#include <vector>
#include <algorithm>

/*
  Find largest unused thread_id range.

  i.e for every number N within the returned range,
  there is no existing connection with thread_id equal to N.

  The range is exclusive, lower bound is always >=0 and
  upper bound <=MAX_UINT32.

  @param[out] low  - lower bound for the range
  @param[out] high - upper bound for the range
*/

static my_bool recalculate_callback(THD *thd, std::vector<my_thread_id> *ids)
{
  ids->push_back(thd->thread_id);
  return 0;
}


static void recalculate_thread_id_range(my_thread_id *low, my_thread_id *high)
{
  std::vector<my_thread_id> ids;

  // Add sentinels
  ids.push_back(0);
  ids.push_back(UINT_MAX32);
  server_threads.iterate(recalculate_callback, &ids);

  std::sort(ids.begin(), ids.end());
  my_thread_id max_gap= 0;
  for (size_t i= 0; i < ids.size() - 1; i++)
  {
    my_thread_id gap= ids[i+1] - ids[i];
    if (gap > max_gap)
    {
      *low= ids[i];
      *high= ids[i+1];
      max_gap= gap;
    }
  }

  if (max_gap < 2)
  {
    /* Can't find free id. This is not really possible,
      we'd need 2^32 connections for this to happen.*/
    sql_print_error("Cannot find free connection id.");
    abort();
  }
}


my_thread_id next_thread_id(void)
{
  my_thread_id retval;
  DBUG_EXECUTE_IF("thread_id_overflow", global_thread_id= thread_id_max-2;);

  mysql_mutex_lock(&LOCK_thread_id);

  if (unlikely(global_thread_id == thread_id_max - 1))
  {
    recalculate_thread_id_range(&global_thread_id, &thread_id_max);
  }

  retval= ++global_thread_id;

  mysql_mutex_unlock(&LOCK_thread_id);
  return retval;
}


/**
  calculates the server unique identifier

  UID is a base64 encoded SHA1 hash of the MAC address of one of
  the interfaces, and the tcp port that the server is listening on
*/

static int calculate_server_uid(char *dest)
{
  uchar rawbuf[2 + 6];
  uchar shabuf[MY_SHA1_HASH_SIZE];

  int2store(rawbuf, mysqld_port);
  if (my_gethwaddr(rawbuf + 2))
  {
    sql_print_error("feedback plugin: failed to retrieve the MAC address");
    return 1;
  }

  my_sha1((uint8*) shabuf, (char*) rawbuf, sizeof(rawbuf));

  assert(my_base64_needed_encoded_length(sizeof(shabuf)) <= SERVER_UID_SIZE);
  my_base64_encode(shabuf, sizeof(shabuf), dest);

  return 0;
}<|MERGE_RESOLUTION|>--- conflicted
+++ resolved
@@ -5550,8 +5550,6 @@
 #endif//DBUG_OFF
 
 
-<<<<<<< HEAD
-=======
 static void run_main_loop()
 {
   select_thread=pthread_self();
@@ -5572,10 +5570,6 @@
 }
 
 
-#ifdef __WIN__
-int win_main(int argc, char **argv)
-#else
->>>>>>> e927e28e
 int mysqld_main(int argc, char **argv)
 {
 #ifndef _WIN32
