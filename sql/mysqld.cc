--- conflicted
+++ resolved
@@ -850,13 +850,8 @@
   key_master_info_data_lock, key_master_info_run_lock,
   key_master_info_sleep_lock,
   key_mutex_slave_reporting_capability_err_lock, key_relay_log_info_data_lock,
-<<<<<<< HEAD
-  key_relay_log_info_sleep_lock,
+  key_rpl_group_info_sleep_lock,
   key_relay_log_info_log_space_lock, key_relay_log_info_run_lock,
-=======
-  key_relay_log_info_log_space_lock, key_relay_log_info_run_lock,
-  key_rpl_group_info_sleep_lock,
->>>>>>> 9cf8c54d
   key_structure_guard_mutex, key_TABLE_SHARE_LOCK_ha_data,
   key_LOCK_error_messages, key_LOG_INFO_lock,
   key_LOCK_thread_count, key_LOCK_thread_cache,
@@ -7751,21 +7746,12 @@
 #ifdef HAVE_REPLICATION
   {"Rpl_status",               (char*) &show_rpl_status,          SHOW_SIMPLE_FUNC},
 #endif
-<<<<<<< HEAD
   {"Select_full_join",         (char*) offsetof(STATUS_VAR, select_full_join_count_), SHOW_LONG_STATUS},
   {"Select_full_range_join",   (char*) offsetof(STATUS_VAR, select_full_range_join_count_), SHOW_LONG_STATUS},
   {"Select_range",             (char*) offsetof(STATUS_VAR, select_range_count_), SHOW_LONG_STATUS},
   {"Select_range_check",       (char*) offsetof(STATUS_VAR, select_range_check_count_), SHOW_LONG_STATUS},
   {"Select_scan",	       (char*) offsetof(STATUS_VAR, select_scan_count_), SHOW_LONG_STATUS},
-  {"Slave_open_temp_tables",   (char*) &slave_open_temp_tables, SHOW_LONG},
-=======
-  {"Select_full_join",         (char*) offsetof(STATUS_VAR, select_full_join_count), SHOW_LONG_STATUS},
-  {"Select_full_range_join",   (char*) offsetof(STATUS_VAR, select_full_range_join_count), SHOW_LONG_STATUS},
-  {"Select_range",             (char*) offsetof(STATUS_VAR, select_range_count), SHOW_LONG_STATUS},
-  {"Select_range_check",       (char*) offsetof(STATUS_VAR, select_range_check_count), SHOW_LONG_STATUS},
-  {"Select_scan",	       (char*) offsetof(STATUS_VAR, select_scan_count), SHOW_LONG_STATUS},
   {"Slave_open_temp_tables",   (char*) &slave_open_temp_tables, SHOW_INT},
->>>>>>> 9cf8c54d
 #ifdef HAVE_REPLICATION
   {"Slave_heartbeat_period",   (char*) &show_heartbeat_period, SHOW_SIMPLE_FUNC},
   {"Slave_received_heartbeats",(char*) &show_slave_received_heartbeats, SHOW_SIMPLE_FUNC},
@@ -9322,6 +9308,7 @@
 PSI_stage_info stage_binlog_waiting_background_tasks= { 0, "Waiting for background binlog tasks", 0};
 PSI_stage_info stage_binlog_processing_checkpoint_notify= { 0, "Processing binlog checkpoint notification", 0};
 PSI_stage_info stage_binlog_stopping_background_thread= { 0, "Stopping binlog background thread", 0};
+PSI_stage_info stage_waiting_for_work_from_sql_thread= { 0, "Waiting for work from SQL thread", 0};
 
 #ifdef HAVE_PSI_INTERFACE
 
