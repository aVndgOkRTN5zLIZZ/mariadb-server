/* Copyright (c) 2000, 2015, Oracle and/or its affiliates.
   Copyright (c) 2008, 2023, MariaDB

   This program is free software; you can redistribute it and/or modify
   it under the terms of the GNU General Public License as published by
   the Free Software Foundation; version 2 of the License.

   This program is distributed in the hope that it will be useful,
   but WITHOUT ANY WARRANTY; without even the implied warranty of
   MERCHANTABILITY or FITNESS FOR A PARTICULAR PURPOSE.  See the
   GNU General Public License for more details.

   You should have received a copy of the GNU General Public License
   along with this program; if not, write to the Free Software
   Foundation, Inc., 51 Franklin Street, Fifth Floor, Boston, MA  02110-1335  USA */

#include "sql_plugin.h"                         // Includes mariadb.h
#include "sql_priv.h"
#include "unireg.h"
#include <signal.h>
#ifndef _WIN32
#include <netdb.h>        // getservbyname, servent
#endif
#include "sql_parse.h"    // path_starts_from_data_home_dir
#include "sql_cache.h"    // query_cache, query_cache_*
#include "sql_locale.h"   // MY_LOCALES, my_locales, my_locale_by_name
#include "sql_show.h"     // free_status_vars, add_status_vars,
                          // reset_status_vars
#include "strfunc.h"      // find_set_from_flags
#include "parse_file.h"   // File_parser_dummy_hook
#include "sql_db.h"       // my_dboptions_cache_free
                          // my_dboptions_cache_init
#include "sql_table.h"    // ddl_log_release, ddl_log_execute_recovery
#include "sql_connect.h"  // free_max_user_conn, init_max_user_conn,
                          // handle_one_connection
#include "thread_cache.h"
#include "sql_time.h"     // known_date_time_formats,
                          // get_date_time_format_str,
                          // date_time_format_make
#include "tztime.h"       // my_tz_free, my_tz_init, my_tz_SYSTEM
#include "hostname.h"     // hostname_cache_free, hostname_cache_init
#include "sql_acl.h"      // acl_free, grant_free, acl_init,
                          // grant_init
#include "sql_base.h"
#include "sql_test.h"     // mysql_print_status
#include "item_create.h"  // item_create_cleanup, item_create_init
#include "json_schema.h"
#include "sql_servers.h"  // servers_free, servers_init
#include "init.h"         // unireg_init
#include "derror.h"       // init_errmessage
#include "des_key_file.h" // load_des_key_file
#include "sql_manager.h"  // stop_handle_manager, start_handle_manager
#include "sql_expression_cache.h" // subquery_cache_miss, subquery_cache_hit
#include "sys_vars_shared.h"
#include "ddl_log.h"
#include "optimizer_defaults.h"

#include <m_ctype.h>
#include <my_dir.h>
#include <my_bit.h>
#include "my_cpu.h"
#include "slave.h"
#include "rpl_mi.h"
#include "sql_repl.h"
#include "rpl_filter.h"
#include "client_settings.h"
#include "repl_failsafe.h"
#include <sql_common.h>
#include <my_stacktrace.h>
#include "mysqld_suffix.h"
#include "mysys_err.h"
#include "events.h"
#include "sql_audit.h"
#include "probes_mysql.h"
#include "scheduler.h"
#include <waiting_threads.h>
#include "debug_sync.h"
#include "wsrep_mysqld.h"
#include "wsrep_var.h"
#ifdef WITH_WSREP
#include "wsrep_thd.h"
#include "wsrep_sst.h"
#include "wsrep_server_state.h"
#endif /* WITH_WSREP */
#include "proxy_protocol.h"
#include "gtid_index.h"

#include "sql_callback.h"
#include "threadpool.h"

#ifdef HAVE_OPENSSL
#include <ssl_compat.h>
#endif

#ifdef WITH_PERFSCHEMA_STORAGE_ENGINE
#include "../storage/perfschema/pfs_server.h"
#endif /* WITH_PERFSCHEMA_STORAGE_ENGINE */
#include <mysql/psi/mysql_idle.h>
#include <mysql/psi/mysql_socket.h>
#include <mysql/psi/mysql_statement.h>
#include "mysql_com_server.h"

#include "keycaches.h"
#include "../storage/myisam/ha_myisam.h"
#include "set_var.h"

#include "rpl_injector.h"
#include "semisync_master.h"
#include "semisync_slave.h"

#include "transaction.h"

#ifdef HAVE_SYS_PRCTL_H
#include <sys/prctl.h>
#endif

#include <ft_global.h>
#include <errmsg.h>
#include "sp_rcontext.h"
#include "sp_cache.h"
#include "sql_reload.h"  // reload_acl_and_cache
#include "sp_head.h"  // init_sp_psi_keys

#include <mysqld_default_groups.h>

#ifdef HAVE_POLL_H
#include <poll.h>
#endif

#ifdef _WIN32
#include <handle_connections_win.h>
#include <sddl.h>
#include <winservice.h> /* SERVICE_STOPPED, SERVICE_RUNNING etc */
#endif

#include <my_service_manager.h>

#include <source_revision.h>

#define mysqld_charset &my_charset_latin1

extern "C" {					// Because of SCO 3.2V4.2
#include <sys/stat.h>
#ifndef __GNU_LIBRARY__
#define __GNU_LIBRARY__				// Skip warnings in getopt.h
#endif
#include <my_getopt.h>
#ifdef HAVE_SYSENT_H
#include <sysent.h>
#endif
#ifdef HAVE_PWD_H
#include <pwd.h>				// For struct passwd
#endif
#include <my_net.h>

#if !defined(_WIN32)
#include <sys/resource.h>
#ifdef HAVE_SYS_UN_H
#include <sys/un.h>
#endif
#ifdef HAVE_SELECT_H
#include <select.h>
#endif
#ifdef HAVE_SYS_SELECT_H
#include <sys/select.h>
#endif
#include <sys/utsname.h>
#endif /* _WIN32 */

#include <my_libwrap.h>

#ifdef _WIN32 
#include <crtdbg.h>
#endif

#ifdef _AIX41
int initgroups(const char *,unsigned int);
#endif

#if defined(__FreeBSD__) && defined(HAVE_IEEEFP_H) && !defined(HAVE_FEDISABLEEXCEPT)
#include <ieeefp.h>
#ifdef HAVE_FP_EXCEPT				// Fix type conflict
typedef fp_except fp_except_t;
#endif
#endif /* __FreeBSD__ && HAVE_IEEEFP_H && !HAVE_FEDISABLEEXCEPT */
#ifdef HAVE_SYS_FPU_H
/* for IRIX to use set_fpc_csr() */
#include <sys/fpu.h>
#endif
#ifdef HAVE_FPU_CONTROL_H
#include <fpu_control.h>
#endif
#if defined(__i386__) && !defined(HAVE_FPU_CONTROL_H)
# define fpu_control_t unsigned int
# define _FPU_EXTENDED 0x300
# define _FPU_DOUBLE 0x200
# if defined(__GNUC__) || (defined(__SUNPRO_CC) && __SUNPRO_CC >= 0x590)
#  define _FPU_GETCW(cw) asm volatile ("fnstcw %0" : "=m" (*&cw))
#  define _FPU_SETCW(cw) asm volatile ("fldcw %0" : : "m" (*&cw))
# else
#  define _FPU_GETCW(cw) (cw= 0)
#  define _FPU_SETCW(cw)
# endif
#endif

#ifndef HAVE_FCNTL
#define fcntl(X,Y,Z) 0
#endif

inline void setup_fpu()
{
#if defined(__FreeBSD__) && defined(HAVE_IEEEFP_H) && !defined(HAVE_FEDISABLEEXCEPT) && defined(FP_X_INV)
  /* We can't handle floating point exceptions with threads, so disable
     this on freebsd
     Don't fall for overflow, underflow,divide-by-zero or loss of precision.
     fpsetmask() is deprecated in favor of fedisableexcept() in C99.
  */
#if defined(FP_X_DNML)
  fpsetmask(~(FP_X_INV | FP_X_DNML | FP_X_OFL | FP_X_UFL | FP_X_DZ |
	      FP_X_IMP));
#else
  fpsetmask(~(FP_X_INV |             FP_X_OFL | FP_X_UFL | FP_X_DZ |
              FP_X_IMP));
#endif /* FP_X_DNML */
#endif /* __FreeBSD__ && HAVE_IEEEFP_H && !HAVE_FEDISABLEEXCEPT && FP_X_INV */

#ifdef HAVE_FEDISABLEEXCEPT
  fedisableexcept(FE_ALL_EXCEPT);
#endif

#ifdef HAVE_FESETROUND
    /* Set FPU rounding mode to "round-to-nearest" */
  fesetround(FE_TONEAREST);
#endif /* HAVE_FESETROUND */

  /*
    x86 (32-bit) requires FPU precision to be explicitly set to 64 bit
    (double precision) for portable results of floating point operations.
    However, there is no need to do so if compiler is using SSE2 for floating
    point, double values will be stored and processed in 64 bits anyway.
  */
#if defined(__i386__) && !defined(__SSE2_MATH__)
#if defined(_WIN32)
#if !defined(_WIN64)
  _control87(_PC_53, MCW_PC);
#endif /* !_WIN64 */
#else /* !_WIN32 */
  fpu_control_t cw;
  _FPU_GETCW(cw);
  cw= (cw & ~_FPU_EXTENDED) | _FPU_DOUBLE;
  _FPU_SETCW(cw);
#endif /* _WIN32 && */
#endif /* __i386__ */

#if defined(__sgi) && defined(HAVE_SYS_FPU_H)
  /* Enable denormalized DOUBLE values support for IRIX */
  union fpc_csr n;
  n.fc_word = get_fpc_csr();
  n.fc_struct.flush = 0;
  set_fpc_csr(n.fc_word);
#endif
}

} /* cplusplus */

#define MYSQL_KILL_SIGNAL SIGTERM

#include <my_pthread.h>			// For thr_setconcurency()

#ifdef SOLARIS
extern "C" int gethostname(char *name, int namelen);
#endif

extern "C" sig_handler handle_fatal_signal(int sig);

#if defined(__linux__)
#define ENABLE_TEMP_POOL 1
#else
#define ENABLE_TEMP_POOL 0
#endif

int init_io_cache_encryption();

extern "C"
{
  static void my_malloc_size_cb_func(long long size,
                                     my_bool is_thread_specific);
}

/* Constants */

#include <welcome_copyright_notice.h> // ORACLE_WELCOME_COPYRIGHT_NOTICE

const char *show_comp_option_name[]= {"YES", "NO", "DISABLED"};

static const char *tc_heuristic_recover_names[]=
{
  "OFF", "COMMIT", "ROLLBACK", NullS
};
static TYPELIB tc_heuristic_recover_typelib=
{
  array_elements(tc_heuristic_recover_names)-1,"",
  tc_heuristic_recover_names, NULL
};

const char *first_keyword= "first";
const char *my_localhost= "localhost",
           *delayed_user= "delayed", *slave_user= "<replication_slave>";

bool opt_large_files= sizeof(my_off_t) > 4;
static my_bool opt_autocommit; ///< for --autocommit command-line option
/*
  Used with --help for detailed option
*/
static my_bool opt_verbose= 0;

/* Timer info to be used by the SQL layer */
MY_TIMER_INFO sys_timer_info;

/* static variables */

#ifdef HAVE_PSI_INTERFACE
#ifdef HAVE_OPENSSL10
static PSI_rwlock_key key_rwlock_openssl;
#endif
#endif /* HAVE_PSI_INTERFACE */

/**
  Statement instrumentation key for replication.
*/
#ifdef HAVE_PSI_STATEMENT_INTERFACE
PSI_statement_info stmt_info_rpl;
#endif

/* the default log output is log tables */
static bool lower_case_table_names_used= 0;
static bool volatile select_thread_in_use, signal_thread_in_use;
static my_bool opt_debugging= 0, opt_external_locking= 0, opt_console= 0;
static my_bool opt_short_log_format= 0, opt_silent_startup= 0;

ulong max_used_connections;
time_t max_used_connections_time;
static const char *mysqld_user, *mysqld_chroot;
static char *default_character_set_name;
static char *character_set_filesystem_name;
static char *lc_messages;
static char *lc_time_names_name;
char *my_bind_addr_str;
static char *default_collation_name;
char *default_storage_engine, *default_tmp_storage_engine;
char *enforced_storage_engine=NULL;
char *gtid_pos_auto_engines;
plugin_ref *opt_gtid_pos_auto_plugins;
static char compiled_default_collation_name[]= MYSQL_DEFAULT_COLLATION_NAME;
static const char *character_set_collations_str= "";
Thread_cache thread_cache;
static bool binlog_format_used= false;
LEX_STRING opt_init_connect, opt_init_slave;
static DYNAMIC_ARRAY all_options;
static longlong start_memory_used;

char server_uid[SERVER_UID_SIZE+1];   // server uid will be written here

/* Global variables */

bool opt_bin_log, opt_bin_log_used=0, opt_ignore_builtin_innodb= 0;
bool opt_bin_log_compress;
uint opt_bin_log_compress_min_len;
my_bool opt_log, debug_assert_if_crashed_table= 0, opt_help= 0;
my_bool debug_assert_on_not_freed_memory= 0;
my_bool disable_log_notes, opt_support_flashback= 0;
static my_bool opt_abort;
ulonglong log_output_options;
my_bool opt_userstat_running;
bool opt_error_log= IF_WIN(1,0);
bool opt_disable_networking=0, opt_skip_show_db=0;
bool opt_skip_name_resolve=0;
my_bool opt_character_set_client_handshake= 1;
bool opt_endinfo, using_udf_functions;
my_bool locked_in_memory;
bool opt_using_transactions;
bool volatile abort_loop;
uint volatile global_disable_checkpoint;
#if defined(_WIN32)
ulong slow_start_timeout;
#endif
static MEM_ROOT startup_root;
MEM_ROOT read_only_root;

/**
   @brief 'grant_option' is used to indicate if privileges needs
   to be checked, in which case the lock, LOCK_grant, is used
   to protect access to the grant table.
   @note This flag is dropped in 5.1
   @see grant_init()
 */
bool volatile grant_option;

my_bool opt_skip_slave_start = 0; ///< If set, slave is not autostarted
my_bool opt_reckless_slave = 0;
my_bool opt_enable_named_pipe= 0;
my_bool opt_local_infile, opt_slave_compressed_protocol;
my_bool opt_safe_user_create = 0;
my_bool opt_show_slave_auth_info;
my_bool opt_log_slave_updates= 0;
my_bool opt_replicate_annotate_row_events= 0;
my_bool opt_mysql56_temporal_format=0, strict_password_validation= 1;
char *opt_slave_skip_errors;
char *opt_slave_transaction_retry_errors;

/*
  Legacy global handlerton. These will be removed (please do not add more).
*/
handlerton *heap_hton;
handlerton *myisam_hton;
handlerton *partition_hton;

my_bool read_only= 0, opt_readonly= 0;
my_bool use_temp_pool, relay_log_purge;
my_bool relay_log_recovery;
my_bool opt_sync_frm, opt_allow_suspicious_udfs;
my_bool opt_secure_auth= 0;
my_bool opt_require_secure_transport= 0;
char* opt_secure_file_priv;
my_bool lower_case_file_system= 0;
my_bool opt_large_pages= 0;
my_bool opt_super_large_pages= 0;
my_bool opt_myisam_use_mmap= 0;
uint   opt_large_page_size= 0;
#if defined(ENABLED_DEBUG_SYNC)
MYSQL_PLUGIN_IMPORT uint    opt_debug_sync_timeout= 0;
#endif /* defined(ENABLED_DEBUG_SYNC) */
my_bool opt_old_style_user_limits= 0, trust_function_creators= 0;
ulong opt_replicate_events_marked_for_skip;

/*
  True if there is at least one per-hour limit for some user, so we should
  check them before each query (and possibly reset counters when hour is
  changed). False otherwise.
*/
volatile bool mqh_used = 0;
my_bool opt_noacl;
my_bool sp_automatic_privileges= 1;

ulong opt_binlog_rows_event_max_size;
ulong binlog_row_metadata;
my_bool opt_binlog_gtid_index= TRUE;
uint opt_binlog_gtid_index_page_size= 4096;
uint opt_binlog_gtid_index_span_min= 65536;
my_bool opt_master_verify_checksum= 0;
my_bool opt_slave_sql_verify_checksum= 1;
const char *binlog_format_names[]= {"MIXED", "STATEMENT", "ROW", NullS};
volatile sig_atomic_t calling_initgroups= 0; /**< Used in SIGSEGV handler. */
uint mysqld_port, select_errors, dropping_tables, ha_open_options;
uint mysqld_extra_port;
uint mysqld_port_timeout;
ulong delay_key_write_options;
uint protocol_version;
uint lower_case_table_names;
ulong tc_heuristic_recover= 0;
Atomic_counter<uint32_t> THD_count::count, CONNECT::count;
bool shutdown_wait_for_slaves;
Atomic_counter<uint32_t> slave_open_temp_tables;
/*
  This is incremented every time a slave starts to read a new binary log
  file. Used by MYSQL_BIN_LOG::can_purge_log()
*/
Atomic_counter<ulonglong> sending_new_binlog_file;
ulong thread_created;
ulong back_log, connect_timeout, server_id;
ulong what_to_log;
ulong slow_launch_time;
ulong open_files_limit, max_binlog_size;
ulong slave_trans_retries;
ulong slave_trans_retry_interval;
uint  slave_net_timeout;
ulong slave_exec_mode_options;
ulong slave_run_triggers_for_rbr= 0;
ulong slave_ddl_exec_mode_options= SLAVE_EXEC_MODE_IDEMPOTENT;
ulonglong slave_type_conversions_options;
ulong thread_cache_size=0;
ulonglong binlog_cache_size=0;
ulonglong binlog_file_cache_size=0;
uint slave_connections_needed_for_purge;
ulonglong max_binlog_cache_size=0;
ulonglong internal_binlog_space_limit;
uint internal_slave_connections_needed_for_purge;
ulong slave_max_allowed_packet= 0;
double slave_max_statement_time_double;
ulonglong slave_max_statement_time;
ulonglong binlog_stmt_cache_size=0;
ulonglong  max_binlog_stmt_cache_size=0;
ulonglong test_flags;
ulonglong query_cache_size=0;
ulong query_cache_limit=0;
ulong executed_events=0;
Atomic_counter<query_id_t> global_query_id;
ulong aborted_threads, aborted_connects, aborted_connects_preauth;
ulong delayed_insert_timeout, delayed_insert_limit, delayed_queue_size;
ulong delayed_insert_threads, delayed_insert_writes, delayed_rows_in_use;
ulong delayed_insert_errors,flush_time;
ulong malloc_calls;
ulong specialflag=0;
ulong binlog_cache_use= 0, binlog_cache_disk_use= 0;
ulong binlog_stmt_cache_use= 0, binlog_stmt_cache_disk_use= 0;
ulong binlog_gtid_index_hit= 0, binlog_gtid_index_miss= 0;
ulong max_connections, max_connect_errors;
uint max_password_errors;
ulong extra_max_connections;
uint max_digest_length= 0;
ulong slave_retried_transactions;
ulong transactions_multi_engine;
ulong rpl_transactions_multi_engine;
ulong transactions_gtid_foreign_engine;
ulonglong slave_skipped_errors;
ulong feature_files_opened_with_delayed_keys= 0, feature_check_constraint= 0;
ulonglong denied_connections;
my_decimal decimal_zero;
long opt_secure_timestamp;
uint default_password_lifetime;
my_bool disconnect_on_expired_password;

bool max_user_connections_checking=0;

/**
  Limit of the total number of prepared statements in the server.
  Is necessary to protect the server against out-of-memory attacks.
*/
uint max_prepared_stmt_count;
/**
  Current total number of prepared statements in the server. This number
  is exact, and therefore may not be equal to the difference between
  `com_stmt_prepare' and `com_stmt_close' (global status variables), as
  the latter ones account for all registered attempts to prepare
  a statement (including unsuccessful ones).  Prepared statements are
  currently connection-local: if the same SQL query text is prepared in
  two different connections, this counts as two distinct prepared
  statements.
*/
uint prepared_stmt_count=0;
my_thread_id global_thread_id= 0;
ulong current_pid;
ulong slow_launch_threads = 0;
uint sync_binlog_period= 0, sync_relaylog_period= 0,
     sync_relayloginfo_period= 0, sync_masterinfo_period= 0;
double expire_logs_days = 0;
ulong binlog_expire_logs_seconds = 0;
ulonglong binlog_space_limit;

/**
  Soft upper limit for number of sp_head objects that can be stored
  in the sp_cache for one connection.
*/
ulong stored_program_cache_size= 0;

ulong opt_slave_parallel_threads= 0;
ulong opt_slave_domain_parallel_threads= 0;
ulong opt_slave_parallel_mode;
ulong opt_binlog_commit_wait_count= 0;
ulong opt_binlog_commit_wait_usec= 0;
ulong opt_slave_parallel_max_queued= 131072;
my_bool opt_gtid_ignore_duplicates= FALSE;
uint opt_gtid_cleanup_batch_size= 64;

const double log_10[] = {
  1e000, 1e001, 1e002, 1e003, 1e004, 1e005, 1e006, 1e007, 1e008, 1e009,
  1e010, 1e011, 1e012, 1e013, 1e014, 1e015, 1e016, 1e017, 1e018, 1e019,
  1e020, 1e021, 1e022, 1e023, 1e024, 1e025, 1e026, 1e027, 1e028, 1e029,
  1e030, 1e031, 1e032, 1e033, 1e034, 1e035, 1e036, 1e037, 1e038, 1e039,
  1e040, 1e041, 1e042, 1e043, 1e044, 1e045, 1e046, 1e047, 1e048, 1e049,
  1e050, 1e051, 1e052, 1e053, 1e054, 1e055, 1e056, 1e057, 1e058, 1e059,
  1e060, 1e061, 1e062, 1e063, 1e064, 1e065, 1e066, 1e067, 1e068, 1e069,
  1e070, 1e071, 1e072, 1e073, 1e074, 1e075, 1e076, 1e077, 1e078, 1e079,
  1e080, 1e081, 1e082, 1e083, 1e084, 1e085, 1e086, 1e087, 1e088, 1e089,
  1e090, 1e091, 1e092, 1e093, 1e094, 1e095, 1e096, 1e097, 1e098, 1e099,
  1e100, 1e101, 1e102, 1e103, 1e104, 1e105, 1e106, 1e107, 1e108, 1e109,
  1e110, 1e111, 1e112, 1e113, 1e114, 1e115, 1e116, 1e117, 1e118, 1e119,
  1e120, 1e121, 1e122, 1e123, 1e124, 1e125, 1e126, 1e127, 1e128, 1e129,
  1e130, 1e131, 1e132, 1e133, 1e134, 1e135, 1e136, 1e137, 1e138, 1e139,
  1e140, 1e141, 1e142, 1e143, 1e144, 1e145, 1e146, 1e147, 1e148, 1e149,
  1e150, 1e151, 1e152, 1e153, 1e154, 1e155, 1e156, 1e157, 1e158, 1e159,
  1e160, 1e161, 1e162, 1e163, 1e164, 1e165, 1e166, 1e167, 1e168, 1e169,
  1e170, 1e171, 1e172, 1e173, 1e174, 1e175, 1e176, 1e177, 1e178, 1e179,
  1e180, 1e181, 1e182, 1e183, 1e184, 1e185, 1e186, 1e187, 1e188, 1e189,
  1e190, 1e191, 1e192, 1e193, 1e194, 1e195, 1e196, 1e197, 1e198, 1e199,
  1e200, 1e201, 1e202, 1e203, 1e204, 1e205, 1e206, 1e207, 1e208, 1e209,
  1e210, 1e211, 1e212, 1e213, 1e214, 1e215, 1e216, 1e217, 1e218, 1e219,
  1e220, 1e221, 1e222, 1e223, 1e224, 1e225, 1e226, 1e227, 1e228, 1e229,
  1e230, 1e231, 1e232, 1e233, 1e234, 1e235, 1e236, 1e237, 1e238, 1e239,
  1e240, 1e241, 1e242, 1e243, 1e244, 1e245, 1e246, 1e247, 1e248, 1e249,
  1e250, 1e251, 1e252, 1e253, 1e254, 1e255, 1e256, 1e257, 1e258, 1e259,
  1e260, 1e261, 1e262, 1e263, 1e264, 1e265, 1e266, 1e267, 1e268, 1e269,
  1e270, 1e271, 1e272, 1e273, 1e274, 1e275, 1e276, 1e277, 1e278, 1e279,
  1e280, 1e281, 1e282, 1e283, 1e284, 1e285, 1e286, 1e287, 1e288, 1e289,
  1e290, 1e291, 1e292, 1e293, 1e294, 1e295, 1e296, 1e297, 1e298, 1e299,
  1e300, 1e301, 1e302, 1e303, 1e304, 1e305, 1e306, 1e307, 1e308
};

time_t server_start_time, flush_status_time;

char mysql_home[FN_REFLEN], pidfile_name[FN_REFLEN], system_time_zone[30];
char *default_tz_name;
char log_error_file[FN_REFLEN], glob_hostname[FN_REFLEN], *opt_log_basename;
char mysql_real_data_home[FN_REFLEN],
     lc_messages_dir[FN_REFLEN], reg_ext[FN_EXTLEN],
     mysql_charsets_dir[FN_REFLEN],
     *opt_init_file, *opt_tc_log_file, *opt_ddl_recovery_file;
char *lc_messages_dir_ptr= lc_messages_dir, *log_error_file_ptr;
char mysql_unpacked_real_data_home[FN_REFLEN];
size_t mysql_unpacked_real_data_home_len;
uint mysql_real_data_home_len, mysql_data_home_len= 1;
uint reg_ext_length;
const key_map key_map_empty(0);
key_map key_map_full(0);                        // Will be initialized later

Time_zone *default_tz;

const char *mysql_real_data_home_ptr= mysql_real_data_home;
extern "C" {
char server_version[SERVER_VERSION_LENGTH];
}
char *server_version_ptr;
char *mysqld_unix_port, *opt_mysql_tmpdir;
ulong thread_handling;

my_bool encrypt_binlog;
my_bool encrypt_tmp_disk_tables, encrypt_tmp_files;

/** name of reference on left expression in rewritten IN subquery */
const LEX_CSTRING in_left_expr_name= {STRING_WITH_LEN("<left expr>") };
/** name of additional condition */
const LEX_CSTRING in_having_cond= {STRING_WITH_LEN("<IN HAVING>") };
const LEX_CSTRING in_additional_cond= {STRING_WITH_LEN("<IN COND>") };

/** Number of connection errors when selecting on the listening port */
ulong connection_errors_select= 0;
/** Number of connection errors when accepting sockets in the listening port. */
ulong connection_errors_accept= 0;
/** Number of connection errors from TCP wrappers. */
ulong connection_errors_tcpwrap= 0;
/** Number of connection errors from internal server errors. */
ulong connection_errors_internal= 0;
/** Number of connection errors from the server max_connection limit. */
ulong connection_errors_max_connection= 0;
/** Number of errors when reading the peer address. */
ulong connection_errors_peer_addr= 0;

/* classes for comparation parsing/processing */
Eq_creator eq_creator;
Ne_creator ne_creator;
Gt_creator gt_creator;
Lt_creator lt_creator;
Ge_creator ge_creator;
Le_creator le_creator;

THD_list server_threads;
Rpl_filter* cur_rpl_filter;
Rpl_filter* global_rpl_filter;
Rpl_filter* binlog_filter;

struct system_variables global_system_variables;
/**
  Following is just for options parsing, used with a difference against
  global_system_variables.

  TODO: something should be done to get rid of following variables
*/
const char *current_dbug_option="";

struct system_variables max_system_variables;
struct system_status_var global_status_var;

MY_TMPDIR mysql_tmpdir_list;
static MY_BITMAP temp_pool;
static mysql_mutex_t LOCK_temp_pool;

void temp_pool_clear_bit(uint bit)
{
  mysql_mutex_lock(&LOCK_temp_pool);
  bitmap_clear_bit(&temp_pool, bit);
  mysql_mutex_unlock(&LOCK_temp_pool);
}

uint temp_pool_set_next()
{
  mysql_mutex_lock(&LOCK_temp_pool);
  uint res= bitmap_set_next(&temp_pool);
  mysql_mutex_unlock(&LOCK_temp_pool);
  return res;
}

CHARSET_INFO *system_charset_info, *files_charset_info ;
CHARSET_INFO *national_charset_info, *table_alias_charset;
CHARSET_INFO *character_set_filesystem;
CHARSET_INFO *error_message_charset_info;

MY_LOCALE *my_default_lc_messages;
MY_LOCALE *my_default_lc_time_names;

SHOW_COMP_OPTION have_ssl, have_symlink, have_dlopen, have_query_cache;
SHOW_COMP_OPTION have_geometry, have_rtree_keys;
SHOW_COMP_OPTION have_crypt, have_compress;
SHOW_COMP_OPTION have_profiling;
SHOW_COMP_OPTION have_openssl;

#ifndef EMBEDDED_LIBRARY
static std::atomic<char*> shutdown_user;
#endif //EMBEDDED_LIBRARY
std::atomic<my_thread_id> shutdown_thread_id;

/* Thread specific variables */

static thread_local THD *THR_THD;

/**
  Get current THD object from thread local data

  @retval     The THD object for the thread, NULL if not connection thread
*/

MYSQL_THD _current_thd() { return THR_THD; }
void set_current_thd(THD *thd) { THR_THD= thd; }

/*
  LOCK_start_thread is used to syncronize thread start and stop with
  other threads.

  It also protects these variables:
  select_thread_in_use
  slave_init_thread_running
  check_temp_dir() call
*/
mysql_mutex_t  LOCK_start_thread;

mysql_mutex_t
  LOCK_status, LOCK_error_log, LOCK_short_uuid_generator,
  LOCK_delayed_insert, LOCK_delayed_status, LOCK_delayed_create,
  LOCK_crypt,
  LOCK_global_system_variables,
  LOCK_user_conn,
  LOCK_error_messages;
mysql_mutex_t LOCK_stats, LOCK_global_user_client_stats,
              LOCK_global_table_stats, LOCK_global_index_stats;

/* This protects against changes in master_info_index */
mysql_mutex_t LOCK_active_mi;

/* This protects connection id.*/
mysql_mutex_t LOCK_thread_id;

/**
  The below lock protects access to two global server variables:
  max_prepared_stmt_count and prepared_stmt_count. These variables
  set the limit and hold the current total number of prepared statements
  in the server, respectively. As PREPARE/DEALLOCATE rate in a loaded
  server may be fairly high, we need a dedicated lock.
*/
mysql_mutex_t LOCK_prepared_stmt_count;
mysql_mutex_t LOCK_backup_log, LOCK_optimizer_costs;
mysql_rwlock_t LOCK_grant, LOCK_sys_init_connect, LOCK_sys_init_slave;
mysql_rwlock_t LOCK_ssl_refresh;
mysql_rwlock_t LOCK_all_status_vars;
mysql_prlock_t LOCK_system_variables_hash;
mysql_cond_t COND_start_thread;
pthread_t signal_thread;
pthread_attr_t connection_attrib;
mysql_mutex_t LOCK_server_started;
mysql_cond_t COND_server_started;

int mysqld_server_started=0, mysqld_server_initialized= 0;
File_parser_dummy_hook file_parser_dummy_hook;

/* replication parameters, if master_host is not NULL, we are a slave */
uint report_port= 0;
ulong master_retry_count=0;
char *master_info_file;
char *relay_log_info_file, *report_user, *report_password, *report_host;
char *opt_relay_logname = 0, *opt_relaylog_index_name=0;
char *opt_logname, *opt_slow_logname, *opt_bin_logname;
char *opt_binlog_index_name=0;
my_bool opt_binlog_legacy_event_pos= FALSE;

/*
  Flag if the METADATA_LOCK_INFO is used. In this case we store the time
  when we take a MDL lock.
*/
bool metadata_lock_info_plugin_loaded= 0;

/* Static variables */

my_bool opt_stack_trace;
my_bool opt_expect_abort= 0, opt_bootstrap= 0;
static my_bool opt_myisam_log;
static int cleanup_done;
static ulong opt_specialflag;
char *mysql_home_ptr, *pidfile_name_ptr;
/** Initial command line arguments (count), after load_defaults().*/
static int defaults_argc;
/**
  Initial command line arguments (arguments), after load_defaults().
  This memory is allocated by @c load_defaults() and should be freed
  using @c free_defaults().
  Do not modify defaults_argc / defaults_argv,
  use remaining_argc / remaining_argv instead to parse the command
  line arguments in multiple steps.
*/
static char **defaults_argv;
/** Remaining command line arguments (count), filtered by handle_options().*/
static int remaining_argc;
/** Remaining command line arguments (arguments), filtered by handle_options().*/
static char **remaining_argv;

int orig_argc;
char **orig_argv;

static struct my_option pfs_early_options[]=
{
#ifdef WITH_PERFSCHEMA_STORAGE_ENGINE
  {"performance_schema_instrument", OPT_PFS_INSTRUMENT,
    "Default startup value for a performance schema instrument.",
    &pfs_param.m_pfs_instrument, &pfs_param.m_pfs_instrument, 0, GET_STR,
    OPT_ARG, 0, 0, 0, 0, 0, 0},
  {"performance_schema_consumer_events_stages_current", 0,
    "Default startup value for the events_stages_current consumer.",
    &pfs_param.m_consumer_events_stages_current_enabled,
    &pfs_param.m_consumer_events_stages_current_enabled, 0, GET_BOOL,
    OPT_ARG, FALSE, 0, 0, 0, 0, 0},
  {"performance_schema_consumer_events_stages_history", 0,
    "Default startup value for the events_stages_history consumer.",
    &pfs_param.m_consumer_events_stages_history_enabled,
    &pfs_param.m_consumer_events_stages_history_enabled, 0,
    GET_BOOL, OPT_ARG, FALSE, 0, 0, 0, 0, 0},
  {"performance_schema_consumer_events_stages_history_long", 0,
    "Default startup value for the events_stages_history_long consumer.",
    &pfs_param.m_consumer_events_stages_history_long_enabled,
    &pfs_param.m_consumer_events_stages_history_long_enabled, 0,
    GET_BOOL, OPT_ARG, FALSE, 0, 0, 0, 0, 0},
  {"performance_schema_consumer_events_statements_current", 0,
    "Default startup value for the events_statements_current consumer.",
    &pfs_param.m_consumer_events_statements_current_enabled,
    &pfs_param.m_consumer_events_statements_current_enabled, 0, GET_BOOL,
    OPT_ARG, FALSE, 0, 0, 0, 0, 0},
  {"performance_schema_consumer_events_statements_history", 0,
    "Default startup value for the events_statements_history consumer.",
    &pfs_param.m_consumer_events_statements_history_enabled,
    &pfs_param.m_consumer_events_statements_history_enabled, 0,
    GET_BOOL, OPT_ARG, FALSE, 0, 0, 0, 0, 0},
  {"performance_schema_consumer_events_statements_history_long", 0,
    "Default startup value for the events_statements_history_long consumer.",
    &pfs_param.m_consumer_events_statements_history_long_enabled,
    &pfs_param.m_consumer_events_statements_history_long_enabled, 0,
    GET_BOOL, OPT_ARG, FALSE, 0, 0, 0, 0, 0},
  {"performance_schema_consumer_events_transactions_current", 0,
    "Default startup value for the events_transactions_current consumer.",
    &pfs_param.m_consumer_events_transactions_current_enabled,
    &pfs_param.m_consumer_events_transactions_current_enabled, 0,
    GET_BOOL, OPT_ARG, FALSE, 0, 0, 0, 0, 0},
  {"performance_schema_consumer_events_transactions_history", 0,
    "Default startup value for the events_transactions_history consumer.",
    &pfs_param.m_consumer_events_transactions_history_enabled,
    &pfs_param.m_consumer_events_transactions_history_enabled, 0,
    GET_BOOL, OPT_ARG, FALSE, 0, 0, 0, 0, 0},
  {"performance_schema_consumer_events_transactions_history_long", 0,
    "Default startup value for the events_transactions_history_long consumer.",
    &pfs_param.m_consumer_events_transactions_history_long_enabled,
    &pfs_param.m_consumer_events_transactions_history_long_enabled, 0,
    GET_BOOL, OPT_ARG, FALSE, 0, 0, 0, 0, 0},
  {"performance_schema_consumer_events_waits_current", 0,
    "Default startup value for the events_waits_current consumer.",
    &pfs_param.m_consumer_events_waits_current_enabled,
    &pfs_param.m_consumer_events_waits_current_enabled, 0,
    GET_BOOL, OPT_ARG, FALSE, 0, 0, 0, 0, 0},
  {"performance_schema_consumer_events_waits_history", 0,
    "Default startup value for the events_waits_history consumer.",
    &pfs_param.m_consumer_events_waits_history_enabled,
    &pfs_param.m_consumer_events_waits_history_enabled, 0,
    GET_BOOL, OPT_ARG, FALSE, 0, 0, 0, 0, 0},
  {"performance_schema_consumer_events_waits_history_long", 0,
    "Default startup value for the events_waits_history_long consumer.",
    &pfs_param.m_consumer_events_waits_history_long_enabled,
    &pfs_param.m_consumer_events_waits_history_long_enabled, 0,
    GET_BOOL, OPT_ARG, FALSE, 0, 0, 0, 0, 0},
  {"performance_schema_consumer_global_instrumentation", 0,
    "Default startup value for the global_instrumentation consumer.",
    &pfs_param.m_consumer_global_instrumentation_enabled,
    &pfs_param.m_consumer_global_instrumentation_enabled, 0,
    GET_BOOL, OPT_ARG, TRUE, 0, 0, 0, 0, 0},
  {"performance_schema_consumer_thread_instrumentation", 0,
    "Default startup value for the thread_instrumentation consumer.",
    &pfs_param.m_consumer_thread_instrumentation_enabled,
    &pfs_param.m_consumer_thread_instrumentation_enabled, 0,
    GET_BOOL, OPT_ARG, TRUE, 0, 0, 0, 0, 0},
  {"performance_schema_consumer_statements_digest", 0,
    "Default startup value for the statements_digest consumer.",
    &pfs_param.m_consumer_statement_digest_enabled,
    &pfs_param.m_consumer_statement_digest_enabled, 0,
    GET_BOOL, OPT_ARG, TRUE, 0, 0, 0, 0, 0},
#endif /* WITH_PERFSCHEMA_STORAGE_ENGINE */
  {"getopt-prefix-matching", 0,
    "Recognize command-line options by their unambiguos prefixes.",
    &my_getopt_prefix_matching, &my_getopt_prefix_matching, 0, GET_BOOL,
    NO_ARG, 1, 0, 1, 0, 0, 0}
};

PSI_file_key key_file_binlog,  key_file_binlog_cache, key_file_binlog_index,
  key_file_binlog_index_cache, key_file_casetest,
  key_file_dbopt, key_file_ERRMSG, key_select_to_file,
  key_file_fileparser, key_file_frm, key_file_global_ddl_log, key_file_load,
  key_file_loadfile, key_file_log_event_data, key_file_log_event_info,
  key_file_log_ddl,
  key_file_master_info, key_file_misc, key_file_partition_ddl_log,
  key_file_pid, key_file_relay_log_info, key_file_send_file, key_file_tclog,
  key_file_trg, key_file_trn, key_file_init;
PSI_file_key key_file_query_log, key_file_slow_log;
PSI_file_key key_file_relaylog, key_file_relaylog_index,
             key_file_relaylog_cache, key_file_relaylog_index_cache;
PSI_file_key key_file_binlog_state, key_file_gtid_index;

#ifdef HAVE_des
char *des_key_file;
PSI_file_key key_file_des_key_file;
PSI_mutex_key key_LOCK_des_key_file;
mysql_mutex_t LOCK_des_key_file;
#endif /* HAVE_des */

#ifdef HAVE_PSI_INTERFACE
#ifdef HAVE_MMAP
PSI_mutex_key key_PAGE_lock, key_LOCK_sync, key_LOCK_active, key_LOCK_pool,
  key_LOCK_pending_checkpoint;
#endif /* HAVE_MMAP */

PSI_mutex_key key_BINLOG_LOCK_index, key_BINLOG_LOCK_xid_list,
  key_BINLOG_LOCK_binlog_background_thread,
  key_LOCK_binlog_end_pos,
  key_delayed_insert_mutex, key_hash_filo_lock, key_LOCK_active_mi,
  key_LOCK_crypt, key_LOCK_delayed_create,
  key_LOCK_delayed_insert, key_LOCK_delayed_status, key_LOCK_error_log,
  key_LOCK_gdl, key_LOCK_global_system_variables,
  key_LOCK_manager, key_LOCK_backup_log, key_LOCK_optimizer_costs,
  key_LOCK_prepared_stmt_count,
  key_LOCK_rpl_status, key_LOCK_server_started,
  key_LOCK_status, key_LOCK_temp_pool,
  key_LOCK_system_variables_hash, key_LOCK_thd_data, key_LOCK_thd_kill,
  key_LOCK_user_conn, key_LOCK_uuid_short_generator, key_LOG_LOCK_log,
  key_gtid_index_lock,
  key_master_info_data_lock, key_master_info_run_lock,
  key_master_info_sleep_lock, key_master_info_start_stop_lock,
  key_master_info_start_alter_lock,
  key_master_info_start_alter_list_lock,
  key_mutex_slave_reporting_capability_err_lock, key_relay_log_info_data_lock,
  key_rpl_group_info_sleep_lock,
  key_relay_log_info_log_space_lock, key_relay_log_info_run_lock,
  key_structure_guard_mutex, key_TABLE_SHARE_LOCK_ha_data,
  key_LOCK_error_messages,
  key_LOCK_start_thread,
  key_PARTITION_LOCK_auto_inc;
PSI_mutex_key key_RELAYLOG_LOCK_index;
PSI_mutex_key key_LOCK_relaylog_end_pos;
PSI_mutex_key key_LOCK_thread_id;
PSI_mutex_key key_LOCK_slave_state, key_LOCK_binlog_state,
  key_LOCK_rpl_thread, key_LOCK_rpl_thread_pool, key_LOCK_parallel_entry;
PSI_mutex_key key_LOCK_rpl_semi_sync_master_enabled;
PSI_mutex_key key_LOCK_binlog;

PSI_mutex_key key_LOCK_stats,
  key_LOCK_global_user_client_stats, key_LOCK_global_table_stats,
  key_LOCK_global_index_stats,
  key_LOCK_wakeup_ready, key_LOCK_wait_commit;
PSI_mutex_key key_LOCK_gtid_waiting;

PSI_mutex_key key_LOCK_after_binlog_sync;
PSI_mutex_key key_LOCK_prepare_ordered, key_LOCK_commit_ordered;
PSI_mutex_key key_TABLE_SHARE_LOCK_share;
PSI_mutex_key key_TABLE_SHARE_LOCK_statistics;
PSI_mutex_key key_LOCK_ack_receiver;

PSI_mutex_key key_TABLE_SHARE_LOCK_rotation;
PSI_cond_key key_TABLE_SHARE_COND_rotation;

static PSI_mutex_info all_server_mutexes[]=
{
#ifdef HAVE_MMAP
  { &key_PAGE_lock, "PAGE::lock", 0},
  { &key_LOCK_sync, "TC_LOG_MMAP::LOCK_sync", 0},
  { &key_LOCK_active, "TC_LOG_MMAP::LOCK_active", 0},
  { &key_LOCK_pool, "TC_LOG_MMAP::LOCK_pool", 0},
  { &key_LOCK_pool, "TC_LOG_MMAP::LOCK_pending_checkpoint", 0},
#endif /* HAVE_MMAP */

#ifdef HAVE_des
  { &key_LOCK_des_key_file, "LOCK_des_key_file", PSI_FLAG_GLOBAL},
#endif /* HAVE_des */

  { &key_BINLOG_LOCK_index, "MYSQL_BIN_LOG::LOCK_index", 0},
  { &key_BINLOG_LOCK_xid_list, "MYSQL_BIN_LOG::LOCK_xid_list", 0},
  { &key_BINLOG_LOCK_binlog_background_thread, "MYSQL_BIN_LOG::LOCK_binlog_background_thread", 0},
  { &key_LOCK_binlog_end_pos, "MYSQL_BIN_LOG::LOCK_binlog_end_pos", 0 },
  { &key_RELAYLOG_LOCK_index, "MYSQL_RELAY_LOG::LOCK_index", 0},
  { &key_LOCK_relaylog_end_pos, "MYSQL_RELAY_LOG::LOCK_binlog_end_pos", 0},
  { &key_delayed_insert_mutex, "Delayed_insert::mutex", 0},
  { &key_hash_filo_lock, "hash_filo::lock", 0},
  { &key_LOCK_active_mi, "LOCK_active_mi", PSI_FLAG_GLOBAL},
  { &key_LOCK_backup_log, "LOCK_backup_log", PSI_FLAG_GLOBAL},
  { &key_LOCK_optimizer_costs, "LOCK_optimizer_costs", PSI_FLAG_GLOBAL},
  { &key_LOCK_temp_pool, "LOCK_temp_pool", PSI_FLAG_GLOBAL},
  { &key_LOCK_thread_id, "LOCK_thread_id", PSI_FLAG_GLOBAL},
  { &key_LOCK_crypt, "LOCK_crypt", PSI_FLAG_GLOBAL},
  { &key_LOCK_delayed_create, "LOCK_delayed_create", PSI_FLAG_GLOBAL},
  { &key_LOCK_delayed_insert, "LOCK_delayed_insert", PSI_FLAG_GLOBAL},
  { &key_LOCK_delayed_status, "LOCK_delayed_status", PSI_FLAG_GLOBAL},
  { &key_LOCK_error_log, "LOCK_error_log", PSI_FLAG_GLOBAL},
  { &key_LOCK_gdl, "LOCK_gdl", PSI_FLAG_GLOBAL},
  { &key_LOCK_global_system_variables, "LOCK_global_system_variables", PSI_FLAG_GLOBAL},
  { &key_LOCK_manager, "LOCK_manager", PSI_FLAG_GLOBAL},
  { &key_LOCK_prepared_stmt_count, "LOCK_prepared_stmt_count", PSI_FLAG_GLOBAL},
  { &key_LOCK_rpl_status, "LOCK_rpl_status", PSI_FLAG_GLOBAL},
  { &key_LOCK_server_started, "LOCK_server_started", PSI_FLAG_GLOBAL},
  { &key_LOCK_status, "LOCK_status", PSI_FLAG_GLOBAL},
  { &key_LOCK_system_variables_hash, "LOCK_system_variables_hash", PSI_FLAG_GLOBAL},
  { &key_LOCK_stats, "LOCK_stats", PSI_FLAG_GLOBAL},
  { &key_LOCK_global_user_client_stats, "LOCK_global_user_client_stats", PSI_FLAG_GLOBAL},
  { &key_LOCK_global_table_stats, "LOCK_global_table_stats", PSI_FLAG_GLOBAL},
  { &key_LOCK_global_index_stats, "LOCK_global_index_stats", PSI_FLAG_GLOBAL},
  { &key_LOCK_wakeup_ready, "THD::LOCK_wakeup_ready", 0},
  { &key_LOCK_wait_commit, "wait_for_commit::LOCK_wait_commit", 0},
  { &key_LOCK_gtid_waiting, "gtid_waiting::LOCK_gtid_waiting", 0},
  { &key_LOCK_thd_data, "THD::LOCK_thd_data", 0},
  { &key_LOCK_thd_kill, "THD::LOCK_thd_kill", 0},
  { &key_LOCK_user_conn, "LOCK_user_conn", PSI_FLAG_GLOBAL},
  { &key_LOCK_uuid_short_generator, "LOCK_uuid_short_generator", PSI_FLAG_GLOBAL},
  { &key_LOG_LOCK_log, "LOG::LOCK_log", 0},
  { &key_gtid_index_lock, "Gtid_index_writer::gtid_index_mutex", 0},
  { &key_master_info_data_lock, "Master_info::data_lock", 0},
  { &key_master_info_start_stop_lock, "Master_info::start_stop_lock", 0},
  { &key_master_info_run_lock, "Master_info::run_lock", 0},
  { &key_master_info_sleep_lock, "Master_info::sleep_lock", 0},
  { &key_master_info_start_alter_lock, "Master_info::start_alter_lock", 0},
  { &key_master_info_start_alter_list_lock, "Master_info::start_alter_lock", 0},
  { &key_mutex_slave_reporting_capability_err_lock, "Slave_reporting_capability::err_lock", 0},
  { &key_relay_log_info_data_lock, "Relay_log_info::data_lock", 0},
  { &key_relay_log_info_log_space_lock, "Relay_log_info::log_space_lock", 0},
  { &key_relay_log_info_run_lock, "Relay_log_info::run_lock", 0},
  { &key_rpl_group_info_sleep_lock, "Rpl_group_info::sleep_lock", 0},
  { &key_structure_guard_mutex, "Query_cache::structure_guard_mutex", 0},
  { &key_TABLE_SHARE_LOCK_ha_data, "TABLE_SHARE::LOCK_ha_data", 0},
  { &key_TABLE_SHARE_LOCK_share, "TABLE_SHARE::LOCK_share", 0},
  { &key_TABLE_SHARE_LOCK_statistics, "TABLE_SHARE::LOCK_statistics", 0},
  { &key_TABLE_SHARE_LOCK_rotation, "TABLE_SHARE::LOCK_rotation", 0},
  { &key_LOCK_error_messages, "LOCK_error_messages", PSI_FLAG_GLOBAL},
  { &key_LOCK_prepare_ordered, "LOCK_prepare_ordered", PSI_FLAG_GLOBAL},
  { &key_LOCK_after_binlog_sync, "LOCK_after_binlog_sync", PSI_FLAG_GLOBAL},
  { &key_LOCK_commit_ordered, "LOCK_commit_ordered", PSI_FLAG_GLOBAL},
  { &key_PARTITION_LOCK_auto_inc, "HA_DATA_PARTITION::LOCK_auto_inc", 0},
  { &key_LOCK_slave_state, "LOCK_slave_state", 0},
  { &key_LOCK_start_thread, "LOCK_start_thread", PSI_FLAG_GLOBAL},
  { &key_LOCK_binlog_state, "LOCK_binlog_state", 0},
  { &key_LOCK_rpl_thread, "LOCK_rpl_thread", 0},
  { &key_LOCK_rpl_thread_pool, "LOCK_rpl_thread_pool", 0},
  { &key_LOCK_parallel_entry, "LOCK_parallel_entry", 0},
  { &key_LOCK_ack_receiver, "Ack_receiver::mutex", 0},
  { &key_LOCK_rpl_semi_sync_master_enabled, "LOCK_rpl_semi_sync_master_enabled", 0},
  { &key_LOCK_binlog, "LOCK_binlog", 0}
};

PSI_rwlock_key key_rwlock_LOCK_grant, key_rwlock_LOCK_logger,
  key_rwlock_LOCK_sys_init_connect, key_rwlock_LOCK_sys_init_slave,
  key_rwlock_LOCK_system_variables_hash, key_rwlock_query_cache_query_lock,
  key_LOCK_SEQUENCE,
  key_rwlock_LOCK_vers_stats, key_rwlock_LOCK_stat_serial,
  key_rwlock_LOCK_ssl_refresh,
  key_rwlock_THD_list,
  key_rwlock_LOCK_all_status_vars;

static PSI_rwlock_info all_server_rwlocks[]=
{
#ifdef HAVE_OPENSSL10
  { &key_rwlock_openssl, "CRYPTO_dynlock_value::lock", 0},
#endif
  { &key_rwlock_LOCK_grant, "LOCK_grant", PSI_FLAG_GLOBAL},
  { &key_rwlock_LOCK_logger, "LOGGER::LOCK_logger", 0},
  { &key_rwlock_LOCK_sys_init_connect, "LOCK_sys_init_connect", PSI_FLAG_GLOBAL},
  { &key_rwlock_LOCK_sys_init_slave, "LOCK_sys_init_slave", PSI_FLAG_GLOBAL},
  { &key_LOCK_SEQUENCE, "LOCK_SEQUENCE", 0},
  { &key_rwlock_LOCK_system_variables_hash, "LOCK_system_variables_hash", PSI_FLAG_GLOBAL},
  { &key_rwlock_query_cache_query_lock, "Query_cache_query::lock", 0},
  { &key_rwlock_LOCK_vers_stats, "Vers_field_stats::lock", 0},
  { &key_rwlock_LOCK_stat_serial, "TABLE_SHARE::LOCK_stat_serial", 0},
  { &key_rwlock_LOCK_ssl_refresh, "LOCK_ssl_refresh", PSI_FLAG_GLOBAL },
  { &key_rwlock_THD_list, "THD_list::lock", PSI_FLAG_GLOBAL },
  { &key_rwlock_LOCK_all_status_vars, "LOCK_all_status_vars", PSI_FLAG_GLOBAL }
};

#ifdef HAVE_MMAP
PSI_cond_key key_PAGE_cond, key_COND_active, key_COND_pool;
#endif /* HAVE_MMAP */

PSI_cond_key key_BINLOG_COND_xid_list,
  key_BINLOG_COND_bin_log_updated, key_BINLOG_COND_relay_log_updated,
  key_BINLOG_COND_binlog_background_thread,
  key_BINLOG_COND_binlog_background_thread_end,
  key_COND_cache_status_changed, key_COND_manager,
  key_COND_rpl_status, key_COND_server_started,
  key_delayed_insert_cond, key_delayed_insert_cond_client,
  key_item_func_sleep_cond, key_master_info_data_cond,
  key_master_info_start_cond, key_master_info_stop_cond,
  key_master_info_sleep_cond,
  key_relay_log_info_data_cond, key_relay_log_info_log_space_cond,
  key_relay_log_info_start_cond, key_relay_log_info_stop_cond,
  key_rpl_group_info_sleep_cond,
  key_TABLE_SHARE_cond, key_user_level_lock_cond,
  key_COND_start_thread, key_COND_binlog_send,
  key_BINLOG_COND_queue_busy;
PSI_cond_key key_RELAYLOG_COND_relay_log_updated,
  key_RELAYLOG_COND_bin_log_updated, key_COND_wakeup_ready,
  key_COND_wait_commit;
PSI_cond_key key_RELAYLOG_COND_queue_busy;
PSI_cond_key key_TC_LOG_MMAP_COND_queue_busy;
PSI_cond_key key_COND_rpl_thread_queue, key_COND_rpl_thread,
  key_COND_rpl_thread_stop, key_COND_rpl_thread_pool,
  key_COND_parallel_entry, key_COND_group_commit_orderer,
  key_COND_prepare_ordered;
PSI_cond_key key_COND_wait_gtid, key_COND_gtid_ignore_duplicates;
PSI_cond_key key_COND_ack_receiver;

static PSI_cond_info all_server_conds[]=
{
#ifdef HAVE_MMAP
  { &key_PAGE_cond, "PAGE::cond", 0},
  { &key_COND_active, "TC_LOG_MMAP::COND_active", 0},
  { &key_COND_pool, "TC_LOG_MMAP::COND_pool", 0},
  { &key_TC_LOG_MMAP_COND_queue_busy, "TC_LOG_MMAP::COND_queue_busy", 0},
#endif /* HAVE_MMAP */
  { &key_BINLOG_COND_bin_log_updated, "MYSQL_BIN_LOG::COND_bin_log_updated", 0}, { &key_BINLOG_COND_relay_log_updated, "MYSQL_BIN_LOG::COND_relay_log_updated", 0},
  { &key_BINLOG_COND_xid_list, "MYSQL_BIN_LOG::COND_xid_list", 0},
  { &key_BINLOG_COND_binlog_background_thread, "MYSQL_BIN_LOG::COND_binlog_background_thread", 0},
  { &key_BINLOG_COND_binlog_background_thread_end, "MYSQL_BIN_LOG::COND_binlog_background_thread_end", 0},
  { &key_BINLOG_COND_queue_busy, "MYSQL_BIN_LOG::COND_queue_busy", 0},
  { &key_RELAYLOG_COND_relay_log_updated, "MYSQL_RELAY_LOG::COND_relay_log_updated", 0},
  { &key_RELAYLOG_COND_bin_log_updated, "MYSQL_RELAY_LOG::COND_bin_log_updated", 0},
  { &key_RELAYLOG_COND_queue_busy, "MYSQL_RELAY_LOG::COND_queue_busy", 0},
  { &key_COND_wakeup_ready, "THD::COND_wakeup_ready", 0},
  { &key_COND_wait_commit, "wait_for_commit::COND_wait_commit", 0},
  { &key_COND_cache_status_changed, "Query_cache::COND_cache_status_changed", 0},
  { &key_COND_manager, "COND_manager", PSI_FLAG_GLOBAL},
  { &key_COND_server_started, "COND_server_started", PSI_FLAG_GLOBAL},
  { &key_delayed_insert_cond, "Delayed_insert::cond", 0},
  { &key_delayed_insert_cond_client, "Delayed_insert::cond_client", 0},
  { &key_item_func_sleep_cond, "Item_func_sleep::cond", 0},
  { &key_master_info_data_cond, "Master_info::data_cond", 0},
  { &key_master_info_start_cond, "Master_info::start_cond", 0},
  { &key_master_info_stop_cond, "Master_info::stop_cond", 0},
  { &key_master_info_sleep_cond, "Master_info::sleep_cond", 0},
  { &key_relay_log_info_data_cond, "Relay_log_info::data_cond", 0},
  { &key_relay_log_info_log_space_cond, "Relay_log_info::log_space_cond", 0},
  { &key_relay_log_info_start_cond, "Relay_log_info::start_cond", 0},
  { &key_relay_log_info_stop_cond, "Relay_log_info::stop_cond", 0},
  { &key_rpl_group_info_sleep_cond, "Rpl_group_info::sleep_cond", 0},
  { &key_TABLE_SHARE_cond, "TABLE_SHARE::cond", 0},
  { &key_user_level_lock_cond, "User_level_lock::cond", 0},
  { &key_COND_rpl_thread, "COND_rpl_thread", 0},
  { &key_COND_rpl_thread_queue, "COND_rpl_thread_queue", 0},
  { &key_COND_rpl_thread_stop, "COND_rpl_thread_stop", 0},
  { &key_COND_rpl_thread_pool, "COND_rpl_thread_pool", 0},
  { &key_COND_parallel_entry, "COND_parallel_entry", 0},
  { &key_COND_group_commit_orderer, "COND_group_commit_orderer", 0},
  { &key_COND_prepare_ordered, "COND_prepare_ordered", 0},
  { &key_COND_start_thread, "COND_start_thread", PSI_FLAG_GLOBAL},
  { &key_COND_wait_gtid, "COND_wait_gtid", 0},
  { &key_COND_gtid_ignore_duplicates, "COND_gtid_ignore_duplicates", 0},
  { &key_COND_ack_receiver, "Ack_receiver::cond", 0},
  { &key_COND_binlog_send, "COND_binlog_send", 0},
  { &key_TABLE_SHARE_COND_rotation, "TABLE_SHARE::COND_rotation", 0}
};

PSI_thread_key key_thread_delayed_insert,
  key_thread_handle_manager, key_thread_main,
  key_thread_one_connection, key_thread_signal_hand,
  key_thread_slave_background, key_rpl_parallel_thread;
PSI_thread_key key_thread_ack_receiver;

static PSI_thread_info all_server_threads[]=
{
  { &key_thread_delayed_insert, "delayed_insert", 0},
  { &key_thread_handle_manager, "manager", PSI_FLAG_GLOBAL},
  { &key_thread_main, "main", PSI_FLAG_GLOBAL},
  { &key_thread_one_connection, "one_connection", 0},
  { &key_thread_signal_hand, "signal_handler", PSI_FLAG_GLOBAL},
  { &key_thread_slave_background, "slave_background", PSI_FLAG_GLOBAL},
  { &key_thread_ack_receiver, "Ack_receiver", PSI_FLAG_GLOBAL},
  { &key_rpl_parallel_thread, "rpl_parallel_thread", 0}
};

#ifdef HAVE_MMAP
PSI_file_key key_file_map;
#endif /* HAVE_MMAP */

#endif /* HAVE_PSI_INTERFACE */

#ifdef HAVE_PSI_STATEMENT_INTERFACE
PSI_statement_info stmt_info_new_packet;
#endif

static int calculate_server_uid(char *dest);

#ifndef EMBEDDED_LIBRARY
void net_before_header_psi(struct st_net *net, void *thd, size_t /* unused: count */)
{
  DBUG_ASSERT(thd);
  /*
    We only come where when the server is IDLE, waiting for the next command.
    Technically, it is a wait on a socket, which may take a long time,
    because the call is blocking.
    Disable the socket instrumentation, to avoid recording a SOCKET event.
    Instead, start explicitly an IDLE event.
  */
  MYSQL_SOCKET_SET_STATE(net->vio->mysql_socket, PSI_SOCKET_STATE_IDLE);
  MYSQL_START_IDLE_WAIT(static_cast<THD*>(thd)->m_idle_psi,
                        &static_cast<THD*>(thd)->m_idle_state);
}

void net_after_header_psi(struct st_net *net, void *user_data,
                          size_t /* unused: count */, my_bool rc)
{
  THD *thd;
  thd= static_cast<THD*> (user_data);
  DBUG_ASSERT(thd != NULL);

  /*
    The server just got data for a network packet header,
    from the network layer.
    The IDLE event is now complete, since we now have a message to process.
    We need to:
    - start a new STATEMENT event
    - start a new STAGE event, within this statement,
    - start recording SOCKET WAITS events, within this stage.
    The proper order is critical to get events numbered correctly,
    and nested in the proper parent.
  */
  MYSQL_END_IDLE_WAIT(thd->m_idle_psi);

  if (! rc)
  {
    thd->m_statement_psi= MYSQL_START_STATEMENT(&thd->m_statement_state,
                                                stmt_info_new_packet.m_key,
                                                thd->get_db(), thd->db.length,
                                                thd->charset(), NULL);

    THD_STAGE_INFO(thd, stage_starting);
  }

  /*
    TODO: consider recording a SOCKET event for the bytes just read,
    by also passing count here.
  */
  MYSQL_SOCKET_SET_STATE(net->vio->mysql_socket, PSI_SOCKET_STATE_ACTIVE);
}


void init_net_server_extension(THD *thd)
{
  /* Start with a clean state for connection events. */
  thd->m_idle_psi= NULL;
  thd->m_statement_psi= NULL;
  /* Hook up the NET_SERVER callback in the net layer. */
  thd->m_net_server_extension.m_user_data= thd;
  thd->m_net_server_extension.m_before_header= net_before_header_psi;
  thd->m_net_server_extension.m_after_header= net_after_header_psi;
  /* Activate this private extension for the mysqld server. */
  thd->net.extension= & thd->m_net_server_extension;
}
#else
void init_net_server_extension(THD *thd)
{
}
#endif /* EMBEDDED_LIBRARY */


/**
  A log message for the error log, buffered in memory.
  Log messages are temporarily buffered when generated before the error log
  is initialized, and then printed once the error log is ready.
*/
class Buffered_log : public Sql_alloc
{
public:
  Buffered_log(enum loglevel level, const char *message);

  ~Buffered_log() = default;

  void print(void);

private:
  /** Log message level. */
  enum loglevel m_level;
  /** Log message text. */
  String m_message;
};

/**
  Constructor.
  @param level          the message log level
  @param message        the message text
*/
Buffered_log::Buffered_log(enum loglevel level, const char *message)
  : m_level(level), m_message()
{
  m_message.copy(message, strlen(message), &my_charset_latin1);
}

/**
  Print a buffered log to the real log file.
*/
void Buffered_log::print()
{
  /*
    Since messages are buffered, they can be printed out
    of order with other entries in the log.
    Add "Buffered xxx" to the message text to prevent confusion.
  */
  switch(m_level)
  {
  case ERROR_LEVEL:
    sql_print_error("Buffered error: %s", m_message.c_ptr_safe());
    break;
  case WARNING_LEVEL:
    sql_print_warning("Buffered warning: %s", m_message.c_ptr_safe());
    break;
  case INFORMATION_LEVEL:
    /*
      Messages printed as "information" still end up in the mysqld *error* log,
      but with a [Note] tag instead of an [ERROR] tag.
      While this is probably fine for a human reading the log,
      it is upsetting existing automated scripts used to parse logs,
      because such scripts are likely to not already handle [Note] properly.
      INFORMATION_LEVEL messages are simply silenced, on purpose,
      to avoid un needed verbosity.
    */
    break;
  }
}

/**
  Collection of all the buffered log messages.
*/
class Buffered_logs
{
public:
  Buffered_logs() = default;

  ~Buffered_logs() = default;

  void init();
  void cleanup();

  void buffer(enum loglevel m_level, const char *msg);
  void print();
private:
  /**
    Memory root to use to store buffered logs.
    This memory root lifespan is between init and cleanup.
    Once the buffered logs are printed, they are not needed anymore,
    and all the memory used is reclaimed.
  */
  MEM_ROOT m_root;
  /** List of buffered log messages. */
  List<Buffered_log> m_list;
};

void Buffered_logs::init()
{
  init_alloc_root(PSI_NOT_INSTRUMENTED, &m_root, 1024, 0, MYF(0));
}

void Buffered_logs::cleanup()
{
  m_list.delete_elements();
  free_root(&m_root, MYF(0));
}

/**
  Add a log message to the buffer.
*/
void Buffered_logs::buffer(enum loglevel level, const char *msg)
{
  /*
    Do not let Sql_alloc::operator new(size_t) allocate memory,
    there is no memory root associated with the main() thread.
    Give explicitly the proper memory root to use to
    Sql_alloc::operator new(size_t, MEM_ROOT *) instead.
  */
  Buffered_log *log= new (&m_root) Buffered_log(level, msg);
  if (log)
    m_list.push_back(log, &m_root);
}

/**
  Print buffered log messages.
*/
void Buffered_logs::print()
{
  Buffered_log *log;
  List_iterator_fast<Buffered_log> it(m_list);
  while ((log= it++))
    log->print();
}

/** Logs reported before a logger is available. */
static Buffered_logs buffered_logs;

struct my_rnd_struct sql_rand; ///< used by sql_class.cc:THD::THD()

#ifndef EMBEDDED_LIBRARY

Dynamic_array<MYSQL_SOCKET> listen_sockets(PSI_INSTRUMENT_MEM, 0);
bool unix_sock_is_online= false;
static int systemd_sock_activation; /* systemd socket activation */

/** wakeup listening(main) thread by writing to this descriptor */
static int termination_event_fd= -1;



C_MODE_START
#ifdef WITH_PERFSCHEMA_STORAGE_ENGINE
/**
  Error reporter that buffer log messages.
  @param level          log message level
  @param format         log message format string
*/
static void buffered_option_error_reporter(enum loglevel level,
                                           const char *format, ...)
{
  va_list args;
  char buffer[1024];

  va_start(args, format);
  my_vsnprintf(buffer, sizeof(buffer), format, args);
  va_end(args);
  buffered_logs.buffer(level, buffer);
}
#endif


/**
  Character set and collation error reporter that prints to sql error log.
  @param level          log message level
  @param format         log message format string

  This routine is used to print character set and collation
  warnings and errors inside an already running mysqld server,
  e.g. when a character set or collation is requested for the very first time
  and its initialization does not go well for some reasons.

  Note: At early mysqld initialization stage,
  when error log is not yet available,
  we use buffered_option_error_reporter() instead,
  to print general character set subsystem initialization errors,
  such as Index.xml syntax problems, bad XML tag hierarchy, etc.
*/
static void charset_error_reporter(enum loglevel level,
                                   const char *format, ...)
{
  va_list args;
  va_start(args, format);
  vprint_msg_to_log(level, format, args);
  va_end(args);                      
}
C_MODE_END

struct passwd *user_info;
static pthread_t select_thread;
#endif

/* OS specific variables */

#ifdef _WIN32
HANDLE hEventShutdown;
#endif


#ifndef EMBEDDED_LIBRARY
bool mysqld_embedded=0;
#else
bool mysqld_embedded=1;
#endif

my_bool plugins_are_initialized= FALSE;

#ifndef DBUG_OFF
static const char* default_dbug_option;
#endif
#ifdef HAVE_LIBWRAP
const char *libwrapName= NULL;
int allow_severity = LOG_INFO;
int deny_severity = LOG_WARNING;
#endif
#ifdef HAVE_QUERY_CACHE
ulong query_cache_min_res_unit= QUERY_CACHE_MIN_RESULT_DATA_SIZE;
Query_cache query_cache;
#endif


my_bool opt_use_ssl  = 1;
char *opt_ssl_ca= NULL, *opt_ssl_capath= NULL, *opt_ssl_cert= NULL,
  *opt_ssl_cipher= NULL, *opt_ssl_key= NULL, *opt_ssl_crl= NULL,
  *opt_ssl_crlpath= NULL, *opt_tls_version= NULL;
ulonglong tls_version= 0;

static scheduler_functions thread_scheduler_struct, extra_thread_scheduler_struct;
scheduler_functions *thread_scheduler= &thread_scheduler_struct,
                    *extra_thread_scheduler= &extra_thread_scheduler_struct;

#ifdef HAVE_OPENSSL
#include <openssl/crypto.h>
#if defined(HAVE_OPENSSL10) && !defined(HAVE_WOLFSSL)
typedef struct CRYPTO_dynlock_value
{
  mysql_rwlock_t lock;
} openssl_lock_t;

static openssl_lock_t *openssl_stdlocks;
static openssl_lock_t *openssl_dynlock_create(const char *, int);
static void openssl_dynlock_destroy(openssl_lock_t *, const char *, int);
static void openssl_lock_function(int, int, const char *, int);
static void openssl_lock(int, openssl_lock_t *, const char *, int);
#endif /* HAVE_OPENSSL10 */
#ifndef EMBEDDED_LIBRARY
struct st_VioSSLFd *ssl_acceptor_fd;
#endif
#endif /* HAVE_OPENSSL */

/**
  Number of currently active user connections.
*/
static Atomic_counter<uint> connection_count;
static Atomic_counter<uint> extra_connection_count;

my_bool opt_gtid_strict_mode= FALSE;


/* Function declarations */

pthread_handler_t signal_hand(void *arg);
static int mysql_init_variables(void);
static int get_options(int *argc_ptr, char ***argv_ptr);
static bool add_terminator(DYNAMIC_ARRAY *options);
static bool add_many_options(DYNAMIC_ARRAY *, my_option *, size_t);
extern "C" my_bool mysqld_get_one_option(const struct my_option *, const char *,
                                         const char *);
static int init_thread_environment();
static char *get_relative_path(const char *path);
static int fix_paths(void);
#ifndef _WIN32
void handle_connections_sockets();
#endif

static bool read_init_file(char *file_name);
pthread_handler_t handle_slave(void *arg);
static void clean_up(bool print_message);
static int test_if_case_insensitive(const char *dir_name);

#ifndef EMBEDDED_LIBRARY
static bool pid_file_created= false;
static void usage(void);
static void start_signal_handler(void);
static void clean_up_mutexes(void);
static void wait_for_signal_thread_to_end(void);
static void create_pid_file();
ATTRIBUTE_NORETURN static void mysqld_exit(int exit_code);
#endif
static void delete_pid_file(myf flags);
static void end_ssl();


#ifndef EMBEDDED_LIBRARY
extern Atomic_counter<uint32_t> local_connection_thread_count;

uint THD_count::connection_thd_count()
{
  return value() -
    binlog_dump_thread_count -
    local_connection_thread_count;
}


/****************************************************************************
** Code to end mysqld
****************************************************************************/

/* common callee of two shutdown phases */
static void kill_thread(THD *thd)
{
  mysql_mutex_lock(&thd->LOCK_thd_kill);
  thd->abort_current_cond_wait(true);
  mysql_mutex_unlock(&thd->LOCK_thd_kill);
}


/**
  First shutdown everything but slave threads and binlog dump connections
*/
static my_bool kill_thread_phase_1(THD *thd, void *)
{
  DBUG_PRINT("quit", ("Informing thread %ld that it's time to die",
                      (ulong) thd->thread_id));

  if (thd->slave_thread || thd->is_binlog_dump_thread())
    return 0;

  if (DBUG_IF("only_kill_system_threads") && !thd->system_thread)
    return 0;
  if (DBUG_IF("only_kill_system_threads_no_loop") && !thd->system_thread)
    return 0;

  thd->awake(KILL_SERVER_HARD);
  return 0;
}


/**
  Last shutdown binlog dump connections
*/
static my_bool kill_thread_phase_2(THD *thd, void *)
{
  if (shutdown_wait_for_slaves && thd->is_binlog_dump_thread())
  {
    thd->set_killed(KILL_SERVER);
  }
  else
  {
    thd->set_killed(KILL_SERVER_HARD);
    MYSQL_CALLBACK(thread_scheduler, post_kill_notification, (thd));
  }
  kill_thread(thd);
  return 0;
}


/* associated with the kill thread phase 1 */
static my_bool warn_threads_active_after_phase_1(THD *thd, void *)
{
  if (!thd->is_binlog_dump_thread() && thd->vio_ok())
    sql_print_warning("%s: Thread %llu (user : '%s') did not exit\n", my_progname,
                      (ulonglong) thd->thread_id,
                      (thd->main_security_ctx.user ?
                       thd->main_security_ctx.user : ""));
  return 0;
}


/* associated with the kill thread phase 2 */
static my_bool warn_threads_active_after_phase_2(THD *thd, void *)
{
  mysql_mutex_lock(&thd->LOCK_thd_data);
  // dump thread may not have yet (or already) current_linfo set
  sql_print_warning("Dump thread %llu last sent to server %lu "
                    "binlog file:pos %s:%llu",
                    thd->thread_id, thd->variables.server_id,
                    thd->current_linfo ?
                    my_basename(thd->current_linfo->log_file_name) : "NULL",
                    thd->current_linfo ? thd->current_linfo->pos : 0);
  mysql_mutex_unlock(&thd->LOCK_thd_data);

  return 0;
}


/**
  Kills main thread.

  @note this function is responsible for setting abort_loop and breaking
  poll() in main thread. Shutdown as such is supposed to be performed by main
  thread itself.
*/

static void break_connect_loop()
{
  abort_loop= 1;

#if defined(_WIN32)
  mysqld_win_initiate_shutdown();
#else
  mysql_mutex_lock(&LOCK_start_thread);
  if (termination_event_fd >= 0)
  {
    uint64_t u= 1;
    if(write(termination_event_fd, &u, sizeof(uint64_t)) < 0)
    {
      sql_print_error("Couldn't send event to terminate listen loop");
      abort();
    }
  }
  mysql_mutex_unlock(&LOCK_start_thread);
#endif /* _WIN32 */
}


/**
  A wrapper around kill_main_thrad().

  Sets shutdown user. This function may be called by multiple threads
  concurrently, thus it performs safe update of shutdown_user
  (first thread wins).
*/

void kill_mysql(THD *thd)
{
  char user_host_buff[MAX_USER_HOST_SIZE + 1];
  char *user, *expected_shutdown_user= 0;

  make_user_name(thd, user_host_buff);

  if ((user= my_strdup(PSI_NOT_INSTRUMENTED, user_host_buff, MYF(0))) &&
      !shutdown_user.compare_exchange_strong(expected_shutdown_user,
                                             user,
                                             std::memory_order_relaxed,
                                             std::memory_order_relaxed))
  {
    my_free(user);
  }

  shutdown_thread_id= thd->thread_id;
  DBUG_EXECUTE_IF("mysql_admin_shutdown_wait_for_slaves",
                  thd->lex->is_shutdown_wait_for_slaves= true;);
#ifdef ENABLED_DEBUG_SYNC
  DBUG_EXECUTE_IF("simulate_delay_at_shutdown",
                  {
                    DBUG_ASSERT(binlog_dump_thread_count == 3);
                    const char act[]=
                      "now "
                      "SIGNAL greetings_from_kill_mysql";
                    DBUG_ASSERT(!debug_sync_set_action(thd,
                                                       STRING_WITH_LEN(act)));
                  };);
#endif

  if (thd->lex->is_shutdown_wait_for_slaves)
    shutdown_wait_for_slaves= true;
  break_connect_loop();
}


static void close_connections(void)
{
  DBUG_ENTER("close_connections");

  /* Clear thread cache */
  thread_cache.final_flush();

  /* Abort listening to new connections */
  DBUG_PRINT("quit",("Closing sockets"));
  /* Protect against pthread_kill() calling close_server_sock(*) */
  mysql_mutex_lock(&LOCK_start_thread);
  for (uint i= 0 ; i < listen_sockets.elements() ; i++)
  {
    MYSQL_SOCKET *sock= listen_sockets.get_pos(i);
    (void) mysql_socket_close(*sock);
    if (sock->is_unix_domain_socket && !systemd_sock_activation)
    {
      (void) unlink(mysqld_unix_port);
    }
  }
  /*
    The following is needed to the threads stuck in
    setup_connection_thread_globals()
    to continue.
  */
  listen_sockets.free_memory();
  mysql_mutex_unlock(&LOCK_start_thread);

  while (CONNECT::count)
    my_sleep(100);

  /*
    First signal all threads that it's time to die
    This will give the threads some time to gracefully abort their
    statements and inform their clients that the server is about to die.
  */
  server_threads.iterate(kill_thread_phase_1);

  /*
    If we are waiting on any ACKs, delay killing the thread until either an ACK
    is received or the timeout is hit.
  */
  if (shutdown_wait_for_slaves && repl_semisync_master.get_master_enabled())
  {
    repl_semisync_master.await_all_slave_replies(
        "Delaying shutdown to await semi-sync ACK");
  }

  if (Events::inited)
    Events::stop();
  slave_prepare_for_shutdown();
  ack_receiver.stop();

  /*
    Give threads time to die.

    In 5.5, this was waiting 100 rounds @ 20 milliseconds/round, so as little
    as 2 seconds, depending on thread scheduling.

    From 10.0, we increase this to 1000 rounds / 20 seconds. The rationale is
    that on a server with heavy I/O load, it is quite possible for eg. an
    fsync() of the binlog or whatever to cause something like LOCK_log to be
    held for more than 2 seconds. We do not want to force kill threads in
    such cases, if it can be avoided. Note that normally, the wait will be
    much smaller than even 2 seconds, this is only a safety fallback against
    stuck threads so server shutdown is not held up forever.
  */
  DBUG_PRINT("info", ("THD_count: %u", THD_count::value()));

  for (int i= 0; THD_count::connection_thd_count() && i < 1000; i++)
  {
    if (DBUG_IF("only_kill_system_threads_no_loop"))
      break;
    my_sleep(20000);
  }

  if (global_system_variables.log_warnings)
    server_threads.iterate(warn_threads_active_after_phase_1);

#ifdef WITH_WSREP
  if (wsrep_inited == 1)
  {
    wsrep_deinit(true);
  }
  wsrep_sst_auth_free();
#endif
  /* All threads has now been aborted */
  DBUG_PRINT("quit", ("Waiting for threads to die (count=%u)",
                      THD_count::connection_thd_count()));

  while (THD_count::connection_thd_count())
  {
    if (DBUG_IF("only_kill_system_threads_no_loop"))
      break;
    my_sleep(1000);
  }

  /* Kill phase 2 */
  server_threads.iterate(kill_thread_phase_2);
  for (uint64 i= 0; THD_count::value() > local_connection_thread_count; i++)
  {
    /*
      This time the warnings are emitted within the loop to provide a
      dynamic view on the shutdown status through the errorlog.
    */
    if (global_system_variables.log_warnings > 2 && i % 60000 == 0)
      server_threads.iterate(warn_threads_active_after_phase_2);
    my_sleep(1000);
  }
  /* End of kill phase 2 */

  /*
    The signal thread can use server resources, e.g. when processing SIGHUP,
    and it must end gracefully before clean_up()
  */
  wait_for_signal_thread_to_end();

  DBUG_PRINT("quit",("close_connections thread"));
  DBUG_VOID_RETURN;
}

#endif /*EMBEDDED_LIBRARY*/


extern "C" sig_handler print_signal_warning(int sig)
{
  if (global_system_variables.log_warnings)
    sql_print_warning("Got signal %d from thread %u", sig,
                      (uint)my_thread_id());
#ifdef SIGNAL_HANDLER_RESET_ON_DELIVERY
  my_sigset(sig,print_signal_warning);		/* int. thread system calls */
#endif
}

#ifdef _WIN32
typedef void (*report_svc_status_t)(DWORD current_state, DWORD win32_exit_code,
                                    DWORD wait_hint);
static void dummy_svc_status(DWORD, DWORD, DWORD) {}
static report_svc_status_t my_report_svc_status= dummy_svc_status;
#endif

#ifndef EMBEDDED_LIBRARY
extern "C" void unireg_abort(int exit_code)
{
  DBUG_ENTER("unireg_abort");

  if (opt_help)
    usage();
  else if (exit_code)
    sql_print_error("Aborting");
  /* Don't write more notes to the log to not hide error message */
  disable_log_notes= 1;

#ifdef WITH_WSREP
  // Note that we do not have thd here, thus can't use
  // WSREP(thd)

  if (WSREP_ON &&
      Wsrep_server_state::is_inited() &&
      Wsrep_server_state::instance().state() != wsrep::server_state::s_disconnected)
  {
    /*
      This is an abort situation, we cannot expect to gracefully close all
      wsrep threads here, we can only diconnect from service
    */
    wsrep_close_client_connections(FALSE);
    Wsrep_server_state::instance().disconnect();
    WSREP_INFO("Service disconnected.");
    wsrep_close_threads(NULL); /* this won't close all threads */
    sleep(1); /* so give some time to exit for those which can */
    WSREP_INFO("Some threads may fail to exit.");
  }

  if (WSREP_ON && wsrep_inited)
  {
    wsrep_deinit(true);
    wsrep_deinit_server();
  }
  wsrep_sst_auth_free();
#endif // WITH_WSREP

  wait_for_signal_thread_to_end();
  clean_up(!opt_abort && (exit_code || !opt_bootstrap)); /* purecov: inspected */
  DBUG_PRINT("quit",("done with cleanup in unireg_abort"));
  mysqld_exit(exit_code);
}

static void mysqld_exit(int exit_code)
{
  DBUG_ENTER("mysqld_exit");
  rpl_deinit_gtid_waiting();
  rpl_deinit_gtid_slave_state();
#ifdef WITH_WSREP
  wsrep_deinit_server();
  wsrep_sst_auth_free();
#endif /* WITH_WSREP */
  mysql_audit_finalize();
  clean_up_mutexes();
  my_end((opt_endinfo ? MY_CHECK_ERROR | MY_GIVE_INFO : 0));
#ifdef WITH_PERFSCHEMA_STORAGE_ENGINE
  shutdown_performance_schema();        // we do it as late as possible
#endif
  set_malloc_size_cb(NULL);
  if (global_status_var.global_memory_used)
  {
    fprintf(stderr, "Warning: Memory not freed: %lld\n",
            (longlong) global_status_var.global_memory_used);
    if (exit_code == 0 || opt_endinfo)
      SAFEMALLOC_REPORT_MEMORY(0);
  }
  DBUG_LEAVE;
#ifdef _WIN32
  my_report_svc_status(SERVICE_STOPPED, exit_code, 0);
#endif
  sd_notify(0, "STATUS=MariaDB server is down");
  exit(exit_code); /* purecov: inspected */
}

#endif /* !EMBEDDED_LIBRARY */

static void clean_up(bool print_message)
{
  DBUG_PRINT("exit",("clean_up"));
  if (cleanup_done++)
    return; /* purecov: inspected */

#ifdef HAVE_REPLICATION
  // We must call end_slave() as clean_up may have been called during startup
  end_slave();
  if (use_slave_mask)
    my_bitmap_free(&slave_error_mask);
#endif
  stop_handle_manager();
  ddl_log_release();

  logger.cleanup_base();

  injector::free_instance();
  mysql_bin_log.cleanup();
  Gtid_index_writer::gtid_index_cleanup();

  my_tz_free();
  my_dboptions_cache_free();
  ignore_db_dirs_free();
  servers_free(1);
#ifndef NO_EMBEDDED_ACCESS_CHECKS
  acl_free(1);
  grant_free();
#endif
  query_cache_destroy();
  hostname_cache_free();
  item_func_sleep_free();
  lex_free();				/* Free some memory */
  item_create_cleanup();
  cleanup_json_schema_keyword_hash();
  tdc_start_shutdown();
#ifdef HAVE_REPLICATION
  semi_sync_master_deinit();
#endif
  plugin_shutdown();
  udf_free();
  ha_end();
  if (tc_log)
    tc_log->close();
  xid_cache_free();
  tdc_deinit();
  mdl_destroy();
  dflt_key_cache= 0;
  key_caches.delete_elements(free_key_cache);
  free_all_optimizer_costs();
  wt_end();
  multi_keycache_free();
  sp_cache_end();
  free_status_vars();
  end_thr_timer();
#ifndef EMBEDDED_LIBRARY
  Events::deinit();
#endif
  my_free_open_file_info();
  if (defaults_argv)
    free_defaults(defaults_argv);
  free_tmpdir(&mysql_tmpdir_list);
  my_bitmap_free(&temp_pool);
  free_max_user_conn();
  free_global_user_stats();
  free_global_client_stats();
  free_global_table_stats();
  free_global_index_stats();
  delete_dynamic(&all_options);                 // This should be empty
  free_all_rpl_filters();
  wsrep_thr_deinit();
  my_uuid_end();
  delete type_handler_data;
  delete binlog_filter;
  delete global_rpl_filter;
  end_ssl();
#ifndef EMBEDDED_LIBRARY
  vio_end();
  listen_sockets.free_memory();
#endif /*!EMBEDDED_LIBRARY*/
#if defined(ENABLED_DEBUG_SYNC)
  /* End the debug sync facility. See debug_sync.cc. */
  debug_sync_end();
#endif /* defined(ENABLED_DEBUG_SYNC) */

  delete_pid_file(MYF(0));

  if (print_message && my_default_lc_messages && server_start_time)
    sql_print_information(ER_DEFAULT(ER_SHUTDOWN_COMPLETE),my_progname);
  MYSQL_CALLBACK(thread_scheduler, end, ());
  thread_scheduler= 0;
  mysql_library_end();
  finish_client_errs();
  free_root(&startup_root, MYF(0));
  protect_root(&read_only_root, PROT_READ | PROT_WRITE);
  free_root(&read_only_root, MYF(0));
  cleanup_errmsgs();
  free_error_messages();
  /* Tell main we are ready */
  logger.cleanup_end();
  sys_var_end();
  free_charsets();

  my_free(const_cast<char*>(log_bin_basename));
  my_free(const_cast<char*>(log_bin_index));
#ifndef EMBEDDED_LIBRARY
  my_free(const_cast<char*>(relay_log_basename));
  my_free(const_cast<char*>(relay_log_index));
#endif
  free_list(opt_plugin_load_list_ptr);
  destroy_proxy_protocol_networks();

  /*
    The following lines may never be executed as the main thread may have
    killed us
  */
  DBUG_PRINT("quit", ("done with cleanup"));
} /* clean_up */


#ifndef EMBEDDED_LIBRARY

/**
  This is mainly needed when running with purify, but it's still nice to
  know that all child threads have died when mysqld exits.
*/
static void wait_for_signal_thread_to_end()
{
#ifndef _WIN32
  uint i, n_waits= DBUG_IF("force_sighup_processing_timeout") ? 5 : 100;
  int err= 0;
  /*
    Wait up to 10 seconds for signal thread to die. We use this mainly to
    avoid getting warnings that my_thread_end has not been called
  */
  for (i= 0 ; i < n_waits && signal_thread_in_use; i++)
  {
    kill(getpid(), MYSQL_KILL_SIGNAL);
    my_sleep(100000); // Give it time to die, .1s per iteration
  }

  if (err && err != ESRCH)
  {
    sql_print_error("Failed to send kill signal to signal handler thread, "
                    "pthread_kill() errno: %d",
                    err);
  }

  if (i == n_waits && signal_thread_in_use)
  {
    sql_print_warning("Signal handler thread did not exit in a timely manner. "
                      "Continuing to wait for it to stop..");
    pthread_join(signal_thread, NULL);
  }
#endif
}
#endif /*EMBEDDED_LIBRARY*/

static void clean_up_mutexes()
{
  DBUG_ENTER("clean_up_mutexes");
  server_threads.destroy();
  thread_cache.destroy();
  mysql_rwlock_destroy(&LOCK_grant);
  mysql_mutex_destroy(&LOCK_start_thread);
  mysql_mutex_destroy(&LOCK_status);
  mysql_rwlock_destroy(&LOCK_all_status_vars);
  mysql_mutex_destroy(&LOCK_delayed_insert);
  mysql_mutex_destroy(&LOCK_delayed_status);
  mysql_mutex_destroy(&LOCK_delayed_create);
  mysql_mutex_destroy(&LOCK_crypt);
  mysql_mutex_destroy(&LOCK_user_conn);
  mysql_mutex_destroy(&LOCK_thread_id);
  mysql_mutex_destroy(&LOCK_stats);
  mysql_mutex_destroy(&LOCK_global_user_client_stats);
  mysql_mutex_destroy(&LOCK_global_table_stats);
  mysql_mutex_destroy(&LOCK_global_index_stats);
#ifdef HAVE_OPENSSL
#ifdef HAVE_des
  mysql_mutex_destroy(&LOCK_des_key_file);
#endif /* HAVE_des */
#if defined(HAVE_OPENSSL10) && !defined(HAVE_WOLFSSL)
  for (int i= 0; i < CRYPTO_num_locks(); ++i)
    mysql_rwlock_destroy(&openssl_stdlocks[i].lock);
  OPENSSL_free(openssl_stdlocks);
#endif /* HAVE_OPENSSL10 */
#endif /* HAVE_OPENSSL */
#ifdef HAVE_REPLICATION
  mysql_mutex_destroy(&LOCK_rpl_status);
#endif /* HAVE_REPLICATION */
  mysql_mutex_destroy(&LOCK_active_mi);
  mysql_rwlock_destroy(&LOCK_ssl_refresh);
  mysql_mutex_destroy(&LOCK_backup_log);
  mysql_mutex_destroy(&LOCK_optimizer_costs);
  mysql_mutex_destroy(&LOCK_temp_pool);
  mysql_rwlock_destroy(&LOCK_sys_init_connect);
  mysql_rwlock_destroy(&LOCK_sys_init_slave);
  mysql_mutex_destroy(&LOCK_global_system_variables);
  mysql_prlock_destroy(&LOCK_system_variables_hash);
  mysql_mutex_destroy(&LOCK_short_uuid_generator);
  mysql_mutex_destroy(&LOCK_prepared_stmt_count);
  mysql_mutex_destroy(&LOCK_error_messages);
  mysql_cond_destroy(&COND_start_thread);
  mysql_mutex_destroy(&LOCK_server_started);
  mysql_cond_destroy(&COND_server_started);
  mysql_mutex_destroy(&LOCK_prepare_ordered);
  mysql_cond_destroy(&COND_prepare_ordered);
  mysql_mutex_destroy(&LOCK_after_binlog_sync);
  mysql_mutex_destroy(&LOCK_commit_ordered);
#ifndef EMBEDDED_LIBRARY
  mysql_mutex_destroy(&LOCK_error_log);
#endif
  DBUG_VOID_RETURN;
}


/****************************************************************************
** Init IP and UNIX socket
****************************************************************************/

#ifdef EMBEDDED_LIBRARY
void close_connection(THD *thd, uint sql_errno)
{
}
#else
static void set_ports()
{
  char	*env;
  if (!mysqld_port && !opt_disable_networking)
  {					// Get port if not from commandline
    mysqld_port= MYSQL_PORT;

    /*
      if builder specifically requested a default port, use that
      (even if it coincides with our factory default).
      only if they didn't do we check /etc/services (and, failing
      on that, fall back to the factory default of 3306).
      either default can be overridden by the environment variable
      MYSQL_TCP_PORT, which in turn can be overridden with command
      line options.
    */

#if MYSQL_PORT_DEFAULT == 0
# if !__has_feature(memory_sanitizer) // Work around MSAN deficiency
    struct  servent *serv_ptr;
    if ((serv_ptr= getservbyname("mysql", "tcp")))
      SYSVAR_AUTOSIZE(mysqld_port, ntohs((u_short) serv_ptr->s_port));
# endif
#endif
    if ((env = getenv("MYSQL_TCP_PORT")))
    {
      mysqld_port= (uint) atoi(env);
      set_sys_var_value_origin(&mysqld_port, sys_var::ENV);
    }
  }
  if (!mysqld_unix_port)
  {
#ifdef _WIN32
    mysqld_unix_port= (char*) MYSQL_NAMEDPIPE;
#else
    mysqld_unix_port= (char*) MYSQL_UNIX_ADDR;
#endif
    if ((env = getenv("MYSQL_UNIX_PORT")))
    {
      mysqld_unix_port= env;
      set_sys_var_value_origin(&mysqld_unix_port, sys_var::ENV);
    }
  }
}

/* Change to run as another user if started with --user */

static struct passwd *check_user(const char *user)
{
  myf flags= 0;
  if (global_system_variables.log_warnings)
    flags|= MY_WME;
  if (!opt_bootstrap && !opt_help)
    flags|= MY_FAE;

  struct passwd *tmp_user_info= my_check_user(user, MYF(flags));

  if (!tmp_user_info && my_errno==EINVAL && (flags & MY_FAE))
    unireg_abort(1);

  return tmp_user_info;
}

static inline void allow_coredumps()
{
#ifdef PR_SET_DUMPABLE
  if (test_flags & TEST_CORE_ON_SIGNAL)
  {
    /* inform kernel that process is dumpable */
    (void) prctl(PR_SET_DUMPABLE, 1);
  }
#endif
}


static void set_user(const char *user, struct passwd *user_info_arg)
{
  /*
    We can get a SIGSEGV when calling initgroups() on some systems when NSS
    is configured to use LDAP and the server is statically linked.  We set
    calling_initgroups as a flag to the SIGSEGV handler that is then used to
    output a specific message to help the user resolve this problem.
  */
  calling_initgroups= 1;
  int res= my_set_user(user, user_info_arg, MYF(MY_WME));
  calling_initgroups= 0;
  if (res)
    unireg_abort(1);
  allow_coredumps();
}

#if !defined(_WIN32)
static void set_effective_user(struct passwd *user_info_arg)
{
  DBUG_ASSERT(user_info_arg != 0);
  if (setregid((gid_t)-1, user_info_arg->pw_gid) == -1)
  {
    sql_perror("setregid");
    unireg_abort(1);
  }
  if (setreuid((uid_t)-1, user_info_arg->pw_uid) == -1)
  {
    sql_perror("setreuid");
    unireg_abort(1);
  }
  allow_coredumps();
}
#endif

/** Change root user if started with @c --chroot . */
static void set_root(const char *path)
{
#if !defined(_WIN32)
  if (chroot(path) == -1)
  {
    sql_perror("chroot");
    unireg_abort(1);
  }
  my_setwd("/", MYF(0));
#endif
}

/**
   Activate usage of a tcp port
*/

static void activate_tcp_port(uint port,
                              Dynamic_array<MYSQL_SOCKET> *sockets,
                              bool is_extra_port= false)
{
  struct addrinfo *ai, *a = NULL, *head = NULL;
  struct addrinfo hints;
  int error;
  int	arg;
  char port_buf[NI_MAXSERV];
  const char *real_bind_addr_str;
  MYSQL_SOCKET ip_sock= MYSQL_INVALID_SOCKET;
  DBUG_ENTER("activate_tcp_port");
  DBUG_PRINT("general",("IP Socket is %d",port));

  bzero(&hints, sizeof (hints));
  hints.ai_flags= AI_PASSIVE;
  hints.ai_socktype= SOCK_STREAM;
  hints.ai_family= AF_UNSPEC;
  
  if (my_bind_addr_str && strcmp(my_bind_addr_str, "*") == 0)
    real_bind_addr_str= NULL; // windows doesn't seem to support * here
  else
    real_bind_addr_str= my_bind_addr_str;

  DBUG_EXECUTE_IF("sabotage_port_number", port= UINT_MAX32;);
  my_snprintf(port_buf, NI_MAXSERV, "%d", port);

  if (real_bind_addr_str && *real_bind_addr_str)
  {

    char *end;
    char address[FN_REFLEN];

    do
    {
      end= strcend(real_bind_addr_str, ',');
      strmake(address, real_bind_addr_str, (uint) (end - real_bind_addr_str));

      error= getaddrinfo(address, port_buf, &hints, &ai);
      if (unlikely(error != 0))
      {
        DBUG_PRINT("error", ("Got error: %d from getaddrinfo()", error));

        sql_print_error("%s: %s", ER_DEFAULT(ER_IPSOCK_ERROR),
                        gai_strerror(error));
        unireg_abort(1); /* purecov: tested */
      }

      if (!head)
      {
        head= ai;
      }
      if (a)
      {
        a->ai_next= ai;
      }
      a= ai;
      while (a->ai_next)
      {
        a= a->ai_next;
      }

      real_bind_addr_str= end + 1;
    } while (*end);
  }
  else
  {
    error= getaddrinfo(real_bind_addr_str, port_buf, &hints, &ai);
    if (unlikely(error != 0))
    {
      sql_print_error("%s: %s", ER_DEFAULT(ER_IPSOCK_ERROR),
                      gai_strerror(error));
      unireg_abort(1); /* purecov: tested */
    }

    head= ai;
  }

  for (a= head; a != NULL; a= a->ai_next)
  {
    ip_sock= mysql_socket_socket(key_socket_tcpip, a->ai_family,
                                 a->ai_socktype, a->ai_protocol);

    char ip_addr[INET6_ADDRSTRLEN];
    if (vio_get_normalized_ip_string(a->ai_addr, a->ai_addrlen,
                                     ip_addr, sizeof (ip_addr)))
    {
      ip_addr[0]= 0;
    }

    if (mysql_socket_getfd(ip_sock) == INVALID_SOCKET)
    {
      sql_print_message_func func= real_bind_addr_str ? sql_print_error
                                                      : sql_print_warning;
      func("Failed to create a socket for %s '%s': errno: %d.",
           (a->ai_family == AF_INET) ? "IPv4" : "IPv6",
           (const char *) ip_addr, (int) socket_errno);
    }
    else 
    {
      ip_sock.address_family= a->ai_family;
      sql_print_information("Server socket created on IP: '%s'.",
                          (const char *) ip_addr);

      if (mysql_socket_getfd(ip_sock) == INVALID_SOCKET)
      {
        DBUG_PRINT("error",("Got error: %d from socket()",socket_errno));
        sql_perror(ER_DEFAULT(ER_IPSOCK_ERROR));  /* purecov: tested */
        unireg_abort(1);                          /* purecov: tested */
      }

      mysql_socket_set_thread_owner(ip_sock);

#ifndef _WIN32
      /*
        We should not use SO_REUSEADDR on windows as this would enable a
        user to open two mysqld servers with the same TCP/IP port.
      */
      arg= 1;
      (void) mysql_socket_setsockopt(ip_sock, SOL_SOCKET, SO_REUSEADDR,
                                     (char*)&arg, sizeof(arg));
#endif /* _WIN32 */

#ifdef IPV6_V6ONLY
      /*
        If an address name resolves to both IPv4 and IPv6 addresses, the server
        will listen on them both. With IPV6_V6ONLY unset, listening on an IPv6
        wildcard address may cause listening on an IPv4 wildcard address
        to fail. That's why IPV6_V6ONLY needs to be forcefully turned on.
      */
      if (a->ai_family == AF_INET6)
      {
        arg= 1;
        (void) mysql_socket_setsockopt(ip_sock, IPPROTO_IPV6, IPV6_V6ONLY,
                                       (char*)&arg, sizeof(arg));
      }
#endif

#ifdef IP_FREEBIND
      arg= 1;
      (void) mysql_socket_setsockopt(ip_sock, IPPROTO_IP, IP_FREEBIND,
                                     (char*) &arg, sizeof(arg));
#endif
      /*
        Sometimes the port is not released fast enough when stopping and
        restarting the server. This happens quite often with the test suite
        on busy Linux systems. Retry to bind the address at these intervals:
        Sleep intervals: 1, 2, 4,  6,  9, 13, 17, 22, ...
        Retry at second: 1, 3, 7, 13, 22, 35, 52, 74, ...
        Limit the sequence by mysqld_port_timeout (set --port-open-timeout=#).
      */
      int ret;
      uint waited, retry, this_wait;
      for (waited= 0, retry= 1; ; retry++, waited+= this_wait)
      {
        if (((ret= mysql_socket_bind(ip_sock, a->ai_addr, a->ai_addrlen)) >= 0 )
            || (socket_errno != SOCKET_EADDRINUSE)
            || (waited >= mysqld_port_timeout))
          break;
        sql_print_information("Retrying bind on TCP/IP port %u", port);
        this_wait= retry * retry / 3 + 1;
        sleep(this_wait);
      }

      if (ret < 0)
      {
        char buff[100];
        int s_errno= socket_errno;
        sprintf(buff, "Can't start server: Bind on TCP/IP port. Got error: %d",
                (int) s_errno);
        sql_perror(buff);
        /*
          Linux will quite happily bind to addresses not present. The
          mtr test main.bind_multiple_addresses_resolution relies on this.
          For Windows, this is fatal and generates the error:
            WSAEADDRNOTAVAIL: The requested address is not valid in its context
          In this case, where multiple addresses where specified, maybe
          we can live with an error in the log and hope the other addresses
          are successful. We catch if no successful bindings occur at the
          end of this function.

          FreeBSD returns EADDRNOTAVAIL, and EADDRNOTAVAIL is even in Linux
          manual pages. So may was well apply uniform behaviour.
        */
#ifdef _WIN32
        if (s_errno == WSAEADDRNOTAVAIL)
	  continue;
#endif
#ifdef EADDRNOTAVAIL
        if (s_errno == EADDRNOTAVAIL)
	  continue;
#endif
        sql_print_error("Do you already have another server running on "
                        "port: %u ?", port);
        unireg_abort(1);
      }
      if (mysql_socket_listen(ip_sock,(int) back_log) < 0)
      {
        sql_perror("Can't start server: listen() on TCP/IP port");
        sql_print_error("listen() on TCP/IP failed with error %d",
                        socket_errno);
        unireg_abort(1);
      }

#ifdef FD_CLOEXEC
      (void) fcntl(mysql_socket_getfd(ip_sock), F_SETFD, FD_CLOEXEC);
#endif
      ip_sock.is_extra_port= is_extra_port;
      sockets->push(ip_sock);
    }
  }

  freeaddrinfo(head);
  if (head && sockets->size() == 0)
  {
    sql_print_error("No TCP address could be bound to");
    unireg_abort(1);
  }
  DBUG_VOID_RETURN;
}


/**
   Activate usage of a systemd activated sockets
   i.e started by mariadb.socket
*/

static void use_systemd_activated_sockets()
{
#ifndef __linux__
  return;
#else
  char **names = NULL;
  int sd_sockets;
  DBUG_ENTER("use_systemd_activated_sockets");

  sd_sockets= sd_listen_fds_with_names(0, &names);

  if (!sd_sockets)
    DBUG_VOID_RETURN;

  DBUG_PRINT("general",("Systemd listen_fds is %d", sd_sockets));
  while (sd_sockets--)
  {
    MYSQL_SOCKET sock;
    int stype= 0, accepting= 0, getnameinfo_err;
    socklen_t l;
    union
    {
          struct sockaddr sa;
          struct sockaddr_storage storage;
          struct sockaddr_in in;
          struct sockaddr_in6 in6;
          struct sockaddr_un un;
    } addr;
    SOCKET_SIZE_TYPE addrlen= sizeof(addr);
    char hbuf[NI_MAXHOST], sbuf[NI_MAXSERV];

    int fd= SD_LISTEN_FDS_START + sd_sockets;

    if (getsockname(fd, &addr.sa, &addrlen))
    {
      sql_print_error("Unable to getsockname on systemd socket activation socket %d,"
                      " errno %d", fd, errno);
      goto err;
    }

    l= sizeof(stype);
    if (getsockopt(fd, SOL_SOCKET, SO_TYPE, &stype, &l) < 0)
    {
      sql_print_error("Unable to getsockopt(SOL_SOCKET, SO_TYPE) on"
                      " systemd socket activation socket %d,"
                      " errno %d", fd, errno);
      goto err;
    }

    if (stype != SOCK_STREAM)
    {
      sql_print_error("Unknown systemd socket activation socket %d,"
                      " not of type SOCK_STREAM - type %d", fd, stype);
      goto err;
    }

    l= sizeof(accepting);
    if (getsockopt(fd, SOL_SOCKET, SO_ACCEPTCONN, &accepting, &l) < 0)
    {
      sql_print_error("Unable to getsockopt(SOL_SOCKET, SO_ACCEPTCONN) on"
                      " systemd socket activation socket %d,"
                      " errno %d", fd, errno);
      goto err;
    }

    if (!accepting)
    {
      sql_print_error("Unknown systemd socket activation socket %d,"
                      " is not listening", fd);
      goto err;
    }

    switch (addr.sa.sa_family)
    {
    case AF_INET:
      sock= mysql_socket_fd(key_socket_tcpip, fd);
      sock.is_unix_domain_socket= 0;
      mysqld_port= ntohs(addr.in.sin_port);
      break;
    case AF_INET6:
      sock= mysql_socket_fd(key_socket_tcpip, fd);
      sock.is_unix_domain_socket= 0;
      mysqld_port= ntohs(addr.in6.sin6_port);
      break;
    case AF_UNIX:
      sock= mysql_socket_fd(key_socket_unix, fd);
      sock.is_unix_domain_socket= 1;
      break;
    default:
      sql_print_error("Unknown systemd socket activation socket %d,"
                      " not UNIX or INET socket", fd);
      goto err;
    }

    /*
      We check names!=NULL here because sd_listen_fds_with_names maybe
      just sd_listen_fds on older pre v227 systemd
    */
    sock.is_extra_port= names && strcmp(names[sd_sockets], "extra") == 0;

    if (addr.sa.sa_family == AF_UNIX)
    {
      /*
        Handle abstract sockets and present them in @ form.
      */
      if (addr.un.sun_path[0] == '\0')
        addr.un.sun_path[0] = '@';
      sql_print_information("Using systemd activated unix socket %s%s",
                            addr.un.sun_path, sock.is_extra_port ? " (extra)" : "");
      memset(addr.un.sun_path, 0, sizeof(addr.un.sun_path));
    }
    else
    {
      getnameinfo_err= getnameinfo(&addr.sa, addrlen, hbuf, sizeof(hbuf), sbuf,
                                   sizeof(sbuf), NI_NUMERICHOST | NI_NUMERICSERV);
      if (getnameinfo_err)
        sql_print_warning("getnameinfo() on systemd socket activation socket %d"
                          " failed with error %s(%d)", fd,
                          gai_strerror(getnameinfo_err), getnameinfo_err);
      else
        sql_print_information("Using systemd activated socket host %s port %s%s", hbuf, sbuf,
                              sock.is_extra_port ? " (extra)" : "");
    }

    mysql_socket_set_thread_owner(sock);
    listen_sockets.push(sock);
  }
  systemd_sock_activation= 1;
  free(names);

  DBUG_VOID_RETURN;

err:
  free(names);
  unireg_abort(1);
  DBUG_VOID_RETURN;
#endif /* __linux__ */
}


static void network_init(void)
{
#ifdef HAVE_SYS_UN_H
  struct sockaddr_un	UNIXaddr;
  int	arg;
#endif
  DBUG_ENTER("network_init");

  use_systemd_activated_sockets();

  if (MYSQL_CALLBACK_ELSE(thread_scheduler, init, (), 0))
    unireg_abort(1);			/* purecov: inspected */

  if (init_proxy_protocol_networks(my_proxy_protocol_networks))
    unireg_abort(1);

  set_ports();

  if (report_port == 0)
  {
    SYSVAR_AUTOSIZE(report_port, mysqld_port);
  }
#ifndef DBUG_OFF
  if (!opt_disable_networking)
    DBUG_ASSERT(report_port != 0);
#endif
  if (!opt_disable_networking && !opt_bootstrap && !systemd_sock_activation)
  {
    if (mysqld_port)
      activate_tcp_port(mysqld_port, &listen_sockets,
                        /* is_extra_port= */ false);
    if (mysqld_extra_port)
      activate_tcp_port(mysqld_extra_port, &listen_sockets,
                        /* is_extra_port= */ true);
  }

#if defined(HAVE_SYS_UN_H)
  /*
  ** Create the UNIX socket
  */
  if (mysqld_unix_port[0] && !opt_bootstrap && systemd_sock_activation==0)
  {
    MYSQL_SOCKET unix_sock= MYSQL_INVALID_SOCKET;
    size_t port_len;
    DBUG_PRINT("general",("UNIX Socket is %s",mysqld_unix_port));

    if ((port_len= strlen(mysqld_unix_port)) > sizeof(UNIXaddr.sun_path) - 1)
    {
      sql_print_error("The socket file path is too long (> %u): %s",
                      (uint) sizeof(UNIXaddr.sun_path) - 1, mysqld_unix_port);
      unireg_abort(1);
    }
    unix_sock= mysql_socket_socket(key_socket_unix, AF_UNIX, SOCK_STREAM, 0);
    if (mysql_socket_getfd(unix_sock) < 0)
    {
      sql_perror("Can't start server : UNIX Socket "); /* purecov: inspected */
      unireg_abort(1);				/* purecov: inspected */
    }

    unix_sock.is_unix_domain_socket= true;
    listen_sockets.push(unix_sock);
    unix_sock_is_online= true;
    mysql_socket_set_thread_owner(unix_sock);

    bzero((char*) &UNIXaddr, sizeof(UNIXaddr));
    UNIXaddr.sun_family = AF_UNIX;
    strmov(UNIXaddr.sun_path, mysqld_unix_port);
#if defined(__linux__)
    /* Abstract socket */
    if (mysqld_unix_port[0] == '@')
    {
      UNIXaddr.sun_path[0]= '\0';
      port_len+= offsetof(struct sockaddr_un, sun_path);
    }
    else
#endif
    {
      (void) unlink(mysqld_unix_port);
      port_len= sizeof(UNIXaddr);
    }
    arg= 1;
    (void) mysql_socket_setsockopt(unix_sock,SOL_SOCKET,SO_REUSEADDR,
                                   (char*)&arg, sizeof(arg));
    umask(0);
    if (mysql_socket_bind(unix_sock,
                          reinterpret_cast<struct sockaddr *>(&UNIXaddr),
                          port_len) < 0)
    {
      sql_perror("Can't start server : Bind on unix socket"); /* purecov: tested */
      sql_print_error("Do you already have another server running on socket: %s ?",mysqld_unix_port);
      unireg_abort(1);					/* purecov: tested */
    }
    umask(((~my_umask) & 0666));
#if defined(S_IFSOCK) && defined(SECURE_SOCKETS)
    (void) chmod(mysqld_unix_port,S_IFSOCK);	/* Fix solaris 2.6 bug */
#endif
    if (mysql_socket_listen(unix_sock,(int) back_log) < 0)
      sql_print_warning("listen() on Unix socket failed with error %d",
		      socket_errno);
#ifdef FD_CLOEXEC
    (void) fcntl(mysql_socket_getfd(unix_sock), F_SETFD, FD_CLOEXEC);
#endif
  }
#endif

#ifdef _WIN32
  network_init_win();
#endif

  DBUG_PRINT("info",("server started"));
  DBUG_VOID_RETURN;
}


/**
  Close a connection.

  @param thd        Thread handle.
  @param sql_errno  The error code to send before disconnect.

  @note
    For the connection that is doing shutdown, this is called twice
*/

void close_connection(THD *thd, uint sql_errno)
{
  int lvl= (thd->main_security_ctx.user ? 3 : 1);
  DBUG_ENTER("close_connection");

  if (sql_errno)
  {
    thd->protocol->net_send_error(thd, sql_errno, ER_DEFAULT(sql_errno), NULL);
    thd->print_aborted_warning(lvl, ER_DEFAULT(sql_errno));
  }
  else if (!thd->main_security_ctx.user)
    thd->print_aborted_warning(lvl, "This connection closed normally without"
                                    " authentication");

  thd->disconnect();

  MYSQL_CONNECTION_DONE((int) sql_errno, thd->thread_id);

  if (MYSQL_CONNECTION_DONE_ENABLED())
  {
    sleep(0); /* Workaround to avoid tailcall optimisation */
  }
  mysql_audit_notify_connection_disconnect(thd, sql_errno);
  DBUG_VOID_RETURN;
}


/** Called when mysqld is aborted with ^C */
/* ARGSUSED */
extern "C" sig_handler end_mysqld_signal(int sig __attribute__((unused)))
{
  DBUG_ENTER("end_mysqld_signal");
  /* Don't kill if signal thread is not running */
  if (signal_thread_in_use)
    break_connect_loop();                         // Take down mysqld nicely
  DBUG_VOID_RETURN;				/* purecov: deadcode */
}
#endif /* EMBEDDED_LIBRARY */


/*
  Unlink thd from global list of available connections

  SYNOPSIS
    unlink_thd()
    thd		 Thread handler
*/

void unlink_thd(THD *thd)
{
  DBUG_ENTER("unlink_thd");
  DBUG_PRINT("enter", ("thd: %p", thd));

  thd->cleanup();
  thd->add_status_to_global();
  server_threads.erase(thd);

#ifdef WITH_WSREP
  /*
    Do not decrement when its wsrep system thread. wsrep_applier is set for
    applier as well as rollbacker threads.
  */
  if (!thd->wsrep_applier)
#endif /* WITH_WSREP */
  --*thd->scheduler->connection_count;

  thd->free_connection();

  DBUG_VOID_RETURN;
}


#if defined(_WIN32)
/*
  If server is started as service, the service routine will set
  the callback function.
*/
void mysqld_set_service_status_callback(void (*r)(DWORD, DWORD, DWORD))
{
  my_report_svc_status= r;
}

static bool startup_complete()
{
  return hEventShutdown != NULL;
}

/**
  Initiates shutdown on Windows by setting shutdown event.
  Reports windows service status.

  If startup was not finished, terminates process (no good
  cleanup possible)
*/
void mysqld_win_initiate_shutdown()
{
  if (startup_complete())
  {
    my_report_svc_status(SERVICE_STOP_PENDING, 0, 0);
    abort_loop= 1;
    if (!SetEvent(hEventShutdown))
      /* This should never fail.*/
      abort();
  }
  else
  {
    my_report_svc_status(SERVICE_STOPPED, 1, 0);
    TerminateProcess(GetCurrentProcess(), 1);
  }
}

/*
  Signal when server has started and can accept connections.
*/
void mysqld_win_set_startup_complete()
{
  my_report_svc_status(SERVICE_RUNNING, 0, 0);
  DBUG_ASSERT(startup_complete());
}


void mysqld_win_extend_service_timeout(DWORD sec)
{
  my_report_svc_status((DWORD)-1, 0, 2*1000*sec);
}


void mysqld_win_set_service_name(const char *name)
{
  if (stricmp(name, "mysql"))
    load_default_groups[array_elements(load_default_groups) - 2]= name;
}

/*
  On Windows, we use native SetConsoleCtrlHandler for handle events like Ctrl-C
  with graceful shutdown.
  Also, we do not use signal(), but SetUnhandledExceptionFilter instead - as it
  provides possibility to pass the exception to just-in-time debugger, collect
  dumps and potentially also the exception and thread context used to output
  callstack.
*/

static BOOL WINAPI console_event_handler( DWORD type )
{
  static const char *names[]= {
   "CTRL_C_EVENT","CTRL_BREAK_EVENT", "CTRL_CLOSE_EVENT", "", "",
   "CTRL_LOGOFF_EVENT", "CTRL_SHUTDOWN_EVENT"};

  switch (type)
  {
  case CTRL_C_EVENT:
  case CTRL_BREAK_EVENT:
    sql_print_information("console_event_handler: received %s event, shutting down",
                          names[type]);
    mysqld_win_initiate_shutdown();
    return TRUE;
  case CTRL_CLOSE_EVENT:
    sql_print_information("console_event_handler: received CTRL_CLOSE_EVENT event, terminating");
    TerminateProcess(GetCurrentProcess(), 1);
    return TRUE;
  default:
    return FALSE;
  }
}


#ifdef DEBUG_UNHANDLED_EXCEPTION_FILTER
#define DEBUGGER_ATTACH_TIMEOUT 120
/*
  Wait for debugger to attach and break into debugger. If debugger is
  not attached, resume after timeout.
*/
static void wait_for_debugger(int timeout_sec)
{
   if(!IsDebuggerPresent())
   {
     int i;
     printf("Waiting for debugger to attach, pid=%u\n",GetCurrentProcessId());
     fflush(stdout);
     for(i= 0; i < timeout_sec; i++)
     {
       Sleep(1000);
       if(IsDebuggerPresent())
       {
         /* Break into debugger */
         __debugbreak();
         return;
       }
     }
     printf("pid=%u, debugger not attached after %d seconds, resuming\n",GetCurrentProcessId(),
       timeout_sec);
     fflush(stdout);
   }
}
#endif /* DEBUG_UNHANDLED_EXCEPTION_FILTER */

static LONG WINAPI my_unhandler_exception_filter(EXCEPTION_POINTERS *ex_pointers)
{
   static BOOL first_time= TRUE;
   if(!first_time)
   {
     /*
       This routine can be called twice, typically
       when detaching in JIT debugger.
       Return EXCEPTION_EXECUTE_HANDLER to terminate process.
     */
     return EXCEPTION_EXECUTE_HANDLER;
   }
   first_time= FALSE;
#ifdef DEBUG_UNHANDLED_EXCEPTION_FILTER
   /*
    Unfortunately there is no clean way to debug unhandled exception filters,
    as debugger does not stop there(also documented in MSDN) 
    To overcome, one could put a MessageBox, but this will not work in service.
    Better solution is to print error message and sleep some minutes 
    until debugger is attached
  */
  wait_for_debugger(DEBUGGER_ATTACH_TIMEOUT);
#endif /* DEBUG_UNHANDLED_EXCEPTION_FILTER */
  __try
  {
    my_set_exception_pointers(ex_pointers);
    handle_fatal_signal(ex_pointers->ExceptionRecord->ExceptionCode);
  }
  __except(EXCEPTION_EXECUTE_HANDLER)
  {
    DWORD written;
    const char msg[] = "Got exception in exception handler!\n";
    WriteFile(GetStdHandle(STD_OUTPUT_HANDLE),msg, sizeof(msg)-1, 
      &written,NULL);
  }
  /*
    Return EXCEPTION_CONTINUE_SEARCH to give JIT debugger
    (drwtsn32 or vsjitdebugger) possibility to attach,
    if JIT debugger is configured.
    Windows Error reporting might generate a dump here.
  */
  return EXCEPTION_CONTINUE_SEARCH;
}


void init_signals(void)
{
   SetConsoleCtrlHandler(console_event_handler,TRUE);

   /* Avoid MessageBox()es*/
  _CrtSetReportMode(_CRT_WARN, _CRTDBG_MODE_FILE);
  _CrtSetReportFile(_CRT_WARN, _CRTDBG_FILE_STDERR);
  _CrtSetReportMode(_CRT_ERROR, _CRTDBG_MODE_FILE);
  _CrtSetReportFile(_CRT_ERROR, _CRTDBG_FILE_STDERR);
  _CrtSetReportMode(_CRT_ASSERT, _CRTDBG_MODE_FILE);
  _CrtSetReportFile(_CRT_ASSERT, _CRTDBG_FILE_STDERR);

   /*
     Do not use SEM_NOGPFAULTERRORBOX in the following SetErrorMode (),
     because it would prevent JIT debugger and Windows error reporting
     from working. We need WER or JIT-debugging, since our own unhandled
     exception filter is not guaranteed to work in all situation
     (like heap corruption or stack overflow)
   */
  SetErrorMode(SetErrorMode(0) | SEM_FAILCRITICALERRORS
                               | SEM_NOOPENFILEERRORBOX);
  if(!opt_debugging)
    SetUnhandledExceptionFilter(my_unhandler_exception_filter);
}


static void start_signal_handler(void)
{
#ifndef EMBEDDED_LIBRARY
  // Save vm id of this process
  if (!opt_bootstrap)
    create_pid_file();
#endif /* EMBEDDED_LIBRARY */
}


static void check_data_home(const char *path)
{}

#endif /* _WIN32 */


#if BACKTRACE_DEMANGLE
#include <cxxabi.h>
extern "C" char *my_demangle(const char *mangled_name, int *status)
{
  return abi::__cxa_demangle(mangled_name, NULL, NULL, status);
}
#endif


#ifdef DBUG_ASSERT_AS_PRINTF
extern "C" void
mariadb_dbug_assert_failed(const char *assert_expr, const char *file,
                           unsigned long line)
{
  fprintf(stderr, "Warning: assertion failed: %s at %s line %lu\n",
          assert_expr, file, line);
  if (opt_stack_trace)
  {
    fprintf(stderr, "Attempting backtrace to find out the reason for the assert:\n");
    my_print_stacktrace(NULL, (ulong) my_thread_stack_size, 1);
  }
}
#endif /* DBUG_ASSERT_AS_PRINT */

#if !defined(_WIN32)
#ifndef SA_RESETHAND
#define SA_RESETHAND 0
#endif /* SA_RESETHAND */
#ifndef SA_NODEFER
#define SA_NODEFER 0
#endif /* SA_NODEFER */

#ifndef EMBEDDED_LIBRARY

void init_signals(void)
{
  sigset_t set;
  struct sigaction sa;
  DBUG_ENTER("init_signals");

  if (opt_stack_trace || (test_flags & TEST_CORE_ON_SIGNAL))
  {
    sa.sa_flags = SA_RESETHAND | SA_NODEFER;
    sigemptyset(&sa.sa_mask);
    sigprocmask(SIG_SETMASK,&sa.sa_mask,NULL);

#if defined(__amiga__)
    sa.sa_handler=(void(*)())handle_fatal_signal;
#else
    sa.sa_handler=handle_fatal_signal;
#endif
    sigaction(SIGSEGV, &sa, NULL);
    sigaction(SIGABRT, &sa, NULL);
#ifdef SIGBUS
    sigaction(SIGBUS, &sa, NULL);
#endif
    sigaction(SIGILL, &sa, NULL);
    sigaction(SIGFPE, &sa, NULL);
  }

#ifdef HAVE_GETRLIMIT
  if (test_flags & TEST_CORE_ON_SIGNAL)
  {
    /* Change limits so that we will get a core file */
    STRUCT_RLIMIT rl;
    rl.rlim_cur = rl.rlim_max = (rlim_t) RLIM_INFINITY;
    if (setrlimit(RLIMIT_CORE, &rl) && global_system_variables.log_warnings)
      sql_print_warning("setrlimit could not change the size of core files to 'infinity';  We may not be able to generate a core file on signals");
  }
#endif
  (void) sigemptyset(&set);
  my_sigset(SIGPIPE,SIG_IGN);
  sigaddset(&set,SIGPIPE);
#ifndef IGNORE_SIGHUP_SIGQUIT
  sigaddset(&set,SIGQUIT);
  sigaddset(&set,SIGHUP);
#endif
  sigaddset(&set,SIGTERM);

  /* Fix signals if blocked by parents (can happen on Mac OS X) */
  sigemptyset(&sa.sa_mask);
  sa.sa_flags = 0;
  sa.sa_handler = print_signal_warning;
  sigaction(SIGTERM, &sa, (struct sigaction*) 0);
  sa.sa_flags = 0;
  sa.sa_handler = print_signal_warning;
  sigaction(SIGHUP, &sa, (struct sigaction*) 0);
  if (test_flags & TEST_SIGINT)
  {
    /* Allow SIGINT to break mysqld. This is for debugging with --gdb */
    my_sigset(SIGINT, end_mysqld_signal);
    sigdelset(&set, SIGINT);
  }
  else
  {
    sigaddset(&set,SIGINT);
#ifdef SIGTSTP
    sigaddset(&set,SIGTSTP);
#endif
  }

  sigprocmask(SIG_SETMASK,&set,NULL);
  pthread_sigmask(SIG_SETMASK,&set,NULL);
  DBUG_VOID_RETURN;
}


static void start_signal_handler(void)
{
  int error;
  pthread_attr_t thr_attr;
  DBUG_ENTER("start_signal_handler");

  (void) pthread_attr_init(&thr_attr);
  pthread_attr_setscope(&thr_attr,PTHREAD_SCOPE_SYSTEM);
  (void) my_setstacksize(&thr_attr,my_thread_stack_size);

  mysql_mutex_lock(&LOCK_start_thread);
  if (unlikely((error= mysql_thread_create(key_thread_signal_hand,
                                           &signal_thread, &thr_attr,
                                           signal_hand, 0))))
  {
    sql_print_error("Can't create interrupt-thread (error %d, errno: %d)",
      error,errno);
    exit(1);
  }
  mysql_cond_wait(&COND_start_thread, &LOCK_start_thread);
  mysql_mutex_unlock(&LOCK_start_thread);

  (void) pthread_attr_destroy(&thr_attr);
  DBUG_VOID_RETURN;
}

/** This thread handles all signals. */
/* ARGSUSED */
pthread_handler_t signal_hand(void *)
{
  sigset_t set;
  int sig;
  my_thread_init();				// Init new thread
  signal_thread_in_use= 1;

  if (test_flags & TEST_SIGINT)
  {
    /* Allow SIGINT to break mysqld. This is for debugging with --gdb */
    (void) sigemptyset(&set);
    (void) sigaddset(&set,SIGINT);
    (void) pthread_sigmask(SIG_UNBLOCK,&set,NULL);
  }
  (void) sigemptyset(&set);			// Setup up SIGINT for debug
#ifndef IGNORE_SIGHUP_SIGQUIT
  (void) sigaddset(&set,SIGQUIT);
  (void) sigaddset(&set,SIGHUP);
#endif
  (void) sigaddset(&set,SIGTERM);
  (void) sigaddset(&set,SIGTSTP);

  /* Save pid to this process (or thread on Linux) */
  if (!opt_bootstrap)
    create_pid_file();

  /*
    signal to start_signal_handler that we are ready
    This works by waiting for start_signal_handler to free mutex,
    after which we signal it that we are ready.
    At this point there is no other threads running, so there
    should not be any other mysql_cond_signal() calls.
  */
  mysql_mutex_lock(&LOCK_start_thread);
  mysql_cond_broadcast(&COND_start_thread);
  mysql_mutex_unlock(&LOCK_start_thread);

  (void) pthread_sigmask(SIG_BLOCK,&set,NULL);
  for (;;)
  {
    int error;
    int origin;

    if (abort_loop)
      break;

    while ((error= my_sigwait(&set, &sig, &origin)) == EINTR) /* no-op */;

    if (abort_loop)
      break;

    switch (sig) {
    case SIGTERM:
    case SIGQUIT:
#ifdef EXTRA_DEBUG
      sql_print_information("Got signal %d to shutdown server",sig);
#endif
      /* switch to the old log message processing */
      logger.set_handlers(global_system_variables.sql_log_slow ? LOG_FILE:LOG_NONE,
                          opt_log ? LOG_FILE:LOG_NONE);

      break_connect_loop();
      DBUG_ASSERT(abort_loop);
      break;
    case SIGHUP:
#if defined(SI_KERNEL)
      if (origin != SI_KERNEL)
#elif defined(SI_USER)
      if (origin <= SI_USER)
#endif
      {
        int not_used;
	mysql_print_status();		// Print some debug info
	reload_acl_and_cache((THD*) 0,
			     (REFRESH_LOG | REFRESH_TABLES | REFRESH_FAST |
			      REFRESH_GRANT |
			      REFRESH_THREADS | REFRESH_HOSTS),
			     (TABLE_LIST*) 0, &not_used); // Flush logs

        /* reenable logs after the options were reloaded */
        ulonglong fixed_log_output_options=
          log_output_options & LOG_NONE ? LOG_TABLE : log_output_options;

        logger.set_handlers(global_system_variables.sql_log_slow
                            ? fixed_log_output_options : LOG_NONE,
                            opt_log ? fixed_log_output_options : LOG_NONE);
      }
      break;
    default:
#ifdef EXTRA_DEBUG
      sql_print_warning("Got signal: %d  error: %d",sig,error); /* purecov: tested */
#endif
      break;					/* purecov: tested */
    }
  }
  my_thread_end();
  signal_thread_in_use= 0;
  return nullptr;
}

static void check_data_home(const char *path)
{}

#endif /*!EMBEDDED_LIBRARY*/
#endif	/* _WIN32*/


/**
  All global error messages are sent here where the first one is stored
  for the client.
*/
/* ARGSUSED */
extern "C" void my_message_sql(uint error, const char *str, myf MyFlags);

void my_message_sql(uint error, const char *str, myf MyFlags)
{
  THD *thd= MyFlags & ME_ERROR_LOG_ONLY ? NULL : current_thd;
  Sql_condition::enum_warning_level level;
  sql_print_message_func func;
  DBUG_ENTER("my_message_sql");
  DBUG_PRINT("error", ("error: %u  message: '%s'  Flag: %lu", error, str,
                       MyFlags));

  DBUG_ASSERT(str != NULL);
  DBUG_ASSERT(error != 0);
  DBUG_ASSERT((MyFlags & ~(ME_BELL | ME_ERROR_LOG | ME_ERROR_LOG_ONLY |
                           ME_NOTE | ME_WARNING | ME_FATAL)) == 0);

  if (MyFlags & ME_NOTE)
  {
    level= Sql_condition::WARN_LEVEL_NOTE;
    func= sql_print_information;
  }
  else if (MyFlags & ME_WARNING)
  {
    level= Sql_condition::WARN_LEVEL_WARN;
    func= sql_print_warning;
  }
  else
  {
    level= Sql_condition::WARN_LEVEL_ERROR;
    func= sql_print_error;
  }

  if (likely(thd))
  {
    if (unlikely(MyFlags & ME_FATAL))
      thd->is_fatal_error= 1;
    (void) thd->raise_condition(error, "\0\0\0\0\0", level, str);
  }
  else
    mysql_audit_general(0, MYSQL_AUDIT_GENERAL_ERROR, error, str);

  /* When simulating OOM, skip writing to error log to avoid mtr errors */
  DBUG_EXECUTE_IF("simulate_out_of_memory", DBUG_VOID_RETURN;);

  if (unlikely(!thd) || thd->log_all_errors || (MyFlags & ME_ERROR_LOG))
    (*func)("%s: %s", my_progname_short, str); /* purecov: inspected */
  DBUG_VOID_RETURN;
}


extern "C" void *my_str_malloc_mysqld(size_t size);

void *my_str_malloc_mysqld(size_t size)
{
  return my_malloc(key_memory_my_str_malloc, size, MYF(MY_FAE));
}


#if 0
extern "C" void *my_str_realloc_mysqld(void *ptr, size_t size);
void *my_str_realloc_mysqld(void *ptr, size_t size)
{
  return my_realloc(key_memory_my_str_malloc, ptr, size, MYF(MY_FAE));
}
#endif




/**
  This function is used to check for stack overrun for pathological
  cases of  regular expressions and 'like' expressions.
*/
extern "C" int
check_enough_stack_size_slow()
{
  uchar stack_top;
  THD *my_thd= current_thd;
  if (my_thd != NULL)
    return check_stack_overrun(my_thd, STACK_MIN_SIZE * 2, &stack_top);
  return 0;
}


/*
  The call to current_thd in check_enough_stack_size_slow is quite expensive,
  so we try to avoid it for the normal cases.
  The size of  each stack frame for the wildcmp() routines is ~128 bytes,
  so checking  *every* recursive call is not necessary.
 */
extern "C" int
check_enough_stack_size(int recurse_level)
{
  if (recurse_level % 16 != 0)
    return 0;
  return check_enough_stack_size_slow();
}


static void init_libstrings()
{
#ifndef EMBEDDED_LIBRARY
  my_string_stack_guard= check_enough_stack_size;
#endif
}


#define COM_STATUS(X)  (void*) offsetof(STATUS_VAR, X), SHOW_LONG_STATUS
#define STMT_STATUS(X) COM_STATUS(com_stat[(uint) X])

SHOW_VAR com_status_vars[]= {
  {"admin_commands",       COM_STATUS(com_other)},
  {"alter_db",             STMT_STATUS(SQLCOM_ALTER_DB)},
  {"alter_db_upgrade",     STMT_STATUS(SQLCOM_ALTER_DB_UPGRADE)},
  {"alter_event",          STMT_STATUS(SQLCOM_ALTER_EVENT)},
  {"alter_function",       STMT_STATUS(SQLCOM_ALTER_FUNCTION)},
  {"alter_procedure",      STMT_STATUS(SQLCOM_ALTER_PROCEDURE)},
  {"alter_server",         STMT_STATUS(SQLCOM_ALTER_SERVER)},
  {"alter_sequence",       STMT_STATUS(SQLCOM_ALTER_SEQUENCE)},
  {"alter_table",          STMT_STATUS(SQLCOM_ALTER_TABLE)},
  {"alter_user",           STMT_STATUS(SQLCOM_ALTER_USER)},
  {"analyze",              STMT_STATUS(SQLCOM_ANALYZE)},
  {"assign_to_keycache",   STMT_STATUS(SQLCOM_ASSIGN_TO_KEYCACHE)},
  {"backup",               STMT_STATUS(SQLCOM_BACKUP)},
  {"backup_lock",          STMT_STATUS(SQLCOM_BACKUP_LOCK)},
  {"begin",                STMT_STATUS(SQLCOM_BEGIN)},
  {"binlog",               STMT_STATUS(SQLCOM_BINLOG_BASE64_EVENT)},
  {"call_procedure",       STMT_STATUS(SQLCOM_CALL)},
  {"change_db",            STMT_STATUS(SQLCOM_CHANGE_DB)},
  {"change_master",        STMT_STATUS(SQLCOM_CHANGE_MASTER)},
  {"check",                STMT_STATUS(SQLCOM_CHECK)},
  {"checksum",             STMT_STATUS(SQLCOM_CHECKSUM)},
  {"commit",               STMT_STATUS(SQLCOM_COMMIT)},
  {"compound_sql",         STMT_STATUS(SQLCOM_COMPOUND)},
  {"create_db",            STMT_STATUS(SQLCOM_CREATE_DB)},
  {"create_event",         STMT_STATUS(SQLCOM_CREATE_EVENT)},
  {"create_function",      STMT_STATUS(SQLCOM_CREATE_SPFUNCTION)},
  {"create_index",         STMT_STATUS(SQLCOM_CREATE_INDEX)},
  {"create_package",       STMT_STATUS(SQLCOM_CREATE_PACKAGE)},
  {"create_package_body",  STMT_STATUS(SQLCOM_CREATE_PACKAGE_BODY)},
  {"create_procedure",     STMT_STATUS(SQLCOM_CREATE_PROCEDURE)},
  {"create_role",          STMT_STATUS(SQLCOM_CREATE_ROLE)},
  {"create_sequence",      STMT_STATUS(SQLCOM_CREATE_SEQUENCE)},
  {"create_server",        STMT_STATUS(SQLCOM_CREATE_SERVER)},
  {"create_table",         STMT_STATUS(SQLCOM_CREATE_TABLE)},
  {"create_temporary_table", COM_STATUS(com_create_tmp_table)},
  {"create_trigger",       STMT_STATUS(SQLCOM_CREATE_TRIGGER)},
  {"create_udf",           STMT_STATUS(SQLCOM_CREATE_FUNCTION)},
  {"create_user",          STMT_STATUS(SQLCOM_CREATE_USER)},
  {"create_view",          STMT_STATUS(SQLCOM_CREATE_VIEW)},
  {"dealloc_sql",          STMT_STATUS(SQLCOM_DEALLOCATE_PREPARE)},
  {"delete",               STMT_STATUS(SQLCOM_DELETE)},
  {"delete_multi",         STMT_STATUS(SQLCOM_DELETE_MULTI)},
  {"do",                   STMT_STATUS(SQLCOM_DO)},
  {"drop_db",              STMT_STATUS(SQLCOM_DROP_DB)},
  {"drop_event",           STMT_STATUS(SQLCOM_DROP_EVENT)},
  {"drop_function",        STMT_STATUS(SQLCOM_DROP_FUNCTION)},
  {"drop_index",           STMT_STATUS(SQLCOM_DROP_INDEX)},
  {"drop_procedure",       STMT_STATUS(SQLCOM_DROP_PROCEDURE)},
  {"drop_package",         STMT_STATUS(SQLCOM_DROP_PACKAGE)},
  {"drop_package_body",    STMT_STATUS(SQLCOM_DROP_PACKAGE_BODY)},
  {"drop_role",            STMT_STATUS(SQLCOM_DROP_ROLE)},
  {"drop_server",          STMT_STATUS(SQLCOM_DROP_SERVER)},
  {"drop_sequence",        STMT_STATUS(SQLCOM_DROP_SEQUENCE)},
  {"drop_table",           STMT_STATUS(SQLCOM_DROP_TABLE)},
  {"drop_temporary_table", COM_STATUS(com_drop_tmp_table)},
  {"drop_trigger",         STMT_STATUS(SQLCOM_DROP_TRIGGER)},
  {"drop_user",            STMT_STATUS(SQLCOM_DROP_USER)},
  {"drop_view",            STMT_STATUS(SQLCOM_DROP_VIEW)},
  {"empty_query",          STMT_STATUS(SQLCOM_EMPTY_QUERY)},
  {"execute_immediate",    STMT_STATUS(SQLCOM_EXECUTE_IMMEDIATE)},
  {"execute_sql",          STMT_STATUS(SQLCOM_EXECUTE)},
  {"flush",                STMT_STATUS(SQLCOM_FLUSH)},
  {"get_diagnostics",      STMT_STATUS(SQLCOM_GET_DIAGNOSTICS)},
  {"grant",                STMT_STATUS(SQLCOM_GRANT)},
  {"grant_role",           STMT_STATUS(SQLCOM_GRANT_ROLE)},
  {"ha_close",             STMT_STATUS(SQLCOM_HA_CLOSE)},
  {"ha_open",              STMT_STATUS(SQLCOM_HA_OPEN)},
  {"ha_read",              STMT_STATUS(SQLCOM_HA_READ)},
  {"help",                 STMT_STATUS(SQLCOM_HELP)},
  {"insert",               STMT_STATUS(SQLCOM_INSERT)},
  {"insert_select",        STMT_STATUS(SQLCOM_INSERT_SELECT)},
  {"install_plugin",       STMT_STATUS(SQLCOM_INSTALL_PLUGIN)},
  {"kill",                 STMT_STATUS(SQLCOM_KILL)},
  {"load",                 STMT_STATUS(SQLCOM_LOAD)},
  {"lock_tables",          STMT_STATUS(SQLCOM_LOCK_TABLES)},
  {"optimize",             STMT_STATUS(SQLCOM_OPTIMIZE)},
  {"preload_keys",         STMT_STATUS(SQLCOM_PRELOAD_KEYS)},
  {"prepare_sql",          STMT_STATUS(SQLCOM_PREPARE)},
  {"purge",                STMT_STATUS(SQLCOM_PURGE)},
  {"purge_before_date",    STMT_STATUS(SQLCOM_PURGE_BEFORE)},
  {"release_savepoint",    STMT_STATUS(SQLCOM_RELEASE_SAVEPOINT)},
  {"rename_table",         STMT_STATUS(SQLCOM_RENAME_TABLE)},
  {"rename_user",          STMT_STATUS(SQLCOM_RENAME_USER)},
  {"repair",               STMT_STATUS(SQLCOM_REPAIR)},
  {"replace",              STMT_STATUS(SQLCOM_REPLACE)},
  {"replace_select",       STMT_STATUS(SQLCOM_REPLACE_SELECT)},
  {"reset",                STMT_STATUS(SQLCOM_RESET)},
  {"resignal",             STMT_STATUS(SQLCOM_RESIGNAL)},
  {"revoke",               STMT_STATUS(SQLCOM_REVOKE)},
  {"revoke_all",           STMT_STATUS(SQLCOM_REVOKE_ALL)},
  {"revoke_role",          STMT_STATUS(SQLCOM_REVOKE_ROLE)},
  {"rollback",             STMT_STATUS(SQLCOM_ROLLBACK)},
  {"rollback_to_savepoint",STMT_STATUS(SQLCOM_ROLLBACK_TO_SAVEPOINT)},
  {"savepoint",            STMT_STATUS(SQLCOM_SAVEPOINT)},
  {"select",               STMT_STATUS(SQLCOM_SELECT)},
  {"set_option",           STMT_STATUS(SQLCOM_SET_OPTION)},
  {"show_authors",         STMT_STATUS(SQLCOM_SHOW_AUTHORS)},
  {"show_binlog_events",   STMT_STATUS(SQLCOM_SHOW_BINLOG_EVENTS)},
  {"show_binlogs",         STMT_STATUS(SQLCOM_SHOW_BINLOGS)},
  {"show_charsets",        STMT_STATUS(SQLCOM_SHOW_CHARSETS)},
  {"show_collations",      STMT_STATUS(SQLCOM_SHOW_COLLATIONS)},
  {"show_contributors",    STMT_STATUS(SQLCOM_SHOW_CONTRIBUTORS)},
  {"show_create_db",       STMT_STATUS(SQLCOM_SHOW_CREATE_DB)},
  {"show_create_event",    STMT_STATUS(SQLCOM_SHOW_CREATE_EVENT)},
  {"show_create_func",     STMT_STATUS(SQLCOM_SHOW_CREATE_FUNC)},
  {"show_create_package",  STMT_STATUS(SQLCOM_SHOW_CREATE_PACKAGE)},
  {"show_create_package_body",STMT_STATUS(SQLCOM_SHOW_CREATE_PACKAGE_BODY)},
  {"show_create_proc",     STMT_STATUS(SQLCOM_SHOW_CREATE_PROC)},
  {"show_create_table",    STMT_STATUS(SQLCOM_SHOW_CREATE)},
  {"show_create_trigger",  STMT_STATUS(SQLCOM_SHOW_CREATE_TRIGGER)},
  {"show_create_user",     STMT_STATUS(SQLCOM_SHOW_CREATE_USER)},
  {"show_databases",       STMT_STATUS(SQLCOM_SHOW_DATABASES)},
  {"show_engine_logs",     STMT_STATUS(SQLCOM_SHOW_ENGINE_LOGS)},
  {"show_engine_mutex",    STMT_STATUS(SQLCOM_SHOW_ENGINE_MUTEX)},
  {"show_engine_status",   STMT_STATUS(SQLCOM_SHOW_ENGINE_STATUS)},
  {"show_errors",          STMT_STATUS(SQLCOM_SHOW_ERRORS)},
  {"show_events",          STMT_STATUS(SQLCOM_SHOW_EVENTS)},
  {"show_explain",         STMT_STATUS(SQLCOM_SHOW_EXPLAIN)},
  {"show_analyze",         STMT_STATUS(SQLCOM_SHOW_ANALYZE)},
  {"show_fields",          STMT_STATUS(SQLCOM_SHOW_FIELDS)},
#ifndef DBUG_OFF
  {"show_function_code",   STMT_STATUS(SQLCOM_SHOW_FUNC_CODE)},
#endif
  {"show_function_status", STMT_STATUS(SQLCOM_SHOW_STATUS_FUNC)},
  {"show_generic",         STMT_STATUS(SQLCOM_SHOW_GENERIC)},
  {"show_grants",          STMT_STATUS(SQLCOM_SHOW_GRANTS)},
  {"show_keys",            STMT_STATUS(SQLCOM_SHOW_KEYS)},
  {"show_binlog_status",   STMT_STATUS(SQLCOM_SHOW_BINLOG_STAT)},
  {"show_open_tables",     STMT_STATUS(SQLCOM_SHOW_OPEN_TABLES)},
  {"show_package_status",  STMT_STATUS(SQLCOM_SHOW_STATUS_PACKAGE)},
#ifndef DBUG_OFF
  {"show_package_body_code",   STMT_STATUS(SQLCOM_SHOW_PACKAGE_BODY_CODE)},
#endif
  {"show_package_body_status", STMT_STATUS(SQLCOM_SHOW_STATUS_PACKAGE_BODY)},
  {"show_plugins",         STMT_STATUS(SQLCOM_SHOW_PLUGINS)},
  {"show_privileges",      STMT_STATUS(SQLCOM_SHOW_PRIVILEGES)},
#ifndef DBUG_OFF
  {"show_procedure_code",  STMT_STATUS(SQLCOM_SHOW_PROC_CODE)},
#endif
  {"show_procedure_status",STMT_STATUS(SQLCOM_SHOW_STATUS_PROC)},
  {"show_processlist",     STMT_STATUS(SQLCOM_SHOW_PROCESSLIST)},
  {"show_profile",         STMT_STATUS(SQLCOM_SHOW_PROFILE)},
  {"show_profiles",        STMT_STATUS(SQLCOM_SHOW_PROFILES)},
  {"show_relaylog_events", STMT_STATUS(SQLCOM_SHOW_RELAYLOG_EVENTS)},
  {"show_slave_hosts",     STMT_STATUS(SQLCOM_SHOW_SLAVE_HOSTS)},
  {"show_slave_status",    STMT_STATUS(SQLCOM_SHOW_SLAVE_STAT)},
  {"show_status",          STMT_STATUS(SQLCOM_SHOW_STATUS)},
  {"show_storage_engines", STMT_STATUS(SQLCOM_SHOW_STORAGE_ENGINES)},
  {"show_table_status",    STMT_STATUS(SQLCOM_SHOW_TABLE_STATUS)},
  {"show_tables",          STMT_STATUS(SQLCOM_SHOW_TABLES)},
  {"show_triggers",        STMT_STATUS(SQLCOM_SHOW_TRIGGERS)},
  {"show_variables",       STMT_STATUS(SQLCOM_SHOW_VARIABLES)},
  {"show_warnings",        STMT_STATUS(SQLCOM_SHOW_WARNS)},
  {"shutdown",             STMT_STATUS(SQLCOM_SHUTDOWN)},
  {"signal",               STMT_STATUS(SQLCOM_SIGNAL)},
  {"start_all_slaves",     STMT_STATUS(SQLCOM_SLAVE_ALL_START)},
  {"start_slave",          STMT_STATUS(SQLCOM_SLAVE_START)},
  {"stmt_close",           COM_STATUS(com_stmt_close)},
  {"stmt_execute",         COM_STATUS(com_stmt_execute)},
  {"stmt_fetch",           COM_STATUS(com_stmt_fetch)},
  {"stmt_prepare",         COM_STATUS(com_stmt_prepare)},
  {"stmt_reprepare",       COM_STATUS(com_stmt_reprepare)},
  {"stmt_reset",           COM_STATUS(com_stmt_reset)},
  {"stmt_send_long_data",  COM_STATUS(com_stmt_send_long_data)},
  {"stop_all_slaves",      STMT_STATUS(SQLCOM_SLAVE_ALL_STOP)},
  {"stop_slave",           STMT_STATUS(SQLCOM_SLAVE_STOP)},
  {"truncate",             STMT_STATUS(SQLCOM_TRUNCATE)},
  {"uninstall_plugin",     STMT_STATUS(SQLCOM_UNINSTALL_PLUGIN)},
  {"unlock_tables",        STMT_STATUS(SQLCOM_UNLOCK_TABLES)},
  {"update",               STMT_STATUS(SQLCOM_UPDATE)},
  {"update_multi",         STMT_STATUS(SQLCOM_UPDATE_MULTI)},
  {"xa_commit",            STMT_STATUS(SQLCOM_XA_COMMIT)},
  {"xa_end",               STMT_STATUS(SQLCOM_XA_END)},
  {"xa_prepare",           STMT_STATUS(SQLCOM_XA_PREPARE)},
  {"xa_recover",           STMT_STATUS(SQLCOM_XA_RECOVER)},
  {"xa_rollback",          STMT_STATUS(SQLCOM_XA_ROLLBACK)},
  {"xa_start",             STMT_STATUS(SQLCOM_XA_START)},
  {NullS, NullS, SHOW_LONG}
};


#ifdef HAVE_PSI_STATEMENT_INTERFACE
PSI_statement_info sql_statement_info[(uint) SQLCOM_END + 1];
PSI_statement_info com_statement_info[(uint) COM_END + 1];

/**
  Initialize the command names array.
  Since we do not want to maintain a separate array,
  this is populated from data mined in com_status_vars,
  which already has one name for each command.
*/
void init_sql_statement_info()
{
  size_t first_com= offsetof(STATUS_VAR, com_stat[0]);
  size_t last_com=  offsetof(STATUS_VAR, com_stat[(uint) SQLCOM_END]);
  int record_size= offsetof(STATUS_VAR, com_stat[1])
                   - offsetof(STATUS_VAR, com_stat[0]);
  size_t ptr;
  uint i;
  uint com_index;

  static const char* dummy= "";
  for (i= 0; i < ((uint) SQLCOM_END + 1); i++)
  {
    sql_statement_info[i].m_name= dummy;
    sql_statement_info[i].m_flags= 0;
  }

  SHOW_VAR *var= &com_status_vars[0];
  while (var->name != NULL)
  {
    ptr= (size_t)(var->value);
    if ((first_com <= ptr) && (ptr < last_com))
    {
      com_index= ((int)(ptr - first_com))/record_size;
      DBUG_ASSERT(com_index < (uint) SQLCOM_END);
      sql_statement_info[com_index].m_name= var->name;
    }
    var++;
  }

  DBUG_ASSERT(strcmp(sql_statement_info[(uint) SQLCOM_SELECT].m_name, "select") == 0);
  DBUG_ASSERT(strcmp(sql_statement_info[(uint) SQLCOM_SIGNAL].m_name, "signal") == 0);

  sql_statement_info[(uint) SQLCOM_END].m_name= "error";
}

void init_com_statement_info()
{
  uint index;

  for (index= 0; index < (uint) COM_END + 1; index++)
  {
    com_statement_info[index].m_name= command_name[index].str;
    com_statement_info[index].m_flags= 0;
  }

  /* "statement/abstract/query" can mutate into "statement/sql/..." */
  com_statement_info[(uint) COM_QUERY].m_flags= PSI_FLAG_MUTABLE;
}
#endif


#ifdef SAFEMALLOC
/*
  Return the id for the current THD, to allow safemalloc to associate
  the memory with the right id.
*/

extern "C" my_thread_id mariadb_dbug_id()
{
  THD *thd;
  if ((thd= current_thd) && thd->thread_dbug_id)
  {
    return thd->thread_dbug_id;
  }
  return my_thread_dbug_id();
}
#endif /* SAFEMALLOC */

/* Thread Mem Usage By P.Linux */
extern "C" {
static void my_malloc_size_cb_func(long long size, my_bool is_thread_specific)
{
  THD *thd= current_thd;

#ifndef DBUG_OFF
  statistic_increment(malloc_calls, &LOCK_status);
#endif

  /*
    When thread specific is set, both mysqld_server_initialized and thd
    must be set, and we check that with DBUG_ASSERT.

    However, do not crash, if current_thd is NULL, in release version.
  */
  DBUG_ASSERT(!is_thread_specific || (mysqld_server_initialized && thd));

  if (is_thread_specific && likely(thd))  /* If thread specific memory */
  {
    DBUG_PRINT("info", ("thd memory_used: %lld  size: %lld",
                        (longlong) thd->status_var.local_memory_used,
                        size));
    thd->status_var.local_memory_used+= size;
    set_if_bigger(thd->status_var.max_local_memory_used,
                  thd->status_var.local_memory_used);
    if (size > 0 &&
        thd->status_var.local_memory_used > (int64)thd->variables.max_mem_used &&
        likely(!thd->killed) && !thd->get_stmt_da()->is_set())
    {
      /*
        Ensure we don't get called here again.

        It is not safe to wait for LOCK_thd_kill here, as we could be called
        from almost any context. For example while LOCK_plugin is being held;
        but THD::awake() locks LOCK_thd_kill and LOCK_plugin in the opposite
        order (MDEV-33443).

        So ignore the max_mem_used limit in the unlikely case we cannot obtain
        LOCK_thd_kill here (the limit will be enforced on the next allocation).
      */
      if (!mysql_mutex_trylock(&thd->LOCK_thd_kill)) {
        char buf[50], *buf2;
        thd->set_killed_no_mutex(KILL_QUERY);
        my_snprintf(buf, sizeof(buf), "--max-session-mem-used=%llu",
                    thd->variables.max_mem_used);
        if ((buf2= (char*) thd->alloc(256)))
        {
          my_snprintf(buf2, 256,
                      ER_THD(thd, ER_OPTION_PREVENTS_STATEMENT), buf);
          thd->set_killed_no_mutex(KILL_QUERY,
                                   ER_OPTION_PREVENTS_STATEMENT, buf2);
        }
        else
        {
          thd->set_killed_no_mutex(KILL_QUERY, ER_OPTION_PREVENTS_STATEMENT,
                          "--max-session-mem-used");
        }
        mysql_mutex_unlock(&thd->LOCK_thd_kill);
      }
    }
    DBUG_ASSERT((longlong) thd->status_var.local_memory_used >= 0 ||
                !debug_assert_on_not_freed_memory);
  }
  else if (likely(thd))
  {
    DBUG_PRINT("info", ("global thd memory_used: %lld  size: %lld",
                        (longlong) thd->status_var.global_memory_used, size));
    thd->status_var.global_memory_used+= size;
  }
  else
    update_global_memory_status(size);
}

int json_escape_string(const char *str,const char *str_end,
                       char *json, char *json_end)
{
  return json_escape(system_charset_info,
                     (const uchar *) str, (const uchar *) str_end,
                     &my_charset_utf8mb4_bin,
                     (uchar *) json, (uchar *) json_end);
}


int json_unescape_json(const char *json_str, const char *json_end,
                       char *res, char *res_end)
{
  return json_unescape(&my_charset_utf8mb4_bin,
                       (const uchar *) json_str, (const uchar *) json_end,
                       system_charset_info, (uchar *) res, (uchar *) res_end);
}

} /*extern "C"*/


/**
  Create a replication file name or base for file names.

  @param[in] opt Value of option, or NULL
  @param[in] def Default value if option value is not set.
  @param[in] ext Extension to use for the path

  @returns Pointer to string containing the full file path, or NULL if
  it was not possible to create the path.
 */
static const char *rpl_make_log_name(PSI_memory_key key, const char *opt,
                                     const char *def, const char *ext)
{
  DBUG_ENTER("rpl_make_log_name");
  DBUG_PRINT("enter", ("opt: %s, def: %s, ext: %s", opt ? opt : "(null)",
                       def, ext));
  char buff[FN_REFLEN];
  const char *base= opt ? opt : def;
  unsigned int options=
    MY_REPLACE_EXT | MY_UNPACK_FILENAME | MY_SAFE_PATH;

  /* mysql_real_data_home_ptr  may be null if no value of datadir has been
     specified through command-line or througha cnf file. If that is the
     case we make mysql_real_data_home_ptr point to mysql_real_data_home
     which, in that case holds the default path for data-dir.
  */
  if(mysql_real_data_home_ptr == NULL)
    mysql_real_data_home_ptr= mysql_real_data_home;

  if (fn_format(buff, base, mysql_real_data_home_ptr, ext, options))
    DBUG_RETURN(my_strdup(key, buff, MYF(MY_WME)));
  else
    DBUG_RETURN(NULL);
}

/* We have to setup my_malloc_size_cb_func early to catch all mallocs */

static int init_early_variables()
{
  set_current_thd(0);
  set_malloc_size_cb(my_malloc_size_cb_func);
  global_status_var.global_memory_used= 0;
  init_alloc_root(PSI_NOT_INSTRUMENTED, &startup_root, 1024, 0, MYF(0));
  init_alloc_root(PSI_NOT_INSTRUMENTED, &read_only_root, 1024, 0,
		  MYF(MY_ROOT_USE_MPROTECT));
  return 0;
}

static int init_common_variables()
{
  umask(((~my_umask) & 0666));
  connection_errors_select= 0;
  connection_errors_accept= 0;
  connection_errors_tcpwrap= 0;
  connection_errors_internal= 0;
  connection_errors_max_connection= 0;
  connection_errors_peer_addr= 0;
  my_decimal_set_zero(&decimal_zero); // set decimal_zero constant;

  init_libstrings();
  tzset();			// Set tzname

#ifdef SAFEMALLOC
  sf_malloc_dbug_id= mariadb_dbug_id;
#endif /* SAFEMALLOC */
#ifdef DBUG_ASSERT_AS_PRINTF
  my_dbug_assert_failed= mariadb_dbug_assert_failed;
#endif /* DBUG_ASSERT_AS_PRINTF */

  if (!(type_handler_data= new Type_handler_data) ||
      type_handler_data->init())
  {
    sql_perror("Could not allocate type_handler_data");
    return 1;
  }

  max_system_variables.pseudo_thread_id= ~(my_thread_id) 0;
  server_start_time= flush_status_time= my_time(0);
  my_disable_copystat_in_redel= 1;

  global_rpl_filter= new Rpl_filter;
  binlog_filter= new Rpl_filter;
  if (!global_rpl_filter || !binlog_filter)
  {
    sql_perror("Could not allocate replication and binlog filters");
    exit(1);
  }

#ifdef HAVE_OPENSSL
  if (check_openssl_compatibility())
  {
    sql_print_error("Incompatible OpenSSL version. Cannot continue...");
    exit(1);
  }
#endif

  if (init_thread_environment() || mysql_init_variables())
    exit(1);

  if (ignore_db_dirs_init())
    exit(1);

  struct tm tm_tmp;
  localtime_r(&server_start_time, &tm_tmp);

  my_tzset();
  my_tzname(system_time_zone, sizeof(system_time_zone));

  /*
    We set SYSTEM time zone as reasonable default and
    also for failure of my_tz_init() and bootstrap mode.
    If user explicitly set time zone with --default-time-zone
    option we will change this value in my_tz_init().
  */
  global_system_variables.time_zone= my_tz_SYSTEM;

#ifdef HAVE_PSI_INTERFACE
  /*
    Complete the mysql_bin_log initialization.
    Instrumentation keys are known only after the performance schema
    initialization, and can not be set in the MYSQL_BIN_LOG
    constructor (called before main()).
  */
  mysql_bin_log.set_psi_keys(key_BINLOG_LOCK_index,
                             key_BINLOG_COND_relay_log_updated,
                             key_BINLOG_COND_bin_log_updated,
                             key_file_binlog,
                             key_file_binlog_cache,
                             key_file_binlog_index,
                             key_file_binlog_index_cache,
                             key_BINLOG_COND_queue_busy,
                             key_LOCK_binlog_end_pos);
#endif

  /*
    Init mutexes for the global MYSQL_BIN_LOG objects.
    As safe_mutex depends on what MY_INIT() does, we can't init the mutexes of
    global MYSQL_BIN_LOGs in their constructors, because then they would be
    inited before MY_INIT(). So we do it here.
  */
  mysql_bin_log.init_pthread_objects();
  Gtid_index_writer::gtid_index_init();

  /* TODO: remove this when my_time_t is 64 bit compatible */
  if (!IS_TIME_T_VALID_FOR_TIMESTAMP(server_start_time))
  {
    sql_print_error("This server doesn't support dates later than 2038");
    exit(1);
  }

  opt_log_basename= const_cast<char *>("mysql");

  if (gethostname(glob_hostname,sizeof(glob_hostname)) < 0)
  {
    /*
      Get hostname of computer (used by 'show variables') and as default
      basename for the pid file if --log-basename is not given.
    */
    strmake(glob_hostname, STRING_WITH_LEN("localhost"));
    sql_print_warning("gethostname failed, using '%s' as hostname",
                        glob_hostname);
  }
  else if (is_filename_allowed(glob_hostname, strlen(glob_hostname), FALSE))
    opt_log_basename= glob_hostname;

  strmake(pidfile_name, opt_log_basename, sizeof(pidfile_name)-5);
  strmov(fn_ext(pidfile_name),".pid");		// Add proper extension
  SYSVAR_AUTOSIZE(pidfile_name_ptr, pidfile_name);
  set_sys_var_value_origin(&opt_tc_log_size, sys_var::AUTO);

  /*
    The default-storage-engine entry in my_long_options should have a
    non-null default value. It was earlier intialized as
    (longlong)"MyISAM" in my_long_options but this triggered a
    compiler error in the Sun Studio 12 compiler. As a work-around we
    set the def_value member to 0 in my_long_options and initialize it
    to the correct value here.

    From MySQL 5.5 onwards, the default storage engine is InnoDB
    (except in the embedded server, where the default continues to
    be MyISAM)
  */
#if defined(WITH_INNOBASE_STORAGE_ENGINE)
  default_storage_engine= const_cast<char *>("InnoDB");
#else
  default_storage_engine= const_cast<char *>("MyISAM");
#endif
  default_tmp_storage_engine= NULL;
  gtid_pos_auto_engines= const_cast<char *>("");

  /*
    Add server status variables to the dynamic list of
    status variables that is shown by SHOW STATUS.
    Later, in plugin_init, and mysql_install_plugin
    new entries could be added to that list.
  */
  if (add_status_vars(status_vars))
    exit(1); // an error was already reported

#ifndef DBUG_OFF
  /*
    We have few debug-only commands in com_status_vars, only visible in debug
    builds. for simplicity we enable the assert only in debug builds

    There are 10 Com_ variables which don't have corresponding SQLCOM_ values:
    (TODO strictly speaking they shouldn't be here, should not have Com_ prefix
    that is. Perhaps Stmt_ ? Comstmt_ ? Prepstmt_ ?)

      Com_admin_commands         => com_other
      Com_create_temporary_table => com_create_tmp_table
      Com_drop_temporary_table   => com_drop_tmp_table
      Com_stmt_close             => com_stmt_close
      Com_stmt_execute           => com_stmt_execute
      Com_stmt_fetch             => com_stmt_fetch
      Com_stmt_prepare           => com_stmt_prepare
      Com_stmt_reprepare         => com_stmt_reprepare
      Com_stmt_reset             => com_stmt_reset
      Com_stmt_send_long_data    => com_stmt_send_long_data

    With this correction the number of Com_ variables (number of elements in
    the array, excluding the last element - terminator) must match the number
    of SQLCOM_ constants.
  */
  compile_time_assert(sizeof(com_status_vars)/sizeof(com_status_vars[0]) - 1 ==
                     SQLCOM_END + 10);
#endif

  int opt_err;
  if ((opt_err= get_options(&remaining_argc, &remaining_argv)))
    exit(opt_err);
  if (IS_SYSVAR_AUTOSIZE(&server_version_ptr))
    set_server_version(server_version, sizeof(server_version));

  if (calculate_server_uid(server_uid))
    strmov(server_uid, "unknown");

  mysql_real_data_home_len= uint(strlen(mysql_real_data_home));

  sf_leaking_memory= 0; // no memory leaks from now on

#ifndef EMBEDDED_LIBRARY
  if (opt_abort && !opt_verbose)
    unireg_abort(0);
#endif /*!EMBEDDED_LIBRARY*/

  DBUG_PRINT("info",("%s  Ver %s for %s on %s\n",my_progname,
		     server_version, SYSTEM_TYPE,MACHINE_TYPE));

  /* Initialize large page size */
  if (opt_large_pages)
  {
    DBUG_PRINT("info", ("Large page set"));
    if (my_init_large_pages(opt_super_large_pages))
    {
      return 1;
    }
  }

#if defined(HAVE_POOL_OF_THREADS)
  if (IS_SYSVAR_AUTOSIZE(&threadpool_size))
    SYSVAR_AUTOSIZE(threadpool_size, my_getncpus());
#endif

  /* connections and databases needs lots of files */
  {
    uint files, wanted_files, max_open_files, min_tc_size, extra_files,
      min_connections;
    ulong org_max_connections, org_tc_size;

    /* Number of files reserved for temporary files */
    extra_files= 30;
    min_connections= 10;
    /* MyISAM requires two file handles per table. */
    wanted_files= (extra_files + max_connections + extra_max_connections +
                   tc_size * 2 * tc_instances);
#if defined(HAVE_POOL_OF_THREADS) && !defined(_WIN32)
    // add epoll or kevent fd for each threadpool group, in case pool of threads is used
    wanted_files+= (thread_handling > SCHEDULER_NO_THREADS) ? 0 : threadpool_size;
#endif

    min_tc_size= MY_MIN(tc_size, TABLE_OPEN_CACHE_MIN);
    org_max_connections= max_connections;
    org_tc_size= tc_size;

    /*
      We are trying to allocate no less than max_connections*5 file
      handles (i.e. we are trying to set the limit so that they will
      be available).  In addition, we allocate no less than how much
      was already allocated.  However below we report a warning and
      recompute values only if we got less file handles than were
      explicitly requested.  No warning and re-computation occur if we
      can't get max_connections*5 but still got no less than was
      requested (value of wanted_files).
    */
    max_open_files= MY_MAX(MY_MAX(wanted_files,
                                  (max_connections + extra_max_connections)*5),
                           open_files_limit);
    files= my_set_max_open_files(max_open_files);
    SYSVAR_AUTOSIZE_IF_CHANGED(open_files_limit, files, ulong);

    if (files < max_open_files && global_system_variables.log_warnings)
      sql_print_warning("Could not increase number of max_open_files to more than %u (request: %u)", files, max_open_files);

    /* If we required too much tc_instances than we reduce */
    SYSVAR_AUTOSIZE_IF_CHANGED(tc_instances,
                               (uint32) MY_MIN(MY_MAX((files - extra_files -
                                                      max_connections)/
                                                      2/tc_size,
                                                     1),
                                              tc_instances),
                               uint32);
    /*
      If we have requested too much file handles than we bring
      max_connections in supported bounds. Still leave at least
      'min_connections' connections
    */
    SYSVAR_AUTOSIZE_IF_CHANGED(max_connections,
                               (ulong) MY_MAX(MY_MIN(files- extra_files-
                                                     min_tc_size*2*tc_instances,
                                                     max_connections),
                                              min_connections),
                               ulong);

    /*
      Decrease tc_size according to max_connections, but
      not below min_tc_size.  Outer MY_MIN() ensures that we
      never increase tc_size automatically (that could
      happen if max_connections is decreased above).
    */
    SYSVAR_AUTOSIZE_IF_CHANGED(tc_size,
                               (ulong) MY_MIN(MY_MAX((files - extra_files -
                                                      max_connections) / 2 / tc_instances,
                                                     min_tc_size),
                                              tc_size), ulong);
    DBUG_PRINT("warning",
               ("Current limits: max_open_files: %u  max_connections: %ld  table_cache: %ld",
                files, max_connections, tc_size));
    if (global_system_variables.log_warnings > 1 &&
        (max_connections < org_max_connections ||
         tc_size < org_tc_size))
      sql_print_warning("Changed limits: max_open_files: %u  max_connections: %lu (was %lu)  table_cache: %lu (was %lu)",
			files, max_connections, org_max_connections,
                        tc_size, org_tc_size);
  }
  /*
    Max_connections and tc_cache are now set.
    Now we can fix other variables depending on this variable.
  */

  /* Fix host_cache_size */
  if (IS_SYSVAR_AUTOSIZE(&host_cache_size))
  {
    /*
      The default value is 128.
      The autoset value is 128, plus 1 for a value of max_connections
      up to 500, plus 1 for every increment of 20 over 500 in the
      max_connections value, capped at 2000.
    */
    uint size= (HOST_CACHE_SIZE + MY_MIN(max_connections, 500) +
                MY_MAX(((long) max_connections)-500,0)/20);
    SYSVAR_AUTOSIZE(host_cache_size, size);
  }

  /* Fix back_log (back_log == 0 added for MySQL compatibility) */
  if (back_log == 0 || IS_SYSVAR_AUTOSIZE(&back_log))
  {
    /*
      The default value is 150.
      The autoset value is 50 + max_connections / 5 capped at 900
    */
    SYSVAR_AUTOSIZE(back_log, MY_MIN(900, (50 + max_connections / 5)));
  }

  unireg_init(opt_specialflag); /* Set up extern variabels */
  if (!(my_default_lc_messages=
        my_locale_by_name(lc_messages)))
  {
    sql_print_error("Unknown locale: '%s'", lc_messages);
    return 1;
  }

  if (init_errmessage())	/* Read error messages from file */
    return 1;
  global_system_variables.lc_messages= my_default_lc_messages;
  global_system_variables.errmsgs= my_default_lc_messages->errmsgs->errmsgs;
  init_client_errs();
  mysql_library_init(unused,unused,unused); /* for replication */
  lex_init();
  if (item_create_init())
    return 1;
  item_init();
  setup_json_schema_keyword_hash();
  /*
    Process a comma-separated character set list and choose
    the first available character set. This is mostly for
    test purposes, to be able to start "mysqld" even if
    the requested character set is not available (see bug#18743).
  */
  myf utf8_flag= global_system_variables.old_behavior &
                 OLD_MODE_UTF8_IS_UTF8MB3 ? MY_UTF8_IS_UTF8MB3 : 0;

  old_mode_deprecated_warnings(0, global_system_variables.old_behavior);

  if (character_set_collations_str[0])
  {
    Lex_cstring_strlen str(character_set_collations_str);
    if (global_system_variables.character_set_collations.
                                  from_text(str, utf8_flag))
    {
      sql_print_error(ER_DEFAULT(ER_WRONG_VALUE_FOR_VAR),
                      "character_set_collations", character_set_collations_str);
    }
  }

  for (;;)
  {
    char *next_character_set_name= strchr(default_character_set_name, ',');
    if (next_character_set_name)
      *next_character_set_name++= '\0';
    if (!(default_charset_info=
          get_charset_by_csname(default_character_set_name,
                                MY_CS_PRIMARY, MYF(utf8_flag | MY_WME))))
    {
      if (next_character_set_name)
      {
        default_character_set_name= next_character_set_name;
        default_collation_name= 0;          // Ignore collation
      }
      else
        return 1;                           // Eof of the list
    }
    else
    {
      Sql_used used;
      default_charset_info= global_system_variables.character_set_collations.
                              get_collation_for_charset(&used,
                                                        default_charset_info);
      break;
    }
  }

  if (default_collation_name)
  {
    CHARSET_INFO *default_collation;
    default_collation= get_charset_by_name(default_collation_name, MYF(utf8_flag));
    if (!default_collation)
    {
#ifdef WITH_PERFSCHEMA_STORAGE_ENGINE
      buffered_logs.print();
      buffered_logs.cleanup();
#endif
      sql_print_error(ER_DEFAULT(ER_UNKNOWN_COLLATION), default_collation_name);
      return 1;
    }
    if (!my_charset_same(default_charset_info, default_collation))
    {
      sql_print_error(ER_DEFAULT(ER_COLLATION_CHARSET_MISMATCH),
		      default_collation_name,
		      default_charset_info->cs_name.str);
      return 1;
    }
    default_charset_info= default_collation;
  }
  /* Set collactions that depends on the default collation */
  global_system_variables.collation_server= default_charset_info;
  global_system_variables.collation_database= default_charset_info;
  if (is_supported_parser_charset(default_charset_info))
  {
    global_system_variables.collation_connection= default_charset_info;
    global_system_variables.character_set_results=
    global_system_variables.character_set_client=
      Lex_exact_charset_opt_extended_collate(default_charset_info, true).
        find_compiled_default_collation();
  }
  else
  {
    sql_print_warning("'%s' can not be used as client character set. "
                      "'%s' will be used as default client character set.",
                      default_charset_info->cs_name.str,
                      my_charset_latin1.cs_name.str);
    global_system_variables.collation_connection= &my_charset_latin1;
    global_system_variables.character_set_results= &my_charset_latin1;
    global_system_variables.character_set_client= &my_charset_latin1;
  }

  if (!(character_set_filesystem=
        get_charset_by_csname(character_set_filesystem_name,
                              MY_CS_PRIMARY, MYF(utf8_flag | MY_WME))))
    return 1;
  global_system_variables.character_set_filesystem= character_set_filesystem;

  if (!(my_default_lc_time_names=
        my_locale_by_name(lc_time_names_name)))
  {
    sql_print_error("Unknown locale: '%s'", lc_time_names_name);
    return 1;
  }
  global_system_variables.lc_time_names= my_default_lc_time_names;

  /* check log options and issue warnings if needed */
  if (opt_log && opt_logname && *opt_logname &&
      !(log_output_options & (LOG_FILE | LOG_NONE)))
    sql_print_warning("Although a general log file was specified, "
                      "log tables are used. "
                      "To enable logging to files use the --log-output option.");

  if (global_system_variables.sql_log_slow && opt_slow_logname &&
      *opt_slow_logname &&
      !(log_output_options & (LOG_FILE | LOG_NONE)))
    sql_print_warning("Although a slow query log file was specified, "
                      "log tables are used. "
                      "To enable logging to files use the --log-output=file option.");

  if (!opt_logname || !*opt_logname)
    make_default_log_name(&opt_logname, ".log", false);
  if (!opt_slow_logname || !*opt_slow_logname)
    make_default_log_name(&opt_slow_logname, "-slow.log", false);

#if defined(ENABLED_DEBUG_SYNC)
  /* Initialize the debug sync facility. See debug_sync.cc. */
  if (debug_sync_init())
    return 1; /* purecov: tested */
#endif /* defined(ENABLED_DEBUG_SYNC) */

#if (ENABLE_TEMP_POOL)
  if (use_temp_pool && my_bitmap_init(&temp_pool,0,1024))
    return 1;
#else
  use_temp_pool= 0;
#endif

  if (my_dboptions_cache_init())
    return 1;

  /*
    Ensure that lower_case_table_names is set on system where we have case
    insensitive names.  If this is not done the users MyISAM tables will
    get corrupted if accesses with names of different case.
  */
  DBUG_PRINT("info", ("lower_case_table_names: %d", lower_case_table_names));
  if(mysql_real_data_home_ptr == NULL || *mysql_real_data_home_ptr == 0)
    mysql_real_data_home_ptr= mysql_real_data_home;
  SYSVAR_AUTOSIZE(lower_case_file_system,
                  test_if_case_insensitive(mysql_real_data_home_ptr));
  if (!lower_case_table_names && lower_case_file_system == 1)
  {
    if (lower_case_table_names_used)
    {
      sql_print_error("The server option 'lower_case_table_names' is "
                      "configured to use case sensitive table names but the "
                      "data directory resides on a case-insensitive file system. "
                      "Please use a case sensitive file system for your data "
                      "directory or switch to a case-insensitive table name "
                      "mode.");
      return 1;
    }
    else
    {
      if (global_system_variables.log_warnings)
	sql_print_warning("Setting lower_case_table_names=2 because file "
                  "system for %s is case insensitive", mysql_real_data_home_ptr);
      SYSVAR_AUTOSIZE(lower_case_table_names, 2);
    }
  }
  else if (lower_case_table_names == 2 &&
           !(lower_case_file_system= (lower_case_file_system == 1)))
  {
    if (global_system_variables.log_warnings)
      sql_print_warning("lower_case_table_names was set to 2, even though your "
                        "the file system '%s' is case sensitive.  Now setting "
                        "lower_case_table_names to 0 to avoid future problems.",
			mysql_real_data_home_ptr);
    SYSVAR_AUTOSIZE(lower_case_table_names, 0);
  }
  else
  {
    lower_case_file_system= (lower_case_file_system == 1);
  }

  /* Reset table_alias_charset, now that lower_case_table_names is set. */
  table_alias_charset= (lower_case_table_names ?
			files_charset_info :
			&my_charset_bin);

  if (ignore_db_dirs_process_additions())
  {
    sql_print_error("An error occurred while storing ignore_db_dirs to a hash.");
    return 1;
  }

  if (tls_version & (VIO_TLSv1_0 + VIO_TLSv1_1))
      sql_print_warning("TLSv1.0 and TLSv1.1 are insecure and should not be used for tls_version");

#ifdef WITH_WSREP
  /*
    We need to initialize auxiliary variables, that will be
    further keep the original values of auto-increment options
    as they set by the user. These variables used to restore
    user-defined values of the auto-increment options after
    setting of the wsrep_auto_increment_control to 'OFF'.
  */
  global_system_variables.saved_auto_increment_increment=
    global_system_variables.auto_increment_increment;
  global_system_variables.saved_auto_increment_offset=
    global_system_variables.auto_increment_offset;
#endif /* WITH_WSREP */

  return 0;
}


static int init_thread_environment()
{
  DBUG_ENTER("init_thread_environment");
  server_threads.init();
  mysql_mutex_init(key_LOCK_start_thread, &LOCK_start_thread, MY_MUTEX_INIT_FAST);
  mysql_mutex_init(key_LOCK_status, &LOCK_status, MY_MUTEX_INIT_FAST);
  mysql_mutex_init(key_LOCK_delayed_insert,
                   &LOCK_delayed_insert, MY_MUTEX_INIT_FAST);
  mysql_mutex_init(key_LOCK_delayed_status,
                   &LOCK_delayed_status, MY_MUTEX_INIT_FAST);
  mysql_mutex_init(key_LOCK_delayed_create,
                   &LOCK_delayed_create, MY_MUTEX_INIT_SLOW);
  mysql_mutex_init(key_LOCK_crypt, &LOCK_crypt, MY_MUTEX_INIT_FAST);
  mysql_mutex_init(key_LOCK_user_conn, &LOCK_user_conn, MY_MUTEX_INIT_FAST);
  mysql_mutex_init(key_LOCK_active_mi, &LOCK_active_mi, MY_MUTEX_INIT_FAST);
  mysql_mutex_init(key_LOCK_global_system_variables,
                   &LOCK_global_system_variables, MY_MUTEX_INIT_FAST);
  mysql_mutex_record_order(&LOCK_active_mi, &LOCK_global_system_variables);
  mysql_prlock_init(key_rwlock_LOCK_system_variables_hash,
                    &LOCK_system_variables_hash);
  mysql_mutex_init(key_LOCK_prepared_stmt_count,
                   &LOCK_prepared_stmt_count, MY_MUTEX_INIT_FAST);
  mysql_mutex_init(key_LOCK_error_messages,
                   &LOCK_error_messages, MY_MUTEX_INIT_FAST);
  mysql_mutex_init(key_LOCK_uuid_short_generator,
                   &LOCK_short_uuid_generator, MY_MUTEX_INIT_FAST);
  mysql_mutex_init(key_LOCK_thread_id,
                   &LOCK_thread_id, MY_MUTEX_INIT_FAST);
  mysql_mutex_init(key_LOCK_stats, &LOCK_stats, MY_MUTEX_INIT_FAST);
  mysql_mutex_init(key_LOCK_global_user_client_stats,
                   &LOCK_global_user_client_stats, MY_MUTEX_INIT_FAST);
  mysql_mutex_init(key_LOCK_global_table_stats,
                   &LOCK_global_table_stats, MY_MUTEX_INIT_FAST);
  mysql_mutex_init(key_LOCK_global_index_stats,
                   &LOCK_global_index_stats, MY_MUTEX_INIT_FAST);
  mysql_mutex_init(key_LOCK_prepare_ordered, &LOCK_prepare_ordered,
                   MY_MUTEX_INIT_SLOW);
  mysql_cond_init(key_COND_prepare_ordered, &COND_prepare_ordered, NULL);
  mysql_mutex_init(key_LOCK_after_binlog_sync, &LOCK_after_binlog_sync,
                   MY_MUTEX_INIT_SLOW);
  mysql_mutex_init(key_LOCK_commit_ordered, &LOCK_commit_ordered,
                   MY_MUTEX_INIT_SLOW);
  mysql_mutex_init(key_LOCK_backup_log, &LOCK_backup_log, MY_MUTEX_INIT_FAST);
  mysql_mutex_init(key_LOCK_optimizer_costs, &LOCK_optimizer_costs,
                   MY_MUTEX_INIT_FAST);
  mysql_mutex_init(key_LOCK_temp_pool, &LOCK_temp_pool, MY_MUTEX_INIT_FAST);

#ifdef HAVE_OPENSSL
#ifdef HAVE_des
  mysql_mutex_init(key_LOCK_des_key_file,
                   &LOCK_des_key_file, MY_MUTEX_INIT_FAST);
#endif /* HAVE_des */
#if defined(HAVE_OPENSSL10) && !defined(HAVE_WOLFSSL)
  openssl_stdlocks= (openssl_lock_t*) OPENSSL_malloc(CRYPTO_num_locks() *
                                                     sizeof(openssl_lock_t));
  for (int i= 0; i < CRYPTO_num_locks(); ++i)
    mysql_rwlock_init(key_rwlock_openssl, &openssl_stdlocks[i].lock);
  CRYPTO_set_dynlock_create_callback(openssl_dynlock_create);
  CRYPTO_set_dynlock_destroy_callback(openssl_dynlock_destroy);
  CRYPTO_set_dynlock_lock_callback(openssl_lock);
  CRYPTO_set_locking_callback(openssl_lock_function);
#endif /* HAVE_OPENSSL10 */
#endif /* HAVE_OPENSSL */
  mysql_rwlock_init(key_rwlock_LOCK_sys_init_connect, &LOCK_sys_init_connect);
  mysql_rwlock_init(key_rwlock_LOCK_sys_init_slave, &LOCK_sys_init_slave);
  mysql_rwlock_init(key_rwlock_LOCK_ssl_refresh, &LOCK_ssl_refresh);
  mysql_rwlock_init(key_rwlock_LOCK_grant, &LOCK_grant);
  mysql_rwlock_init(key_rwlock_LOCK_all_status_vars, &LOCK_all_status_vars);
  mysql_cond_init(key_COND_start_thread, &COND_start_thread, NULL);
#ifdef HAVE_REPLICATION
  mysql_mutex_init(key_LOCK_rpl_status, &LOCK_rpl_status, MY_MUTEX_INIT_FAST);
#endif
  mysql_mutex_init(key_LOCK_server_started,
                   &LOCK_server_started, MY_MUTEX_INIT_FAST);
  mysql_cond_init(key_COND_server_started, &COND_server_started, NULL);
  sp_cache_init();
#ifdef HAVE_EVENT_SCHEDULER
  Events::init_mutexes();
#endif
  init_show_explain_psi_keys();
  /* Parameter for threads created for connections */
  (void) pthread_attr_init(&connection_attrib);
  (void) pthread_attr_setdetachstate(&connection_attrib,
				     PTHREAD_CREATE_DETACHED);
  pthread_attr_setscope(&connection_attrib, PTHREAD_SCOPE_SYSTEM);

#ifdef HAVE_REPLICATION
  rpl_init_gtid_slave_state();
  rpl_init_gtid_waiting();
#endif

  DBUG_RETURN(0);
}


#if defined(HAVE_OPENSSL10) && !defined(HAVE_WOLFSSL)
static openssl_lock_t *openssl_dynlock_create(const char *file, int line)
{
  openssl_lock_t *lock= new openssl_lock_t;
  mysql_rwlock_init(key_rwlock_openssl, &lock->lock);
  return lock;
}


static void openssl_dynlock_destroy(openssl_lock_t *lock, const char *file,
				    int line)
{
  mysql_rwlock_destroy(&lock->lock);
  delete lock;
}


static void openssl_lock_function(int mode, int n, const char *file, int line)
{
  if (n < 0 || n > CRYPTO_num_locks())
  {
    /* Lock number out of bounds. */
    sql_print_error("Fatal: OpenSSL interface problem (n = %d)", n);
    abort();
  }
  openssl_lock(mode, &openssl_stdlocks[n], file, line);
}


static void openssl_lock(int mode, openssl_lock_t *lock, const char *file,
			 int line)
{
  int err;
  char const *what;

  switch (mode) {
  case CRYPTO_LOCK|CRYPTO_READ:
    what = "read lock";
    err= mysql_rwlock_rdlock(&lock->lock);
    break;
  case CRYPTO_LOCK|CRYPTO_WRITE:
    what = "write lock";
    err= mysql_rwlock_wrlock(&lock->lock);
    break;
  case CRYPTO_UNLOCK|CRYPTO_READ:
  case CRYPTO_UNLOCK|CRYPTO_WRITE:
    what = "unlock";
    err= mysql_rwlock_unlock(&lock->lock);
    break;
  default:
    /* Unknown locking mode. */
    sql_print_error("Fatal: OpenSSL interface problem (mode=0x%x)", mode);
    abort();
  }
  if (err)
  {
    sql_print_error("Fatal: can't %s OpenSSL lock", what);
    abort();
  }
}
#endif /* HAVE_OPENSSL10 */


struct SSL_ACCEPTOR_STATS
{
  long accept;
  long accept_good;
  long cache_size;
  long verify_mode;
  long verify_depth;
  long zero;
  const char *session_cache_mode;
  uchar fprint[256/8];

  SSL_ACCEPTOR_STATS():
    accept(),accept_good(),cache_size(),verify_mode(),verify_depth(),zero(),
    session_cache_mode("NONE")
  {
  }

  void init()
  {
    DBUG_ASSERT(ssl_acceptor_fd !=0);
    DBUG_ASSERT(ssl_acceptor_fd->ssl_context != 0);
    SSL_CTX *ctx= ssl_acceptor_fd->ssl_context;
    accept= 0;
    accept_good= 0;
    verify_mode= SSL_CTX_get_verify_mode(ctx);
    verify_depth= SSL_CTX_get_verify_depth(ctx);
    cache_size= SSL_CTX_sess_get_cache_size(ctx);
    switch (SSL_CTX_get_session_cache_mode(ctx))
    {
    case SSL_SESS_CACHE_OFF:
      session_cache_mode= "OFF"; break;
    case SSL_SESS_CACHE_CLIENT:
      session_cache_mode= "CLIENT"; break;
    case SSL_SESS_CACHE_SERVER:
      session_cache_mode= "SERVER"; break;
    case SSL_SESS_CACHE_BOTH:
      session_cache_mode= "BOTH"; break;
    case SSL_SESS_CACHE_NO_AUTO_CLEAR:
      session_cache_mode= "NO_AUTO_CLEAR"; break;
    case SSL_SESS_CACHE_NO_INTERNAL_LOOKUP:
      session_cache_mode= "NO_INTERNAL_LOOKUP"; break;
    default:
      session_cache_mode= "Unknown"; break;
    }
    X509 *cert= SSL_CTX_get0_certificate(ctx);
    uint fplen= sizeof(fprint);
    X509_digest(cert, EVP_sha256(), fprint, &fplen);
  }
};

static SSL_ACCEPTOR_STATS ssl_acceptor_stats;
void ssl_acceptor_stats_update(int sslaccept_ret)
{
  statistic_increment(ssl_acceptor_stats.accept, &LOCK_status);
  if (!sslaccept_ret)
    statistic_increment(ssl_acceptor_stats.accept_good,&LOCK_status);
}

LEX_CUSTRING ssl_acceptor_fingerprint()
{
  return { ssl_acceptor_stats.fprint, sizeof(ssl_acceptor_stats.fprint) };
}

static void init_ssl()
{
#if !defined(EMBEDDED_LIBRARY)
/*
  Not need to check require_secure_transport on the Linux,
  because it always has Unix domain sockets that are secure:
*/
#ifdef _WIN32
  if (opt_require_secure_transport &&
      !opt_use_ssl &&
      !opt_enable_named_pipe &&
      !opt_bootstrap)
  {
    sql_print_error("Server is started with --require-secure-transport=ON "
                    "but no secure transport (SSL or PIPE) are configured.");
    unireg_abort(1);
  }
#endif
#if defined(HAVE_OPENSSL)
  if (opt_use_ssl)
  {
    enum enum_ssl_init_error error= SSL_INITERR_NOERROR;

    /* having ssl_acceptor_fd != 0 signals the use of SSL */
    ssl_acceptor_fd= new_VioSSLAcceptorFd(opt_ssl_key, opt_ssl_cert,
					  opt_ssl_ca, opt_ssl_capath,
					  opt_ssl_cipher, &error,
					  opt_ssl_crl, opt_ssl_crlpath,
					  tls_version);
    DBUG_PRINT("info",("ssl_acceptor_fd: %p", ssl_acceptor_fd));
    if (!ssl_acceptor_fd)
    {
      sql_print_error("Failed to setup SSL");
      sql_print_error("SSL error: %s", sslGetErrString(error));
      if (!opt_bootstrap)
        unireg_abort(1);
      opt_use_ssl = 0;
      have_ssl= SHOW_OPTION_DISABLED;
    }
    else
      ssl_acceptor_stats.init();

    if (global_system_variables.log_warnings > 0)
    {
      ulong err;
      while ((err= ERR_get_error()))
      {
        char buf[256];
        ERR_error_string_n(err, buf, sizeof(buf));
        sql_print_warning("SSL error: %s",buf);
      }
    }
    else
      ERR_remove_state(0);
  }
  else
  {
    have_ssl= SHOW_OPTION_DISABLED;
  }
#ifdef HAVE_des
  if (des_key_file)
    load_des_key_file(des_key_file);
#endif /* HAVE_des */
#endif /* HAVE_OPENSSL */
#endif /* !EMBEDDED_LIBRARY */
}

/* Reinitialize SSL (FLUSH SSL) */
int reinit_ssl()
{
#if defined(HAVE_OPENSSL) && !defined(EMBEDDED_LIBRARY)
  if (!opt_use_ssl)
    return 0;

  enum enum_ssl_init_error error = SSL_INITERR_NOERROR;
  st_VioSSLFd *new_fd = new_VioSSLAcceptorFd(opt_ssl_key, opt_ssl_cert,
    opt_ssl_ca, opt_ssl_capath, opt_ssl_cipher, &error, opt_ssl_crl,
    opt_ssl_crlpath, tls_version);

  if (!new_fd)
  {
    my_printf_error(ER_UNKNOWN_ERROR, "Failed to refresh SSL, error: %s", MYF(0),
      sslGetErrString(error));
    ERR_clear_error();
    return 1;
  }
  mysql_rwlock_wrlock(&LOCK_ssl_refresh);
  free_vio_ssl_acceptor_fd(ssl_acceptor_fd);
  ssl_acceptor_fd= new_fd;
  ssl_acceptor_stats.init();
  mysql_rwlock_unlock(&LOCK_ssl_refresh);
#endif
  return 0;
}

static void end_ssl()
{
#ifdef HAVE_OPENSSL
#ifndef EMBEDDED_LIBRARY
  if (ssl_acceptor_fd)
  {
    free_vio_ssl_acceptor_fd(ssl_acceptor_fd);
    ssl_acceptor_fd= 0;
  }
#endif /* ! EMBEDDED_LIBRARY */
#endif /* HAVE_OPENSSL */
}

#ifdef _WIN32
/**
  Registers a file to be collected when Windows Error Reporting creates a crash 
  report.
*/
#include <werapi.h>
static void add_file_to_crash_report(char *file)
{
  wchar_t wfile[MAX_PATH+1]= {0};
  if (mbstowcs(wfile, file, MAX_PATH) != (size_t)-1)
  {
    WerRegisterFile(wfile, WerRegFileTypeOther, WER_FILE_ANONYMOUS_DATA);
  }
}
#endif

#define init_default_storage_engine(X,Y) \
  init_default_storage_engine_impl(#X, X, &global_system_variables.Y)

static int init_default_storage_engine_impl(const char *opt_name,
                                            char *engine_name, plugin_ref *res)
{
  if (!engine_name)
  {
    *res= 0;
    return 0;
  }

  LEX_CSTRING name= { engine_name, strlen(engine_name) };
  plugin_ref plugin;
  handlerton *hton;
  if ((plugin= ha_resolve_by_name(0, &name, false)))
    hton= plugin_hton(plugin);
  else
  {
    sql_print_error("Unknown/unsupported storage engine: %s", engine_name);
    return 1;
  }
  if (!ha_storage_engine_is_enabled(hton))
  {
    if (!opt_bootstrap)
    {
      sql_print_error("%s (%s) is not available", opt_name, engine_name);
      return 1;
    }
    DBUG_ASSERT(*res);
  }
  else
  {
    /*
      Need to unlock as global_system_variables.table_plugin
      was acquired during plugin_init()
    */
    mysql_mutex_lock(&LOCK_global_system_variables);
    if (*res)
      plugin_unlock(0, *res);
    *res= plugin;
    mysql_mutex_unlock(&LOCK_global_system_variables);
  }
  return 0;
}

static int
init_gtid_pos_auto_engines(void)
{
  plugin_ref *plugins;

  /*
    For the command-line option --gtid_pos_auto_engines, we allow (and ignore)
    engines that are unknown. This is convenient, since it allows to set
    default auto-create engines that might not be used by particular users.
    The option sets a list of storage engines that will have gtid position
    table auto-created for them if needed. And if the engine is not available,
    then it will certainly not be needed.
  */
  if (gtid_pos_auto_engines)
    plugins= resolve_engine_list(NULL, gtid_pos_auto_engines,
                                 strlen(gtid_pos_auto_engines), false, false);
  else
    plugins= resolve_engine_list(NULL, "", 0, false, false);
  if (!plugins)
    return 1;
  mysql_mutex_lock(&LOCK_global_system_variables);
  opt_gtid_pos_auto_plugins= plugins;
  mysql_mutex_unlock(&LOCK_global_system_variables);
  return 0;
}


#define us_to_ms(X) if (X > 0) X/= 1000;
static int adjust_optimizer_costs(const LEX_CSTRING *, OPTIMIZER_COSTS *oc, TABLE *)
{
  us_to_ms(oc->disk_read_cost);
  us_to_ms(oc->index_block_copy_cost);
  us_to_ms(oc->key_cmp_cost);
  us_to_ms(oc->key_copy_cost);
  us_to_ms(oc->key_lookup_cost);
  us_to_ms(oc->key_next_find_cost);
  us_to_ms(oc->row_copy_cost);
  us_to_ms(oc->row_lookup_cost);
  us_to_ms(oc->row_next_find_cost);
  us_to_ms(oc->rowid_cmp_cost);
  us_to_ms(oc->rowid_copy_cost);
  return 0;
}


#define MYSQL_COMPATIBILITY_OPTION(option) \
  { option, OPT_MYSQL_COMPATIBILITY, \
   0, 0, 0, 0, GET_STR, OPT_ARG, 0, 0, 0, 0, 0, 0 }

#define MYSQL_TO_BE_IMPLEMENTED_OPTION(option) \
  { option, OPT_MYSQL_TO_BE_IMPLEMENTED, \
   0, 0, 0, 0, GET_STR, OPT_ARG, 0, 0, 0, 0, 0, 0 }

#define MYSQL_SUGGEST_ANALOG_OPTION(option, str) \
  { option, OPT_MYSQL_COMPATIBILITY, \
   0, 0, 0, 0, GET_STR, OPT_ARG, 0, 0, 0, 0, 0, 0 }

#define MARIADB_REMOVED_OPTION(option) \
  { option, OPT_REMOVED_OPTION, \
   0, 0, 0, 0, GET_STR, OPT_ARG, 0, 0, 0, 0, 0, 0 }

static int init_server_components()
{
  DBUG_ENTER("init_server_components");
  /*
    We need to call each of these following functions to ensure that
    all things are initialized so that unireg_abort() doesn't fail
  */
  my_cpu_init();
  mdl_init();
  if (tdc_init() || hostname_cache_init())
    unireg_abort(1);

  query_cache_set_min_res_unit(query_cache_min_res_unit);
  query_cache_result_size_limit(query_cache_limit);
  /* if we set size of QC non zero in config then probably we want it ON */
  if (query_cache_size != 0 &&
      global_system_variables.query_cache_type == 0 &&
      !IS_SYSVAR_AUTOSIZE(&query_cache_size))
  {
    global_system_variables.query_cache_type= 1;
  }
  query_cache_init();
  DBUG_ASSERT(query_cache_size < ULONG_MAX);
  query_cache_resize((ulong)query_cache_size);
  my_rnd_init(&sql_rand,(ulong) server_start_time,(ulong) server_start_time/2);
  setup_fpu();
  init_thr_lock();
  backup_init();

  if (init_thr_timer(thread_scheduler->max_threads + extra_max_connections))
  {
    fprintf(stderr, "Can't initialize timers\n");
    unireg_abort(1);
  }

  my_uuid_init((ulong) (my_rnd(&sql_rand))*12345,12345);
  wt_init();

  /* Setup logs */

  setup_log_handling();

  /*
    Enable old-fashioned error log, except when the user has requested
    help information. Since the implementation of plugin server
    variables the help output is now written much later.
  */
#ifdef _WIN32
  if (opt_console)
   opt_error_log= false;
#endif

  if (opt_error_log && !opt_abort)
  {
    if (!log_error_file_ptr[0])
    {
      fn_format(log_error_file, pidfile_name, mysql_data_home, ".err",
                MY_REPLACE_EXT); /* replace '.<domain>' by '.err', bug#4997 */
      SYSVAR_AUTOSIZE(log_error_file_ptr, log_error_file);
    }
    else
    {
      fn_format(log_error_file, log_error_file_ptr, mysql_data_home, ".err",
                MY_UNPACK_FILENAME | MY_SAFE_PATH);
      log_error_file_ptr= log_error_file;
    }
    if (!log_error_file[0])
      opt_error_log= 0;                         // Too long file name
    else
    {
      my_bool res;
#ifndef EMBEDDED_LIBRARY
      res= reopen_fstreams(log_error_file, stdout, stderr);
#else
      res= reopen_fstreams(log_error_file, NULL, stderr);
#endif

      if (!res)
        setbuf(stderr, NULL);

#ifdef _WIN32
      /* Add error log to windows crash reporting. */
      add_file_to_crash_report(log_error_file);
#endif
    }
  }

  /* set up the hook before initializing plugins which may use it */
  error_handler_hook= my_message_sql;
  proc_info_hook= set_thd_stage_info;

  /* Set up hook to handle disk full */
  my_sleep_for_space= mariadb_sleep_for_space;

  /*
    Print source revision hash, as one of the first lines, if not the
    first in error log, for troubleshooting and debugging purposes
  */
  if (!opt_help)
    sql_print_information("Starting MariaDB %s source revision %s "
                          "server_uid %s as process %lu",
                          server_version, SOURCE_REVISION, server_uid,
                          (ulong) getpid());

#ifdef WITH_PERFSCHEMA_STORAGE_ENGINE
  /*
    Parsing the performance schema command line option may have reported
    warnings/information messages.
    Now that the logger is finally available, and redirected
    to the proper file when the --log--error option is used,
    print the buffered messages to the log.
  */
  buffered_logs.print();
  buffered_logs.cleanup();
#endif /* WITH_PERFSCHEMA_STORAGE_ENGINE */

#ifndef EMBEDDED_LIBRARY
  /*
    Now that the logger is available, redirect character set
    errors directly to the logger
    (instead of the buffered_logs used at the server startup time).
  */
  my_charset_error_reporter= charset_error_reporter;
#endif

  xid_cache_init();

  /*
    Do not open binlong when doing bootstrap.
    This ensures that rpl_load_gtid_slave_state() will not fail with an error
    as the mysql schema does not yet exists.
    This also ensures that we don't get an empty binlog file if the user has
    log-bin in his config files.
  */
  if (opt_bootstrap)
  {
    opt_bin_log= opt_bin_log_used= binlog_format_used= 0;
    opt_log_slave_updates= 0;
  }

  /* need to configure logging before initializing storage engines */
  if (!opt_bin_log_used && !WSREP_ON)
  {
    if (opt_log_slave_updates && (global_system_variables.log_warnings >= 4))
      sql_print_information("You need to use --log-bin to make "
                            "--log-slave-updates work.");
    if (binlog_format_used && (global_system_variables.log_warnings >= 4))
      sql_print_information("You need to use --log-bin to make "
                            "--binlog-format work.");
  }

  /* Check that we have not let the format to unspecified at this point */
  DBUG_ASSERT((uint)global_system_variables.binlog_format <=
              array_elements(binlog_format_names)-1);

#ifdef HAVE_REPLICATION
  if (opt_log_slave_updates && replicate_same_server_id)
  {
    if (opt_bin_log)
    {
      sql_print_error("using --replicate-same-server-id in conjunction with "
                      "--log-slave-updates is impossible, it would lead to "
                      "infinite loops in this server.");
      unireg_abort(1);
    }
    else
      sql_print_warning("using --replicate-same-server-id in conjunction with "
                        "--log-slave-updates would lead to infinite loops in "
                        "this server. However this will be ignored as the "
                        "--log-bin option is not defined.");
  }
#endif

  if (opt_bin_log)
  {
    /* Reports an error and aborts, if the --log-bin's path 
       is a directory.*/
    if (opt_bin_logname[0] && 
        opt_bin_logname[strlen(opt_bin_logname) - 1] == FN_LIBCHAR)
    {
      sql_print_error("Path '%s' is a directory name, please specify "
                      "a file name for --log-bin option", opt_bin_logname);
      unireg_abort(1);
    }

    /* Reports an error and aborts, if the --log-bin-index's path 
       is a directory.*/
    if (opt_binlog_index_name && 
        opt_binlog_index_name[strlen(opt_binlog_index_name) - 1] 
        == FN_LIBCHAR)
    {
      sql_print_error("Path '%s' is a directory name, please specify "
                      "a file name for --log-bin-index option",
                      opt_binlog_index_name);
      unireg_abort(1);
    }

    char buf[FN_REFLEN];
    const char *ln;
    ln= mysql_bin_log.generate_name(opt_bin_logname, "-bin", 1, buf);
    if (!opt_bin_logname[0] && !opt_binlog_index_name)
    {
      /*
        User didn't give us info to name the binlog index file.
        Picking `hostname`-bin.index like did in 4.x, causes replication to
        fail if the hostname is changed later. So, we would like to instead
        require a name. But as we don't want to break many existing setups, we
        only give warning, not error.
      */
      sql_print_warning("No argument was provided to --log-bin and "
                        "neither --log-basename or --log-bin-index where "
                        "used;  This may cause repliction to break when this "
                        "server acts as a master and has its hostname "
                        "changed! Please use '--log-basename=%s' or "
                        "'--log-bin=%s' to avoid this problem.",
                        opt_log_basename, ln);
    }
    if (ln == buf)
      opt_bin_logname= my_once_strdup(buf, MYF(MY_WME));
  }

  /*
    Since some wsrep threads (THDs) are create before plugins are
    initialized, LOCK_plugin mutex needs to be initialized here.
  */
  plugin_mutex_init();

  /*
    Wsrep initialization must happen at this point, because:
    - opt_bin_logname must be known when starting replication
      since SST may need it
    - SST may modify binlog index file, so it must be opened
      after SST has happened

    We also (unconditionally) initialize wsrep LOCKs and CONDs.
    It is because they are used while accessing wsrep system
    variables even when a wsrep provider is not loaded.
  */

  /* It's now safe to use thread specific memory */
  mysqld_server_initialized= 1;

#ifndef EMBEDDED_LIBRARY
  wsrep_thr_init();
#endif

#ifdef WITH_WSREP
  if (wsrep_init_server()) unireg_abort(1);

  if (WSREP_ON && !wsrep_recovery && !opt_abort)
  {
    if (opt_bootstrap) // bootsrap option given - disable wsrep functionality
    {
      wsrep_provider_init(WSREP_NONE);
      if (wsrep_init())
        unireg_abort(1);
    }
    else // full wsrep initialization
    {
      // add basedir/bin to PATH to resolve wsrep script names
      size_t tmp_path_size= strlen(mysql_home) + 5; /* including "/bin" */
      char* const tmp_path= (char*)my_alloca(tmp_path_size);
      if (tmp_path)
      {
        snprintf(tmp_path, tmp_path_size, "%s/bin", mysql_home);
        wsrep_prepend_PATH(tmp_path);
      }
      else
      {
        WSREP_ERROR("Could not append %s/bin to PATH", mysql_home);
      }
      my_afree(tmp_path);

      if (wsrep_before_SE())
      {
        set_ports(); // this is also called in network_init() later but we need
                     // to know mysqld_port now - lp:1071882
        wsrep_init_startup(true);
      }
    }
  }
#endif /* WITH_WSREP */

  if (!opt_help && opt_bin_log)
  {
    if (mysql_bin_log.open_index_file(opt_binlog_index_name, opt_bin_logname,
                                      TRUE))
    {
      unireg_abort(1);
    }

    log_bin_basename=
      rpl_make_log_name(key_memory_MYSQL_BIN_LOG_basename,
                        opt_bin_logname, pidfile_name,
                        opt_bin_logname ? "" : "-bin");
    log_bin_index=
      rpl_make_log_name(key_memory_MYSQL_BIN_LOG_index,
                        opt_binlog_index_name, log_bin_basename, ".index");
    if (log_bin_basename == NULL || log_bin_index == NULL)
    {
      sql_print_error("Unable to create replication path names:"
                      " out of memory or path names too long"
                      " (path name exceeds " STRINGIFY_ARG(FN_REFLEN)
                      " or file name exceeds " STRINGIFY_ARG(FN_LEN) ").");
      unireg_abort(1);
    }
  }

#ifndef EMBEDDED_LIBRARY
  DBUG_PRINT("debug",
             ("opt_bin_logname: %s, opt_relay_logname: %s, pidfile_name: %s",
              opt_bin_logname, opt_relay_logname, pidfile_name));
  if (opt_relay_logname)
  {
    relay_log_basename=
      rpl_make_log_name(key_memory_MYSQL_RELAY_LOG_basename,
                        opt_relay_logname, pidfile_name,
                        opt_relay_logname ? "" : "-relay-bin");
    relay_log_index=
      rpl_make_log_name(key_memory_MYSQL_RELAY_LOG_index,
                        opt_relaylog_index_name, relay_log_basename, ".index");
    if (relay_log_basename == NULL || relay_log_index == NULL)
    {
      sql_print_error("Unable to create replication path names:"
                      " out of memory or path names too long"
                      " (path name exceeds " STRINGIFY_ARG(FN_REFLEN)
                      " or file name exceeds " STRINGIFY_ARG(FN_LEN) ").");
      unireg_abort(1);
    }
  }
#endif /* !EMBEDDED_LIBRARY */

  /* call ha_init_key_cache() on all key caches to init them */
  process_key_caches(&ha_init_key_cache, 0);

  init_global_table_stats();
  init_global_index_stats();
  init_update_queries();

  /* Allow storage engine to give real error messages */
  if (unlikely(ha_init_errors()))
    DBUG_RETURN(1);

  tc_log= 0; // ha_initialize_handlerton() needs that

  if (!opt_abort)
  {
    if (ddl_log_initialize())
      unireg_abort(1);

    process_optimizer_costs(adjust_optimizer_costs, 0);
    us_to_ms(global_system_variables.optimizer_where_cost);
    us_to_ms(global_system_variables.optimizer_scan_setup_cost);
  }

  /*
    Plugins may not be completed because system table DDLs are only
    run after the ddl recovery done. Therefore between the
    plugin_init() call and the ha_signal_ddl_recovery_done() call
    below only things related to preparation for recovery should be
    done and nothing else, and definitely not anything assuming that
    all plugins have been initialised.
  */
  if (plugin_init(&remaining_argc, remaining_argv,
                  (opt_noacl ? PLUGIN_INIT_SKIP_PLUGIN_TABLE : 0) |
                  (opt_abort ? PLUGIN_INIT_SKIP_INITIALIZATION : 0)))
  {
    sql_print_error("Failed to initialize plugins.");
    unireg_abort(1);
  }
  plugins_are_initialized= TRUE;  /* Don't separate from init function */

#ifdef HAVE_REPLICATION
  /*
    Semisync is not required by other components, which justifies its
    initialization at this point when thread specific memory is also available.
  */
  if (repl_semisync_master.init_object() ||
      repl_semisync_slave.init_object())
  {
    sql_print_error("Could not initialize semisync.");
    unireg_abort(1);
  }
#endif

#ifndef EMBEDDED_LIBRARY
  if (session_tracker_init())
    return 1;
#endif //EMBEDDED_LIBRARY

  /* we do want to exit if there are any other unknown options */
  if (remaining_argc > 1)
  {
    int ho_error;
    struct my_option removed_opts[]=
    {
      /* The following options exist in 5.6 but not in 10.0 */
      MYSQL_COMPATIBILITY_OPTION("log-raw"),
      MYSQL_COMPATIBILITY_OPTION("log-bin-use-v1-row-events"),
      MYSQL_TO_BE_IMPLEMENTED_OPTION("default-authentication-plugin"),
      MYSQL_COMPATIBILITY_OPTION("binlog-max-flush-queue-time"),
      MYSQL_COMPATIBILITY_OPTION("master-info-repository"),
      MYSQL_COMPATIBILITY_OPTION("relay-log-info-repository"),
      MYSQL_SUGGEST_ANALOG_OPTION("binlog-rows-query-log-events", "--binlog-annotate-row-events"),
      MYSQL_COMPATIBILITY_OPTION("binlog-order-commits"),
      MYSQL_TO_BE_IMPLEMENTED_OPTION("log-throttle-queries-not-using-indexes"),
      MYSQL_TO_BE_IMPLEMENTED_OPTION("end-markers-in-json"),
      MYSQL_TO_BE_IMPLEMENTED_OPTION("optimizer-trace-features"),     // OPTIMIZER_TRACE
      MYSQL_TO_BE_IMPLEMENTED_OPTION("optimizer-trace-offset"),       // OPTIMIZER_TRACE
      MYSQL_TO_BE_IMPLEMENTED_OPTION("optimizer-trace-limit"),        // OPTIMIZER_TRACE
      MYSQL_COMPATIBILITY_OPTION("server-id-bits"),
      MYSQL_TO_BE_IMPLEMENTED_OPTION("slave-rows-search-algorithms"), // HAVE_REPLICATION
      MYSQL_TO_BE_IMPLEMENTED_OPTION("slave-allow-batching"),         // HAVE_REPLICATION
      MYSQL_COMPATIBILITY_OPTION("slave-checkpoint-period"),      // HAVE_REPLICATION
      MYSQL_COMPATIBILITY_OPTION("slave-checkpoint-group"),       // HAVE_REPLICATION
      MYSQL_SUGGEST_ANALOG_OPTION("slave-pending-jobs-size-max", "--slave-parallel-max-queued"),  // HAVE_REPLICATION
      MYSQL_TO_BE_IMPLEMENTED_OPTION("sha256-password-private-key-path"), // HAVE_OPENSSL
      MYSQL_TO_BE_IMPLEMENTED_OPTION("sha256-password-public-key-path"),  // HAVE_OPENSSL

      /* The following options exist in 5.5 and 5.6 but not in 10.0 */
      MYSQL_SUGGEST_ANALOG_OPTION("abort-slave-event-count", "--debug-abort-slave-event-count"),
      MYSQL_SUGGEST_ANALOG_OPTION("disconnect-slave-event-count", "--debug-disconnect-slave-event-count"),
      MYSQL_SUGGEST_ANALOG_OPTION("exit-info", "--debug-exit-info"),
      MYSQL_SUGGEST_ANALOG_OPTION("max-binlog-dump-events", "--debug-max-binlog-dump-events"),
      MYSQL_SUGGEST_ANALOG_OPTION("sporadic-binlog-dump-fail", "--debug-sporadic-binlog-dump-fail"),
      MYSQL_COMPATIBILITY_OPTION("new"),
      MYSQL_COMPATIBILITY_OPTION("show_compatibility_56"),

      /* The following options were removed in 10.6 */
      MARIADB_REMOVED_OPTION("innodb-force-load-corrupted"),

      /* The following options were removed in 10.5 */
#if defined(__linux__)
      MARIADB_REMOVED_OPTION("super-large-pages"),
#endif
      MARIADB_REMOVED_OPTION("innodb-defragment"),
      MARIADB_REMOVED_OPTION("innodb-defragment-n-pages"),
      MARIADB_REMOVED_OPTION("innodb-defragment-stats-accuracy"),
      MARIADB_REMOVED_OPTION("innodb-defragment-fill-factor"),
      MARIADB_REMOVED_OPTION("innodb-defragment-fill-factor-n-recs"),
      MARIADB_REMOVED_OPTION("innodb-defragment-frequency"),
      MARIADB_REMOVED_OPTION("innodb-idle-flush-pct"),
      MARIADB_REMOVED_OPTION("innodb-locks-unsafe-for-binlog"),
      MARIADB_REMOVED_OPTION("innodb-rollback-segments"),
      MARIADB_REMOVED_OPTION("innodb-stats-sample-pages"),
      MARIADB_REMOVED_OPTION("max-long-data-size"),
      MARIADB_REMOVED_OPTION("multi-range-count"),
      MARIADB_REMOVED_OPTION("skip-bdb"),
      MARIADB_REMOVED_OPTION("thread-concurrency"),
      MARIADB_REMOVED_OPTION("timed-mutexes"),

      /* The following options were added after 5.6.10 */
      MYSQL_TO_BE_IMPLEMENTED_OPTION("rpl-stop-slave-timeout"),
      MYSQL_TO_BE_IMPLEMENTED_OPTION("validate-user-plugins"), // NO_EMBEDDED_ACCESS_CHECKS

      /* The following options were deprecated in 10.5 or earlier */
      MARIADB_REMOVED_OPTION("innodb-adaptive-max-sleep-delay"),
      MARIADB_REMOVED_OPTION("innodb-background-scrub-data-check-interval"),
      MARIADB_REMOVED_OPTION("innodb-background-scrub-data-compressed"),
      MARIADB_REMOVED_OPTION("innodb-background-scrub-data-interval"),
      MARIADB_REMOVED_OPTION("innodb-background-scrub-data-uncompressed"),
      MARIADB_REMOVED_OPTION("innodb-buffer-pool-instances"),
      MARIADB_REMOVED_OPTION("innodb-commit-concurrency"),
      MARIADB_REMOVED_OPTION("innodb-concurrency-tickets"),
      MARIADB_REMOVED_OPTION("innodb-file-format"),
      MARIADB_REMOVED_OPTION("innodb-large-prefix"),
      MARIADB_REMOVED_OPTION("innodb-lock-schedule-algorithm"),
      MARIADB_REMOVED_OPTION("innodb-log-checksums"),
      MARIADB_REMOVED_OPTION("innodb-log-compressed-pages"),
      MARIADB_REMOVED_OPTION("innodb-log-files-in-group"),
      MARIADB_REMOVED_OPTION("innodb-log-optimize-ddl"),
      MARIADB_REMOVED_OPTION("innodb-lru-flush-size"),
      MARIADB_REMOVED_OPTION("innodb-page-cleaners"),
      MARIADB_REMOVED_OPTION("innodb-purge-truncate-frequency"),
      MARIADB_REMOVED_OPTION("innodb-replication-delay"),
      MARIADB_REMOVED_OPTION("innodb-scrub-log"),
      MARIADB_REMOVED_OPTION("innodb-scrub-log-speed"),
      MARIADB_REMOVED_OPTION("innodb-sync-array-size"),
      MARIADB_REMOVED_OPTION("innodb-thread-concurrency"),
      MARIADB_REMOVED_OPTION("innodb-thread-sleep-delay"),
      MARIADB_REMOVED_OPTION("innodb-undo-logs"),

      /* The following options were deprecated in 10.9 */
      MARIADB_REMOVED_OPTION("innodb-change-buffering"),

      /* removed in 11.3 */
      MARIADB_REMOVED_OPTION("date-format"),
      MARIADB_REMOVED_OPTION("datetime-format"),
      MARIADB_REMOVED_OPTION("time-format"),
      MARIADB_REMOVED_OPTION("wsrep-causal-reads"),

      {0, 0, 0, 0, 0, 0, GET_NO_ARG, NO_ARG, 0, 0, 0, 0, 0, 0}
    };
    /*
      We need to eat any 'loose' arguments first before we conclude
      that there are unprocessed options.
    */
    my_getopt_skip_unknown= 0;
#ifdef WITH_WSREP
    if (wsrep_recovery)
      my_getopt_skip_unknown= TRUE;
#endif

    if ((ho_error= handle_options(&remaining_argc, &remaining_argv, removed_opts,
                                  mysqld_get_one_option)))
      unireg_abort(ho_error);
    /* Add back the program name handle_options removes */
    remaining_argc++;
    remaining_argv--;
    my_getopt_skip_unknown= TRUE;

#ifdef WITH_WSREP
    if (!wsrep_recovery)
    {
#endif
      if (remaining_argc > 1)
      {
        fprintf(stderr, "%s: Too many arguments (first extra is '%s').\n",
                my_progname, remaining_argv[1]);
        unireg_abort(1);
      }
#ifdef WITH_WSREP
    }
#endif
  }

  if (opt_abort)
    unireg_abort(0);

  if (init_io_cache_encryption())
    unireg_abort(1);

  /* if the errmsg.sys is not loaded, terminate to maintain behaviour */
  if (!DEFAULT_ERRMSGS[0][0])
    unireg_abort(1);  

  /* We have to initialize the storage engines before CSV logging */
  if (ha_init())
  {
    sql_print_error("Can't init databases");
    unireg_abort(1);
  }

  if (opt_bootstrap)
    log_output_options= LOG_FILE;
  else
    logger.init_log_tables();

  if (log_output_options & LOG_NONE)
  {
    /*
      Issue a warning if there were specified additional options to the
      log-output along with NONE. Probably this wasn't what user wanted.
    */
    if ((log_output_options & LOG_NONE) && (log_output_options & ~LOG_NONE))
      sql_print_warning("There were other values specified to "
                        "log-output besides NONE. Disabling slow "
                        "and general logs anyway.");
    logger.set_handlers(LOG_NONE, LOG_NONE);
  }
  else
  {
    /* fall back to the log files if tables are not present */
    LEX_CSTRING csv_name={STRING_WITH_LEN("csv")};
    if (!plugin_is_ready(&csv_name, MYSQL_STORAGE_ENGINE_PLUGIN))
    {
      /* purecov: begin inspected */
      sql_print_error("CSV engine is not present, falling back to the "
                      "log files");
      SYSVAR_AUTOSIZE(log_output_options, 
                      (log_output_options & ~LOG_TABLE) | LOG_FILE);
      /* purecov: end */
    }

    logger.set_handlers(global_system_variables.sql_log_slow ?
                        log_output_options:LOG_NONE,
                        opt_log ? log_output_options:LOG_NONE);
  }

  if (init_default_storage_engine(default_storage_engine, table_plugin))
    unireg_abort(1);

  if (default_tmp_storage_engine && !*default_tmp_storage_engine)
    default_tmp_storage_engine= NULL;

  if (enforced_storage_engine && !*enforced_storage_engine)
    enforced_storage_engine= NULL;

  if (init_default_storage_engine(default_tmp_storage_engine, tmp_table_plugin))
    unireg_abort(1);

  if (init_default_storage_engine(enforced_storage_engine, enforced_table_plugin))
    unireg_abort(1);

  if (init_gtid_pos_auto_engines())
    unireg_abort(1);

#ifdef USE_ARIA_FOR_TMP_TABLES
  if (!ha_storage_engine_is_enabled(maria_hton) && !opt_bootstrap)
  {
    sql_print_error("Aria engine is not enabled or did not start. The Aria engine must be enabled to continue as server was configured with --with-aria-tmp-tables");
    unireg_abort(1);
  }
#endif
  copy_tmptable_optimizer_costs();

#ifdef WITH_WSREP
  /*
    Now is the right time to initialize members of wsrep startup threads
    that rely on plugins and other related global system variables to be
    initialized. This initialization was not possible before, as plugins
    (and thus some global system variables) are initialized after wsrep
    startup threads are created.
    Note: This only needs to be done for rsync and mariabackup based SST
    methods.
  */
  if (wsrep_before_SE())
    wsrep_plugins_post_init();

  if (WSREP_ON && !opt_bin_log)
  {
    wsrep_emulate_bin_log= 1;
  }
#endif

#ifndef EMBEDDED_LIBRARY
  start_handle_manager();
#endif

  tc_log= get_tc_log_implementation();

  if (tc_log->open(opt_bin_log ? opt_bin_logname : opt_tc_log_file))
  {
    sql_print_error("Can't init tc log");
    unireg_abort(1);
  }

  if (ha_recover(0))
    unireg_abort(1);

  if (opt_bin_log)
  {
    int error;
    mysql_mutex_t *log_lock= mysql_bin_log.get_log_lock();
    mysql_mutex_lock(log_lock);
    error= mysql_bin_log.open(opt_bin_logname, 0, 0,
                              WRITE_CACHE, max_binlog_size, 0, TRUE);
    mysql_mutex_unlock(log_lock);
    if (unlikely(error))
      unireg_abort(1);
  }

#ifdef HAVE_REPLICATION
  binlog_space_limit= internal_binlog_space_limit;
  slave_connections_needed_for_purge=
    internal_slave_connections_needed_for_purge;

  if (opt_bin_log)
  {
    if (binlog_space_limit)
      mysql_bin_log.count_binlog_space_with_mutex();
    mysql_bin_log.purge(1);
  }
  else
  {
    if ((binlog_expire_logs_seconds || binlog_space_limit) &&
        (global_system_variables.log_warnings >= 4))
      sql_print_information("You need to use --log-bin to make "
                            "--expire-logs-days, "
                            "--binlog-expire-logs-seconds or "
                            "--max-binlog-total-size "
                            "work.");
  }
#endif

  if (ddl_log_execute_recovery() > 0)
    unireg_abort(1);
  ha_signal_ddl_recovery_done();

  if (opt_myisam_log)
    (void) mi_log(1);

#if defined(HAVE_MLOCKALL) && defined(MCL_CURRENT) && !defined(EMBEDDED_LIBRARY)
  if (locked_in_memory)
  {
    int error;
    if (user_info)
    {
      DBUG_ASSERT(!getuid());
      if (setreuid((uid_t) -1, 0) == -1)
      {
        sql_perror("setreuid");
        unireg_abort(1);
      }
      error= mlockall(MCL_CURRENT);
      set_user(mysqld_user, user_info);
    }
    else
      error= mlockall(MCL_CURRENT);

    if (unlikely(error))
    {
      if (global_system_variables.log_warnings)
	sql_print_warning("Failed to lock memory. Errno: %d\n",errno);
      locked_in_memory= 0;
    }
  }
#else
  locked_in_memory= 0;
#endif
#ifdef PR_SET_THP_DISABLE
  /*
    Engine page buffers are now allocated.
    Disable transparent huge pages for all
    future allocations as these causes memory
    leaks.
  */
  prctl(PR_SET_THP_DISABLE, 1, 0, 0, 0);
#endif

  ft_init_stopwords();

  init_max_user_conn();
  init_global_user_stats();
  init_global_client_stats();
  if (!opt_bootstrap)
    servers_init(0);
  init_status_vars();
  Item_false= new (&read_only_root) Item_bool_static("FALSE", 0);
  Item_true=  new (&read_only_root) Item_bool_static("TRUE", 1);
  DBUG_ASSERT(Item_false);

  DBUG_RETURN(0);
}


#ifndef EMBEDDED_LIBRARY

#ifndef DBUG_OFF
/*
  Debugging helper function to keep the locale database
  (see sql_locale.cc) and max_month_name_length and
  max_day_name_length variable values in consistent state.
*/
static void test_lc_time_sz()
{
  DBUG_ENTER("test_lc_time_sz");
  for (MY_LOCALE **loc= my_locales; *loc; loc++)
  {
    size_t max_month_len= 0;
    size_t max_day_len= 0;
    for (const char **month= (*loc)->month_names->type_names; *month; month++)
    {
      set_if_bigger(max_month_len,
                    my_numchars_mb(&my_charset_utf8mb3_general_ci,
                                   *month, *month + strlen(*month)));
    }
    for (const char **day= (*loc)->day_names->type_names; *day; day++)
    {
      set_if_bigger(max_day_len,
                    my_numchars_mb(&my_charset_utf8mb3_general_ci,
                                   *day, *day + strlen(*day)));
    }
    if ((*loc)->max_month_name_length != max_month_len ||
        (*loc)->max_day_name_length != max_day_len)
    {
      DBUG_PRINT("Wrong max day name(or month name) length for locale:",
                 ("%s", (*loc)->name));
      DBUG_ASSERT(0);
    }
  }
  DBUG_VOID_RETURN;
}
#endif//DBUG_OFF


static void run_main_loop()
{
  select_thread=pthread_self();
  mysql_mutex_lock(&LOCK_start_thread);
  select_thread_in_use=1;
  mysql_mutex_unlock(&LOCK_start_thread);

#ifdef _WIN32
  handle_connections_win();
#else
  handle_connections_sockets();

  mysql_mutex_lock(&LOCK_start_thread);
  select_thread_in_use=0;
  mysql_cond_broadcast(&COND_start_thread);
  mysql_mutex_unlock(&LOCK_start_thread);
#endif /* _WIN32 */
}


int mysqld_main(int argc, char **argv)
{
#ifndef _WIN32
  /* We can't close stdin just now, because it may be booststrap mode. */
  bool please_close_stdin= fcntl(STDIN_FILENO, F_GETFD) >= 0;
#endif

  /*
    Perform basic thread library and malloc initialization,
    to be able to read defaults files and parse options.
  */
  my_progname= argv[0];
  sf_leaking_memory= 1; // no safemalloc memory leak reports if we exit early
  mysqld_server_started= mysqld_server_initialized= 0;

  if (init_early_variables())
    exit(1);

#ifdef WITH_PERFSCHEMA_STORAGE_ENGINE
  pre_initialize_performance_schema();
#endif /*WITH_PERFSCHEMA_STORAGE_ENGINE */

  if (my_init())                 // init my_sys library & pthreads
  {
    fprintf(stderr, "my_init() failed.");
    return 1;
  }

  orig_argc= argc;
  orig_argv= argv;
  my_defaults_mark_files= TRUE;
  load_defaults_or_exit(MYSQL_CONFIG_NAME, load_default_groups, &argc, &argv);
  defaults_argc= argc;
  defaults_argv= argv;
  remaining_argc= argc;
  remaining_argv= argv;

  /* Must be initialized early for comparison of options name */
  system_charset_info= &my_charset_utf8mb3_general_ci;

  sys_var_init();

#ifdef WITH_PERFSCHEMA_STORAGE_ENGINE
  /*
    Initialize the array of performance schema instrument configurations.
  */
  init_pfs_instrument_array();

  /*
    Logs generated while parsing the command line
    options are buffered and printed later.
  */
  buffered_logs.init();
  my_getopt_error_reporter= buffered_option_error_reporter;
  my_charset_error_reporter= buffered_option_error_reporter;

  pfs_param.m_pfs_instrument= const_cast<char*>("");
#endif /* WITH_PERFSCHEMA_STORAGE_ENGINE */
  my_timer_init(&sys_timer_info);

  int ho_error __attribute__((unused))= handle_early_options();

  /* fix tdc_size */
  if (IS_SYSVAR_AUTOSIZE(&tdc_size))
  {
    SYSVAR_AUTOSIZE(tdc_size, MY_MIN(400 + tdc_size / 2, 2000));
  }

#ifdef WITH_PERFSCHEMA_STORAGE_ENGINE
  if (ho_error == 0)
  {
    if (pfs_param.m_enabled  && !opt_help && !opt_bootstrap)
    {
      /* Add sizing hints from the server sizing parameters. */
      pfs_param.m_hints.m_table_definition_cache= tdc_size;
      pfs_param.m_hints.m_table_open_cache= tc_size;
      pfs_param.m_hints.m_max_connections= max_connections;
      pfs_param.m_hints.m_open_files_limit= open_files_limit;
      PSI_hook= initialize_performance_schema(&pfs_param);
      if (PSI_hook == NULL)
      {
        pfs_param.m_enabled= false;
        buffered_logs.buffer(WARNING_LEVEL,
                             "Performance schema disabled (reason: init failed).");
      }
    }
  }
#else
  /*
    Other provider of the instrumentation interface should
    initialize PSI_hook here:
    - HAVE_PSI_INTERFACE is for the instrumentation interface
    - WITH_PERFSCHEMA_STORAGE_ENGINE is for one implementation
      of the interface,
    but there could be alternate implementations, which is why
    these two defines are kept separate.
  */
#endif /* WITH_PERFSCHEMA_STORAGE_ENGINE */

#ifdef HAVE_PSI_INTERFACE
  /*
    Obtain the current performance schema instrumentation interface,
    if available.
  */
  if (PSI_hook)
  {
    PSI *psi_server= (PSI*) PSI_hook->get_interface(PSI_CURRENT_VERSION);
    if (likely(psi_server != NULL))
    {
      set_psi_server(psi_server);

      /*
        Now that we have parsed the command line arguments, and have
        initialized the performance schema itself, the next step is to
        register all the server instruments.
      */
      init_server_psi_keys();
      /* Instrument the main thread */
      PSI_thread *psi= PSI_CALL_new_thread(key_thread_main, NULL, 0);
      PSI_CALL_set_thread_os_id(psi);
      PSI_CALL_set_thread(psi);

      /*
        Now that some instrumentation is in place,
        recreate objects which were initialised early,
        so that they are instrumented as well.
      */
      my_thread_global_reinit();
    }
  }
#endif /* HAVE_PSI_INTERFACE */

  mysql_mutex_init(key_LOCK_error_log, &LOCK_error_log, MY_MUTEX_INIT_FAST);

  /* Initialize audit interface globals. Audit plugins are inited later. */
  mysql_audit_initialize();

  /*
    Perform basic logger initialization logger. Should be called after
    MY_INIT, as it initializes mutexes. Log tables are inited later.
  */
  logger.init_base();

#ifdef WITH_PERFSCHEMA_STORAGE_ENGINE
  if (ho_error)
  {
    /*
      Parsing command line option failed,
      Since we don't have a workable remaining_argc/remaining_argv
      to continue the server initialization, this is as far as this
      code can go.
      This is the best effort to log meaningful messages:
      - messages will be printed to stderr, which is not redirected yet,
      - messages will be printed in the NT event log, for windows.
    */
    buffered_logs.print();
    buffered_logs.cleanup();
    /*
      Not enough initializations for unireg_abort()
      Using exit() for windows.
    */
    exit (ho_error);
  }
#endif /* WITH_PERFSCHEMA_STORAGE_ENGINE */

#ifdef _CUSTOMSTARTUPCONFIG_
  if (_cust_check_startup())
  {
    / * _cust_check_startup will report startup failure error * /
    exit(1);
  }
#endif

  if (init_common_variables())
    unireg_abort(1);				// Will do exit

  init_signals();

  ulonglong new_thread_stack_size;
  new_thread_stack_size= my_setstacksize(&connection_attrib,
                                         (size_t)my_thread_stack_size);
  if (new_thread_stack_size != my_thread_stack_size)
  {
    if ((new_thread_stack_size < my_thread_stack_size) &&
        global_system_variables.log_warnings)
      sql_print_warning("Asked for %llu thread stack, but got %llu",
                        my_thread_stack_size, new_thread_stack_size);
    SYSVAR_AUTOSIZE(my_thread_stack_size, new_thread_stack_size);
  }

#ifdef HAVE_LIBWRAP
  libwrapName= my_progname+dirname_length(my_progname);
  openlog(libwrapName, LOG_PID, LOG_AUTH);
#endif

#ifndef DBUG_OFF
  test_lc_time_sz();
  srand((uint) time(NULL)); 
#endif

  /*
    We have enough space for fiddling with the argv, continue
  */
  check_data_home(mysql_real_data_home);
  if (my_setwd(mysql_real_data_home, opt_abort ? 0 : MYF(MY_WME)) && !opt_abort)
    unireg_abort(1);				/* purecov: inspected */

  /* Atomic write initialization must be done as root */
  my_init_atomic_write();

  if ((user_info= check_user(mysqld_user)))
  {
#if defined(HAVE_MLOCKALL) && defined(MCL_CURRENT)
    if (locked_in_memory) // getuid() == 0 here
      set_effective_user(user_info);
    else
#endif
      set_user(mysqld_user, user_info);
  }

#ifdef WITH_WSREP
  wsrep_set_wsrep_on(nullptr);
  if (WSREP_ON && wsrep_check_opts()) unireg_abort(1);

  if (!opt_bootstrap && WSREP_PROVIDER_EXISTS && WSREP_ON)
  {
    if (global_system_variables.binlog_format != BINLOG_FORMAT_ROW)
    {
      sql_print_information("Binlog_format changed to \"ROW\" because of "
                            "Galera");
      SYSVAR_AUTOSIZE(global_system_variables.binlog_format, BINLOG_FORMAT_ROW);
    }
    binlog_format_used= 1;
    if (IS_SYSVAR_AUTOSIZE(&internal_slave_connections_needed_for_purge))
    {
      slave_connections_needed_for_purge=
        internal_slave_connections_needed_for_purge= 0;
      SYSVAR_AUTOSIZE(internal_slave_connections_needed_for_purge, 0);
      sql_print_information(
      "slave_connections_needed_for_purge changed to 0 because "
      "of Galera. Change it to 1 or higher if this Galera node "
      "is also Master in a normal replication setup");
    }
  }
#endif /* WITH_WSREP */

#ifdef _WIN32
  /* 
   The subsequent calls may take a long time : e.g. innodb log read.
   Thus set the long running service control manager timeout
  */
  my_report_svc_status(SERVICE_START_PENDING, NO_ERROR, slow_start_timeout);
#endif

  if (init_server_components())
    unireg_abort(1);

  init_ssl();
  network_init();

#ifdef WITH_WSREP
  // Recover and exit.
  if (wsrep_recovery)
  {
    if (WSREP_ON)
      wsrep_recover();
    else
      sql_print_information("WSREP: disabled, skipping position recovery");
    unireg_abort(0);
  }
#endif

  /*
    init signals
    After this we can't quit by a simple unireg_abort
  */
  start_signal_handler();				// Creates pidfile

  if (mysql_rm_tmp_tables() || acl_init(opt_noacl) ||
      my_tz_init((THD *)0, default_tz_name, opt_bootstrap))
    unireg_abort(1);

  if (!opt_noacl)
    (void) grant_init();

  udf_init();

  if (opt_bootstrap) /* If running with bootstrap, do not start replication. */
    opt_skip_slave_start= 1;

  binlog_unsafe_map_init();

#ifdef WITH_PERFSCHEMA_STORAGE_ENGINE
  initialize_performance_schema_acl(opt_bootstrap);
#endif

  initialize_information_schema_acl();

  /*
    Change EVENTS_ORIGINAL to EVENTS_OFF (the default value) as there is no
    point in using ORIGINAL during startup
  */
  if (Events::opt_event_scheduler == Events::EVENTS_ORIGINAL)
    Events::opt_event_scheduler= Events::EVENTS_OFF;

  Events::set_original_state(Events::opt_event_scheduler);
  if (Events::init((THD*) 0, opt_noacl || opt_bootstrap))
    unireg_abort(1);

#ifdef WITH_WSREP
  if (WSREP_ON)
  {
    if (opt_bootstrap)
    {
      /*! bootstrap wsrep init was taken care of above */
    }
    else
    {
      wsrep_init_globals();
      if (!wsrep_before_SE())
      {
        wsrep_init_startup(false);
      }
      wsrep_new_cluster= false;
      if (wsrep_cluster_address_exists())
      {
        WSREP_DEBUG("Startup creating %ld applier threads running %lu",
                wsrep_slave_threads - 1, wsrep_running_applier_threads);
        wsrep_create_appliers(wsrep_slave_threads - 1);
      }
    }
  }
#endif /* WITH_WSREP */

  /* Protect read_only_root against writes */
  protect_root(&read_only_root, PROT_READ);

  if (opt_bootstrap)
  {
    int bootstrap_error= bootstrap(mysql_stdin);
    if (!abort_loop)
      unireg_abort(bootstrap_error);
    else
    {
      sleep(2);                                 // Wait for kill
      exit(0);
    }
  }

  /* Copy default global rpl_filter to global_rpl_filter */
  copy_filter_setting(global_rpl_filter, get_or_create_rpl_filter("", 0));

  /*
    init_slave() must be called after the thread keys are created.
    Some parts of the code (e.g. SHOW STATUS LIKE 'slave_running' and other
    places) assume that active_mi != 0, so let's fail if it's 0 (out of
    memory); a message has already been printed.
  */
  if (init_slave() && !active_mi)
  {
    unireg_abort(1);
  }

  if (opt_init_file && *opt_init_file)
  {
    if (read_init_file(opt_init_file))
      unireg_abort(1);
  }

  disable_log_notes= 0; /* Startup done, now we can give notes again */

  if (IS_SYSVAR_AUTOSIZE(&server_version_ptr))
    sql_print_information(ER_DEFAULT(ER_STARTUP), my_progname, server_version,
                          (systemd_sock_activation ? "Systemd socket activated ports" :
                            (unix_sock_is_online ? mysqld_unix_port : (char*) "")),
                          mysqld_port, MYSQL_COMPILATION_COMMENT);
  else
  {
    char real_server_version[2 * SERVER_VERSION_LENGTH + 10], *pos;

    pos= set_server_version(real_server_version, sizeof(real_server_version)-1);
    strxnmov(pos, sizeof(real_server_version) - 1 - (pos-real_server_version),
             "' as '", server_version, NullS);

    sql_print_information(ER_DEFAULT(ER_STARTUP), my_progname,
                          real_server_version,
                          (systemd_sock_activation ? "Systemd socket activated ports" :
                            (unix_sock_is_online ? mysqld_unix_port : (char*) "")),
                          mysqld_port, MYSQL_COMPILATION_COMMENT);
  }

#ifndef _WIN32
  // try to keep fd=0 busy
  if (please_close_stdin && !freopen("/dev/null", "r", stdin))
  {
    // fall back on failure
    fclose(stdin);
  }
#endif


  /* Signal threads waiting for server to be started */
  mysql_mutex_lock(&LOCK_server_started);
  mysqld_server_started= 1;
  mysql_cond_broadcast(&COND_server_started);
  mysql_mutex_unlock(&LOCK_server_started);

  (void)MYSQL_SET_STAGE(0 ,__FILE__, __LINE__);

  /* Memory used when everything is setup */
  start_memory_used= global_status_var.global_memory_used;

  run_main_loop();

  /* Shutdown requested */
  char *user= shutdown_user.load(std::memory_order_relaxed);
  sql_print_information(ER_DEFAULT(ER_NORMAL_SHUTDOWN), my_progname,
                        user ? user : "unknown");
  if (user)
    my_free(user);

#ifdef WITH_WSREP
  /* Stop wsrep threads in case they are running. */
  if (wsrep_running_threads > 0)
  {
    wsrep_shutdown_replication();
  }
  /* Release threads if they are waiting in WSREP_SYNC_WAIT_UPTO_GTID */
  wsrep_gtid_server.signal_waiters(0, true);
#endif

  close_connections();
  ha_pre_shutdown();
  clean_up(1);
  sd_notify(0, "STATUS=MariaDB server is down");

  /* (void) pthread_attr_destroy(&connection_attrib); */

  DBUG_PRINT("quit",("Exiting main thread"));

  /*
    Disable the main thread instrumentation,
    to avoid recording events during the shutdown.
  */
  PSI_CALL_delete_current_thread();

#if (defined(HAVE_OPENSSL) && !defined(EMBEDDED_LIBRARY))
  ERR_remove_state(0);
#endif
  mysqld_exit(0);
  return 0;
}

#endif /* !EMBEDDED_LIBRARY */


static bool read_init_file(char *file_name)
{
  MYSQL_FILE *file;
  DBUG_ENTER("read_init_file");
  DBUG_PRINT("enter",("name: %s",file_name));
  if (!(file= mysql_file_fopen(key_file_init, file_name,
                               O_RDONLY, MYF(MY_WME))))
    DBUG_RETURN(TRUE);
  bootstrap(file);
  mysql_file_fclose(file, MYF(MY_WME));
  DBUG_RETURN(FALSE);
}


/**
  Increment number of created threads
*/
void inc_thread_created(void)
{
  statistic_increment(thread_created, &LOCK_status);
}

#ifndef EMBEDDED_LIBRARY

/*
   Simple scheduler that use the main thread to handle the request

   NOTES
     This is only used for debugging, when starting mysqld with
     --thread-handling=no-threads or --one-thread
*/

void handle_connection_in_main_thread(CONNECT *connect)
{
  do_handle_one_connection(connect, false);
}


/*
  Scheduler that uses one thread per connection
*/

void create_thread_to_handle_connection(CONNECT *connect)
{
  DBUG_ENTER("create_thread_to_handle_connection");

  if (thread_cache.enqueue(connect))
    DBUG_VOID_RETURN;

  /* Create new thread to handle connection */
  inc_thread_created();
  DBUG_PRINT("info",(("creating thread %lu"), (ulong) connect->thread_id));
  connect->prior_thr_create_utime= microsecond_interval_timer();

  pthread_t tmp;
  if (auto error= mysql_thread_create(key_thread_one_connection,
                                      &tmp, &connection_attrib,
                                      handle_one_connection, (void*) connect))
  {
    char error_message_buff[MYSQL_ERRMSG_SIZE];
    /* purecov: begin inspected */
    DBUG_PRINT("error", ("Can't create thread to handle request (error %d)",
                error));
    my_snprintf(error_message_buff, sizeof(error_message_buff),
                ER_DEFAULT(ER_CANT_CREATE_THREAD), error);
    connect->close_with_error(ER_CANT_CREATE_THREAD, error_message_buff,
                              ER_OUT_OF_RESOURCES);
    DBUG_VOID_RETURN;
    /* purecov: end */
  }
  DBUG_PRINT("info",("Thread created"));
  DBUG_VOID_RETURN;
}


/**
  Create new thread to handle incoming connection.

    This function will create new thread to handle the incoming
    connection.  If there are idle cached threads one will be used.
    'thd' will be pushed into 'threads'.

    In single-threaded mode (\#define ONE_THREAD) connection will be
    handled inside this function.

  @param[in,out] thd    Thread handle of future thread.
*/

void create_new_thread(CONNECT *connect)
{
  DBUG_ENTER("create_new_thread");

  /*
    Don't allow too many connections. We roughly check here that we allow
    only (max_connections + 1) connections.
  */
  if ((*connect->scheduler->connection_count)++ >=
      *connect->scheduler->max_connections + 1)
  {
    DBUG_PRINT("error",("Too many connections"));
    connect->close_with_error(0, NullS, ER_CON_COUNT_ERROR);
    DBUG_VOID_RETURN;
  }

  uint sum= connection_count + extra_connection_count;
  if (sum > max_used_connections)
  {
    max_used_connections= sum;
    max_used_connections_time= time(nullptr);
  }

  /*
    The initialization of thread_id is done in create_embedded_thd() for
    the embedded library.
    TODO: refactor this to avoid code duplication there
  */
  connect->thread_id= next_thread_id();
  connect->scheduler->add_connection(connect);

  DBUG_VOID_RETURN;
}
#endif /* EMBEDDED_LIBRARY */


	/* Handle new connections and spawn new process to handle them */

#ifndef EMBEDDED_LIBRARY

void handle_accepted_socket(MYSQL_SOCKET new_sock, MYSQL_SOCKET sock)
{
#ifdef HAVE_LIBWRAP
  {
    if (!sock.is_unix_domain_socket)
    {
      struct request_info req;
      signal(SIGCHLD, SIG_DFL);
      request_init(&req, RQ_DAEMON, libwrapName, RQ_FILE,
        mysql_socket_getfd(new_sock), NULL);
      my_fromhost(&req);
      if (!my_hosts_access(&req))
      {
        /*
          This may be stupid but refuse() includes an exit(0)
          which we surely don't want...
          clean_exit() - same stupid thing ...
        */
        syslog(deny_severity, "refused connect from %s",
          my_eval_client(&req));

        /*
          C++ sucks (the gibberish in front just translates the supplied
          sink function pointer in the req structure from a void (*sink)();
          to a void(*sink)(int) if you omit the cast, the C++ compiler
          will cry...
        */
        if (req.sink)
          ((void(*)(int))req.sink)(req.fd);

        (void)mysql_socket_shutdown(new_sock, SHUT_RDWR);
        (void)mysql_socket_close(new_sock);
        /*
          The connection was refused by TCP wrappers.
          There are no details (by client IP) available to update the
          host_cache.
        */
        statistic_increment(connection_errors_tcpwrap, &LOCK_status);
        return;
      }
    }
  }
#endif /* HAVE_LIBWRAP */

  DBUG_PRINT("info", ("Creating CONNECT for new connection"));

  if (auto connect= new CONNECT(new_sock,
                                sock.is_unix_domain_socket ?
                                VIO_TYPE_SOCKET : VIO_TYPE_TCPIP,
                                sock.is_extra_port ?
                                extra_thread_scheduler : thread_scheduler))
    create_new_thread(connect);
  else
  {
    /* Connect failure */
    (void)mysql_socket_close(new_sock);
    statistic_increment(aborted_connects, &LOCK_status);
    statistic_increment(connection_errors_internal, &LOCK_status);
  }
}

#ifndef _WIN32
static void set_non_blocking_if_supported(MYSQL_SOCKET sock)
{
#if !defined(NO_FCNTL_NONBLOCK)
  if (!(test_flags & TEST_BLOCKING))
  {
    int flags= fcntl(mysql_socket_getfd(sock), F_GETFL, 0);
#if defined(O_NONBLOCK)
    fcntl(mysql_socket_getfd(sock), F_SETFL, flags | O_NONBLOCK);
#elif defined(O_NDELAY)
    fcntl(mysql_socket_getfd(sock), F_SETFL, flags | O_NDELAY);
#endif
  }
#endif
}


void handle_connections_sockets()
{
  MYSQL_SOCKET sock= mysql_socket_invalid();
  uint error_count=0;
  struct sockaddr_storage cAddr;
  int retval;
  // for ip_sock, unix_sock and extra_ip_sock
  Dynamic_array<struct pollfd> fds(PSI_INSTRUMENT_MEM);

  DBUG_ENTER("handle_connections_sockets");

  for (size_t i= 0; i < listen_sockets.size(); i++)
  {
    struct pollfd local_fds;
    mysql_socket_set_thread_owner(listen_sockets.at(i));
    local_fds.fd= mysql_socket_getfd(listen_sockets.at(i));
    local_fds.events= POLLIN;
    fds.push(local_fds);
    set_non_blocking_if_supported(listen_sockets.at(i));
  }
  int termination_fds[2];
  if (pipe(termination_fds))
  {
    sql_print_error("pipe() failed %d", errno);
    DBUG_VOID_RETURN;
  }
#ifdef FD_CLOEXEC
  for (int fd : termination_fds)
    (void)fcntl(fd, F_SETFD, FD_CLOEXEC);
#endif
  mysql_mutex_lock(&LOCK_start_thread);
  termination_event_fd= termination_fds[1];
  mysql_mutex_unlock(&LOCK_start_thread);

  struct pollfd event_fd;
  event_fd.fd= termination_fds[0];
  event_fd.events= POLLIN;
  fds.push(event_fd);

  sd_notify(0, "READY=1\n"
            "STATUS=Taking your SQL requests now...\n");

  DBUG_PRINT("general",("Waiting for connections."));
  while (!abort_loop)
  {
    retval= poll(fds.get_pos(0), fds.size(), -1);

    if (retval < 0)
    {
      if (socket_errno != SOCKET_EINTR)
      {
        /*
          select(2)/poll(2) failed on the listening port.
          There is not much details to report about the client,
          increment the server global status variable.
        */
        statistic_increment(connection_errors_accept, &LOCK_status);
	if (!select_errors++ && !abort_loop)	/* purecov: inspected */
	  sql_print_error("Server: Got error %d from select",socket_errno); /* purecov: inspected */
      }
      continue;
    }

    if (abort_loop)
      break;

    /* Is this a new connection request ? */
    for (size_t i= 0; i < fds.size(); ++i)
    {
      if (fds.at(i).revents & POLLIN)
      {
        sock= listen_sockets.at(i);
        break;
      }
    }

    for (uint retry=0; retry < MAX_ACCEPT_RETRY && !abort_loop; retry++)
    {
      size_socket length= sizeof(struct sockaddr_storage);
      MYSQL_SOCKET new_sock;

      new_sock= mysql_socket_accept(key_socket_client_connection, sock,
                                    (struct sockaddr *)(&cAddr),
                                    &length);
      if (mysql_socket_getfd(new_sock) != INVALID_SOCKET)
        handle_accepted_socket(new_sock, sock);
      else if (socket_errno == SOCKET_EAGAIN || socket_errno == SOCKET_EWOULDBLOCK)
        break;
      else if (socket_errno != SOCKET_EINTR)
      {
        /*
          accept(2) failed on the listening port.
          There is not much details to report about the client,
          increment the server global status variable.
        */
        statistic_increment(connection_errors_accept, &LOCK_status);
        if ((error_count++ & 255) == 0) // This can happen often
          sql_perror("Error in accept");
        if (socket_errno == SOCKET_ENFILE || socket_errno == SOCKET_EMFILE)
          sleep(1); // Give other threads some time
        break;
      }
    }
  }
  mysql_mutex_lock(&LOCK_start_thread);
  for(int fd : termination_fds)
    close(fd);
  termination_event_fd= -1;
  mysql_mutex_unlock(&LOCK_start_thread);

  sd_notify(0, "STOPPING=1\n"
            "STATUS=Shutdown in progress\n");
  DBUG_VOID_RETURN;
}

#endif /* _WIN32*/
#endif /* EMBEDDED_LIBRARY */


/****************************************************************************
  Handle start options
******************************************************************************/


/**
  Process command line options flagged as 'early'.
  Some components needs to be initialized as early as possible,
  because the rest of the server initialization depends on them.
  Options that needs to be parsed early includes:
  - the performance schema, when compiled in,
  - options related to the help,
  - options related to the bootstrap
  The performance schema needs to be initialized as early as possible,
  before to-be-instrumented objects of the server are initialized.
*/

int handle_early_options()
{
  int ho_error;
  DYNAMIC_ARRAY all_early_options;

  /* Skip unknown options so that they may be processed later */
  my_getopt_skip_unknown= TRUE;

  /* prepare all_early_options array */
  my_init_dynamic_array(PSI_NOT_INSTRUMENTED, &all_early_options,
                        sizeof(my_option), 100, 25, MYF(0));
  add_many_options(&all_early_options, pfs_early_options,
                  array_elements(pfs_early_options));
  sys_var_add_options(&all_early_options, sys_var::PARSE_EARLY);
  add_terminator(&all_early_options);

  ho_error= handle_options(&remaining_argc, &remaining_argv,
                           (my_option*)(all_early_options.buffer),
                           mysqld_get_one_option);
  if (ho_error == 0)
  {
    /* Add back the program name handle_options removes */
    remaining_argc++;
    remaining_argv--;
  }

  delete_dynamic(&all_early_options);

  return ho_error;
}

/**
  System variables are automatically command-line options (few
  exceptions are documented in sys_var.h), so don't need
  to be listed here.
*/

struct my_option my_long_options[]=
{
  {"help", '?', "Display this help and exit.", 
   &opt_help, &opt_help, 0, GET_BOOL, NO_ARG, 0, 0, 0, 0,
   0, 0},
  {"ansi", 'a', "Use ANSI SQL syntax instead of MySQL syntax. This mode "
   "will also set transaction isolation level 'serializable'.", 0, 0, 0,
   GET_NO_ARG, NO_ARG, 0, 0, 0, 0, 0, 0},
  /*
    Because Sys_var_bit does not support command-line options, we need to
    explicitly add one for --autocommit
  */
  {"autocommit", 0, "Set default value for autocommit (0 or 1)",
   &opt_autocommit, &opt_autocommit, 0,
   GET_BOOL, OPT_ARG, 1, 0, 0, 0, 0, NULL},
  {"binlog-do-db", OPT_BINLOG_DO_DB,
   "Tells the master it should log updates for the specified database, "
   "and exclude all others not explicitly mentioned.",
   0, 0, 0, GET_STR, REQUIRED_ARG, 0, 0, 0, 0, 0, 0},
  {"binlog-ignore-db", OPT_BINLOG_IGNORE_DB,
   "Tells the master that updates to the given database should not be logged to the binary log.",
   0, 0, 0, GET_STR, REQUIRED_ARG, 0, 0, 0, 0, 0, 0},
#ifndef DISABLE_GRANT_OPTIONS
  {"bootstrap", OPT_BOOTSTRAP, "Used by mysql installation scripts.", 0, 0, 0,
   GET_NO_ARG, NO_ARG, 0, 0, 0, 0, 0, 0},
#endif
  {"character-set-client-handshake", 0,
   "Don't ignore client side character set value sent during handshake.",
   &opt_character_set_client_handshake,
   &opt_character_set_client_handshake,
    0, GET_BOOL, NO_ARG, 1, 0, 0, 0, 0, 0},
  {"character-set-filesystem", 0,
   "Set the filesystem character set.",
   &character_set_filesystem_name,
   &character_set_filesystem_name,
   0, GET_STR, REQUIRED_ARG, 0, 0, 0, 0, 0, 0 },
  {"character-set-server", 'C', "Set the default character set.",
   &default_character_set_name, &default_character_set_name,
   0, GET_STR, REQUIRED_ARG, 0, 0, 0, 0, 0, 0 },
  {"chroot", 'r', "Chroot mysqld daemon during startup.",
   &mysqld_chroot, &mysqld_chroot, 0, GET_STR, REQUIRED_ARG,
   0, 0, 0, 0, 0, 0},
  {"collation-server", 0, "Set the default collation.",
   &default_collation_name, &default_collation_name,
   0, GET_STR, REQUIRED_ARG, 0, 0, 0, 0, 0, 0 },
  {"character-set-collations", 0, "Overrides for character set default collations.",
   &character_set_collations_str, &character_set_collations_str,
   0, GET_STR, REQUIRED_ARG, 0, 0, 0, 0, 0, 0 },
  {"console", OPT_CONSOLE, "Write error output on screen; don't remove the console window on windows.",
   &opt_console, &opt_console, 0, GET_BOOL, NO_ARG, 0, 0, 0,
   0, 0, 0},
#ifdef DBUG_OFF
  {"debug", '#', "Built in DBUG debugger. Disabled in this build.",
   &current_dbug_option, &current_dbug_option, 0, GET_STR, OPT_ARG,
   0, 0, 0, 0, 0, 0},
#endif
#ifdef HAVE_REPLICATION
  {"debug-abort-slave-event-count", 0,
   "Option used by mysql-test for debugging and testing of replication.",
   &abort_slave_event_count,  &abort_slave_event_count,
   0, GET_INT, REQUIRED_ARG, 0, 0, 0, 0, 0, 0},
#endif /* HAVE_REPLICATION */
#ifndef DBUG_OFF
  {"debug-assert", 0,
   "Allow DBUG_ASSERT() to invoke assert()",
   &my_assert, &my_assert,
   0, GET_BOOL, OPT_ARG, 1, 0, 0, 0, 0, 0},
  {"debug-assert-on-error", 0,
   "Do an assert in various functions if we get a fatal error",
   &my_assert_on_error, &my_assert_on_error,
   0, GET_BOOL, NO_ARG, 0, 0, 0, 0, 0, 0},
  {"debug-assert-if-crashed-table", 0,
   "Do an assert in handler::print_error() if we get a crashed table",
   &debug_assert_if_crashed_table, &debug_assert_if_crashed_table,
   0, GET_BOOL, NO_ARG, 0, 0, 0, 0, 0, 0},
#endif
#ifdef HAVE_REPLICATION
  {"debug-disconnect-slave-event-count", 0,
   "Option used by mysql-test for debugging and testing of replication.",
   &disconnect_slave_event_count, &disconnect_slave_event_count,
   0, GET_INT, REQUIRED_ARG, 0, 0, 0, 0, 0, 0},
#endif /* HAVE_REPLICATION */
  {"debug-exit-info", 'T', "Used for debugging. Use at your own risk.",
   0, 0, 0, GET_LONG, OPT_ARG, 0, 0, 0, 0, 0, 0},
  {"debug-gdb", 0,
   "Set up signals usable for debugging.",
   &opt_debugging, &opt_debugging,
   0, GET_BOOL, NO_ARG, 0, 0, 0, 0, 0, 0},
#ifdef HAVE_REPLICATION
  {"debug-max-binlog-dump-events", 0,
   "Option used by mysql-test for debugging and testing of replication.",
   &max_binlog_dump_events, &max_binlog_dump_events, 0,
   GET_INT, REQUIRED_ARG, 0, 0, 0, 0, 0, 0},
#endif /* HAVE_REPLICATION */
  {"debug-no-sync", 0,
   "Disables system sync calls. Only for running tests or debugging!",
   &my_disable_sync, &my_disable_sync, 0, GET_BOOL, NO_ARG, 0, 0, 0, 0, 0, 0},
#ifdef HAVE_REPLICATION
  {"debug-sporadic-binlog-dump-fail", 0,
   "Option used by mysql-test for debugging and testing of replication.",
   &opt_sporadic_binlog_dump_fail,
   &opt_sporadic_binlog_dump_fail, 0, GET_BOOL, NO_ARG, 0, 0, 0, 0, 0,
   0},
#endif /* HAVE_REPLICATION */
#ifndef DBUG_OFF
  {"debug-assert-on-not-freed-memory", 0,
   "Assert if we found problems with memory allocation",
   &debug_assert_on_not_freed_memory,
   &debug_assert_on_not_freed_memory, 0, GET_BOOL, NO_ARG, 1, 0, 0, 0, 0,
   0},
#endif /* DBUG_OFF */
  /* default-storage-engine should have "MyISAM" as def_value. Instead
     of initializing it here it is done in init_common_variables() due
     to a compiler bug in Sun Studio compiler. */
  {"default-storage-engine", 0, "The default storage engine for new tables",
   &default_storage_engine, 0, 0, GET_STR, REQUIRED_ARG,
   0, 0, 0, 0, 0, 0 },
  {"default-tmp-storage-engine", 0,
    "The default storage engine for user-created temporary tables",
   &default_tmp_storage_engine, 0, 0, GET_STR, REQUIRED_ARG,
   0, 0, 0, 0, 0, 0 },
  {"default-time-zone", 0, "Set the default time zone.",
   &default_tz_name, &default_tz_name,
   0, GET_STR, REQUIRED_ARG, 0, 0, 0, 0, 0, 0 },
#if defined(ENABLED_DEBUG_SYNC)
  {"debug-sync-timeout", OPT_DEBUG_SYNC_TIMEOUT,
   "Enable the debug sync facility "
   "and optionally specify a default wait timeout in seconds. "
   "A zero value keeps the facility disabled.",
   &opt_debug_sync_timeout, 0,
   0, GET_UINT, OPT_ARG, 0, 0, UINT_MAX, 0, 0, 0},
#endif /* defined(ENABLED_DEBUG_SYNC) */
#ifdef HAVE_des
  {"des-key-file", 0,
   "Load keys for des_encrypt() and des_encrypt from given file.",
   &des_key_file, &des_key_file, 0, GET_STR, REQUIRED_ARG,
   0, 0, 0, 0, 0, 0},
#endif /* HAVE_des */
#ifdef HAVE_STACKTRACE
  {"stack-trace", 0 , "Print a symbolic stack trace on failure",
   &opt_stack_trace, &opt_stack_trace, 0, GET_BOOL, NO_ARG, 1, 0, 0, 0, 0, 0},
#endif /* HAVE_STACKTRACE */
  {"enforce-storage-engine", 0, "Force the use of a storage engine for new tables",
   &enforced_storage_engine, 0, 0, GET_STR, REQUIRED_ARG,
   0, 0, 0, 0, 0, 0 },
  {"external-locking", 0, "Use system (external) locking (disabled by "
   "default).  With this option enabled you can run myisamchk to test "
   "(not repair) tables while the MySQL server is running. Disable with "
   "--skip-external-locking.", &opt_external_locking, &opt_external_locking,
   0, GET_BOOL, NO_ARG, 0, 0, 0, 0, 0, 0},
  /* We must always support the next option to make scripts like mysqltest
     easier to do */
  {"flashback", 0,
   "Setup the server to use flashback. This enables binary log in row mode and will enable extra logging for DDL's needed by flashback feature",
   &opt_support_flashback, &opt_support_flashback,
   0, GET_BOOL, NO_ARG, 0, 0, 0, 0, 0, 0},
  {"gdb", 0,
   "Set up signals usable for debugging. Deprecated, use --debug-gdb instead.",
   &opt_debugging, &opt_debugging,
   0, GET_BOOL, NO_ARG, 0, 0, 0, 0, 0, 0},
  {"gtid-pos-auto-engines", 0,
   "List of engines for which to automatically create a "
   "mysql.gtid_slave_pos_ENGINE table, if a transaction using that engine "
   "is replicated. This can be used to avoid introducing cross-engine "
   "transactions, if engines are used different from that used by table "
   "mysql.gtid_slave_pos",
   &gtid_pos_auto_engines, 0, 0, GET_STR, REQUIRED_ARG,
   0, 0, 0, 0, 0, 0 },
#ifdef HAVE_SOLARIS_LARGE_PAGES
  {"super-large-pages", 0, "Enable support for super large pages.",
   &opt_super_large_pages, &opt_super_large_pages, 0,
   GET_BOOL, OPT_ARG, 0, 0, 1, 0, 1, 0},
#endif
  {"language", 'L',
   "Client error messages in given language. May be given as a full path. "
   "Deprecated. Use --lc-messages-dir instead.",
   0, 0, 0,
   GET_STR, REQUIRED_ARG, 0, 0, 0, 0, 0, 0},
  {"lc-messages", 0,
   "Set the language used for the error messages.",
   &lc_messages, &lc_messages, 0, GET_STR, REQUIRED_ARG,
   0, 0, 0, 0, 0, 0 },
  {"lc-time-names", 0,
   "Set the language used for the month names and the days of the week.",
   &lc_time_names_name, &lc_time_names_name,
   0, GET_STR, REQUIRED_ARG, 0, 0, 0, 0, 0, 0 },
  {"log-basename", OPT_LOG_BASENAME,
   "Basename for all log files and the .pid file. This sets all log file "
   "names at once (in 'datadir') and is normally the only option you need "
   "for specifying log files. Sets names for --log-bin, --log-bin-index, "
   "--relay-log, --relay-log-index, --general-log-file, "
   "--log-slow-query-file, --log-error-file, and --pid-file",
   &opt_log_basename, &opt_log_basename, 0, GET_STR, REQUIRED_ARG,
   0, 0, 0, 0, 0, 0},
  {"log-bin", OPT_BIN_LOG,
   "Log update queries in binary format. Optional argument should be name for "
   "binary log. If not given "
   "'datadir'/'log-basename'-bin or 'datadir'/mysql-bin will be used (the later if "
   "--log-basename is not specified). We strongly recommend to use either "
   "--log-basename or specify a filename to ensure that replication doesn't "
   "stop if the real hostname of the computer changes.",
   &opt_bin_logname, &opt_bin_logname, 0, GET_STR,
   OPT_ARG, 0, 0, 0, 0, 0, 0},
  {"log-bin-index", 0,
   "File that holds the names for last binary log files.",
   &opt_binlog_index_name, &opt_binlog_index_name, 0, GET_STR,
   REQUIRED_ARG, 0, 0, 0, 0, 0, 0},
  {"relay-log-index", 0,
   "The location and name to use for the file that keeps a list of the last "
   "relay logs",
   &opt_relaylog_index_name, &opt_relaylog_index_name, 0, GET_STR,
   REQUIRED_ARG, 0, 0, 0, 0, 0, 0},
  {"log-ddl-recovery", 0,
   "Path to file used for recovery of DDL statements after a crash",
   &opt_ddl_recovery_file, &opt_ddl_recovery_file, 0, GET_STR,
   REQUIRED_ARG, 0, 0, 0, 0, 0, 0},
  {"log-isam", OPT_ISAM_LOG, "Log all MyISAM changes to file.",
   &myisam_log_filename, &myisam_log_filename, 0, GET_STR,
   OPT_ARG, 0, 0, 0, 0, 0, 0},
  {"log-short-format", 0,
   "Don't log extra information to update and slow-query logs.",
   &opt_short_log_format, &opt_short_log_format,
   0, GET_BOOL, NO_ARG, 0, 0, 0, 0, 0, 0},
  {"log-tc", 0,
   "Path to transaction coordinator log (used for transactions that affect "
   "more than one storage engine, when binary log is disabled).",
   &opt_tc_log_file, &opt_tc_log_file, 0, GET_STR,
   REQUIRED_ARG, 0, 0, 0, 0, 0, 0},
  {"master-info-file", 0,
   "The location and name of the file that remembers the master and where "
   "the I/O replication thread is in the master's binlogs. Defaults to "
   "master.info",
   &master_info_file, &master_info_file, 0, GET_STR,
   REQUIRED_ARG, 0, 0, 0, 0, 0, 0},
  {"master-retry-count", 0,
   "The number of tries the slave will make to connect to the master before giving up.",
   &master_retry_count, &master_retry_count, 0, GET_ULONG,
   REQUIRED_ARG, 100000, 0, 0, 0, 0, 0},
#ifdef HAVE_REPLICATION
  {"init-rpl-role", 0, "Set the replication role",
   &rpl_status, &rpl_status, &rpl_role_typelib,
   GET_ENUM, REQUIRED_ARG, RPL_AUTH_MASTER, 0, 0, 0, 0, 0},
#endif /* HAVE_REPLICATION */
  {"memlock", 0, "Lock mysqld in memory.", &locked_in_memory,
   &locked_in_memory, 0, GET_BOOL, NO_ARG, 0, 0, 0, 0, 0, 0},
  {"old-style-user-limits", 0,
   "Enable old-style user limits (before 5.0.3, user resources were counted "
   "per each user+host vs. per account).",
   &opt_old_style_user_limits, &opt_old_style_user_limits,
   0, GET_BOOL, NO_ARG, 0, 0, 0, 0, 0, 0},
  {"port-open-timeout", 0,
   "Maximum time in seconds to wait for the port to become free. "
   "(Default: No wait).", &mysqld_port_timeout, &mysqld_port_timeout, 0,
   GET_UINT, REQUIRED_ARG, 0, 0, 0, 0, 0, 0},
  {"replicate-do-db", OPT_REPLICATE_DO_DB,
   "Tells the slave thread to restrict replication to the specified database. "
   "To specify more than one database, use the directive multiple times, "
   "once for each database. Note that this will only work if you do not use "
   "cross-database queries such as UPDATE some_db.some_table SET foo='bar' "
   "while having selected a different or no database. If you need cross "
   "database updates to work, make sure you have 3.23.28 or later, and use "
   "replicate-wild-do-table=db_name.%.",
   0, 0, 0, GET_STR | GET_ASK_ADDR, REQUIRED_ARG, 0, 0, 0, 0, 0, 0},
  {"replicate-do-table", OPT_REPLICATE_DO_TABLE,
   "Tells the slave thread to restrict replication to the specified table. "
   "To specify more than one table, use the directive multiple times, once "
   "for each table. This will work for cross-database updates, in contrast "
   "to replicate-do-db.", 0, 0, 0, GET_STR | GET_ASK_ADDR, REQUIRED_ARG, 0, 0, 0, 0, 0, 0},
  {"replicate-ignore-db", OPT_REPLICATE_IGNORE_DB,
   "Tells the slave thread to not replicate to the specified database. To "
   "specify more than one database to ignore, use the directive multiple "
   "times, once for each database. This option will not work if you use "
   "cross database updates. If you need cross database updates to work, "
   "make sure you have 3.23.28 or later, and use replicate-wild-ignore-"
   "table=db_name.%. ", 0, 0, 0, GET_STR | GET_ASK_ADDR, REQUIRED_ARG, 0, 0, 0, 0, 0, 0},
  {"replicate-ignore-table", OPT_REPLICATE_IGNORE_TABLE,
   "Tells the slave thread to not replicate to the specified table. To specify "
   "more than one table to ignore, use the directive multiple times, once for "
   "each table. This will work for cross-database updates, in contrast to "
   "replicate-ignore-db.", 0, 0, 0, GET_STR | GET_ASK_ADDR, REQUIRED_ARG, 0, 0, 0, 0, 0, 0},
  {"replicate-rewrite-db", OPT_REPLICATE_REWRITE_DB,
   "Updates to a database with a different name than the original. Example: "
   "replicate-rewrite-db=master_db_name->slave_db_name.",
   0, 0, 0, GET_STR | GET_ASK_ADDR, REQUIRED_ARG, 0, 0, 0, 0, 0, 0},
#ifdef HAVE_REPLICATION
  {"replicate-same-server-id", 0,
   "In replication, if set to 1, do not skip events having our server id. "
   "Default value is 0 (to break infinite loops in circular replication). "
   "Can't be set to 1 if --log-slave-updates is used.",
   &replicate_same_server_id, &replicate_same_server_id,
   0, GET_BOOL, NO_ARG, 0, 0, 0, 0, 0, 0},
#endif
  {"replicate-wild-do-table", OPT_REPLICATE_WILD_DO_TABLE,
   "Tells the slave thread to restrict replication to the tables that match "
   "the specified wildcard pattern. To specify more than one table, use the "
   "directive multiple times, once for each table. This will work for cross-"
   "database updates. Example: replicate-wild-do-table=foo%.bar% will "
   "replicate only updates to tables in all databases that start with foo "
   "and whose table names start with bar.",
   0, 0, 0, GET_STR | GET_ASK_ADDR, REQUIRED_ARG, 0, 0, 0, 0, 0, 0},
  {"replicate-wild-ignore-table", OPT_REPLICATE_WILD_IGNORE_TABLE,
   "Tells the slave thread to not replicate to the tables that match the "
   "given wildcard pattern. To specify more than one table to ignore, use "
   "the directive multiple times, once for each table. This will work for "
   "cross-database updates. Example: replicate-wild-ignore-table=foo%.bar% "
   "will not do updates to tables in databases that start with foo and whose "
   "table names start with bar.",
   0, 0, 0, GET_STR | GET_ASK_ADDR, REQUIRED_ARG, 0, 0, 0, 0, 0, 0},
  {"safe-mode", OPT_SAFE, "Skip some optimize stages (for testing). Deprecated.",
   0, 0, 0, GET_NO_ARG, NO_ARG, 0, 0, 0, 0, 0, 0},
  {"safe-user-create", 0,
   "Don't allow new user creation by the user who has no write privileges to the mysql.user table.",
   &opt_safe_user_create, &opt_safe_user_create, 0, GET_BOOL,
   NO_ARG, 0, 0, 0, 0, 0, 0},
  {"show-slave-auth-info", 0,
   "Show user and password in SHOW SLAVE HOSTS on this master.",
   &opt_show_slave_auth_info, &opt_show_slave_auth_info, 0,
   GET_BOOL, NO_ARG, 0, 0, 0, 0, 0, 0},
  {"silent-startup", OPT_SILENT, "Don't print [Note] to the error log during startup.",
   &opt_silent_startup, &opt_silent_startup, 0, GET_BOOL, NO_ARG, 0, 0, 0, 0, 0, 0},
  {"skip-host-cache", OPT_SKIP_HOST_CACHE, "Don't cache host names.", 0, 0, 0,
   GET_NO_ARG, NO_ARG, 0, 0, 0, 0, 0, 0},
  {"skip-slave-start", 0,
   "If set, slave is not autostarted.", &opt_skip_slave_start,
   &opt_skip_slave_start, 0, GET_BOOL, NO_ARG, 0, 0, 0, 0, 0, 0},
#ifdef HAVE_REPLICATION
  {"slave-parallel-mode", OPT_SLAVE_PARALLEL_MODE,
   "Controls what transactions are applied in parallel when using "
   "--slave-parallel-threads. Possible values: \"optimistic\" tries to "
   "apply most transactional DML in parallel, and handles any conflicts "
   "with rollback and retry. \"conservative\" limits parallelism in an "
   "effort to avoid any conflicts. \"aggressive\" tries to maximise the "
   "parallelism, possibly at the cost of increased conflict rate. "
   "\"minimal\" only parallelizes the commit steps of transactions. "
   "\"none\" disables parallel apply completely.",
   &opt_slave_parallel_mode, &opt_slave_parallel_mode,
   &slave_parallel_mode_typelib, GET_ENUM | GET_ASK_ADDR, REQUIRED_ARG,
   SLAVE_PARALLEL_CONSERVATIVE, 0, 0, 0, 0, 0},
#endif
#if defined(_WIN32) && !defined(EMBEDDED_LIBRARY)
  {"slow-start-timeout", 0,
   "Maximum number of milliseconds that the service control manager should wait "
   "before trying to kill the windows service during startup"
   "(Default: 15000).", &slow_start_timeout, &slow_start_timeout, 0,
   GET_ULONG, REQUIRED_ARG, 15000, 0, 0, 0, 0, 0},
#endif
#ifdef HAVE_OPENSSL
  {"ssl", 0,
   "Enable SSL for connection (automatically enabled if an ssl option is used).",
   &opt_use_ssl, &opt_use_ssl, 0, GET_BOOL, OPT_ARG, 1, 0, 0,
   0, 0, 0},
#endif
#ifdef _WIN32
  {"standalone", 0,
  "Dummy option to start as a standalone program (NT).", 0, 0, 0, GET_NO_ARG,
   NO_ARG, 0, 0, 0, 0, 0, 0},
#endif
  {"symbolic-links", 's', "Enable symbolic link support.",
   &my_use_symdir, &my_use_symdir, 0, GET_BOOL, NO_ARG,
   /*
     The system call realpath() produces warnings under valgrind and
     purify. These are not suppressed: instead we disable symlinks
     option if compiled with valgrind support.
     Also disable by default on Windows, due to high overhead for checking .sym 
     files.
   */
   IF_WIN(0,1), 0, 0, 0, 0, 0},
  {"sysdate-is-now", 0,
   "Non-default option to alias SYSDATE() to NOW() to make it safe-replicable. "
   "Since 5.0, SYSDATE() returns a `dynamic' value different for different "
   "invocations, even within the same statement.",
   &global_system_variables.sysdate_is_now,
   0, 0, GET_BOOL, NO_ARG, 0, 0, 1, 0, 1, 0},
  {"tc-heuristic-recover", 0,
   "Decision to use in heuristic recover process",
   &tc_heuristic_recover, &tc_heuristic_recover,
   &tc_heuristic_recover_typelib, GET_ENUM, REQUIRED_ARG, 0, 0, 0, 0, 0, 0},
  {"temp-pool", 0,
#if (ENABLE_TEMP_POOL)
   "Using this option will cause most temporary files created to use a small "
   "set of names, rather than a unique name for each new file. Deprecated.",
#else
   "This option is ignored on this OS.",
#endif
   &use_temp_pool, &use_temp_pool, 0, GET_BOOL, NO_ARG, 0,
   0, 0, 0, 0, 0},
  {"transaction-isolation", 0,
   "Default transaction isolation level",
   &global_system_variables.tx_isolation,
   &global_system_variables.tx_isolation, &tx_isolation_typelib,
   GET_ENUM, REQUIRED_ARG, ISO_REPEATABLE_READ, 0, 0, 0, 0, 0},
  {"transaction-read-only", 0,
   "Default transaction access mode. "
   "True if transactions are read-only.",
   &global_system_variables.tx_read_only,
   &global_system_variables.tx_read_only, 0,
   GET_BOOL, OPT_ARG, 0, 0, 0, 0, 0, 0},
  {"user", 'u', "Run mysqld daemon as user.", 0, 0, 0, GET_STR, REQUIRED_ARG,
   0, 0, 0, 0, 0, 0},
  {"verbose", 'v', "Used with --help option for detailed help.",
   &opt_verbose, &opt_verbose, 0, GET_BOOL, NO_ARG, 0, 0, 0, 0, 0, 0},
  {"version", 'V', "Output version information and exit.", 0, 0, 0, GET_STR,
   OPT_ARG, 0, 0, 0, 0, 0, 0},
  {"plugin-load", OPT_PLUGIN_LOAD,
   "Semicolon-separated list of plugins to load, where each plugin is "
   "specified as ether a plugin_name=library_file pair or only a library_file. "
   "If the latter case, all plugins from a given library_file will be loaded.",
   0, 0, 0,
   GET_STR, REQUIRED_ARG, 0, 0, 0, 0, 0, 0},
  {"plugin-load-add", OPT_PLUGIN_LOAD_ADD,
   "Optional semicolon-separated list of plugins to load. This option adds "
   "to the list specified by --plugin-load in an incremental way. "
   "It can be specified many times, adding more plugins every time.",
   0, 0, 0,
    GET_STR, REQUIRED_ARG, 0, 0, 0, 0, 0, 0},
  {"table_cache", 0, "Deprecated; use --table-open-cache instead.",
   &tc_size, &tc_size, 0, GET_ULONG,
   REQUIRED_ARG, TABLE_OPEN_CACHE_DEFAULT, 1, 512*1024L, 0, 1, 0},
#ifdef WITH_WSREP
  {"wsrep-new-cluster", 0, "Bootstrap a cluster. It works by overriding the "
   "current value of wsrep_cluster_address. It is recommended not to add this "
   "option to the config file as this will trigger bootstrap on every server "
   "start.", &wsrep_new_cluster, &wsrep_new_cluster, 0, GET_BOOL, NO_ARG,
   0, 0, 0, 0, 0, 0},
#endif
};

static int show_queries(THD *thd, SHOW_VAR *var, void *,
                        system_status_var *, enum_var_type)
{
  var->type= SHOW_LONGLONG;
  var->value= &thd->query_id;
  return 0;
}

static int show_net_compression(THD *thd, SHOW_VAR *var, void *,
                                system_status_var *, enum_var_type)
{
  var->type= SHOW_MY_BOOL;
  var->value= &thd->net.compress;
  return 0;
}

static int show_starttime(THD *thd, SHOW_VAR *var, void *buff,
                          system_status_var *, enum_var_type)
{
  var->type= SHOW_LONG;
  var->value= buff;
  *((long *)buff)= (long) (thd->query_start() - server_start_time);
  return 0;
}

#ifdef ENABLED_PROFILING
static int show_flushstatustime(THD *thd, SHOW_VAR *var, void *buff,
                                system_status_var *, enum_var_type)
{
  var->type= SHOW_LONG;
  var->value= buff;
  *((long *)buff)= (long) (thd->query_start() - flush_status_time);
  return 0;
}
#endif

#ifdef HAVE_REPLICATION
static int show_rpl_status(THD *, SHOW_VAR *var, void *, system_status_var *,
                           enum_var_type)
{
  var->type= SHOW_CHAR;
  var->value= const_cast<char*>(rpl_status_type[(int)rpl_status]);
  return 0;
}

static int show_slave_running(THD *thd, SHOW_VAR *var, void *buff,
                              system_status_var *, enum_var_type)
{
  if (Master_info *mi=
      get_master_info(&thd->variables.default_master_connection,
                      Sql_condition::WARN_LEVEL_NOTE))
  {
    *((my_bool*) buff)=
      (mi->slave_running == MYSQL_SLAVE_RUN_READING &&
       mi->rli.slave_running != MYSQL_SLAVE_NOT_RUN);
    mi->release();
    var->type= SHOW_MY_BOOL;
    var->value= buff;
  }
  else
    var->type= SHOW_UNDEF;
  return 0;
}


/* How many masters this slave is connected to */


static int show_slaves_running(THD *, SHOW_VAR *var, void *buff,
                               system_status_var *, enum_var_type)
{
  var->type= SHOW_LONGLONG;
  var->value= buff;

  *((longlong *)buff)= any_slave_sql_running(false);

  return 0;
}


static int show_slave_received_heartbeats(THD *thd, SHOW_VAR *var, void *buff,
                                          system_status_var *, enum_var_type)
{
  if (Master_info *mi=
      get_master_info(&thd->variables.default_master_connection,
                           Sql_condition::WARN_LEVEL_NOTE))
  {
    *((longlong *)buff)= mi->received_heartbeats;
    mi->release();
    var->type= SHOW_LONGLONG;
    var->value= buff;
  }
  else
    var->type= SHOW_UNDEF;
  return 0;
}


static int show_heartbeat_period(THD *thd, SHOW_VAR *var, void *buff,
                                 system_status_var *, enum_var_type)
{
  if (Master_info *mi=
      get_master_info(&thd->variables.default_master_connection,
                      Sql_condition::WARN_LEVEL_NOTE))
  {
    sprintf(static_cast<char*>(buff), "%.3f", mi->heartbeat_period);
    mi->release();
    var->type= SHOW_CHAR;
    var->value= buff;
  }
  else
    var->type= SHOW_UNDEF;
  return 0;
}

#endif /* HAVE_REPLICATION */


static int show_max_used_connections_time(THD *, SHOW_VAR *var, void *buff,
                                          system_status_var *, enum_var_type)
{
  var->type= SHOW_CHAR;
  var->value= buff;

  get_date(static_cast<char*>(buff),
           GETDATE_DATE_TIME | GETDATE_FIXEDLENGTH, max_used_connections_time);
  return 0;
}


static int show_open_tables(THD *, SHOW_VAR *var, void *buff,
                            system_status_var *, enum_var_type)
{
  var->type= SHOW_LONG;
  var->value= buff;
  *((long *) buff)= (long) tc_records();
  return 0;
}

static int show_prepared_stmt_count(THD *, SHOW_VAR *var, void *buff,
                                    system_status_var *, enum_var_type)
{
  var->type= SHOW_LONG;
  var->value= buff;
  mysql_mutex_lock(&LOCK_prepared_stmt_count);
  *((long *)buff)= (long)prepared_stmt_count;
  mysql_mutex_unlock(&LOCK_prepared_stmt_count);
  return 0;
}

static int show_table_definitions(THD *, SHOW_VAR *var, void *buff,
                                  system_status_var *, enum_var_type)
{
  var->type= SHOW_LONG;
  var->value= buff;
  *((long *) buff)= (long) tdc_records();
  return 0;
}


#if defined(HAVE_OPENSSL) && !defined(EMBEDDED_LIBRARY)

/*
   Functions relying on SSL
   Note: In the show_ssl_* functions, we need to check if we have a
         valid vio-object since this isn't always true, specifically
         when session_status or global_status is requested from
         inside an Event.
 */

static int show_ssl_get_version(THD *thd, SHOW_VAR *var, void *,
                                system_status_var *, enum_var_type)
{
  var->type= SHOW_CHAR;
  if( thd->vio_ok() && thd->net.vio->ssl_arg )
    var->value= const_cast<char*>(SSL_get_version((SSL*) thd->net.vio->ssl_arg));
  else
    var->value= const_cast<char*>("");
  return 0;
}

static int show_ssl_get_default_timeout(THD *thd, SHOW_VAR *var, void *buff,
                                        system_status_var *, enum_var_type)
{
  var->type= SHOW_LONG;
  var->value= buff;
  if( thd->vio_ok() && thd->net.vio->ssl_arg )
    *((long *)buff)= (long)SSL_get_default_timeout((SSL*)thd->net.vio->ssl_arg);
  else
    *((long *)buff)= 0;
  return 0;
}

static int show_ssl_get_verify_mode(THD *thd, SHOW_VAR *var, void *buff,
                                    system_status_var *, enum_var_type)
{
  var->type= SHOW_LONG;
  var->value= buff;
#ifndef HAVE_WOLFSSL
  if( thd->net.vio && thd->net.vio->ssl_arg )
    *((long *)buff)= (long)SSL_get_verify_mode((SSL*)thd->net.vio->ssl_arg);
  else
    *((long *)buff)= 0;
#else
  *((long *)buff)= 0;
#endif
  return 0;
}

static int show_ssl_get_verify_depth(THD *thd, SHOW_VAR *var, void *buff,
                                     system_status_var *, enum_var_type)
{
  var->type= SHOW_LONG;
  var->value= buff;
  if( thd->vio_ok() && thd->net.vio->ssl_arg )
    *((long *)buff)= (long)SSL_get_verify_depth((SSL*)thd->net.vio->ssl_arg);
  else
    *((long *)buff)= 0;

  return 0;
}

static int show_ssl_get_cipher(THD *thd, SHOW_VAR *var, void *buff,
                               system_status_var *, enum_var_type)
{
  var->type= SHOW_CHAR;
  if( thd->vio_ok() && thd->net.vio->ssl_arg )
    var->value= const_cast<char*>(SSL_get_cipher((SSL*) thd->net.vio->ssl_arg));
  else
    var->value= const_cast<char*>("");
  return 0;
}

static int show_ssl_get_cipher_list(THD *thd, SHOW_VAR *var, void *buf,
                                    system_status_var *, enum_var_type)
{
  char *buff= static_cast<char*>(buf);
  var->type= SHOW_CHAR;
  var->value= buff;
  if (thd->vio_ok() && thd->net.vio->ssl_arg)
  {
    int i;
    const char *p;
    char *end= buff + SHOW_VAR_FUNC_BUFF_SIZE;
    for (i=0; (p= SSL_get_cipher_list((SSL*) thd->net.vio->ssl_arg,i)) &&
               buff < end; i++)
    {
      buff= strnmov(buff, p, end-buff-1);
      *buff++= ':';
    }
    if (i)
      buff--;
  }
  *buff=0;
  return 0;
}

#define SHOW_FNAME(name)                        \
    rpl_semi_sync_master_show_##name

#define DEF_SHOW_FUNC(name, show_type)                                       \
    static  int SHOW_FNAME(name)(MYSQL_THD thd, SHOW_VAR *var, void *buff,   \
                                 system_status_var *status_var,              \
                                 enum_var_type var_type)                     \
    {                                                                        \
      repl_semisync_master.set_export_stats();                                 \
      var->type= show_type;                                                  \
      var->value= (char *)&rpl_semi_sync_master_##name;                      \
      return 0;                                                              \
    }

DEF_SHOW_FUNC(status, SHOW_BOOL)
DEF_SHOW_FUNC(clients, SHOW_LONG)
DEF_SHOW_FUNC(wait_sessions, SHOW_LONG)
DEF_SHOW_FUNC(trx_wait_time, SHOW_LONGLONG)
DEF_SHOW_FUNC(trx_wait_num, SHOW_LONGLONG)
DEF_SHOW_FUNC(net_wait_time, SHOW_LONGLONG)
DEF_SHOW_FUNC(net_wait_num, SHOW_LONGLONG)
DEF_SHOW_FUNC(avg_net_wait_time, SHOW_LONG)
DEF_SHOW_FUNC(avg_trx_wait_time, SHOW_LONG)


static char *
my_asn1_time_to_string(const ASN1_TIME *time, char *buf, size_t len)
{
  int n_read;
  char *res= NULL;
  BIO *bio= BIO_new(BIO_s_mem());

  if (bio == NULL)
    return NULL;

  if (!ASN1_TIME_print(bio, const_cast<ASN1_TIME*>(time)))
    goto end;

  n_read= BIO_read(bio, buf, (int) (len - 1));

  if (n_read > 0)
  {
    buf[n_read]= 0;
    res= buf;
  }

end:
  BIO_free(bio);
  return res;
}


/**
  Handler function for the 'ssl_get_server_not_before' variable

  @param      thd  the mysql thread structure
  @param      var  the data for the variable
  @param[out] buf  the string to put the value of the variable into

  @return          status
  @retval     0    success
*/

static int
show_ssl_get_server_not_before(THD *thd, SHOW_VAR *var, void *buff,
                               system_status_var *, enum_var_type)
{
  var->type= SHOW_CHAR;
  if(thd->vio_ok() && thd->net.vio->ssl_arg)
  {
    SSL *ssl= (SSL*) thd->net.vio->ssl_arg;
    X509 *cert= SSL_get_certificate(ssl);
    const ASN1_TIME *not_before= X509_get0_notBefore(cert);

    var->value= my_asn1_time_to_string(not_before, static_cast<char*>(buff),
                                       SHOW_VAR_FUNC_BUFF_SIZE);
    if (!var->value)
      return 1;
    var->value= buff;
  }
  else
    var->value= empty_c_string;
  return 0;
}


/**
  Handler function for the 'ssl_get_server_not_after' variable

  @param      thd  the mysql thread structure
  @param      var  the data for the variable
  @param[out] buf  the string to put the value of the variable into

  @return          status
  @retval     0    success
*/

static int
show_ssl_get_server_not_after(THD *thd, SHOW_VAR *var, void *buff,
                              system_status_var *, enum_var_type)
{
  var->type= SHOW_CHAR;
  if(thd->vio_ok() && thd->net.vio->ssl_arg)
  {
    SSL *ssl= (SSL*) thd->net.vio->ssl_arg;
    X509 *cert= SSL_get_certificate(ssl);
    const ASN1_TIME *not_after= X509_get0_notAfter(cert);

    var->value= my_asn1_time_to_string(not_after, static_cast<char*>(buff),
                                       SHOW_VAR_FUNC_BUFF_SIZE);
    if (!var->value)
      return 1;
  }
  else
    var->value= empty_c_string;
  return 0;
}

#endif /* HAVE_OPENSSL && !EMBEDDED_LIBRARY */

static int show_default_keycache(THD *thd, SHOW_VAR *var, void *buff,
                                 system_status_var *, enum_var_type)
{
  struct st_data {
    KEY_CACHE_STATISTICS stats;
    SHOW_VAR var[9];
  } *data;
  SHOW_VAR *v;

  data=(st_data *)buff;
  v= data->var;

  var->type= SHOW_ARRAY;
  var->value= v;

  get_key_cache_statistics(dflt_key_cache, 0, &data->stats);

#define set_one_keycache_var(X,Y)       \
  v->name= X;                           \
  v->type= SHOW_LONGLONG;               \
  v->value= &data->stats.Y;      \
  v++;

  set_one_keycache_var("blocks_not_flushed", blocks_changed);
  set_one_keycache_var("blocks_unused",      blocks_unused);
  set_one_keycache_var("blocks_used",        blocks_used);
  set_one_keycache_var("blocks_warm",        blocks_warm);
  set_one_keycache_var("read_requests",      read_requests);
  set_one_keycache_var("reads",              reads);
  set_one_keycache_var("write_requests",     write_requests);
  set_one_keycache_var("writes",             writes);

  v->name= 0;

  DBUG_ASSERT((char*)(v+1) <= static_cast<char*>(buff) + SHOW_VAR_FUNC_BUFF_SIZE);

#undef set_one_keycache_var

  return 0;
}


static int show_memory_used(THD *thd, SHOW_VAR *var, void *buff,
                            struct system_status_var *status_var,
                            enum enum_var_type scope)
{
  var->type= SHOW_LONGLONG;
  var->value= buff;
  if (scope == OPT_GLOBAL)
  {
    calc_sum_of_all_status_if_needed(status_var);
    *(longlong*) buff= (status_var->global_memory_used +
                        status_var->local_memory_used);
  }
  else
    *(longlong*) buff= status_var->local_memory_used;
  return 0;
}

static int show_max_memory_used(THD *thd, SHOW_VAR *var, void *buff,
                                struct system_status_var *status_var,
                                enum enum_var_type scope)
{
  var->type= SHOW_LONGLONG;
  var->value= buff;
  if (scope == OPT_GLOBAL)
  {
    var->type= SHOW_CHAR;
    var->value= (char*) "NULL";                 // Emulate null value
  }
  else
    *(longlong*) buff= (longlong) status_var->max_local_memory_used;
  return 0;
}


static int show_binlog_space_total(THD *thd, SHOW_VAR *var, char *buff,
                                   struct system_status_var *status_var,
                                   enum enum_var_type scope)
{
  var->type= SHOW_LONGLONG;
  var->value= buff;
  if (opt_bin_log && binlog_space_limit)
    *(ulonglong*) buff= mysql_bin_log.get_binlog_space_total();
  else
    *(ulonglong*) buff= 0;
  return 0;
}


static int show_stack_usage(THD *thd, SHOW_VAR *var, void *buff,
                            system_status_var *, enum_var_type scope)
{
  var->type= SHOW_ULONGLONG;
  var->value= buff;
  // We cannot get stack usage for 'global' or for another thread
  if (scope == OPT_GLOBAL || thd != current_thd)
    *(ulonglong*) buff= 0;
  else
    *(ulonglong*) buff= (ulonglong) (available_stack_size((char*) thd->thread_stack,
                                                          my_get_stack_pointer(0)));
  return 0;
}


#ifndef DBUG_OFF
static int debug_status_func(THD *thd, SHOW_VAR *var, void *buff,
                             system_status_var *, enum_var_type)
{
#define add_var(X,Y,Z)                  \
  v->name= X;                           \
  v->value= (char*)Y;                   \
  v->type= Z;                           \
  v++;

  var->type= SHOW_ARRAY;
  var->value= buff;

  SHOW_VAR *v= (SHOW_VAR *)buff;

  if (_db_keyword_(0, "role_merge_stats", 1))
  {
    static SHOW_VAR roles[]= {
      {"global",  &role_global_merges,  SHOW_ULONG},
      {"db",      &role_db_merges,      SHOW_ULONG},
      {"table",   &role_table_merges,   SHOW_ULONG},
      {"column",  &role_column_merges,  SHOW_ULONG},
      {"routine", &role_routine_merges, SHOW_ULONG},
      {NullS, NullS, SHOW_LONG}
    };

    add_var("role_merges", roles, SHOW_ARRAY);
  }

  v->name= 0;

#undef add_var

  return 0;
}
#endif

#ifdef HAVE_POOL_OF_THREADS
static int show_threadpool_idle_threads(THD *, SHOW_VAR *var, void *buff,
                                        system_status_var *, enum_var_type)
{
  var->type= SHOW_INT;
  var->value= buff;
  *(int *)buff= tp_get_idle_thread_count(); 
  return 0;
}


static int show_threadpool_threads(THD *, SHOW_VAR *var, void *buff,
                                   system_status_var *, enum_var_type)
{
  var->type= SHOW_INT;
  var->value= buff;
  *(reinterpret_cast<int*>(buff))= tp_get_thread_count();
  return 0;
}
#endif


static int show_cached_thread_count(THD *thd, SHOW_VAR *var, char *buff,
                                    enum enum_var_type scope)
{
  var->type= SHOW_LONG;
  var->value= buff;
  *(reinterpret_cast<ulong*>(buff))= thread_cache.size();
  return 0;
}


/*
  Variables shown by SHOW STATUS in alphabetical order
*/

SHOW_VAR status_vars[]= {
  {"Aborted_clients",          (char*) &aborted_threads,        SHOW_LONG},
  {"Aborted_connects",         (char*) &aborted_connects,       SHOW_LONG},
  {"Aborted_connects_preauth", (char*) &aborted_connects_preauth, SHOW_LONG},
  {"Acl",                      (char*) acl_statistics,          SHOW_ARRAY},
  {"Access_denied_errors",     (char*) offsetof(STATUS_VAR, access_denied_errors), SHOW_LONG_STATUS},
  {"Binlog_bytes_written",     (char*) offsetof(STATUS_VAR, binlog_bytes_written), SHOW_LONGLONG_STATUS},
  {"Binlog_cache_disk_use",    (char*) &binlog_cache_disk_use,  SHOW_LONG},
  {"Binlog_cache_use",         (char*) &binlog_cache_use,       SHOW_LONG},
  {"Binlog_gtid_index_hit",    (char*) &binlog_gtid_index_hit, SHOW_LONG},
  {"Binlog_gtid_index_miss",   (char*) &binlog_gtid_index_miss, SHOW_LONG},
  {"Binlog_stmt_cache_disk_use",(char*) &binlog_stmt_cache_disk_use,  SHOW_LONG},
  {"Binlog_stmt_cache_use",    (char*) &binlog_stmt_cache_use,       SHOW_LONG},
<<<<<<< HEAD
  {"Binlog_disk_use",          (char*) &show_binlog_space_total, SHOW_SIMPLE_FUNC},
  {"Busy_time",                (char*) offsetof(STATUS_VAR, busy_time), SHOW_DOUBLE_STATUS},
=======
  {"Busy_time",                (char*) offsetof(STATUS_VAR, busy_time), SHOW_MICROSECOND_STATUS},
>>>>>>> 28b29580
  {"Bytes_received",           (char*) offsetof(STATUS_VAR, bytes_received), SHOW_LONGLONG_STATUS},
  {"Bytes_sent",               (char*) offsetof(STATUS_VAR, bytes_sent), SHOW_LONGLONG_STATUS},
  {"Column_compressions",      (char*) offsetof(STATUS_VAR, column_compressions), SHOW_LONG_STATUS},
  {"Column_decompressions",    (char*) offsetof(STATUS_VAR, column_decompressions), SHOW_LONG_STATUS},
  {"Com",                      (char*) com_status_vars, SHOW_ARRAY},
  {"Compression",              (char*) &show_net_compression, SHOW_SIMPLE_FUNC},
  {"Connections",              (char*) &global_thread_id,         SHOW_LONG_NOFLUSH},
  {"Connection_errors_accept", (char*) &connection_errors_accept, SHOW_LONG},
  {"Connection_errors_internal", (char*) &connection_errors_internal, SHOW_LONG},
  {"Connection_errors_max_connections", (char*) &connection_errors_max_connection, SHOW_LONG},
  {"Connection_errors_peer_address", (char*) &connection_errors_peer_addr, SHOW_LONG},
  {"Connection_errors_select", (char*) &connection_errors_select, SHOW_LONG},
  {"Connection_errors_tcpwrap", (char*) &connection_errors_tcpwrap, SHOW_LONG},
  {"Cpu_time",                 (char*) offsetof(STATUS_VAR, cpu_time), SHOW_MICROSECOND_STATUS},
  {"Created_tmp_disk_tables",  (char*) offsetof(STATUS_VAR, created_tmp_disk_tables_), SHOW_LONG_STATUS},
  {"Created_tmp_files",	       (char*) &my_tmp_file_created,	SHOW_LONG},
  {"Created_tmp_tables",       (char*) offsetof(STATUS_VAR, created_tmp_tables_), SHOW_LONG_STATUS},
#ifndef DBUG_OFF
  SHOW_FUNC_ENTRY("Debug",     &debug_status_func),
#endif
  {"Delayed_errors",           (char*) &delayed_insert_errors,  SHOW_LONG},
  {"Delayed_insert_threads",   (char*) &delayed_insert_threads, SHOW_LONG_NOFLUSH},
  {"Delayed_writes",           (char*) &delayed_insert_writes,  SHOW_LONG},
  {"Delete_scan",	       (char*) offsetof(STATUS_VAR, delete_scan_count), SHOW_LONG_STATUS},
  {"Empty_queries",            (char*) offsetof(STATUS_VAR, empty_queries), SHOW_LONG_STATUS},
  {"Executed_events",          (char*) &executed_events, SHOW_LONG_NOFLUSH },
  {"Executed_triggers",        (char*) offsetof(STATUS_VAR, executed_triggers), SHOW_LONG_STATUS},
  {"Feature_check_constraint", (char*) &feature_check_constraint, SHOW_LONG },
  {"Feature_custom_aggregate_functions", (char*) offsetof(STATUS_VAR, feature_custom_aggregate_functions), SHOW_LONG_STATUS},
  {"Feature_delay_key_write",  (char*) &feature_files_opened_with_delayed_keys, SHOW_LONG },
  {"Feature_dynamic_columns",  (char*) offsetof(STATUS_VAR, feature_dynamic_columns), SHOW_LONG_STATUS},
  {"Feature_fulltext",         (char*) offsetof(STATUS_VAR, feature_fulltext), SHOW_LONG_STATUS},
  {"Feature_gis",              (char*) offsetof(STATUS_VAR, feature_gis), SHOW_LONG_STATUS},
  {"Feature_insert_returning", (char*)offsetof(STATUS_VAR, feature_insert_returning), SHOW_LONG_STATUS},
  {"Feature_into_outfile",     (char*) offsetof(STATUS_VAR, feature_into_outfile), SHOW_LONG_STATUS},
  {"Feature_into_variable",    (char*) offsetof(STATUS_VAR, feature_into_variable), SHOW_LONG_STATUS},
  {"Feature_invisible_columns",(char*) offsetof(STATUS_VAR, feature_invisible_columns), SHOW_LONG_STATUS},
  {"Feature_json",             (char*) offsetof(STATUS_VAR, feature_json), SHOW_LONG_STATUS},
  {"Feature_locale",           (char*) offsetof(STATUS_VAR, feature_locale), SHOW_LONG_STATUS},
  {"Feature_subquery",         (char*) offsetof(STATUS_VAR, feature_subquery), SHOW_LONG_STATUS},
  {"Feature_system_versioning",(char*) offsetof(STATUS_VAR, feature_system_versioning), SHOW_LONG_STATUS},
  {"Feature_application_time_periods", (char*) offsetof(STATUS_VAR, feature_application_time_periods), SHOW_LONG_STATUS},
  {"Feature_timezone",         (char*) offsetof(STATUS_VAR, feature_timezone), SHOW_LONG_STATUS},
  {"Feature_trigger",          (char*) offsetof(STATUS_VAR, feature_trigger), SHOW_LONG_STATUS},
  {"Feature_window_functions", (char*) offsetof(STATUS_VAR, feature_window_functions), SHOW_LONG_STATUS},
  {"Feature_xml",              (char*) offsetof(STATUS_VAR, feature_xml), SHOW_LONG_STATUS},
  {"Handler_commit",           (char*) offsetof(STATUS_VAR, ha_commit_count), SHOW_LONG_STATUS},
  {"Handler_delete",           (char*) offsetof(STATUS_VAR, ha_delete_count), SHOW_LONG_STATUS},
  {"Handler_discover",         (char*) offsetof(STATUS_VAR, ha_discover_count), SHOW_LONG_STATUS},
  {"Handler_external_lock",    (char*) offsetof(STATUS_VAR, ha_external_lock_count), SHOW_LONG_STATUS},
  {"Handler_icp_attempts",     (char*) offsetof(STATUS_VAR, ha_icp_attempts), SHOW_LONG_STATUS},
  {"Handler_icp_match",        (char*) offsetof(STATUS_VAR, ha_icp_match), SHOW_LONG_STATUS},
  {"Handler_mrr_init",         (char*) offsetof(STATUS_VAR, ha_mrr_init_count),  SHOW_LONG_STATUS},
  {"Handler_mrr_key_refills",  (char*) offsetof(STATUS_VAR, ha_mrr_key_refills_count), SHOW_LONG_STATUS},
  {"Handler_mrr_rowid_refills",(char*) offsetof(STATUS_VAR, ha_mrr_rowid_refills_count), SHOW_LONG_STATUS},
  {"Handler_prepare",          (char*) offsetof(STATUS_VAR, ha_prepare_count),  SHOW_LONG_STATUS},
  {"Handler_read_first",       (char*) offsetof(STATUS_VAR, ha_read_first_count), SHOW_LONG_STATUS},
  {"Handler_read_key",         (char*) offsetof(STATUS_VAR, ha_read_key_count), SHOW_LONG_STATUS},
  {"Handler_read_last",        (char*) offsetof(STATUS_VAR, ha_read_last_count), SHOW_LONG_STATUS},
  {"Handler_read_next",        (char*) offsetof(STATUS_VAR, ha_read_next_count), SHOW_LONG_STATUS},
  {"Handler_read_prev",        (char*) offsetof(STATUS_VAR, ha_read_prev_count), SHOW_LONG_STATUS},
  {"Handler_read_retry",       (char*) offsetof(STATUS_VAR, ha_read_retry_count), SHOW_LONG_STATUS},
  {"Handler_read_rnd",         (char*) offsetof(STATUS_VAR, ha_read_rnd_count), SHOW_LONG_STATUS},
  {"Handler_read_rnd_deleted", (char*) offsetof(STATUS_VAR, ha_read_rnd_deleted_count), SHOW_LONG_STATUS},
  {"Handler_read_rnd_next",    (char*) offsetof(STATUS_VAR, ha_read_rnd_next_count), SHOW_LONG_STATUS},
  {"Handler_rollback",         (char*) offsetof(STATUS_VAR, ha_rollback_count), SHOW_LONG_STATUS},
  {"Handler_savepoint",        (char*) offsetof(STATUS_VAR, ha_savepoint_count), SHOW_LONG_STATUS},
  {"Handler_savepoint_rollback",(char*) offsetof(STATUS_VAR, ha_savepoint_rollback_count), SHOW_LONG_STATUS},
  {"Handler_tmp_delete",       (char*) offsetof(STATUS_VAR, ha_tmp_delete_count), SHOW_LONG_STATUS},
  {"Handler_tmp_update",       (char*) offsetof(STATUS_VAR, ha_tmp_update_count), SHOW_LONG_STATUS},
  {"Handler_tmp_write",        (char*) offsetof(STATUS_VAR, ha_tmp_write_count), SHOW_LONG_STATUS},
  {"Handler_update",           (char*) offsetof(STATUS_VAR, ha_update_count), SHOW_LONG_STATUS},
  {"Handler_write",            (char*) offsetof(STATUS_VAR, ha_write_count), SHOW_LONG_STATUS},
  SHOW_FUNC_ENTRY("Key",       &show_default_keycache),
  {"optimizer_join_prefixes_check_calls",     (char*) offsetof(STATUS_VAR, optimizer_join_prefixes_check_calls), SHOW_LONG_STATUS},
  {"Last_query_cost",          (char*) offsetof(STATUS_VAR, last_query_cost), SHOW_DOUBLE_STATUS},
#ifndef DBUG_OFF
  {"malloc_calls",             (char*) &malloc_calls, SHOW_LONG},
#endif
  {"Max_statement_time_exceeded", (char*) offsetof(STATUS_VAR, max_statement_time_exceeded), SHOW_LONG_STATUS},
  {"Master_gtid_wait_count",   (char*) offsetof(STATUS_VAR, master_gtid_wait_count), SHOW_LONG_STATUS},
  {"Master_gtid_wait_timeouts", (char*) offsetof(STATUS_VAR, master_gtid_wait_timeouts), SHOW_LONG_STATUS},
  {"Master_gtid_wait_time",    (char*) offsetof(STATUS_VAR, master_gtid_wait_time), SHOW_LONG_STATUS},
  {"Max_used_connections",     (char*) &max_used_connections,  SHOW_LONG},
<<<<<<< HEAD
  {"Max_used_connections_time",(char*) &show_max_used_connections_time, SHOW_SIMPLE_FUNC},
=======
  {"Max_memory_used",          (char*) &show_max_memory_used, SHOW_SIMPLE_FUNC},
>>>>>>> 28b29580
  {"Memory_used",              (char*) &show_memory_used, SHOW_SIMPLE_FUNC},
  {"Memory_used_initial",      (char*) &start_memory_used, SHOW_LONGLONG},
  {"Resultset_metadata_skipped", (char *) offsetof(STATUS_VAR, skip_metadata_count),SHOW_LONG_STATUS},
  {"Not_flushed_delayed_rows", (char*) &delayed_rows_in_use,    SHOW_LONG_NOFLUSH},
  {"Open_files",               (char*) &my_file_opened,         SHOW_SINT},
  {"Open_streams",             (char*) &my_stream_opened,       SHOW_LONG_NOFLUSH},
  {"Open_table_definitions",   (char*) &show_table_definitions, SHOW_SIMPLE_FUNC},
  {"Open_tables",              (char*) &show_open_tables,       SHOW_SIMPLE_FUNC},
  {"Opened_files",             (char*) &my_file_total_opened, SHOW_LONG_NOFLUSH},
  {"Opened_plugin_libraries",  (char*) &dlopen_count, SHOW_LONG},
  {"Opened_table_definitions", (char*) offsetof(STATUS_VAR, opened_shares), SHOW_LONG_STATUS},
  {"Opened_tables",            (char*) offsetof(STATUS_VAR, opened_tables), SHOW_LONG_STATUS},
  {"Opened_views",             (char*) offsetof(STATUS_VAR, opened_views), SHOW_LONG_STATUS},
  {"Prepared_stmt_count",      (char*) &show_prepared_stmt_count, SHOW_SIMPLE_FUNC},
  {"Rows_sent",                (char*) offsetof(STATUS_VAR, rows_sent), SHOW_LONGLONG_STATUS},
  {"Rows_read",                (char*) offsetof(STATUS_VAR, rows_read), SHOW_LONGLONG_STATUS},
  {"Rows_tmp_read",            (char*) offsetof(STATUS_VAR, rows_tmp_read), SHOW_LONGLONG_STATUS},
#ifdef HAVE_REPLICATION
  SHOW_FUNC_ENTRY("Rpl_semi_sync_master_status", &SHOW_FNAME(status)),
  SHOW_FUNC_ENTRY("Rpl_semi_sync_master_clients", &SHOW_FNAME(clients)),
  {"Rpl_semi_sync_master_yes_tx", (char*) &rpl_semi_sync_master_yes_transactions, SHOW_LONG},
  {"Rpl_semi_sync_master_no_tx", (char*) &rpl_semi_sync_master_no_transactions, SHOW_LONG},
  SHOW_FUNC_ENTRY("Rpl_semi_sync_master_wait_sessions", &SHOW_FNAME(wait_sessions)),
  {"Rpl_semi_sync_master_no_times", (char*) &rpl_semi_sync_master_off_times, SHOW_LONG},
  {"Rpl_semi_sync_master_timefunc_failures", (char*) &rpl_semi_sync_master_timefunc_fails, SHOW_LONG},
  {"Rpl_semi_sync_master_wait_pos_backtraverse", (char*) &rpl_semi_sync_master_wait_pos_backtraverse, SHOW_LONG},
  SHOW_FUNC_ENTRY("Rpl_semi_sync_master_tx_wait_time", &SHOW_FNAME(trx_wait_time)),
  SHOW_FUNC_ENTRY("Rpl_semi_sync_master_tx_waits", &SHOW_FNAME(trx_wait_num)),
  SHOW_FUNC_ENTRY("Rpl_semi_sync_master_tx_avg_wait_time", &SHOW_FNAME(avg_trx_wait_time)),
  SHOW_FUNC_ENTRY("Rpl_semi_sync_master_net_wait_time", &SHOW_FNAME(net_wait_time)),
  SHOW_FUNC_ENTRY("Rpl_semi_sync_master_net_waits", &SHOW_FNAME(net_wait_num)),
  SHOW_FUNC_ENTRY("Rpl_semi_sync_master_net_avg_wait_time", &SHOW_FNAME(avg_net_wait_time)),
  {"Rpl_semi_sync_master_request_ack", (char*) &rpl_semi_sync_master_request_ack, SHOW_LONGLONG},
  {"Rpl_semi_sync_master_get_ack", (char*)&rpl_semi_sync_master_get_ack, SHOW_LONGLONG},
  SHOW_FUNC_ENTRY("Rpl_semi_sync_slave_status",  &rpl_semi_sync_enabled),
  {"Rpl_semi_sync_slave_send_ack", (char*) &rpl_semi_sync_slave_send_ack, SHOW_LONGLONG},
#endif /* HAVE_REPLICATION */
#ifdef HAVE_QUERY_CACHE
  {"Qcache_free_blocks",       (char*) &query_cache.free_memory_blocks, SHOW_LONG_NOFLUSH},
  {"Qcache_free_memory",       (char*) &query_cache.free_memory, SHOW_LONG_NOFLUSH},
  {"Qcache_hits",              (char*) &query_cache.hits,       SHOW_LONG},
  {"Qcache_inserts",           (char*) &query_cache.inserts,    SHOW_LONG},
  {"Qcache_lowmem_prunes",     (char*) &query_cache.lowmem_prunes, SHOW_LONG},
  {"Qcache_not_cached",        (char*) &query_cache.refused,    SHOW_LONG},
  {"Qcache_queries_in_cache",  (char*) &query_cache.queries_in_cache, SHOW_LONG_NOFLUSH},
  {"Qcache_total_blocks",      (char*) &query_cache.total_blocks, SHOW_LONG_NOFLUSH},
#endif /*HAVE_QUERY_CACHE*/
  {"Queries",                  (char*) &show_queries,            SHOW_SIMPLE_FUNC},
  {"Query_time",               (char*) offsetof(STATUS_VAR, query_time), SHOW_MICROSECOND_STATUS},
  {"Questions",                (char*) offsetof(STATUS_VAR, questions), SHOW_LONG_STATUS},
#ifdef HAVE_REPLICATION
  {"Rpl_status",               (char*) &show_rpl_status,          SHOW_SIMPLE_FUNC},
#endif
  {"Select_full_join",         (char*) offsetof(STATUS_VAR, select_full_join_count_), SHOW_LONG_STATUS},
  {"Select_full_range_join",   (char*) offsetof(STATUS_VAR, select_full_range_join_count_), SHOW_LONG_STATUS},
  {"Select_range",             (char*) offsetof(STATUS_VAR, select_range_count_), SHOW_LONG_STATUS},
  {"Select_range_check",       (char*) offsetof(STATUS_VAR, select_range_check_count_), SHOW_LONG_STATUS},
  {"Select_scan",	       (char*) offsetof(STATUS_VAR, select_scan_count_), SHOW_LONG_STATUS},
  {"Slave_open_temp_tables",   (char*) &slave_open_temp_tables, SHOW_ATOMIC_COUNTER_UINT32_T},
#ifdef HAVE_REPLICATION
  {"Slaves_connected",        (char*) &binlog_dump_thread_count, SHOW_ATOMIC_COUNTER_UINT32_T},
  {"Slaves_running",          (char*) &show_slaves_running, SHOW_SIMPLE_FUNC },
  {"Slave_connections",       (char*) offsetof(STATUS_VAR, com_register_slave), SHOW_LONG_STATUS},
  {"Slave_heartbeat_period",   (char*) &show_heartbeat_period, SHOW_SIMPLE_FUNC},
  {"Slave_received_heartbeats",(char*) &show_slave_received_heartbeats, SHOW_SIMPLE_FUNC},
  {"Slave_retried_transactions",(char*)&slave_retried_transactions, SHOW_LONG},
  {"Slave_running",            (char*) &show_slave_running,     SHOW_SIMPLE_FUNC},
  {"Slave_skipped_errors",     (char*) &slave_skipped_errors, SHOW_LONGLONG},
#endif
  {"Slow_launch_threads",      (char*) &slow_launch_threads,    SHOW_LONG},
  {"Slow_queries",             (char*) offsetof(STATUS_VAR, long_query_count), SHOW_LONG_STATUS},
  {"Sort_merge_passes",	       (char*) offsetof(STATUS_VAR, filesort_merge_passes_), SHOW_LONG_STATUS},
  {"Sort_priority_queue_sorts",(char*) offsetof(STATUS_VAR, filesort_pq_sorts_), SHOW_LONG_STATUS}, 
  {"Sort_range",	       (char*) offsetof(STATUS_VAR, filesort_range_count_), SHOW_LONG_STATUS},
  {"Sort_rows",		       (char*) offsetof(STATUS_VAR, filesort_rows_), SHOW_LONG_STATUS},
  {"Sort_scan",		       (char*) offsetof(STATUS_VAR, filesort_scan_count_), SHOW_LONG_STATUS},
#ifdef HAVE_OPENSSL
#ifndef EMBEDDED_LIBRARY
  {"Ssl_accept_renegotiates",  (char*) &ssl_acceptor_stats.zero, SHOW_LONG},
  {"Ssl_accepts",              (char*) &ssl_acceptor_stats.accept, SHOW_LONG},
  {"Ssl_callback_cache_hits",  (char*) &ssl_acceptor_stats.zero, SHOW_LONG},
  {"Ssl_cipher",               (char*) &show_ssl_get_cipher, SHOW_SIMPLE_FUNC},
  {"Ssl_cipher_list",          (char*) &show_ssl_get_cipher_list, SHOW_SIMPLE_FUNC},
  {"Ssl_client_connects",      (char*) &ssl_acceptor_stats.zero, SHOW_LONG},
  {"Ssl_connect_renegotiates", (char*) &ssl_acceptor_stats.zero, SHOW_LONG},
  {"Ssl_ctx_verify_depth",     (char*) &ssl_acceptor_stats.verify_depth, SHOW_LONG},
  {"Ssl_ctx_verify_mode",      (char*) &ssl_acceptor_stats.verify_mode, SHOW_LONG},
  {"Ssl_default_timeout",      (char*) &show_ssl_get_default_timeout, SHOW_SIMPLE_FUNC},
  {"Ssl_finished_accepts",     (char*) &ssl_acceptor_stats.accept_good, SHOW_LONG},
  {"Ssl_finished_connects",    (char*) &ssl_acceptor_stats.zero, SHOW_LONG},
  {"Ssl_server_not_after",     (char*) &show_ssl_get_server_not_after, SHOW_SIMPLE_FUNC},
  {"Ssl_server_not_before",    (char*) &show_ssl_get_server_not_before, SHOW_SIMPLE_FUNC},
  {"Ssl_session_cache_hits",   (char*) &ssl_acceptor_stats.zero, SHOW_LONG},
  {"Ssl_session_cache_misses", (char*) &ssl_acceptor_stats.zero, SHOW_LONG},
  {"Ssl_session_cache_mode",   (char*) &ssl_acceptor_stats.session_cache_mode, SHOW_CHAR_PTR},
  {"Ssl_session_cache_overflows", (char*) &ssl_acceptor_stats.zero, SHOW_LONG},
  {"Ssl_session_cache_size",   (char*) &ssl_acceptor_stats.cache_size, SHOW_LONG},
  {"Ssl_session_cache_timeouts", (char*) &ssl_acceptor_stats.zero, SHOW_LONG},
  {"Ssl_sessions_reused",      (char*) &ssl_acceptor_stats.zero, SHOW_LONG},
  {"Ssl_used_session_cache_entries",(char*) &ssl_acceptor_stats.zero, SHOW_LONG},
  {"Ssl_verify_depth",         (char*) &show_ssl_get_verify_depth, SHOW_SIMPLE_FUNC},
  {"Ssl_verify_mode",          (char*) &show_ssl_get_verify_mode, SHOW_SIMPLE_FUNC},
  {"Ssl_version",              (char*) &show_ssl_get_version, SHOW_SIMPLE_FUNC},
#endif
#endif /* HAVE_OPENSSL */
  SHOW_FUNC_ENTRY("stack_usage", &show_stack_usage),
  {"Syncs",                    (char*) &my_sync_count,          SHOW_LONG_NOFLUSH},
  /*
    Expression cache used only for caching subqueries now, so its statistic
    variables we call subquery_cache*.
  */
  {"Subquery_cache_hit",       (char*) &subquery_cache_hit,     SHOW_LONG},
  {"Subquery_cache_miss",      (char*) &subquery_cache_miss,    SHOW_LONG},
  {"Table_locks_immediate",    (char*) &locks_immediate,        SHOW_LONG},
  {"Table_locks_waited",       (char*) &locks_waited,           SHOW_LONG},
  {"Table_open_cache_active_instances", (char*) &show_tc_active_instances, SHOW_SIMPLE_FUNC},
  {"Table_open_cache_hits",    (char*) offsetof(STATUS_VAR, table_open_cache_hits), SHOW_LONGLONG_STATUS},
  {"Table_open_cache_misses",  (char*) offsetof(STATUS_VAR, table_open_cache_misses), SHOW_LONGLONG_STATUS},
  {"Table_open_cache_overflows", (char*) offsetof(STATUS_VAR, table_open_cache_overflows), SHOW_LONGLONG_STATUS},
#ifdef HAVE_MMAP
  {"Tc_log_max_pages_used",    (char*) &tc_log_max_pages_used,  SHOW_LONG},
  {"Tc_log_page_size",         (char*) &tc_log_page_size,       SHOW_LONG_NOFLUSH},
  {"Tc_log_page_waits",        (char*) &tc_log_page_waits,      SHOW_LONG},
#endif
#ifdef HAVE_POOL_OF_THREADS
  {"Threadpool_idle_threads",  (char *) &show_threadpool_idle_threads, SHOW_SIMPLE_FUNC},
  {"Threadpool_threads",       (char *) &show_threadpool_threads, SHOW_SIMPLE_FUNC},
#endif
  {"Threads_cached",           (char*) &show_cached_thread_count, SHOW_SIMPLE_FUNC},
  {"Threads_connected",        (char*) &connection_count,       SHOW_INT},
  {"Threads_created",	       (char*) &thread_created,		SHOW_LONG_NOFLUSH},
  {"Threads_running",          (char*) offsetof(STATUS_VAR, threads_running), SHOW_UINT32_STATUS},
  {"Transactions_multi_engine", (char*) &transactions_multi_engine, SHOW_LONG},
  {"Rpl_transactions_multi_engine", (char*) &rpl_transactions_multi_engine, SHOW_LONG},
  {"Transactions_gtid_foreign_engine", (char*) &transactions_gtid_foreign_engine, SHOW_LONG},
  {"Update_scan",	       (char*) offsetof(STATUS_VAR, update_scan_count), SHOW_LONG_STATUS},
  {"Uptime",                   (char*) &show_starttime,         SHOW_SIMPLE_FUNC},
#ifdef ENABLED_PROFILING
  {"Uptime_since_flush_status",(char*) &show_flushstatustime,   SHOW_SIMPLE_FUNC},
#endif
#ifdef WITH_WSREP
  {"wsrep_connected",         (char*) &wsrep_connected,         SHOW_BOOL},
  {"wsrep_ready",             (char*) &wsrep_show_ready,        SHOW_FUNC},
  {"wsrep_cluster_state_uuid",(char*) &wsrep_cluster_state_uuid,SHOW_CHAR_PTR},
  {"wsrep_cluster_conf_id",   (char*) &wsrep_cluster_conf_id,   SHOW_LONGLONG},
  {"wsrep_cluster_status",    (char*) &wsrep_cluster_status,    SHOW_CHAR_PTR},
  {"wsrep_cluster_size",      (char*) &wsrep_cluster_size,      SHOW_LONG_NOFLUSH},
  {"wsrep_local_index",       (char*) &wsrep_local_index,       SHOW_LONG_NOFLUSH},
  {"wsrep_local_bf_aborts",   (char*) &wsrep_show_bf_aborts,    SHOW_FUNC},
  {"wsrep_provider_name",     (char*) &wsrep_provider_name,     SHOW_CHAR_PTR},
  {"wsrep_provider_version",  (char*) &wsrep_provider_version,  SHOW_CHAR_PTR},
  {"wsrep_provider_vendor",   (char*) &wsrep_provider_vendor,   SHOW_CHAR_PTR},
  {"wsrep_provider_capabilities", (char*) &wsrep_provider_capabilities, SHOW_CHAR_PTR},
  {"wsrep_thread_count",      (char*) &wsrep_running_threads,   SHOW_LONG_NOFLUSH},
  {"wsrep_applier_thread_count", (char*) &wsrep_running_applier_threads, SHOW_LONG_NOFLUSH},
  {"wsrep_rollbacker_thread_count", (char *) &wsrep_running_rollbacker_threads, SHOW_LONG_NOFLUSH},
  {"wsrep_cluster_capabilities", (char*) &wsrep_cluster_capabilities, SHOW_CHAR_PTR},
  SHOW_FUNC_ENTRY("wsrep",     &wsrep_show_status),
#endif
  {NullS, NullS, SHOW_LONG}
};

static bool add_terminator(DYNAMIC_ARRAY *options)
{
  my_option empty_element= {0, 0, 0, 0, 0, 0, GET_NO_ARG, NO_ARG, 0, 0, 0, 0, 0, 0};
  return insert_dynamic(options, (uchar *)&empty_element);
}

static bool add_many_options(DYNAMIC_ARRAY *options, my_option *list,
                            size_t elements)
{
  for (my_option *opt= list; opt < list + elements; opt++)
    if (insert_dynamic(options, opt))
      return 1;
  return 0;
}

#ifndef EMBEDDED_LIBRARY
static void print_version(void)
{
  if (IS_SYSVAR_AUTOSIZE(&server_version_ptr))
    set_server_version(server_version, sizeof(server_version));

  printf("%s  Ver %s for %s on %s (%s)\n",my_progname,
	 server_version,SYSTEM_TYPE,MACHINE_TYPE, MYSQL_COMPILATION_COMMENT);
}

/** Compares two options' names, treats - and _ the same */
static int option_cmp(const void *a, const void *b)
{
  const char *sa= static_cast<const my_option *>(a)->name;
  const char *sb= static_cast<const my_option *>(b)->name;
  for (; *sa || *sb; sa++, sb++)
  {
    if (*sa < *sb)
    {
      if (*sa == '-' && *sb == '_')
        continue;
      else
        return -1;
    }
    if (*sa > *sb)
    {
      if (*sa == '_' && *sb == '-')
        continue;
      else
        return 1;
    }
  }
  return 0;
}

static void print_help()
{
  MEM_ROOT mem_root;
  init_alloc_root(PSI_NOT_INSTRUMENTED, &mem_root, 4096, 4096, MYF(0));

  pop_dynamic(&all_options);
  add_many_options(&all_options, pfs_early_options,
                  array_elements(pfs_early_options));
  sys_var_add_options(&all_options, sys_var::PARSE_EARLY);
  add_plugin_options(&all_options, &mem_root);
  sort_dynamic(&all_options, (qsort_cmp) option_cmp);
  sort_dynamic(&all_options, (qsort_cmp) option_cmp);
  add_terminator(&all_options);

  my_print_help((my_option*) all_options.buffer);

  /* Add variables that must be shown but not changed, like version numbers */
  pop_dynamic(&all_options);
  sys_var_add_options(&all_options, sys_var::GETOPT_ONLY_HELP);
  sort_dynamic(&all_options, (qsort_cmp) option_cmp);
  add_terminator(&all_options);
  my_print_variables((my_option*) all_options.buffer);

  free_root(&mem_root, MYF(0));
}

static void usage(void)
{
  DBUG_ENTER("usage");
  myf utf8_flag= global_system_variables.old_behavior &
                 OLD_MODE_UTF8_IS_UTF8MB3 ? MY_UTF8_IS_UTF8MB3 : 0;
  if (!(default_charset_info= get_charset_by_csname(default_character_set_name,
					           MY_CS_PRIMARY,
						         MYF(utf8_flag | MY_WME))))
    exit(1);
  if (!default_collation_name)
    default_collation_name= (char*) default_charset_info->coll_name.str;
  print_version();
  puts(ORACLE_WELCOME_COPYRIGHT_NOTICE("2000"));
  puts("Starts the MariaDB database server.\n");
  printf("Usage: %s [OPTIONS]\n", my_progname);
  if (!opt_verbose)
    puts("\nFor more help options (several pages), use mysqld --verbose --help.");
  else
  {
#ifdef _WIN32
  puts("NT and Win32 specific options:\n"
       "  --install                     Install the default service (NT).\n"
       "  --install-manual              Install the default service started manually (NT).\n"
       "  --install service_name        Install an optional service (NT).\n"
       "  --install-manual service_name Install an optional service started manually (NT).\n"
       "  --remove                      Remove the default service from the service list (NT).\n"
       "  --remove service_name         Remove the service_name from the service list (NT).\n"
       "  --enable-named-pipe           Only to be used for the default server (NT).\n"
       "  --standalone                  Dummy option to start as a standalone server (NT).");
  puts("");
#endif
  print_defaults(MYSQL_CONFIG_NAME,load_default_groups);
  puts("");
  set_ports();

  /* Print out all the options including plugin supplied options */
  print_help();

  if (! plugins_are_initialized)
  {
    puts("\nPlugins have parameters that are not reflected in this list"
         "\nbecause execution stopped before plugins were initialized.");
  }

    puts("\nTo see what variables a running server is using, type"
         "\n'SELECT * FROM INFORMATION_SCHEMA.GLOBAL_VARIABLES' instead of 'mysqld --verbose --help' or 'mariadbd --verbose --help'.");
  }
  DBUG_VOID_RETURN;
}
#endif /*!EMBEDDED_LIBRARY*/

/**
  Initialize MySQL global variables to default values.

  @note
    The reason to set a lot of global variables to zero is to allow one to
    restart the embedded server with a clean environment
    It's also needed on some exotic platforms where global variables are
    not set to 0 when a program starts.

    We don't need to set variables referred to in my_long_options
    as these are initialized by my_getopt.
*/

static int mysql_init_variables(void)
{
  /* Things reset to zero */
  opt_skip_slave_start= opt_reckless_slave = 0;
  mysql_home[0]= pidfile_name[0]= log_error_file[0]= 0;
#if defined(HAVE_REALPATH) && !defined(HAVE_valgrind)
  /*  We can only test for sub paths if my_symlink.c is using realpath */
  mysys_test_invalid_symlink= path_starts_from_data_home_dir;
#endif
  opt_log= 0;
  opt_bin_log= opt_bin_log_used= 0;
  opt_disable_networking= opt_skip_show_db=0;
  opt_skip_name_resolve= 0;
  opt_ignore_builtin_innodb= 0;
  opt_logname= opt_binlog_index_name= opt_slow_logname= 0;
  opt_log_basename= 0;
  opt_tc_log_file= (char *)"tc.log";      // no hostname in tc_log file name !
  opt_ddl_recovery_file= (char *) "ddl_recovery.log";
  opt_secure_auth= 0;
  opt_bootstrap= opt_myisam_log= 0;
  disable_log_notes= 0;
  mqh_used= 0;
  cleanup_done= 0;
  select_errors= dropping_tables= ha_open_options=0;
  THD_count::count= CONNECT::count= 0;
  slave_open_temp_tables= 0;
  opt_endinfo= using_udf_functions= 0;
  opt_using_transactions= 0;
  abort_loop= select_thread_in_use= signal_thread_in_use= 0;
  grant_option= 0;
  aborted_threads= aborted_connects= aborted_connects_preauth= 0;
  malloc_calls= 0;
  subquery_cache_miss= subquery_cache_hit= 0;
  delayed_insert_threads= delayed_insert_writes= delayed_rows_in_use= 0;
  delayed_insert_errors= thread_created= 0;
  specialflag= 0;
  binlog_cache_use=  binlog_cache_disk_use= 0;
  binlog_gtid_index_hit= binlog_gtid_index_miss= 0;
  max_used_connections= slow_launch_threads = 0;
  max_used_connections_time= 0;
  mysqld_user= mysqld_chroot= opt_init_file= opt_bin_logname = 0;
  prepared_stmt_count= 0;
  mysqld_unix_port= opt_mysql_tmpdir= my_bind_addr_str= NullS;
  bzero((uchar*) &mysql_tmpdir_list, sizeof(mysql_tmpdir_list));
  /* Clear all except global_memory_used */
  bzero((char*) &global_status_var, offsetof(STATUS_VAR,
                                             last_cleared_system_status_var));
  opt_large_pages= 0;
  opt_super_large_pages= 0;
#if defined(ENABLED_DEBUG_SYNC)
  opt_debug_sync_timeout= 0;
#endif /* defined(ENABLED_DEBUG_SYNC) */
  key_map_full.set_all();

  /* Character sets */
  system_charset_info= &my_charset_utf8mb3_general_ci;
  files_charset_info= &my_charset_utf8mb3_general_ci;
  national_charset_info= &my_charset_utf8mb3_general_ci;
  table_alias_charset= &my_charset_bin;
  character_set_filesystem= &my_charset_bin;

  opt_specialflag= SPECIAL_ENGLISH;
  mysql_home_ptr= mysql_home;
  log_error_file_ptr= log_error_file;
  protocol_version= PROTOCOL_VERSION;
  what_to_log= ~(1UL << COM_TIME);
  denied_connections= 0;
  executed_events= 0;
  global_query_id= 1;
  global_thread_id= 0;
  strnmov(server_version, MYSQL_SERVER_VERSION, sizeof(server_version)-1);
  thread_cache.init();
  key_caches.empty();
  if (!(dflt_key_cache= get_or_create_key_cache(default_base.str,
                                                default_base.length)))
  {
    sql_print_error("Cannot allocate the keycache");
    return 1;
  }
  if (create_default_optimizer_costs())
  {
    sql_print_error("Cannot allocate optimizer_costs");
    return 1;
  }

  /* set key_cache_hash.default_value = dflt_key_cache */
  multi_keycache_init();

  /* Set directory paths */
  mysql_real_data_home_len=
    (uint)(strmake_buf(mysql_real_data_home,
                get_relative_path(MYSQL_DATADIR)) - mysql_real_data_home);
  /* Replication parameters */
  master_info_file= (char*) "master.info",
    relay_log_info_file= (char*) "relay-log.info";
  report_user= report_password = report_host= 0;	/* TO BE DELETED */
  opt_relay_logname= opt_relaylog_index_name= 0;
  slave_retried_transactions= 0;
  transactions_multi_engine= 0;
  rpl_transactions_multi_engine= 0;
  transactions_gtid_foreign_engine= 0;
  log_bin_basename= NULL;
  log_bin_index= NULL;

  /* Variables in libraries */
  charsets_dir= 0;
  default_character_set_name= (char*) MYSQL_DEFAULT_CHARSET_NAME;
  default_collation_name= compiled_default_collation_name;
  character_set_filesystem_name= (char*) "binary";
  lc_messages= (char*) "en_US";
  lc_time_names_name= (char*) "en_US";
  
  have_symlink= SHOW_OPTION_YES;

  /* Variables that depends on compile options */
#ifndef DBUG_OFF
  default_dbug_option=IF_WIN("d:t:i:O,\\mariadbd.trace",
			     "d:t:i:o,/tmp/mariadbd.trace");
  current_dbug_option= default_dbug_option;
#endif
  opt_error_log= IF_WIN(1,0);
#ifdef ENABLED_PROFILING
    have_profiling = SHOW_OPTION_YES;
#else
    have_profiling = SHOW_OPTION_NO;
#endif

#if defined(HAVE_OPENSSL) && !defined(EMBEDDED_LIBRARY)
  have_ssl=SHOW_OPTION_YES;
#if defined(HAVE_WOLFSSL)
  have_openssl= SHOW_OPTION_NO;
#else
  have_openssl= SHOW_OPTION_YES;
#endif
#else
  have_openssl= have_ssl= SHOW_OPTION_NO;
#endif
#ifdef HAVE_DLOPEN
  have_dlopen=SHOW_OPTION_YES;
#else
  have_dlopen=SHOW_OPTION_NO;
#endif
#ifdef HAVE_QUERY_CACHE
  have_query_cache=SHOW_OPTION_YES;
#else
  have_query_cache=SHOW_OPTION_NO;
#endif
#ifdef HAVE_SPATIAL
  have_geometry=SHOW_OPTION_YES;
#else
  have_geometry=SHOW_OPTION_NO;
#endif
#ifdef HAVE_RTREE_KEYS
  have_rtree_keys=SHOW_OPTION_YES;
#else
  have_rtree_keys=SHOW_OPTION_NO;
#endif
#ifdef HAVE_CRYPT
  have_crypt=SHOW_OPTION_YES;
#else
  have_crypt=SHOW_OPTION_NO;
#endif
#ifdef HAVE_COMPRESS
  have_compress= SHOW_OPTION_YES;
#else
  have_compress= SHOW_OPTION_NO;
#endif
#ifdef HAVE_LIBWRAP
  libwrapName= NullS;
#endif
#ifdef HAVE_OPENSSL
#ifdef HAVE_des
  des_key_file = 0;
#endif /* HAVE_des */
#ifndef EMBEDDED_LIBRARY
  ssl_acceptor_fd= 0;
#endif /* ! EMBEDDED_LIBRARY */
#endif /* HAVE_OPENSSL */

#if defined(_WIN32)
  /* Allow Win32 users to move MySQL anywhere */
  {
    char prg_dev[LIBLEN];
    char executing_path_name[LIBLEN];
    if (!test_if_hard_path(my_progname))
    {
      // we don't want to use GetModuleFileName inside of my_path since
      // my_path is a generic path dereferencing function and here we care
      // only about the executing binary.
      GetModuleFileName(NULL, executing_path_name, sizeof(executing_path_name));
      my_path(prg_dev, executing_path_name, NULL);
    }
    else
      my_path(prg_dev, my_progname, "mysql/bin");
    // Remove 'bin' to get base dir
    safe_strcat(prg_dev, sizeof(prg_dev), "/../");
    cleanup_dirname(mysql_home,prg_dev);
  }
#else
  const char *tmpenv;
  if (!(tmpenv = getenv("MY_BASEDIR_VERSION")))
    tmpenv = DEFAULT_MYSQL_HOME;
  strmake_buf(mysql_home, tmpenv);
  set_sys_var_value_origin(&mysql_home_ptr, sys_var::ENV);
#endif

  if (wsrep_init_vars())
    return 1;

  return 0;
}

my_bool
mysqld_get_one_option(const struct my_option *opt, const char *argument,
                      const char *filename)
{
  if (opt->app_type)
  {
    sys_var *var= (sys_var*) opt->app_type;
    if (argument == autoset_my_option)
    {
      var->value_origin= sys_var::AUTO;
      return 0;
    }
    if (*filename)
    {
      var->origin_filename= filename;
      var->value_origin= sys_var::CONFIG;
    }
    else
      var->value_origin= sys_var::COMMAND_LINE;
  }

  switch(opt->id) {
  case '#':
#ifndef DBUG_OFF
    if (!argument)
      argument= (char*) default_dbug_option;
    if (argument[0] == '0' && !argument[1])
    {
      DEBUGGER_OFF;
      break;
    }
    DEBUGGER_ON;
    if (argument[0] == '1' && !argument[1])
      break;
    DBUG_SET_INITIAL(argument);
    current_dbug_option= argument;
    opt_endinfo=1;				/* unireg: memory allocation */
#else
    sql_print_warning("'%s' is disabled in this build", opt->name);
#endif
    break;
  case OPT_REMOVED_OPTION:
    sql_print_warning("'%s' was removed. It does nothing now and exists only "
                      "for compatibility with old my.cnf files.", opt->name);
    break;
  case OPT_MYSQL_COMPATIBILITY:
    sql_print_warning("'%s' is MySQL 5.6 / 5.7 compatible option. Not used or "
                      "needed in MariaDB.", opt->name);
    break;
  case OPT_MYSQL_TO_BE_IMPLEMENTED:
    sql_print_warning("'%s' is MySQL 5.6 / 5.7 compatible option. To be "
                      "implemented in later versions.", opt->name);
    break;
  case 'a':
    SYSVAR_AUTOSIZE(global_system_variables.sql_mode, MODE_ANSI);
    SYSVAR_AUTOSIZE(global_system_variables.tx_isolation, ISO_SERIALIZABLE);
    break;
  case 'b':
    strmake_buf(mysql_home, argument);
    break;
  case 'C':
    if (default_collation_name == compiled_default_collation_name)
      default_collation_name= 0;
    break;
  case 'h':
    strmake_buf(mysql_real_data_home, argument);
    /* Correct pointer set by my_getopt (for embedded library) */
    mysql_real_data_home_ptr= mysql_real_data_home;
    break;
  case 'u':
    if (!mysqld_user || !strcmp(mysqld_user, argument))
      mysqld_user= argument;
    else
      sql_print_warning("Ignoring user change to '%s' because the user was set to '%s' earlier on the command line\n", argument, mysqld_user);
    break;
  case 'L':
    strmake_buf(lc_messages_dir, argument);
    break;
  case OPT_BINLOG_FORMAT:
    binlog_format_used= true;
    break;
#include <sslopt-case.h>
  case 'V':
    if (argument)
    {
      strmake(server_version, argument, sizeof(server_version) - 1);
      set_sys_var_value_origin(&server_version_ptr,
                *filename ? sys_var::CONFIG : sys_var::COMMAND_LINE, filename);
    }
#ifndef EMBEDDED_LIBRARY
    else
    {
      print_version();
      opt_abort= 1;                    // Abort after parsing all options
    }
#endif /*EMBEDDED_LIBRARY*/
    break;
  case 'W':
    if (!argument)
      global_system_variables.log_warnings++;
    else if (argument == disabled_my_option)
      global_system_variables.log_warnings= 0L;
    else
      global_system_variables.log_warnings= atoi(argument);
    break;
  case 'T':
    test_flags= argument ? ((uint) atoi(argument) & ~TEST_BLOCKING) : 0;
    opt_endinfo=1;
    break;
  case OPT_SECURE_AUTH:
    warn_deprecated<1006>("--secure-auth");
    break;
  case (int) OPT_ISAM_LOG:
    opt_myisam_log=1;
    break;
  case (int) OPT_BIN_LOG:
    opt_bin_log= MY_TEST(argument != disabled_my_option);
    opt_bin_log_used= 1;
    break;
  case (int) OPT_LOG_BASENAME:
  {
    if (opt_log_basename[0] == 0 || strchr(opt_log_basename, FN_EXTCHAR) ||
        strchr(opt_log_basename,FN_LIBCHAR) ||
        !is_filename_allowed(opt_log_basename, strlen(opt_log_basename), FALSE))
    {
      sql_print_error("Wrong argument for --log-basename. It can't be empty or contain '.' or '" FN_DIRSEP "'. It must be valid filename.");
      return 1;
    }
    if (log_error_file_ptr != disabled_my_option)
      SYSVAR_AUTOSIZE(log_error_file_ptr, opt_log_basename);

    /* General log file */
    make_default_log_name(&opt_logname, ".log", false);
    /* Slow query log file */
    make_default_log_name(&opt_slow_logname, "-slow.log", false);
    /* Binary log file */
    make_default_log_name(&opt_bin_logname, "-bin", true);
    /* Binary log index file */
    make_default_log_name(&opt_binlog_index_name, "-bin.index", true);
    set_sys_var_value_origin(&opt_logname, sys_var::AUTO);
    set_sys_var_value_origin(&opt_slow_logname, sys_var::AUTO);
    if (!opt_logname || !opt_slow_logname || !opt_bin_logname ||
        !opt_binlog_index_name)
      return 1;

#ifdef HAVE_REPLICATION
    /* Relay log file */
    make_default_log_name(&opt_relay_logname, "-relay-bin", true);
    /* Relay log index file */
    make_default_log_name(&opt_relaylog_index_name, "-relay-bin.index", true);
    set_sys_var_value_origin(&opt_relay_logname, sys_var::AUTO);
    if (!opt_relay_logname || !opt_relaylog_index_name)
      return 1;
#endif

    if (IS_SYSVAR_AUTOSIZE(&pidfile_name_ptr))
    {
      SYSVAR_AUTOSIZE(pidfile_name_ptr, pidfile_name);
      /* PID file */
      strmake(pidfile_name, argument, sizeof(pidfile_name)-5);
      strmov(fn_ext(pidfile_name),".pid");
    }
    break;
  }
  case (int)OPT_EXPIRE_LOGS_DAYS:
  {
    binlog_expire_logs_seconds= (ulong)(expire_logs_days*24*60*60);
    break;
  }
  case (int)OPT_BINLOG_EXPIRE_LOGS_SECONDS:
  {
    expire_logs_days= (binlog_expire_logs_seconds/double (24*60*60));
    break;
  }

#ifdef HAVE_REPLICATION
  case (int)OPT_REPLICATE_IGNORE_DB:
  {
    cur_rpl_filter->add_ignore_db(argument);
    break;
  }
  case (int)OPT_REPLICATE_DO_DB:
  {
    cur_rpl_filter->add_do_db(argument);
    break;
  }
  case (int)OPT_REPLICATE_REWRITE_DB:
  {
    /* See also OPT_REWRITE_DB handling in client/mysqlbinlog.cc */
    if (cur_rpl_filter->add_rewrite_db(argument))
    {
      sql_print_error("Bad syntax in replicate-rewrite-db.Expected syntax is FROM->TO.");
      return 1;
    }
    break;
  }
  case (int)OPT_SLAVE_PARALLEL_MODE:
  {
    /* Store latest mode for Master::Info */
    cur_rpl_filter->set_parallel_mode
      ((enum_slave_parallel_mode)opt_slave_parallel_mode);
    break;
  }
  case (int)OPT_BINLOG_IGNORE_DB:
  {
    binlog_filter->add_ignore_db(argument);
    break;
  }
  case (int)OPT_BINLOG_DO_DB:
  {
    binlog_filter->add_do_db(argument);
    break;
  }
  case (int)OPT_REPLICATE_DO_TABLE:
  {
    if (cur_rpl_filter->add_do_table(argument))
    {
      sql_print_error("Could not add do table rule '%s'", argument);
      return 1;
    }
    break;
  }
  case (int)OPT_REPLICATE_WILD_DO_TABLE:
  {
    if (cur_rpl_filter->add_wild_do_table(argument))
    {
      sql_print_error("Could not add do table rule '%s'", argument);
      return 1;
    }
    break;
  }
  case (int)OPT_REPLICATE_WILD_IGNORE_TABLE:
  {
    if (cur_rpl_filter->add_wild_ignore_table(argument))
    {
      sql_print_error("Could not add ignore table rule '%s'", argument);
      return 1;
    }
    break;
  }
  case (int)OPT_REPLICATE_IGNORE_TABLE:
  {
    if (cur_rpl_filter->add_ignore_table(argument))
    {
      sql_print_error("Could not add ignore table rule '%s'", argument);
      return 1;
    }
    break;
  }
#endif /* HAVE_REPLICATION */
  case (int) OPT_SAFE:
    opt_specialflag|= SPECIAL_SAFE_MODE | SPECIAL_NO_NEW_FUNC;
    SYSVAR_AUTOSIZE(delay_key_write_options, (uint) DELAY_KEY_WRITE_NONE);
    myisam_recover_options= HA_RECOVER_DEFAULT;
    ha_open_options&= ~(HA_OPEN_DELAY_KEY_WRITE);
#ifdef HAVE_QUERY_CACHE
    SYSVAR_AUTOSIZE(query_cache_size, 0);
#endif
    sql_print_warning("The syntax '--safe-mode' is deprecated and will be "
                      "removed in a future release.");
    break;
  case (int) OPT_SKIP_HOST_CACHE:
    opt_specialflag|= SPECIAL_NO_HOST_CACHE;
    break;
  case OPT_CONSOLE:
    if (opt_console)
      opt_error_log= 0;			// Force logs to stdout
    break;
  case OPT_BOOTSTRAP:
    opt_noacl=opt_bootstrap=1;
    opt_use_ssl= 0;
#ifdef _WIN32
    {
      /*
       Check if security descriptor is passed from
       mysql_install_db.exe.
       Used by Windows installer to correctly setup
       privileges on the new directories.
      */
      char* dir_sddl = getenv("MARIADB_NEW_DIRECTORY_SDDL");
      if (dir_sddl)
      {
        ConvertStringSecurityDescriptorToSecurityDescriptor(
          dir_sddl, SDDL_REVISION_1, &my_dir_security_attributes.lpSecurityDescriptor, NULL);
        DBUG_ASSERT(my_dir_security_attributes.lpSecurityDescriptor);
      }
    }
#endif
    break;
  case OPT_SERVER_ID:
    ::server_id= global_system_variables.server_id;
    break;
  case OPT_SEQURE_FILE_PRIV:
    if (argument == disabled_my_option)
    {
      my_free(opt_secure_file_priv);
      opt_secure_file_priv= 0;
    }
    break;
  case OPT_LOWER_CASE_TABLE_NAMES:
    lower_case_table_names_used= 1;
    break;
#if defined(ENABLED_DEBUG_SYNC)
  case OPT_DEBUG_SYNC_TIMEOUT:
    /*
      Debug Sync Facility. See debug_sync.cc.
      Default timeout for WAIT_FOR action.
      Default value is zero (facility disabled).
      If option is given without an argument, supply a non-zero value.
    */
    if (!argument)
    {
      /* purecov: begin tested */
      opt_debug_sync_timeout= DEBUG_SYNC_DEFAULT_WAIT_TIMEOUT;
      /* purecov: end */
    }
    break;
#endif /* defined(ENABLED_DEBUG_SYNC) */
  case OPT_LOG_ERROR:
    /*
      "No --log-error" == "write errors to stderr",
      "--log-error without argument" == "write errors to a file".
    */
    if (argument == NULL) /* no argument */
      log_error_file_ptr= const_cast<char*>("");
    break;
  case OPT_LOG_SLOW_FILTER:
    if (argument == NULL || *argument == 0)
    {
      /* By default log_slow_filter_has all values except QPLAN_NOT_USING_INDEX */
      global_system_variables.log_slow_filter= opt->def_value | QPLAN_NOT_USING_INDEX;
      sql_print_warning("log_slow_filter=\"\" changed to log_slow_filter=ALL");
    }
    break;
  case OPT_IGNORE_DB_DIRECTORY:
    opt_ignore_db_dirs= NULL; // will be set in ignore_db_dirs_process_additions
    if (*argument == 0)
      ignore_db_dirs_reset();
    else
    {
      if (push_ignored_db_dir(argument))
      {
        sql_print_error("Can't start server: "
                        "cannot process --ignore-db-dir=%.*s", 
                        FN_REFLEN, argument);
        return 1;
      }
    }
    break;
  case OPT_PLUGIN_LOAD:
    free_list(opt_plugin_load_list_ptr);
    if (argument == disabled_my_option)
      break;                                    // Resets plugin list
    /* fall through */
  case OPT_PLUGIN_LOAD_ADD:
    opt_plugin_load_list_ptr->push_back(new i_string(argument));
    break;
  case OPT_PFS_INSTRUMENT:
  {
#ifdef WITH_PERFSCHEMA_STORAGE_ENGINE
#ifndef EMBEDDED_LIBRARY
    /* Parse instrument name and value from argument string */
    const char *name= argument, *ptr, *val;

    /* Trim leading spaces from instrument name */
    while (*name && my_isspace(mysqld_charset, *name))
      name++;

    /* Assignment required */
    if (!(ptr= strchr(name, '=')))
    {
       my_getopt_error_reporter(WARNING_LEVEL,
                             "Missing value for performance_schema_instrument "
                             "'%s'", argument);
      return 0;
    }

    /* Option value */
    val= ptr + 1;

    /* Trim trailing spaces and slashes from instrument name */
    while (ptr > name && (my_isspace(mysqld_charset, ptr[-1]) ||
                          ptr[-1] == '/'))
      ptr--;
    if (ptr == name)
    {
       my_getopt_error_reporter(WARNING_LEVEL,
                             "Invalid instrument name for "
                             "performance_schema_instrument '%s'", name);
       return 0;
    }
    name= strmake_root(&startup_root, name, (size_t) (ptr - name));

    /* Trim leading spaces from option value */
    while (*val && my_isspace(mysqld_charset, *val))
      val++;

    /* Find end of value */
    for (ptr= val; *ptr && !my_isspace(mysqld_charset, *ptr) ; ptr++)
    {}
    if (ptr == val)
    {
       my_getopt_error_reporter(WARNING_LEVEL,
                             "No value for performance_schema_instrument "
                             "'%s'", name);
      return 0;
    }
    val= strmake_root(&startup_root, val, (size_t) (ptr - val));

    /* Add instrument name and value to array of configuration options */
    if (add_pfs_instr_to_array(name, val))
    {
       my_getopt_error_reporter(WARNING_LEVEL,
                             "Invalid value for performance_schema_instrument "
                             "'%s'", name);
      return 0;
    }
#endif /* EMBEDDED_LIBRARY */
#endif
    break;
  }
  }
  return 0;
}


/**
   Handle arguments for multiple key caches, replication_options and
    optimizer_costs
 */

C_MODE_START

static void *
mysql_getopt_value(const char *name, uint length,
		   const struct my_option *option, int *error)
{
  if (error)
    *error= 0;
  switch (option->id) {
  case OPT_KEY_BUFFER_SIZE:
  case OPT_KEY_CACHE_BLOCK_SIZE:
  case OPT_KEY_CACHE_DIVISION_LIMIT:
  case OPT_KEY_CACHE_AGE_THRESHOLD:
  case OPT_KEY_CACHE_PARTITIONS:
  case OPT_KEY_CACHE_CHANGED_BLOCKS_HASH_SIZE:
  {
    KEY_CACHE *key_cache;
    if (unlikely(!(key_cache= get_or_create_key_cache(name, length))))
    {
      if (error)
        *error= EXIT_OUT_OF_MEMORY;
      return 0;
    }
    switch (option->id) {
    case OPT_KEY_BUFFER_SIZE:
      return &key_cache->param_buff_size;
    case OPT_KEY_CACHE_BLOCK_SIZE:
      return &key_cache->param_block_size;
    case OPT_KEY_CACHE_DIVISION_LIMIT:
      return &key_cache->param_division_limit;
    case OPT_KEY_CACHE_AGE_THRESHOLD:
      return &key_cache->param_age_threshold;
    case OPT_KEY_CACHE_PARTITIONS:
      return (uchar**) &key_cache->param_partitions;
    case OPT_KEY_CACHE_CHANGED_BLOCKS_HASH_SIZE:
      return (uchar**) &key_cache->changed_blocks_hash_size;
    }
  }
  /* We return in all cases above. Let us silence -Wimplicit-fallthrough */
  DBUG_ASSERT(0);
  break;
#ifdef HAVE_REPLICATION
  /* fall through */
  case OPT_REPLICATE_DO_DB:
  case OPT_REPLICATE_DO_TABLE:
  case OPT_REPLICATE_IGNORE_DB:
  case OPT_REPLICATE_IGNORE_TABLE:
  case OPT_REPLICATE_WILD_DO_TABLE:
  case OPT_REPLICATE_WILD_IGNORE_TABLE:
  case OPT_REPLICATE_REWRITE_DB:
  case OPT_SLAVE_PARALLEL_MODE:
  {
    /* Store current filter for mysqld_get_one_option() */
    if (!(cur_rpl_filter= get_or_create_rpl_filter(name, length)))
    {
      if (error)
        *error= EXIT_OUT_OF_MEMORY;
    }
    if (option->id == OPT_SLAVE_PARALLEL_MODE)
    {
      /*
        Ensure parallel_mode variable is shown in --help. The other
        variables are not easily printable here.
       */
      return (char**) &opt_slave_parallel_mode;
    }
    return 0;
  }
  break;
#endif
  case OPT_COSTS_DISK_READ_COST:
  case OPT_COSTS_INDEX_BLOCK_COPY_COST:
  case OPT_COSTS_KEY_CMP_COST:
  case OPT_COSTS_KEY_COPY_COST:
  case OPT_COSTS_KEY_LOOKUP_COST:
  case OPT_COSTS_KEY_NEXT_FIND_COST:
  case OPT_COSTS_DISK_READ_RATIO:
  case OPT_COSTS_ROW_COPY_COST:
  case OPT_COSTS_ROW_LOOKUP_COST:
  case OPT_COSTS_ROW_NEXT_FIND_COST:
  case OPT_COSTS_ROWID_CMP_COST:
  case OPT_COSTS_ROWID_COPY_COST:
  {
    OPTIMIZER_COSTS *costs;
    if (unlikely(!(costs= get_or_create_optimizer_costs(name, length))))
    {
      if (error)
        *error= EXIT_OUT_OF_MEMORY;
      return 0;
    }
    switch (option->id) {
    case OPT_COSTS_DISK_READ_COST:
      return &costs->disk_read_cost;
    case OPT_COSTS_INDEX_BLOCK_COPY_COST:
      return &costs->index_block_copy_cost;
    case OPT_COSTS_KEY_CMP_COST:
      return &costs->key_cmp_cost;
    case OPT_COSTS_KEY_COPY_COST:
      return &costs->key_copy_cost;
    case OPT_COSTS_KEY_LOOKUP_COST:
      return &costs->key_lookup_cost;
    case OPT_COSTS_KEY_NEXT_FIND_COST:
      return &costs->key_next_find_cost;
    case OPT_COSTS_DISK_READ_RATIO:
      return &costs->disk_read_ratio;
    case OPT_COSTS_ROW_COPY_COST:
      return &costs->row_copy_cost;
    case OPT_COSTS_ROW_LOOKUP_COST:
      return &costs->row_lookup_cost;
    case OPT_COSTS_ROW_NEXT_FIND_COST:
      return &costs->row_next_find_cost;
    case OPT_COSTS_ROWID_CMP_COST:
      return &costs->rowid_cmp_cost;
    case OPT_COSTS_ROWID_COPY_COST:
      return &costs->rowid_copy_cost;
    default:
      DBUG_ASSERT(0);
    }
  }
  }
  return option->value;
}


static void option_error_reporter(enum loglevel level, const char *format, ...)
{
  va_list args;
  va_start(args, format);

  /*
    Don't print warnings for --loose options during bootstrap if
    log_warnings <= 2 (2 is default) as warnings during bootstrap
    can confuse people when running mysql_install_db and other scripts.
    Don't print loose warnings at all if log_warnings <= 1
  */
  if (level == ERROR_LEVEL ||
      (global_system_variables.log_warnings >
       (ulong) (1 + MY_TEST(opt_bootstrap))))
  {
    vprint_msg_to_log(level, format, args);
  }
  va_end(args);
}

C_MODE_END

/**
  Get server options from the command line,
  and perform related server initializations.
  @param [in, out] argc_ptr       command line options (count)
  @param [in, out] argv_ptr       command line options (values)
  @return 0 on success

  @todo
  - FIXME add EXIT_TOO_MANY_ARGUMENTS to "mysys_err.h" and return that code?
*/
static int get_options(int *argc_ptr, char ***argv_ptr)
{
  int ho_error;

  my_getopt_get_addr= mysql_getopt_value;
  my_getopt_error_reporter= option_error_reporter;

  /* prepare all_options array */
  my_init_dynamic_array(PSI_INSTRUMENT_ME, &all_options, sizeof(my_option),
                        array_elements(my_long_options) + sys_var_elements(),
                        array_elements(my_long_options)/4, MYF(0));
  add_many_options(&all_options, my_long_options, array_elements(my_long_options));
  sys_var_add_options(&all_options, 0);
  add_terminator(&all_options);

  /* Skip unknown options so that they may be processed later by plugins */
  my_getopt_skip_unknown= TRUE;

  if ((ho_error= handle_options(argc_ptr, argv_ptr,
                                (my_option*) (all_options.buffer),
                                mysqld_get_one_option)))
    return ho_error;

  if (!opt_help)
    delete_dynamic(&all_options);
  else
    opt_abort= 1;

  /* Add back the program name handle_options removes */
  (*argc_ptr)++;
  (*argv_ptr)--;

  disable_log_notes= opt_silent_startup;

  /*
    Options have been parsed. Now some of them need additional special
    handling, like custom value checking, checking of incompatibilites
    between options, setting of multiple variables, etc.
    Do them here.
  */

  if (global_system_variables.old_mode)
  {
    global_system_variables.old_behavior|= (OLD_MODE_NO_PROGRESS_INFO |
                                           OLD_MODE_IGNORE_INDEX_ONLY_FOR_JOIN |
                                           OLD_MODE_COMPAT_5_1_CHECKSUM);
    sql_print_warning("--old is deprecated and will be removed in a future "
                      "release. Please use --old-mode instead. ");
  }

  if (global_system_variables.net_buffer_length > 
      global_system_variables.max_allowed_packet)
  {
    sql_print_warning("net_buffer_length (%lu) is set to be larger "
                      "than max_allowed_packet (%lu). Please rectify.",
                      global_system_variables.net_buffer_length, 
                      global_system_variables.max_allowed_packet);
  }

  if (log_error_file_ptr != disabled_my_option)
    opt_error_log= 1;
  else
    log_error_file_ptr= const_cast<char*>("");

  opt_init_connect.length=strlen(opt_init_connect.str);
  opt_init_slave.length=strlen(opt_init_slave.str);

  if (global_system_variables.low_priority_updates)
    thr_upgraded_concurrent_insert_lock= TL_WRITE_LOW_PRIORITY;

  if (ft_boolean_check_syntax_string((uchar*) ft_boolean_syntax,
                                     strlen(ft_boolean_syntax),
                                     system_charset_info))
  {
    sql_print_error("Invalid ft-boolean-syntax string: %s",
                    ft_boolean_syntax);
    return 1;
  }

#ifndef EMBEDDED_LIBRARY
  if (validate_redirect_url(global_system_variables.redirect_url,
                            strlen(global_system_variables.redirect_url)))
  {
    sql_print_error("Invalid redirect_url: %s",
                    global_system_variables.redirect_url);
    return 1;
  }
#endif

  if (opt_disable_networking)
    mysqld_port= mysqld_extra_port= 0;

  if (opt_skip_show_db)
    opt_specialflag|= SPECIAL_SKIP_SHOW_DB;

  if (myisam_flush)
    flush_time= 0;

#ifdef HAVE_REPLICATION
  if (init_slave_skip_errors(opt_slave_skip_errors))
    return 1;
  if (init_slave_transaction_retry_errors(opt_slave_transaction_retry_errors))
    return 1;
#endif

  if (global_system_variables.max_join_size == HA_POS_ERROR)
    global_system_variables.option_bits|= OPTION_BIG_SELECTS;
  else
    global_system_variables.option_bits&= ~OPTION_BIG_SELECTS;

  if (opt_support_flashback)
  {
    /* Force binary logging */
    if (!opt_bin_logname)
      opt_bin_logname= (char*) "";                  // Use default name
    opt_bin_log= opt_bin_log_used= 1;

    /* Force format to row */
    if (global_system_variables.binlog_format != BINLOG_FORMAT_ROW)
    {
      sql_print_information("Binlog_format changed to \"ROW\" because of "
                            "flashback");
      SYSVAR_AUTOSIZE(global_system_variables.binlog_format,
                      BINLOG_FORMAT_ROW);
    }
    binlog_format_used= 1;
  }

  // Synchronize @@global.autocommit on --autocommit
  const ulonglong turn_bit_on= opt_autocommit ?
    OPTION_AUTOCOMMIT : OPTION_NOT_AUTOCOMMIT;
  global_system_variables.option_bits=
    (global_system_variables.option_bits &
     ~(OPTION_NOT_AUTOCOMMIT | OPTION_AUTOCOMMIT)) | turn_bit_on;

  global_system_variables.sql_mode=
    expand_sql_mode(global_system_variables.sql_mode);
#if !defined(HAVE_REALPATH)
  my_use_symdir=0;
  my_disable_symlinks=1;
  have_symlink=SHOW_OPTION_NO;
#else
  if (!my_use_symdir)
  {
    my_disable_symlinks=1;
    have_symlink=SHOW_OPTION_DISABLED;
  }
#endif
  if (opt_debugging)
  {
    /* Allow break with SIGINT, no core or stack trace */
    test_flags|= TEST_SIGINT;
    test_flags&= ~TEST_CORE_ON_SIGNAL;
  }
  /* Set global MyISAM variables from delay_key_write_options */
  fix_delay_key_write(0, 0, OPT_GLOBAL);

#ifndef EMBEDDED_LIBRARY
  if (mysqld_chroot)
    set_root(mysqld_chroot);
#else
  SYSVAR_AUTOSIZE(thread_handling, SCHEDULER_NO_THREADS);
  max_allowed_packet= global_system_variables.max_allowed_packet;
  net_buffer_length= global_system_variables.net_buffer_length;
#endif
  if (fix_paths())
    return 1;

  /*
    Set some global variables from the global_system_variables
    In most cases the global variables will not be used
  */
  my_disable_locking= myisam_single_user= MY_TEST(opt_external_locking == 0);
  my_default_record_cache_size=global_system_variables.read_buff_size;

  /*
    Log mysys errors when we don't have a thd or thd->log_all_errors is set
    (recovery) to the log.  This is mainly useful for debugging strange system
    errors.
  */
  if (global_system_variables.log_warnings >= 10)
    my_global_flags= MY_WME | ME_NOTE;
  /* Log all errors not handled by thd->handle_error() to my_message_sql() */
  if (global_system_variables.log_warnings >= 11)
    my_global_flags|= ME_ERROR_LOG;
  if (my_assert_on_error)
    debug_assert_if_crashed_table= 1;

  global_system_variables.long_query_time= (ulonglong)
    (global_system_variables.long_query_time_double * 1e6 + 0.1);
  global_system_variables.max_statement_time= (ulonglong)
    (global_system_variables.max_statement_time_double * 1e6 + 0.1);

  if (opt_short_log_format)
    opt_specialflag|= SPECIAL_SHORT_LOG_FORMAT;

#ifdef EMBEDDED_LIBRARY
  one_thread_scheduler(thread_scheduler, &connection_count);
  /*
    It looks like extra_connection_count should be passed here but
    its been using connection_count for the last 10+ years and
    no-one was requested a change so lets not suprise anyone.
  */
  one_thread_scheduler(extra_thread_scheduler, &connection_count);
#else

  if (thread_handling <= SCHEDULER_ONE_THREAD_PER_CONNECTION)
    one_thread_per_connection_scheduler(thread_scheduler, &max_connections,
                                        &connection_count);
  else if (thread_handling == SCHEDULER_NO_THREADS)
    one_thread_scheduler(thread_scheduler, &connection_count);
  else
    pool_of_threads_scheduler(thread_scheduler,  &max_connections,
                                        &connection_count); 

  one_thread_per_connection_scheduler(extra_thread_scheduler,
                                      &extra_max_connections,
                                      &extra_connection_count);
#endif

  opt_readonly= read_only;

  /* Remember if max_user_connections was 0 at startup */
  max_user_connections_checking= global_system_variables.max_user_connections != 0;

#ifdef HAVE_REPLICATION
  {
    sys_var *max_relay_log_size_var, *max_binlog_size_var;
    /* If max_relay_log_size is 0, then set it to max_binlog_size */
    if (!global_system_variables.max_relay_log_size)
      SYSVAR_AUTOSIZE(global_system_variables.max_relay_log_size,
                      max_binlog_size);

    /*
      Fix so that DEFAULT and limit checking works with max_relay_log_size
      (Yes, this is a hack, but it's required as the definition of
      max_relay_log_size allows it to be set to 0).
    */
    max_relay_log_size_var= intern_find_sys_var(STRING_WITH_LEN("max_relay_log_size"));
    max_binlog_size_var= intern_find_sys_var(STRING_WITH_LEN("max_binlog_size"));
    if (max_binlog_size_var && max_relay_log_size_var)
    {
      max_relay_log_size_var->option.min_value=
        max_binlog_size_var->option.min_value; 
      max_relay_log_size_var->option.def_value=
        max_binlog_size_var->option.def_value;
    }
    slave_max_statement_time=
      double2ulonglong(slave_max_statement_time_double * 1e6);
  }
#endif

  /* Ensure that some variables are not set higher than needed */
  if (thread_cache_size > max_connections)
    SYSVAR_AUTOSIZE(thread_cache_size, max_connections);

  return 0;
}


/*
  Create version name for running mysqld version
  We automaticly add suffixes -debug, -embedded and -log to the version
  name to make the version more descriptive.
  (MYSQL_SERVER_SUFFIX is set by the compilation environment)
*/

char *set_server_version(char *buf, size_t size)
{
  bool is_log= opt_log || global_system_variables.sql_log_slow || opt_bin_log;
  bool is_debug= IF_DBUG(!strstr(MYSQL_SERVER_SUFFIX_STR, "-debug"), 0);
  const char *is_valgrind=
#ifdef HAVE_VALGRIND
    !strstr(MYSQL_SERVER_SUFFIX_STR, "-valgrind") ? "-valgrind" :
#endif
    "";
  return strxnmov(buf, size - 1,
                  MYSQL_SERVER_VERSION,
                  MYSQL_SERVER_SUFFIX_STR,
                  IF_EMBEDDED("-embedded", ""),
                  is_valgrind,
                  is_debug ? "-debug" : "",
                  is_log ? "-log" : "",
                  NullS);
}


static char *get_relative_path(const char *path)
{
  if (test_if_hard_path(path) &&
      is_prefix(path,DEFAULT_MYSQL_HOME) &&
      strcmp(DEFAULT_MYSQL_HOME,FN_ROOTDIR))
  {
    path+=(uint) strlen(DEFAULT_MYSQL_HOME);
    while (*path == FN_LIBCHAR || *path == FN_LIBCHAR2)
      path++;
  }
  return (char*) path;
}


/**
  Fix filename and replace extension where 'dir' is relative to
  mysql_real_data_home.
  @return
    1 if len(path) > FN_REFLEN
*/

bool
fn_format_relative_to_data_home(char * to, const char *name,
				const char *dir, const char *extension)
{
  char tmp_path[FN_REFLEN];
  if (!test_if_hard_path(dir))
  {
    strxnmov(tmp_path,sizeof(tmp_path)-1, mysql_real_data_home,
	     dir, NullS);
    dir=tmp_path;
  }
  return !fn_format(to, name, dir, extension,
		    MY_APPEND_EXT | MY_UNPACK_FILENAME | MY_SAFE_PATH);
}


/**
  Test a file path to determine if the path is compatible with the secure file
  path restriction.
 
  @param path null terminated character string

  @return
    @retval TRUE The path is secure
    @retval FALSE The path isn't secure
*/

bool is_secure_file_path(char *path)
{
  char buff1[FN_REFLEN], buff2[FN_REFLEN];
  size_t opt_secure_file_priv_len;
  /*
    All paths are secure if opt_secure_file_path is 0
  */
  if (!opt_secure_file_priv)
    return TRUE;

  opt_secure_file_priv_len= strlen(opt_secure_file_priv);

  if (strlen(path) >= FN_REFLEN)
    return FALSE;

  if (my_realpath(buff1, path, 0))
  {
    /*
      The supplied file path might have been a file and not a directory.
    */
    size_t length= dirname_length(path);        // Guaranteed to be < FN_REFLEN
    memcpy(buff2, path, length);
    buff2[length]= '\0';
    if (length == 0 || my_realpath(buff1, buff2, 0))
      return FALSE;
  }
  convert_dirname(buff2, buff1, NullS);
  if (!lower_case_file_system)
  {
    if (strncmp(opt_secure_file_priv, buff2, opt_secure_file_priv_len))
      return FALSE;
  }
  else
  {
    if (files_charset_info->strnncoll(buff2, strlen(buff2),
                                      opt_secure_file_priv,
                                      opt_secure_file_priv_len,
                                      TRUE))
      return FALSE;
  }
  return TRUE;
}


static int fix_paths(void)
{
  char buff[FN_REFLEN],*pos;
  DBUG_ENTER("fix_paths");

  convert_dirname(mysql_home,mysql_home,NullS);
  /* Resolve symlinks to allow 'mysql_home' to be a relative symlink */
  my_realpath(mysql_home,mysql_home,MYF(0));
  /* Ensure that mysql_home ends in FN_LIBCHAR */
  pos=strend(mysql_home);
  if (pos[-1] != FN_LIBCHAR)
  {
    pos[0]= FN_LIBCHAR;
    pos[1]= 0;
  }
  convert_dirname(lc_messages_dir, lc_messages_dir, NullS);
  convert_dirname(mysql_real_data_home,mysql_real_data_home,NullS);
  (void) my_load_path(mysql_home,mysql_home,""); // Resolve current dir
  (void) my_load_path(mysql_real_data_home,mysql_real_data_home,mysql_home);
  (void) my_load_path(pidfile_name, pidfile_name_ptr, mysql_real_data_home);

  convert_dirname(opt_plugin_dir, opt_plugin_dir_ptr ? opt_plugin_dir_ptr : 
                                  get_relative_path(PLUGINDIR), NullS);
  (void) my_load_path(opt_plugin_dir, opt_plugin_dir, mysql_home);
  opt_plugin_dir_ptr= opt_plugin_dir;
  pidfile_name_ptr= pidfile_name;

  my_realpath(mysql_unpacked_real_data_home, mysql_real_data_home, MYF(0));
  mysql_unpacked_real_data_home_len= 
  strlen(mysql_unpacked_real_data_home);
  if (mysql_unpacked_real_data_home[mysql_unpacked_real_data_home_len-1] == FN_LIBCHAR)
    --mysql_unpacked_real_data_home_len;

  char *sharedir=get_relative_path(SHAREDIR);
  if (test_if_hard_path(sharedir))
    strmake_buf(buff, sharedir);		/* purecov: tested */
  else
    strxnmov(buff,sizeof(buff)-1,mysql_home,sharedir,NullS);
  convert_dirname(buff,buff,NullS);
  (void) my_load_path(lc_messages_dir, lc_messages_dir, buff);

  /* If --character-sets-dir isn't given, use shared library dir */
  if (charsets_dir)
  {
    strmake_buf(mysql_charsets_dir, charsets_dir);
    charsets_dir= mysql_charsets_dir;
  }
  else
  {
    strxnmov(mysql_charsets_dir, sizeof(mysql_charsets_dir)-1, buff,
	     CHARSET_DIR, NullS);
    SYSVAR_AUTOSIZE(charsets_dir, mysql_charsets_dir);
  }
  (void) my_load_path(mysql_charsets_dir, mysql_charsets_dir, buff);
  convert_dirname(mysql_charsets_dir, mysql_charsets_dir, NullS);

  if (init_tmpdir(&mysql_tmpdir_list, opt_mysql_tmpdir))
    DBUG_RETURN(1);
  if (!opt_mysql_tmpdir)
    opt_mysql_tmpdir= mysql_tmpdir;
#ifdef HAVE_REPLICATION
  if (!slave_load_tmpdir)
    SYSVAR_AUTOSIZE(slave_load_tmpdir, mysql_tmpdir);
#endif /* HAVE_REPLICATION */
  /*
    Convert the secure-file-priv option to system format, allowing
    a quick strcmp to check if read or write is in an allowed dir
  */
  if (opt_secure_file_priv)
  {
    if (*opt_secure_file_priv == 0)
    {
      my_free(opt_secure_file_priv);
      opt_secure_file_priv= 0;
    }
    else
    {
      if (strlen(opt_secure_file_priv) >= FN_REFLEN)
        opt_secure_file_priv[FN_REFLEN-1]= '\0';
      if (my_realpath(buff, opt_secure_file_priv, 0))
      {
        sql_print_warning("Failed to normalize the argument for --secure-file-priv.");
        DBUG_RETURN(1);
      }
      char *secure_file_real_path= (char *)my_malloc(PSI_INSTRUMENT_ME, FN_REFLEN, MYF(MY_FAE));
      convert_dirname(secure_file_real_path, buff, NullS);
      my_free(opt_secure_file_priv);
      opt_secure_file_priv= secure_file_real_path;
    }
  }
  DBUG_RETURN(0);
}

/**
  Check if file system used for databases is case insensitive.

  @param dir_name			Directory to test

  @retval -1  Don't know (Test failed)
  @retval  0   File system is case sensitive
  @retval  1   File system is case insensitive
*/

static int test_if_case_insensitive(const char *dir_name)
{
  int result= 0;
  File file;
  char buff[FN_REFLEN], buff2[FN_REFLEN];
  MY_STAT stat_info;
  DBUG_ENTER("test_if_case_insensitive");

  fn_format(buff, opt_log_basename, dir_name, ".lower-test",
	    MY_UNPACK_FILENAME | MY_REPLACE_EXT | MY_REPLACE_DIR);
  fn_format(buff2, opt_log_basename, dir_name, ".LOWER-TEST",
	    MY_UNPACK_FILENAME | MY_REPLACE_EXT | MY_REPLACE_DIR);
  mysql_file_delete(key_file_casetest, buff2, MYF(0));
  if ((file= mysql_file_create(key_file_casetest,
                               buff, 0666, O_RDWR, MYF(0))) < 0)
  {
    if (!opt_abort)
      sql_print_warning("Can't create test file '%s' (Errcode: %M)", buff, my_errno);
    DBUG_RETURN(-1);
  }
  mysql_file_close(file, MYF(0));
  if (mysql_file_stat(key_file_casetest, buff2, &stat_info, MYF(0)))
    result= 1;					// Can access file
  mysql_file_delete(key_file_casetest, buff, MYF(MY_WME));
  DBUG_PRINT("exit", ("result: %d", result));
  DBUG_RETURN(result);
}


#ifndef EMBEDDED_LIBRARY

/**
  Create file to store pid number.
*/
static void create_pid_file()
{
  File file;
  if ((file= mysql_file_create(key_file_pid, pidfile_name, 0664,
                               O_WRONLY | O_TRUNC, MYF(MY_WME))) >= 0)
  {
    char buff[MAX_BIGINT_WIDTH + 1], *end;
    end= int10_to_str((long) getpid(), buff, 10);
    *end++= '\n';
    if (!mysql_file_write(file, (uchar*) buff, (uint) (end-buff),
                          MYF(MY_WME | MY_NABP)))
    {
      mysql_file_close(file, MYF(0));
      pid_file_created= true;
      return;
    }
    mysql_file_close(file, MYF(0));
  }
  sql_perror("Can't start server: can't create PID file");
  exit(1);
}
#endif /* EMBEDDED_LIBRARY */


/**
  Remove the process' pid file.
  
  @param  flags  file operation flags
*/

static void delete_pid_file(myf flags)
{
#ifndef EMBEDDED_LIBRARY
  if (pid_file_created)
  {
    mysql_file_delete(key_file_pid, pidfile_name, flags);
    pid_file_created= false;
  }
#endif /* EMBEDDED_LIBRARY */
  return;
}


/** Clear most status variables. */
void refresh_status(THD *thd)
{
  mysql_mutex_lock(&LOCK_status);

#ifdef WITH_PERFSCHEMA_STORAGE_ENGINE
  /* Reset aggregated status counters. */
  reset_pfs_status_stats();
#endif

  /* Add thread's status variabels to global status */
  add_to_status(&global_status_var, &thd->status_var);

  /* Reset thread's status variables */
  thd->set_status_var_init();
  thd->status_var.global_memory_used= 0;
  bzero((uchar*) &thd->org_status_var, sizeof(thd->org_status_var)); 
  thd->start_bytes_received= 0;

  /* Reset some global variables */
  reset_status_vars();
#ifdef WITH_WSREP
  if (WSREP_ON)
  {
    Wsrep_server_state::instance().provider().reset_status();
  }
#endif /* WITH_WSREP */

  /* Reset the counters of all key caches (default and named). */
  process_key_caches(reset_key_cache_counters, 0);
  flush_status_time= time((time_t*) 0);
  mysql_mutex_unlock(&LOCK_status);

  /*
    Set max_used_connections to the number of currently open
    connections.  This is not perfect, but status data is not exact anyway.
  */
  max_used_connections= connection_count + extra_connection_count;
  max_used_connections_time= time(nullptr);
}

#ifdef HAVE_PSI_INTERFACE
static PSI_file_info all_server_files[]=
{
#ifdef HAVE_MMAP
  { &key_file_map, "map", 0},
#endif /* HAVE_MMAP */
  { &key_file_binlog, "binlog", 0},
  { &key_file_binlog_cache, "binlog_cache", 0},
  { &key_file_binlog_index, "binlog_index", 0},
  { &key_file_binlog_index_cache, "binlog_index_cache", 0},
  { &key_file_relaylog, "relaylog", 0},
  { &key_file_relaylog_cache, "relaylog_cache", 0},
  { &key_file_relaylog_index, "relaylog_index", 0},
  { &key_file_relaylog_index_cache, "relaylog_index_cache", 0},
  { &key_file_io_cache, "io_cache", 0},
  { &key_file_casetest, "casetest", 0},
  { &key_file_dbopt, "dbopt", 0},
#ifdef HAVE_des
  { &key_file_des_key_file, "des_key_file", 0},
#endif
  { &key_file_ERRMSG, "ERRMSG", 0},
  { &key_select_to_file, "select_to_file", 0},
  { &key_file_fileparser, "file_parser", 0},
  { &key_file_frm, "FRM", 0},
  { &key_file_global_ddl_log, "global_ddl_log", 0},
  { &key_file_load, "load", 0},
  { &key_file_loadfile, "LOAD_FILE", 0},
  { &key_file_log_ddl, "log_ddl", 0},
  { &key_file_log_event_data, "log_event_data", 0},
  { &key_file_log_event_info, "log_event_info", 0},
  { &key_file_master_info, "master_info", 0},
  { &key_file_misc, "misc", 0},
  { &key_file_partition_ddl_log, "partition_ddl_log", 0},
  { &key_file_pid, "pid", 0},
  { &key_file_query_log, "query_log", 0},
  { &key_file_relay_log_info, "relay_log_info", 0},
  { &key_file_send_file, "send_file", 0},
  { &key_file_slow_log, "slow_log", 0},
  { &key_file_tclog, "tclog", 0},
  { &key_file_trg, "trigger_name", 0},
  { &key_file_trn, "trigger", 0},
  { &key_file_init, "init", 0},
  { &key_file_binlog_state, "binlog_state", 0},
  { &key_file_gtid_index, "gtid_index", 0}
};
#endif /* HAVE_PSI_INTERFACE */

PSI_stage_info stage_after_apply_event= { 0, "After apply log event", 0};
PSI_stage_info stage_after_create= { 0, "After create", 0};
PSI_stage_info stage_after_opening_tables= { 0, "After opening tables", 0};
PSI_stage_info stage_after_table_lock= { 0, "After table lock", 0};
PSI_stage_info stage_allocating_local_table= { 0, "Allocating local table", 0};
PSI_stage_info stage_alter_inplace_prepare= { 0, "preparing for alter table", 0};
PSI_stage_info stage_alter_inplace= { 0, "altering table", 0};
PSI_stage_info stage_alter_inplace_commit= { 0, "Committing alter table to storage engine", 0};
PSI_stage_info stage_apply_event= { 0, "Apply log event", 0};
PSI_stage_info stage_changing_master= { 0, "Changing master", 0};
PSI_stage_info stage_checking_master_version= { 0, "Checking master version", 0};
PSI_stage_info stage_checking_permissions= { 0, "checking permissions", 0};
PSI_stage_info stage_checking_privileges_on_cached_query= { 0, "checking privileges on cached query", 0};
PSI_stage_info stage_checking_query_cache_for_query= { 0, "Checking query cache for query", 0};
PSI_stage_info stage_cleaning_up= { 0, "Reset for next command", 0};
PSI_stage_info stage_closing_tables= { 0, "closing tables", 0};
PSI_stage_info stage_connecting_to_master= { 0, "Connecting to master", 0};
PSI_stage_info stage_converting_heap_to_myisam= { 0, "Converting HEAP to " TMP_ENGINE_NAME, 0};
PSI_stage_info stage_copying_to_group_table= { 0, "Copying to group table", 0};
PSI_stage_info stage_copying_to_tmp_table= { 0, "Copying to tmp table", 0};
PSI_stage_info stage_copy_to_tmp_table= { 0, "copy to tmp table", PSI_FLAG_STAGE_PROGRESS};
PSI_stage_info stage_creating_delayed_handler= { 0, "Creating delayed handler", 0};
PSI_stage_info stage_creating_sort_index= { 0, "Creating sort index", 0};
PSI_stage_info stage_creating_table= { 0, "creating table", 0};
PSI_stage_info stage_creating_tmp_table= { 0, "Creating tmp table", 0};
PSI_stage_info stage_deleting_from_main_table= { 0, "Deleting from main table", 0};
PSI_stage_info stage_deleting_from_reference_tables= { 0, "Deleting from reference tables", 0};
PSI_stage_info stage_discard_or_import_tablespace= { 0, "Discard_or_import_tablespace", 0};
PSI_stage_info stage_enabling_keys= { 0, "Enabling keys", 0};
PSI_stage_info stage_end= { 0, "End of update loop", 0};
PSI_stage_info stage_ending_io_thread= { 0, "Ending IO thread", 0};
PSI_stage_info stage_executing= { 0, "Executing", 0};
PSI_stage_info stage_execution_of_init_command= { 0, "Execution of init_command", 0};
PSI_stage_info stage_explaining= { 0, "Explaining", 0};
PSI_stage_info stage_finding_key_cache= { 0, "Finding key cache", 0};
PSI_stage_info stage_finished_reading_one_binlog_switching_to_next_binlog= { 0, "Finished reading one binlog; switching to next binlog", 0};
PSI_stage_info stage_flushing_relay_log_and_master_info_repository= { 0, "Flushing relay log and master info repository.", 0};
PSI_stage_info stage_flushing_relay_log_info_file= { 0, "Flushing relay-log info file.", 0};
PSI_stage_info stage_freeing_items= { 0, "Freeing items", 0};
PSI_stage_info stage_fulltext_initialization= { 0, "Fulltext initialization", 0};
PSI_stage_info stage_got_handler_lock= { 0, "Got handler lock", 0};
PSI_stage_info stage_got_old_table= { 0, "Got old table", 0};
PSI_stage_info stage_init= { 0, "init", 0};
PSI_stage_info stage_init_update= { 0, "init for update", 0};
PSI_stage_info stage_insert= { 0, "Insert", 0};
PSI_stage_info stage_invalidating_query_cache_entries_table= { 0, "Invalidating query cache entries (table)", 0};
PSI_stage_info stage_invalidating_query_cache_entries_table_list= { 0, "Invalidating query cache entries (table list)", 0};
PSI_stage_info stage_killing_slave= { 0, "Killing slave", 0};
PSI_stage_info stage_logging_slow_query= { 0, "Logging slow query", 0};
PSI_stage_info stage_making_temp_file_append_before_load_data= { 0, "Making temporary file (append) before replaying LOAD DATA INFILE", 0};
PSI_stage_info stage_making_temp_file_create_before_load_data= { 0, "Making temporary file (create) before replaying LOAD DATA INFILE", 0};
PSI_stage_info stage_manage_keys= { 0, "Manage keys", 0};
PSI_stage_info stage_master_has_sent_all_binlog_to_slave= { 0, "Master has sent all binlog to slave; waiting for more updates", 0};
PSI_stage_info stage_opening_tables= { 0, "Opening tables", 0};
PSI_stage_info stage_optimizing= { 0, "Optimizing", 0};
PSI_stage_info stage_preparing= { 0, "Preparing", 0};
PSI_stage_info stage_purging_old_relay_logs= { 0, "Purging old relay logs", 0};
PSI_stage_info stage_query_end= { 0, "Query end", 0};
PSI_stage_info stage_starting_cleanup= { 0, "Starting cleanup", 0};
PSI_stage_info stage_rollback= { 0, "Rollback", 0};
PSI_stage_info stage_rollback_implicit= { 0, "Rollback_implicit", 0};
PSI_stage_info stage_commit= { 0, "Commit", 0};
PSI_stage_info stage_commit_implicit= { 0, "Commit implicit", 0};
PSI_stage_info stage_queueing_master_event_to_the_relay_log= { 0, "Queueing master event to the relay log", 0};
PSI_stage_info stage_reading_event_from_the_relay_log= { 0, "Reading event from the relay log", 0};
PSI_stage_info stage_recreating_table= { 0, "Recreating table", 0};
PSI_stage_info stage_registering_slave_on_master= { 0, "Registering slave on master", 0};
PSI_stage_info stage_removing_duplicates= { 0, "Removing duplicates", 0};
PSI_stage_info stage_removing_tmp_table= { 0, "Removing tmp table", 0};
PSI_stage_info stage_rename= { 0, "Rename", 0};
PSI_stage_info stage_rename_result_table= { 0, "Rename result table", 0};
PSI_stage_info stage_requesting_binlog_dump= { 0, "Requesting binlog dump", 0};
PSI_stage_info stage_reschedule= { 0, "Reschedule", 0};
PSI_stage_info stage_searching_rows_for_update= { 0, "Searching rows for update", 0};
PSI_stage_info stage_sending_binlog_event_to_slave= { 0, "Sending binlog event to slave", 0};
PSI_stage_info stage_sending_cached_result_to_client= { 0, "Sending cached result to client", 0};
PSI_stage_info stage_sending_data= { 0, "Sending data", 0};
PSI_stage_info stage_setup= { 0, "setup", 0};
PSI_stage_info stage_show_explain= { 0, "Show explain", 0};
PSI_stage_info stage_slave_has_read_all_relay_log= { 0, "Slave has read all relay log; waiting for more updates", 0};
PSI_stage_info stage_sorting= { 0, "Sorting", 0};
PSI_stage_info stage_sorting_for_group= { 0, "Sorting for group", 0};
PSI_stage_info stage_sorting_for_order= { 0, "Sorting for order", 0};
PSI_stage_info stage_sorting_result= { 0, "Sorting result", 0};
PSI_stage_info stage_statistics= { 0, "Statistics", 0};
PSI_stage_info stage_sql_thd_waiting_until_delay= { 0, "Waiting until MASTER_DELAY seconds after master executed event", 0 };
PSI_stage_info stage_storing_result_in_query_cache= { 0, "Storing result in query cache", 0};
PSI_stage_info stage_storing_row_into_queue= { 0, "Storing row into queue", 0};
PSI_stage_info stage_system_lock= { 0, "System lock", 0};
PSI_stage_info stage_unlocking_tables= { 0, "Unlocking tables", 0};
PSI_stage_info stage_table_lock= { 0, "table lock", 0};
PSI_stage_info stage_filling_schema_table= { 0, "Filling schema table", 0};
PSI_stage_info stage_update= { 0, "Update", 0};
PSI_stage_info stage_updating= { 0, "Updating", 0};
PSI_stage_info stage_updating_main_table= { 0, "Updating main table", 0};
PSI_stage_info stage_updating_reference_tables= { 0, "Updating reference tables", 0};
PSI_stage_info stage_upgrading_lock= { 0, "Upgrading lock", 0};
PSI_stage_info stage_user_lock= { 0, "User lock", 0};
PSI_stage_info stage_user_sleep= { 0, "User sleep", 0};
PSI_stage_info stage_verifying_table= { 0, "Verifying table", 0};
PSI_stage_info stage_waiting_for_delay_list= { 0, "Waiting for delay_list", 0};
PSI_stage_info stage_waiting_for_disk_space= {0, "Waiting for someone to free space", 0};
PSI_stage_info stage_waiting_for_gtid_to_be_written_to_binary_log= { 0, "Waiting for GTID to be written to binary log", 0};
PSI_stage_info stage_waiting_for_handler_insert= { 0, "Waiting for handler insert", 0};
PSI_stage_info stage_waiting_for_handler_lock= { 0, "Waiting for handler lock", 0};
PSI_stage_info stage_waiting_for_handler_open= { 0, "Waiting for handler open", 0};
PSI_stage_info stage_waiting_for_insert= { 0, "Waiting for INSERT", 0};
PSI_stage_info stage_waiting_for_master_to_send_event= { 0, "Waiting for master to send event", 0};
PSI_stage_info stage_waiting_for_master_update= { 0, "Waiting for master update", 0};
PSI_stage_info stage_waiting_for_relay_log_space= { 0, "Waiting for the slave SQL thread to free enough relay log space", 0};
PSI_stage_info stage_waiting_for_semi_sync_ack_from_slave=
{ 0, "Waiting for semi-sync ACK from slave", 0};
PSI_stage_info stage_waiting_for_semi_sync_slave={ 0, "Waiting for semi-sync slave connection", 0};
PSI_stage_info stage_reading_semi_sync_ack={ 0, "Reading semi-sync ACK from slave", 0};
PSI_stage_info stage_waiting_for_slave_mutex_on_exit= { 0, "Waiting for slave mutex on exit", 0};
PSI_stage_info stage_waiting_for_slave_thread_to_start= { 0, "Waiting for slave thread to start", 0};
PSI_stage_info stage_waiting_for_table_flush= { 0, "Waiting for table flush", 0};
PSI_stage_info stage_waiting_for_query_cache_lock= { 0, "Waiting for query cache lock", 0};
PSI_stage_info stage_waiting_for_the_next_event_in_relay_log= { 0, "Waiting for the next event in relay log", 0};
PSI_stage_info stage_waiting_for_the_slave_thread_to_advance_position= { 0, "Waiting for the slave SQL thread to advance position", 0};
PSI_stage_info stage_waiting_to_finalize_termination= { 0, "Waiting to finalize termination", 0};
PSI_stage_info stage_binlog_waiting_background_tasks= { 0, "Waiting for background binlog tasks", 0};
PSI_stage_info stage_binlog_write= { 0, "Writing to binlog", 0};
PSI_stage_info stage_binlog_processing_checkpoint_notify= { 0, "Processing binlog checkpoint notification", 0};
PSI_stage_info stage_binlog_stopping_background_thread= { 0, "Stopping binlog background thread", 0};
PSI_stage_info stage_waiting_for_work_from_sql_thread= { 0, "Waiting for work from SQL thread", 0};
PSI_stage_info stage_waiting_for_prior_transaction_to_commit= { 0, "Waiting for prior transaction to commit", 0};
PSI_stage_info stage_waiting_for_prior_transaction_to_start_commit= { 0, "Waiting for prior transaction to start commit", 0};
PSI_stage_info stage_waiting_for_room_in_worker_thread= { 0, "Waiting for room in worker thread event queue", 0};
PSI_stage_info stage_waiting_for_workers_idle= { 0, "Waiting for worker threads to be idle", 0};
PSI_stage_info stage_waiting_for_ftwrl= { 0, "Waiting due to global read lock", 0};
PSI_stage_info stage_waiting_for_ftwrl_threads_to_pause= { 0, "Waiting for worker threads to pause for global read lock", 0};
PSI_stage_info stage_waiting_for_rpl_thread_pool= { 0, "Waiting while replication worker thread pool is busy", 0};
PSI_stage_info stage_master_gtid_wait_primary= { 0, "Waiting in MASTER_GTID_WAIT() (primary waiter)", 0};
PSI_stage_info stage_master_gtid_wait= { 0, "Waiting in MASTER_GTID_WAIT()", 0};
PSI_stage_info stage_gtid_wait_other_connection= { 0, "Waiting for other master connection to process the same GTID", 0};
PSI_stage_info stage_slave_background_process_request= { 0, "Processing requests", 0};
PSI_stage_info stage_slave_background_wait_request= { 0, "Waiting for requests", 0};
PSI_stage_info stage_waiting_for_deadlock_kill= { 0, "Waiting for parallel replication deadlock handling to complete", 0};
PSI_stage_info stage_starting= { 0, "starting", 0};
PSI_stage_info stage_waiting_for_flush= { 0, "Waiting for non trans tables to be flushed", 0};
PSI_stage_info stage_waiting_for_ddl= { 0, "Waiting for DDLs", 0};

#ifdef WITH_WSREP
// Aditional Galera thread states
PSI_stage_info stage_waiting_isolation= { 0, "Waiting to execute in isolation", 0};
PSI_stage_info stage_waiting_certification= {0, "Waiting for certification", 0};
PSI_stage_info stage_waiting_ddl= {0, "Waiting for TOI DDL", 0};
PSI_stage_info stage_waiting_flow= {0, "Waiting for flow control", 0};
#endif /* WITH_WSREP */

PSI_memory_key key_memory_DATE_TIME_FORMAT;
PSI_memory_key key_memory_DDL_LOG_MEMORY_ENTRY;
PSI_memory_key key_memory_Event_queue_element_for_exec_names;
PSI_memory_key key_memory_Event_scheduler_scheduler_param;
PSI_memory_key key_memory_Filesort_info_merge;
PSI_memory_key key_memory_Filesort_info_record_pointers;
PSI_memory_key key_memory_Gis_read_stream_err_msg;
PSI_memory_key key_memory_JOIN_CACHE;
PSI_memory_key key_memory_MPVIO_EXT_auth_info;
PSI_memory_key key_memory_MYSQL_BIN_LOG_basename;
PSI_memory_key key_memory_MYSQL_BIN_LOG_index;
PSI_memory_key key_memory_MYSQL_LOCK;
PSI_memory_key key_memory_MYSQL_LOG_name;
PSI_memory_key key_memory_MYSQL_RELAY_LOG_basename;
PSI_memory_key key_memory_MYSQL_RELAY_LOG_index;
PSI_memory_key key_memory_NAMED_ILINK_name;
PSI_memory_key key_memory_PROFILE;
PSI_memory_key key_memory_QUICK_RANGE_SELECT_mrr_buf_desc;
PSI_memory_key key_memory_Query_cache;
PSI_memory_key key_memory_Relay_log_info_group_relay_log_name;
PSI_memory_key key_memory_Row_data_memory_memory;
PSI_memory_key key_memory_Rpl_info_file_buffer;
PSI_memory_key key_memory_SLAVE_INFO;
PSI_memory_key key_memory_ST_SCHEMA_TABLE;
PSI_memory_key key_memory_Sort_param_tmp_buffer;
PSI_memory_key key_memory_Sys_var_charptr_value;
PSI_memory_key key_memory_TABLE;
PSI_memory_key key_memory_TABLE_RULE_ENT;
PSI_memory_key key_memory_TC_LOG_MMAP_pages;
PSI_memory_key key_memory_THD_db;
PSI_memory_key key_memory_THD_handler_tables_hash;
PSI_memory_key key_memory_THD_variables;
PSI_memory_key key_memory_Table_trigger_dispatcher;
PSI_memory_key key_memory_Unique_merge_buffer;
PSI_memory_key key_memory_Unique_sort_buffer;
PSI_memory_key key_memory_User_level_lock;
PSI_memory_key key_memory_XID;
PSI_memory_key key_memory_acl_cache;
PSI_memory_key key_memory_acl_mem;
PSI_memory_key key_memory_acl_memex;
PSI_memory_key key_memory_binlog_cache_mngr;
PSI_memory_key key_memory_binlog_gtid_index;
PSI_memory_key key_memory_binlog_pos;
PSI_memory_key key_memory_binlog_recover_exec;
PSI_memory_key key_memory_binlog_statement_buffer;
PSI_memory_key key_memory_binlog_ver_1_event;
PSI_memory_key key_memory_bison_stack;
PSI_memory_key key_memory_blob_mem_storage;
PSI_memory_key key_memory_dboptions_hash;
PSI_memory_key key_memory_dbnames_cache;
PSI_memory_key key_memory_errmsgs;
PSI_memory_key key_memory_frm_string;
PSI_memory_key key_memory_gdl;
PSI_memory_key key_memory_global_system_variables;
PSI_memory_key key_memory_handler_errmsgs;
PSI_memory_key key_memory_handlerton;
PSI_memory_key key_memory_hash_index_key_buffer;
PSI_memory_key key_memory_host_cache_hostname;
PSI_memory_key key_memory_ignored_db;
PSI_memory_key key_memory_locked_table_list;
PSI_memory_key key_memory_locked_thread_list;
PSI_memory_key key_memory_my_str_malloc;
PSI_memory_key key_memory_native_functions;
PSI_memory_key key_memory_prepared_statement_main_mem_root;
PSI_memory_key key_memory_prepared_statement_map;
PSI_memory_key key_memory_queue_item;
PSI_memory_key key_memory_quick_range_select_root;
PSI_memory_key key_memory_rpl_filter;
PSI_memory_key key_memory_sp_cache;
PSI_memory_key key_memory_sp_head_call_root;
PSI_memory_key key_memory_sp_head_execute_root;
PSI_memory_key key_memory_sp_head_main_root;
PSI_memory_key key_memory_table_mapping_root;
PSI_memory_key key_memory_table_share;
PSI_memory_key key_memory_table_triggers_list;
PSI_memory_key key_memory_thd_main_mem_root;
PSI_memory_key key_memory_thd_transactions;
PSI_memory_key key_memory_user_conn;
PSI_memory_key key_memory_user_var_entry;
PSI_memory_key key_memory_user_var_entry_value;
PSI_memory_key key_memory_String_value;
PSI_memory_key key_memory_WSREP;

#ifdef HAVE_PSI_INTERFACE

PSI_stage_info *all_server_stages[]=
{
  & stage_after_apply_event,
  & stage_after_create,
  & stage_after_opening_tables,
  & stage_after_table_lock,
  & stage_allocating_local_table,
  & stage_alter_inplace,
  & stage_alter_inplace_commit,
  & stage_alter_inplace_prepare,
  & stage_apply_event,
  & stage_binlog_write,
  & stage_binlog_processing_checkpoint_notify,
  & stage_binlog_stopping_background_thread,
  & stage_binlog_waiting_background_tasks,
  & stage_changing_master,
  & stage_checking_master_version,
  & stage_checking_permissions,
  & stage_checking_privileges_on_cached_query,
  & stage_checking_query_cache_for_query,
  & stage_cleaning_up,
  & stage_closing_tables,
  & stage_commit,
  & stage_commit_implicit,
  & stage_connecting_to_master,
  & stage_converting_heap_to_myisam,
  & stage_copy_to_tmp_table,
  & stage_copying_to_group_table,
  & stage_copying_to_tmp_table,
  & stage_creating_delayed_handler,
  & stage_creating_sort_index,
  & stage_creating_table,
  & stage_creating_tmp_table,
  & stage_deleting_from_main_table,
  & stage_deleting_from_reference_tables,
  & stage_discard_or_import_tablespace,
  & stage_enabling_keys,
  & stage_end,
  & stage_executing,
  & stage_execution_of_init_command,
  & stage_explaining,
  & stage_finding_key_cache,
  & stage_finished_reading_one_binlog_switching_to_next_binlog,
  & stage_flushing_relay_log_and_master_info_repository,
  & stage_flushing_relay_log_info_file,
  & stage_freeing_items,
  & stage_fulltext_initialization,
  & stage_got_handler_lock,
  & stage_got_old_table,
  & stage_init,
  & stage_init_update,
  & stage_insert,
  & stage_invalidating_query_cache_entries_table,
  & stage_invalidating_query_cache_entries_table_list,
  & stage_killing_slave,
  & stage_logging_slow_query,
  & stage_making_temp_file_append_before_load_data,
  & stage_making_temp_file_create_before_load_data,
  & stage_manage_keys,
  & stage_master_has_sent_all_binlog_to_slave,
  & stage_opening_tables,
  & stage_optimizing,
  & stage_preparing,
  & stage_purging_old_relay_logs,
  & stage_starting_cleanup,
  & stage_query_end,
  & stage_queueing_master_event_to_the_relay_log,
  & stage_reading_event_from_the_relay_log,
  & stage_recreating_table,
  & stage_registering_slave_on_master,
  & stage_removing_duplicates,
  & stage_removing_tmp_table,
  & stage_rename,
  & stage_rename_result_table,
  & stage_requesting_binlog_dump,
  & stage_reschedule,
  & stage_rollback,
  & stage_rollback_implicit,
  & stage_searching_rows_for_update,
  & stage_sending_binlog_event_to_slave,
  & stage_sending_cached_result_to_client,
  & stage_sending_data,
  & stage_setup,
  & stage_show_explain,
  & stage_slave_has_read_all_relay_log,
  & stage_sorting,
  & stage_sorting_for_group,
  & stage_sorting_for_order,
  & stage_sorting_result,
  & stage_sql_thd_waiting_until_delay,
  & stage_statistics,
  & stage_storing_result_in_query_cache,
  & stage_storing_row_into_queue,
  & stage_system_lock,
  & stage_unlocking_tables,
  & stage_table_lock,
  & stage_filling_schema_table,
  & stage_update,
  & stage_updating,
  & stage_updating_main_table,
  & stage_updating_reference_tables,
  & stage_upgrading_lock,
  & stage_user_lock,
  & stage_user_sleep,
  & stage_verifying_table,
  & stage_waiting_for_delay_list,
  & stage_waiting_for_gtid_to_be_written_to_binary_log,
  & stage_waiting_for_handler_insert,
  & stage_waiting_for_handler_lock,
  & stage_waiting_for_handler_open,
  & stage_waiting_for_insert,
  & stage_waiting_for_master_to_send_event,
  & stage_waiting_for_master_update,
  & stage_waiting_for_prior_transaction_to_commit,
  & stage_waiting_for_prior_transaction_to_start_commit,
  & stage_waiting_for_query_cache_lock,
  & stage_waiting_for_relay_log_space,
  & stage_waiting_for_room_in_worker_thread,
  & stage_waiting_for_slave_mutex_on_exit,
  & stage_waiting_for_slave_thread_to_start,
  & stage_waiting_for_table_flush,
  & stage_waiting_for_the_next_event_in_relay_log,
  & stage_waiting_for_the_slave_thread_to_advance_position,
  & stage_waiting_for_work_from_sql_thread,
  & stage_waiting_to_finalize_termination,
  & stage_master_gtid_wait_primary,
  & stage_master_gtid_wait,
  & stage_gtid_wait_other_connection,
  & stage_slave_background_process_request,
  & stage_slave_background_wait_request,
  & stage_waiting_for_semi_sync_ack_from_slave,
  & stage_waiting_for_semi_sync_slave,
  & stage_reading_semi_sync_ack,
  & stage_waiting_for_deadlock_kill,
  & stage_starting
#ifdef WITH_WSREP
  ,
  & stage_waiting_isolation,
  & stage_waiting_certification,
  & stage_waiting_ddl,
  & stage_waiting_flow
#endif /* WITH_WSREP */
};

PSI_socket_key key_socket_tcpip, key_socket_unix, key_socket_client_connection;

static PSI_socket_info all_server_sockets[]=
{
  { &key_socket_tcpip, "server_tcpip_socket", PSI_FLAG_GLOBAL},
  { &key_socket_unix, "server_unix_socket", PSI_FLAG_GLOBAL},
  { &key_socket_client_connection, "client_connection", 0}
};

static PSI_memory_info all_server_memory[]=
{
  { &key_memory_locked_table_list, "Locked_tables_list::m_locked_tables_root", 0},
  { &key_memory_locked_thread_list, "display_table_locks", PSI_FLAG_THREAD},
  { &key_memory_thd_transactions, "THD::transactions::mem_root", PSI_FLAG_THREAD},
//  { &key_memory_delegate, "Delegate::memroot", 0},
  { &key_memory_acl_mem, "sql_acl_mem", PSI_FLAG_GLOBAL},
  { &key_memory_acl_memex, "sql_acl_memex", PSI_FLAG_GLOBAL},
  { &key_memory_acl_cache, "acl_cache", PSI_FLAG_GLOBAL},
  { &key_memory_thd_main_mem_root, "thd::main_mem_root", PSI_FLAG_THREAD},
//  { &key_memory_help, "help", 0},
//  { &key_memory_new_frm_mem, "new_frm_mem", 0},
  { &key_memory_table_share, "TABLE_SHARE::mem_root", PSI_FLAG_GLOBAL}, /* table definition cache */
  { &key_memory_gdl, "gdl", 0},
  { &key_memory_table_triggers_list, "Table_triggers_list", 0},
//  { &key_memory_servers, "servers", 0},
  { &key_memory_prepared_statement_map, "Prepared_statement_map", PSI_FLAG_THREAD},
  { &key_memory_prepared_statement_main_mem_root, "Prepared_statement::main_mem_root", PSI_FLAG_THREAD},
//  { &key_memory_protocol_rset_root, "Protocol_local::m_rset_root", PSI_FLAG_THREAD},
//  { &key_memory_warning_info_warn_root, "Warning_info::m_warn_root", PSI_FLAG_THREAD},
  { &key_memory_sp_cache, "THD::sp_cache", 0},
  { &key_memory_sp_head_main_root, "sp_head::main_mem_root", 0},
  { &key_memory_sp_head_execute_root, "sp_head::execute_mem_root", PSI_FLAG_THREAD},
  { &key_memory_sp_head_call_root, "sp_head::call_mem_root", PSI_FLAG_THREAD},
  { &key_memory_table_mapping_root, "table_mapping::m_mem_root", 0},
  { &key_memory_quick_range_select_root, "QUICK_RANGE_SELECT::alloc", PSI_FLAG_THREAD},
//  { &key_memory_quick_index_merge_root, "QUICK_INDEX_MERGE_SELECT::alloc", PSI_FLAG_THREAD},
//  { &key_memory_quick_ror_intersect_select_root, "QUICK_ROR_INTERSECT_SELECT::alloc", PSI_FLAG_THREAD},
//  { &key_memory_quick_ror_union_select_root, "QUICK_ROR_UNION_SELECT::alloc", PSI_FLAG_THREAD},
//  { &key_memory_quick_group_min_max_select_root, "QUICK_GROUP_MIN_MAX_SELECT::alloc", PSI_FLAG_THREAD},
//  { &key_memory_test_quick_select_exec, "test_quick_select", PSI_FLAG_THREAD},
//  { &key_memory_prune_partitions_exec, "prune_partitions::exec", 0},
  { &key_memory_binlog_recover_exec, "MYSQL_BIN_LOG::recover", 0},
  { &key_memory_blob_mem_storage, "Blob_mem_storage::storage", 0},
  { &key_memory_NAMED_ILINK_name, "NAMED_ILINK::name", 0},
  { &key_memory_String_value, "String::value", 0},
  { &key_memory_Sys_var_charptr_value, "Sys_var_charptr::value", 0},
  { &key_memory_queue_item, "Queue::queue_item", 0},
  { &key_memory_THD_db, "THD::db", 0},
  { &key_memory_user_var_entry, "user_var_entry", 0},
//  { &key_memory_Slave_job_group_group_relay_log_name, "Slave_job_group::group_relay_log_name", 0},
  { &key_memory_Relay_log_info_group_relay_log_name, "Relay_log_info::group_relay_log_name", 0},
  { &key_memory_binlog_cache_mngr, "binlog_cache_mngr", 0},
  { &key_memory_binlog_gtid_index, "binlog_gtid_index", 0},
  { &key_memory_Row_data_memory_memory, "Row_data_memory::memory", 0},
//  { &key_memory_Gtid_set_to_string, "Gtid_set::to_string", 0},
//  { &key_memory_Gtid_state_to_string, "Gtid_state::to_string", 0},
//  { &key_memory_Owned_gtids_to_string, "Owned_gtids::to_string", 0},
//  { &key_memory_log_event, "Log_event", 0},
//  { &key_memory_Incident_log_event_message, "Incident_log_event::message", 0},
//  { &key_memory_Rows_query_log_event_rows_query, "Rows_query_log_event::rows_query", 0},
  { &key_memory_Sort_param_tmp_buffer, "Sort_param::tmp_buffer", 0},
  { &key_memory_Filesort_info_merge, "Filesort_info::merge", 0},
  { &key_memory_Filesort_info_record_pointers, "Filesort_info::record_pointers", 0},
//  { &key_memory_Filesort_buffer_sort_keys, "Filesort_buffer::sort_keys", 0},
  { &key_memory_handler_errmsgs, "handler::errmsgs", 0},
  { &key_memory_handlerton, "handlerton", 0},
  { &key_memory_XID, "XID", 0},
  { &key_memory_host_cache_hostname, "host_cache::hostname", 0},
  { &key_memory_user_var_entry_value, "user_var_entry::value", 0},
  { &key_memory_User_level_lock, "User_level_lock", 0},
  { &key_memory_MYSQL_LOG_name, "MYSQL_LOG::name", 0},
  { &key_memory_TC_LOG_MMAP_pages, "TC_LOG_MMAP::pages", 0},
//  { &key_memory_my_bitmap_map, "my_bitmap_map", 0},
  { &key_memory_QUICK_RANGE_SELECT_mrr_buf_desc, "QUICK_RANGE_SELECT::mrr_buf_desc", 0},
  { &key_memory_Event_queue_element_for_exec_names, "Event_queue_element_for_exec::names", 0},
  { &key_memory_my_str_malloc, "my_str_malloc", 0},
  { &key_memory_MYSQL_BIN_LOG_basename, "MYSQL_BIN_LOG::basename", 0},
  { &key_memory_MYSQL_BIN_LOG_index, "MYSQL_BIN_LOG::index", 0},
  { &key_memory_MYSQL_RELAY_LOG_basename, "MYSQL_RELAY_LOG::basename", 0},
  { &key_memory_MYSQL_RELAY_LOG_index, "MYSQL_RELAY_LOG::index", 0},
  { &key_memory_rpl_filter, "rpl_filter memory", 0},
  { &key_memory_errmsgs, "errmsgs", 0},
  { &key_memory_Gis_read_stream_err_msg, "Gis_read_stream::err_msg", 0},
//  { &key_memory_Geometry_objects_data, "Geometry::ptr_and_wkb_data", 0},
  { &key_memory_MYSQL_LOCK, "MYSQL_LOCK", 0},
//  { &key_memory_NET_buff, "NET::buff", 0},
//  { &key_memory_NET_compress_packet, "NET::compress_packet", 0},
  { &key_memory_Event_scheduler_scheduler_param, "Event_scheduler::scheduler_param", 0},
//  { &key_memory_Gtid_set_Interval_chunk, "Gtid_set::Interval_chunk", 0},
//  { &key_memory_Owned_gtids_sidno_to_hash, "Owned_gtids::sidno_to_hash", 0},
//  { &key_memory_Sid_map_Node, "Sid_map::Node", 0},
//  { &key_memory_Gtid_state_group_commit_sidno, "Gtid_state::group_commit_sidno_locks", 0},
//  { &key_memory_Mutex_cond_array_Mutex_cond, "Mutex_cond_array::Mutex_cond", 0},
  { &key_memory_TABLE_RULE_ENT, "TABLE_RULE_ENT", 0},
//  { &key_memory_Rpl_info_table, "Rpl_info_table", 0},
  { &key_memory_Rpl_info_file_buffer, "Rpl_info_file::buffer", 0},
//  { &key_memory_db_worker_hash_entry, "db_worker_hash_entry", 0},
//  { &key_memory_rpl_slave_check_temp_dir, "rpl_slave::check_temp_dir", 0},
//  { &key_memory_rpl_slave_command_buffer, "rpl_slave::command_buffer", 0},
  { &key_memory_binlog_ver_1_event, "binlog_ver_1_event", 0},
  { &key_memory_SLAVE_INFO, "SLAVE_INFO", 0},
  { &key_memory_binlog_pos, "binlog_pos", 0},
//  { &key_memory_HASH_ROW_ENTRY, "HASH_ROW_ENTRY", 0},
  { &key_memory_binlog_statement_buffer, "binlog_statement_buffer", 0},
//  { &key_memory_partition_syntax_buffer, "partition_syntax_buffer", 0},
//  { &key_memory_READ_INFO, "READ_INFO", 0},
  { &key_memory_JOIN_CACHE, "JOIN_CACHE", 0},
//  { &key_memory_TABLE_sort_io_cache, "TABLE::sort_io_cache", 0},
//  { &key_memory_frm, "frm", 0},
  { &key_memory_Unique_sort_buffer, "Unique::sort_buffer", 0},
  { &key_memory_Unique_merge_buffer, "Unique::merge_buffer", 0},
  { &key_memory_TABLE, "TABLE", PSI_FLAG_GLOBAL}, /* Table cache */
//  { &key_memory_frm_extra_segment_buff, "frm::extra_segment_buff", 0},
//  { &key_memory_frm_form_pos, "frm::form_pos", 0},
  { &key_memory_frm_string, "frm::string", 0},
//  { &key_memory_LOG_name, "LOG_name", 0},
  { &key_memory_DATE_TIME_FORMAT, "DATE_TIME_FORMAT", 0},
  { &key_memory_DDL_LOG_MEMORY_ENTRY, "DDL_LOG_MEMORY_ENTRY", 0},
  { &key_memory_ST_SCHEMA_TABLE, "ST_SCHEMA_TABLE", 0},
  { &key_memory_ignored_db, "ignored_db", 0},
  { &key_memory_PROFILE, "PROFILE", 0},
  { &key_memory_global_system_variables, "global_system_variables", 0},
  { &key_memory_THD_variables, "THD::variables", 0},
//  { &key_memory_Security_context, "Security_context", 0},
//  { &key_memory_shared_memory_name, "Shared_memory_name", 0},
  { &key_memory_bison_stack, "bison_stack", 0},
  { &key_memory_THD_handler_tables_hash, "THD::handler_tables_hash", 0},
  { &key_memory_hash_index_key_buffer, "hash_index_key_buffer", 0},
  { &key_memory_dboptions_hash, "dboptions_hash", 0},
  { &key_memory_dbnames_cache, "dbnames_cache", 0},
  { &key_memory_user_conn, "user_conn", 0},
//  { &key_memory_LOG_POS_COORD, "LOG_POS_COORD", 0},
//  { &key_memory_XID_STATE, "XID_STATE", 0},
  { &key_memory_MPVIO_EXT_auth_info, "MPVIO_EXT::auth_info", 0},
//  { &key_memory_opt_bin_logname, "opt_bin_logname", 0},
  { &key_memory_Query_cache, "Query_cache", PSI_FLAG_GLOBAL},
//  { &key_memory_READ_RECORD_cache, "READ_RECORD_cache", 0},
//  { &key_memory_Quick_ranges, "Quick_ranges", 0},
//  { &key_memory_File_query_log_name, "File_query_log::name", 0},
  { &key_memory_Table_trigger_dispatcher, "Table_trigger_dispatcher::m_mem_root", 0},
//  { &key_memory_thd_timer, "thd_timer", 0},
//  { &key_memory_THD_Session_tracker, "THD::Session_tracker", 0},
//  { &key_memory_THD_Session_sysvar_resource_manager, "THD::Session_sysvar_resource_manager", 0},
//  { &key_memory_show_slave_status_io_gtid_set, "show_slave_status_io_gtid_set", 0},
//  { &key_memory_write_set_extraction, "write_set_extraction", 0},
//  { &key_memory_get_all_tables, "get_all_tables", 0},
//  { &key_memory_fill_schema_schemata, "fill_schema_schemata", 0},
  { &key_memory_native_functions, "native_functions", PSI_FLAG_GLOBAL},
  { &key_memory_WSREP, "wsrep", 0 }
};

/**
  Initialise all the performance schema instrumentation points
  used by the server.
*/
void init_server_psi_keys(void)
{
  const char* category= "sql";
  int count;

  count= array_elements(all_server_mutexes);
  mysql_mutex_register(category, all_server_mutexes, count);

  count= array_elements(all_server_rwlocks);
  mysql_rwlock_register(category, all_server_rwlocks, count);

  count= array_elements(all_server_conds);
  mysql_cond_register(category, all_server_conds, count);

  count= array_elements(all_server_threads);
  mysql_thread_register(category, all_server_threads, count);

  count= array_elements(all_server_files);
  mysql_file_register(category, all_server_files, count);

  count= array_elements(all_server_stages);
  mysql_stage_register(category, all_server_stages, count);

  count= array_elements(all_server_sockets);
  mysql_socket_register(category, all_server_sockets, count);

  count= array_elements(all_server_memory);
  mysql_memory_register(category, all_server_memory, count);

#ifdef HAVE_PSI_STATEMENT_INTERFACE
  init_sql_statement_info();
  count= array_elements(sql_statement_info);
  mysql_statement_register(category, sql_statement_info, count);

  init_sp_psi_keys();

  category= "com";
  init_com_statement_info();

  /*
    Register [0 .. COM_QUERY - 1] as "statement/com/..."
  */
  count= (int) COM_QUERY;
  mysql_statement_register(category, com_statement_info, count);

  /*
    Register [COM_QUERY + 1 .. COM_END] as "statement/com/..."
  */
  count= (int) COM_END - (int) COM_QUERY;
  mysql_statement_register(category, & com_statement_info[(int) COM_QUERY + 1], count);

  category= "abstract";
  /*
    Register [COM_QUERY] as "statement/abstract/com_query"
  */
  mysql_statement_register(category, & com_statement_info[(int) COM_QUERY], 1);

  /*
    When a new packet is received,
    it is instrumented as "statement/abstract/new_packet".
    Based on the packet type found, it later mutates to the
    proper narrow type, for example
    "statement/abstract/query" or "statement/com/ping".
    In cases of "statement/abstract/query", SQL queries are given to
    the parser, which mutates the statement type to an even more
    narrow classification, for example "statement/sql/select".
  */
  stmt_info_new_packet.m_key= 0;
  stmt_info_new_packet.m_name= "new_packet";
  stmt_info_new_packet.m_flags= PSI_FLAG_MUTABLE;
  mysql_statement_register(category, &stmt_info_new_packet, 1);

  /*
    Statements processed from the relay log are initially instrumented as
    "statement/abstract/relay_log". The parser will mutate the statement type to
    a more specific classification, for example "statement/sql/insert".
  */
  stmt_info_rpl.m_key= 0;
  stmt_info_rpl.m_name= "relay_log";
  stmt_info_rpl.m_flags= PSI_FLAG_MUTABLE;
  mysql_statement_register(category, &stmt_info_rpl, 1);
#endif
}

#endif /* HAVE_PSI_INTERFACE */


/*
  Connection ID allocation.

  We need to maintain thread_ids in the 32bit range,
  because this is how it is passed to the client in the protocol.

  The idea is to maintain a id range, initially set to
 (0,UINT32_MAX). Whenever new id is needed, we increment the
  lower limit and return its new value.

  On "overflow", if id can not be generated anymore(i.e lower == upper -1),
  we recalculate the range boundaries.
  To do that, we first collect thread ids that are in use, by traversing
  THD list, and find largest region within (0,UINT32_MAX), that is still free.

*/

static my_thread_id thread_id_max= UINT_MAX32;

#include <vector>
#include <algorithm>

/*
  Find largest unused thread_id range.

  i.e for every number N within the returned range,
  there is no existing connection with thread_id equal to N.

  The range is exclusive, lower bound is always >=0 and
  upper bound <=MAX_UINT32.

  @param[out] low  - lower bound for the range
  @param[out] high - upper bound for the range
*/

static my_bool recalculate_callback(THD *thd, std::vector<my_thread_id> *ids)
{
  ids->push_back(thd->thread_id);
  return 0;
}


static void recalculate_thread_id_range(my_thread_id *low, my_thread_id *high)
{
  std::vector<my_thread_id> ids;

  // Add sentinels
  ids.push_back(0);
  ids.push_back(UINT_MAX32);
  server_threads.iterate(recalculate_callback, &ids);

  std::sort(ids.begin(), ids.end());
  my_thread_id max_gap= 0;
  for (size_t i= 0; i < ids.size() - 1; i++)
  {
    my_thread_id gap= ids[i+1] - ids[i];
    if (gap > max_gap)
    {
      *low= ids[i];
      *high= ids[i+1];
      max_gap= gap;
    }
  }

  if (max_gap < 2)
  {
    /* Can't find free id. This is not really possible,
      we'd need 2^32 connections for this to happen.*/
    sql_print_error("Cannot find free connection id.");
    abort();
  }
}


my_thread_id next_thread_id(void)
{
  my_thread_id retval;
  DBUG_EXECUTE_IF("thread_id_overflow", global_thread_id= thread_id_max-2;);

  mysql_mutex_lock(&LOCK_thread_id);

  if (unlikely(global_thread_id == thread_id_max - 1))
  {
    recalculate_thread_id_range(&global_thread_id, &thread_id_max);
  }

  retval= ++global_thread_id;

  mysql_mutex_unlock(&LOCK_thread_id);
  return retval;
}


/**
  calculates the server unique identifier

  UID is a base64 encoded SHA1 hash of the MAC address of one of
  the interfaces, and the tcp port that the server is listening on
*/

static int calculate_server_uid(char *dest)
{
  uchar rawbuf[2 + 6];
  uchar shabuf[MY_SHA1_HASH_SIZE];

  int2store(rawbuf, mysqld_port);
  if (my_gethwaddr(rawbuf + 2))
  {
    sql_print_warning("failed to retrieve the MAC address");
    return 1;
  }

  my_sha1((uint8*) shabuf, (char*) rawbuf, sizeof(rawbuf));

  assert(my_base64_needed_encoded_length(sizeof(shabuf)) <= SERVER_UID_SIZE);
  my_base64_encode(shabuf, sizeof(shabuf), dest);

  return 0;
}<|MERGE_RESOLUTION|>--- conflicted
+++ resolved
@@ -7487,12 +7487,8 @@
   {"Binlog_gtid_index_miss",   (char*) &binlog_gtid_index_miss, SHOW_LONG},
   {"Binlog_stmt_cache_disk_use",(char*) &binlog_stmt_cache_disk_use,  SHOW_LONG},
   {"Binlog_stmt_cache_use",    (char*) &binlog_stmt_cache_use,       SHOW_LONG},
-<<<<<<< HEAD
   {"Binlog_disk_use",          (char*) &show_binlog_space_total, SHOW_SIMPLE_FUNC},
-  {"Busy_time",                (char*) offsetof(STATUS_VAR, busy_time), SHOW_DOUBLE_STATUS},
-=======
   {"Busy_time",                (char*) offsetof(STATUS_VAR, busy_time), SHOW_MICROSECOND_STATUS},
->>>>>>> 28b29580
   {"Bytes_received",           (char*) offsetof(STATUS_VAR, bytes_received), SHOW_LONGLONG_STATUS},
   {"Bytes_sent",               (char*) offsetof(STATUS_VAR, bytes_sent), SHOW_LONGLONG_STATUS},
   {"Column_compressions",      (char*) offsetof(STATUS_VAR, column_compressions), SHOW_LONG_STATUS},
@@ -7577,11 +7573,8 @@
   {"Master_gtid_wait_timeouts", (char*) offsetof(STATUS_VAR, master_gtid_wait_timeouts), SHOW_LONG_STATUS},
   {"Master_gtid_wait_time",    (char*) offsetof(STATUS_VAR, master_gtid_wait_time), SHOW_LONG_STATUS},
   {"Max_used_connections",     (char*) &max_used_connections,  SHOW_LONG},
-<<<<<<< HEAD
   {"Max_used_connections_time",(char*) &show_max_used_connections_time, SHOW_SIMPLE_FUNC},
-=======
   {"Max_memory_used",          (char*) &show_max_memory_used, SHOW_SIMPLE_FUNC},
->>>>>>> 28b29580
   {"Memory_used",              (char*) &show_memory_used, SHOW_SIMPLE_FUNC},
   {"Memory_used_initial",      (char*) &start_memory_used, SHOW_LONGLONG},
   {"Resultset_metadata_skipped", (char *) offsetof(STATUS_VAR, skip_metadata_count),SHOW_LONG_STATUS},
