/* Copyright (C) 2000-2006 MySQL AB

   This program is free software; you can redistribute it and/or modify
   it under the terms of the GNU General Public License as published by
   the Free Software Foundation; version 2 of the License.

   This program is distributed in the hope that it will be useful,
   but WITHOUT ANY WARRANTY; without even the implied warranty of
   MERCHANTABILITY or FITNESS FOR A PARTICULAR PURPOSE.  See the
   GNU General Public License for more details.

   You should have received a copy of the GNU General Public License
   along with this program; if not, write to the Free Software
   Foundation, Inc., 59 Temple Place, Suite 330, Boston, MA  02111-1307  USA */


/* Insert of records */

/*
  INSERT DELAYED

  Insert delayed is distinguished from a normal insert by lock_type ==
  TL_WRITE_DELAYED instead of TL_WRITE. It first tries to open a
  "delayed" table (delayed_get_table()), but falls back to
  open_and_lock_tables() on error and proceeds as normal insert then.

  Opening a "delayed" table means to find a delayed insert thread that
  has the table open already. If this fails, a new thread is created and
  waited for to open and lock the table.

  If accessing the thread succeeded, in
  delayed_insert::get_local_table() the table of the thread is copied
  for local use. A copy is required because the normal insert logic
  works on a target table, but the other threads table object must not
  be used. The insert logic uses the record buffer to create a record.
  And the delayed insert thread uses the record buffer to pass the
  record to the table handler. So there must be different objects. Also
  the copied table is not included in the lock, so that the statement
  can proceed even if the real table cannot be accessed at this moment.

  Copying a table object is not a trivial operation. Besides the TABLE
  object there are the field pointer array, the field objects and the
  record buffer. After copying the field objects, their pointers into
  the record must be "moved" to point to the new record buffer.

  After this setup the normal insert logic is used. Only that for
  delayed inserts write_delayed() is called instead of write_record().
  It inserts the rows into a queue and signals the delayed insert thread
  instead of writing directly to the table.

  The delayed insert thread awakes from the signal. It locks the table,
  inserts the rows from the queue, unlocks the table, and waits for the
  next signal. It does normally live until a FLUSH TABLES or SHUTDOWN.

*/

#include "mysql_priv.h"
#include "sp_head.h"
#include "sql_trigger.h"
#include "sql_select.h"
#include "sql_show.h"
#include "slave.h"
#include "rpl_mi.h"

#ifndef EMBEDDED_LIBRARY
static TABLE *delayed_get_table(THD *thd,TABLE_LIST *table_list);
static int write_delayed(THD *thd, TABLE *table, enum_duplicates dup,
                         LEX_STRING query, bool ignore, bool log_on);
static void end_delayed_insert(THD *thd);
pthread_handler_t handle_delayed_insert(void *arg);
static void unlink_blobs(register TABLE *table);
#endif
static bool check_view_insertability(THD *thd, TABLE_LIST *view);

/* Define to force use of my_malloc() if the allocated memory block is big */

#ifndef HAVE_ALLOCA
#define my_safe_alloca(size, min_length) my_alloca(size)
#define my_safe_afree(ptr, size, min_length) my_afree(ptr)
#else
#define my_safe_alloca(size, min_length) ((size <= min_length) ? my_alloca(size) : my_malloc(size,MYF(0)))
#define my_safe_afree(ptr, size, min_length) if (size > min_length) my_free(ptr,MYF(0))
#endif

/*
  Check that insert/update fields are from the same single table of a view.

  SYNOPSIS
    check_view_single_update()
    fields            The insert/update fields to be checked.
    view              The view for insert.
    map     [in/out]  The insert table map.

  DESCRIPTION
    This function is called in 2 cases:
    1. to check insert fields. In this case *map will be set to 0.
       Insert fields are checked to be all from the same single underlying
       table of the given view. Otherwise the error is thrown. Found table
       map is returned in the map parameter.
    2. to check update fields of the ON DUPLICATE KEY UPDATE clause.
       In this case *map contains table_map found on the previous call of
       the function to check insert fields. Update fields are checked to be
       from the same table as the insert fields.

  RETURN
    0   OK
    1   Error
*/

bool check_view_single_update(List<Item> &fields, TABLE_LIST *view,
                              table_map *map)
{
  /* it is join view => we need to find the table for update */
  List_iterator_fast<Item> it(fields);
  Item *item;
  TABLE_LIST *tbl= 0;            // reset for call to check_single_table()
  table_map tables= 0;

  while ((item= it++))
    tables|= item->used_tables();

  /* Check found map against provided map */
  if (*map)
  {
    if (tables != *map)
      goto error;
    return FALSE;
  }

  if (view->check_single_table(&tbl, tables, view) || tbl == 0)
    goto error;

  view->table= tbl->table;
  *map= tables;

  return FALSE;

error:
  my_error(ER_VIEW_MULTIUPDATE, MYF(0),
           view->view_db.str, view->view_name.str);
  return TRUE;
}


/*
  Check if insert fields are correct.

  SYNOPSIS
    check_insert_fields()
    thd                         The current thread.
    table                       The table for insert.
    fields                      The insert fields.
    values                      The insert values.
    check_unique                If duplicate values should be rejected.

  NOTE
    Clears TIMESTAMP_AUTO_SET_ON_INSERT from table->timestamp_field_type
    or leaves it as is, depending on if timestamp should be updated or
    not.

  RETURN
    0           OK
    -1          Error
*/

static int check_insert_fields(THD *thd, TABLE_LIST *table_list,
                               List<Item> &fields, List<Item> &values,
                               bool check_unique, table_map *map)
{
  TABLE *table= table_list->table;

  if (!table_list->updatable)
  {
    my_error(ER_NON_INSERTABLE_TABLE, MYF(0), table_list->alias, "INSERT");
    return -1;
  }

  if (fields.elements == 0 && values.elements != 0)
  {
    if (!table)
    {
      my_error(ER_VIEW_NO_INSERT_FIELD_LIST, MYF(0),
               table_list->view_db.str, table_list->view_name.str);
      return -1;
    }
    if (values.elements != table->s->fields)
    {
      my_error(ER_WRONG_VALUE_COUNT_ON_ROW, MYF(0), 1L);
      return -1;
    }
#ifndef NO_EMBEDDED_ACCESS_CHECKS
    if (grant_option)
    {
      Field_iterator_table field_it;
      field_it.set_table(table);
      if (check_grant_all_columns(thd, INSERT_ACL, &table->grant,
                                  table->s->db.str, table->s->table_name.str,
                                  &field_it))
        return -1;
    }
#endif
    clear_timestamp_auto_bits(table->timestamp_field_type,
                              TIMESTAMP_AUTO_SET_ON_INSERT);
    /*
      No fields are provided so all fields must be provided in the values.
      Thus we set all bits in the write set.
    */
    bitmap_set_all(table->write_set);
  }
  else
  {						// Part field list
    SELECT_LEX *select_lex= &thd->lex->select_lex;
    Name_resolution_context *context= &select_lex->context;
    Name_resolution_context_state ctx_state;
    int res;

    if (fields.elements != values.elements)
    {
      my_error(ER_WRONG_VALUE_COUNT_ON_ROW, MYF(0), 1L);
      return -1;
    }

    thd->dup_field= 0;
    select_lex->no_wrap_view_item= TRUE;

    /* Save the state of the current name resolution context. */
    ctx_state.save_state(context, table_list);

    /*
      Perform name resolution only in the first table - 'table_list',
      which is the table that is inserted into.
    */
    table_list->next_local= 0;
    context->resolve_in_table_list_only(table_list);
    res= setup_fields(thd, 0, fields, MARK_COLUMNS_WRITE, 0, 0);

    /* Restore the current context. */
    ctx_state.restore_state(context, table_list);
    thd->lex->select_lex.no_wrap_view_item= FALSE;

    if (res)
      return -1;

    if (table_list->effective_algorithm == VIEW_ALGORITHM_MERGE)
    {
      if (check_view_single_update(fields, table_list, map))
        return -1;
      table= table_list->table;
    }

    if (check_unique && thd->dup_field)
    {
      my_error(ER_FIELD_SPECIFIED_TWICE, MYF(0), thd->dup_field->field_name);
      return -1;
    }
    if (table->timestamp_field)	// Don't automaticly set timestamp if used
    {
      if (bitmap_is_set(table->write_set,
                        table->timestamp_field->field_index))
        clear_timestamp_auto_bits(table->timestamp_field_type,
                                  TIMESTAMP_AUTO_SET_ON_INSERT);
      else
      {
        bitmap_set_bit(table->write_set,
                       table->timestamp_field->field_index);
      }
    }
  }
  // For the values we need select_priv
#ifndef NO_EMBEDDED_ACCESS_CHECKS
  table->grant.want_privilege= (SELECT_ACL & ~table->grant.privilege);
#endif

  if (check_key_in_view(thd, table_list) ||
      (table_list->view &&
       check_view_insertability(thd, table_list)))
  {
    my_error(ER_NON_INSERTABLE_TABLE, MYF(0), table_list->alias, "INSERT");
    return -1;
  }

  return 0;
}


/*
  Check update fields for the timestamp field.

  SYNOPSIS
    check_update_fields()
    thd                         The current thread.
    insert_table_list           The insert table list.
    table                       The table for update.
    update_fields               The update fields.

  NOTE
    If the update fields include the timestamp field,
    remove TIMESTAMP_AUTO_SET_ON_UPDATE from table->timestamp_field_type.

  RETURN
    0           OK
    -1          Error
*/

static int check_update_fields(THD *thd, TABLE_LIST *insert_table_list,
                               List<Item> &update_fields, table_map *map)
{
  TABLE *table= insert_table_list->table;
  my_bool timestamp_mark;

  LINT_INIT(timestamp_mark);

  if (table->timestamp_field)
  {
    /*
      Unmark the timestamp field so that we can check if this is modified
      by update_fields
    */
    timestamp_mark= bitmap_test_and_clear(table->write_set,
                                          table->timestamp_field->field_index);
  }

  /* Check the fields we are going to modify */
  if (setup_fields(thd, 0, update_fields, MARK_COLUMNS_WRITE, 0, 0))
    return -1;

  if (insert_table_list->effective_algorithm == VIEW_ALGORITHM_MERGE &&
      check_view_single_update(update_fields, insert_table_list, map))
    return -1;

  if (table->timestamp_field)
  {
    /* Don't set timestamp column if this is modified. */
    if (bitmap_is_set(table->write_set,
                      table->timestamp_field->field_index))
      clear_timestamp_auto_bits(table->timestamp_field_type,
                                TIMESTAMP_AUTO_SET_ON_UPDATE);
    if (timestamp_mark)
      bitmap_set_bit(table->write_set,
                     table->timestamp_field->field_index);
  }
  return 0;
}

/*
  Prepare triggers  for INSERT-like statement.

  SYNOPSIS
    prepare_triggers_for_insert_stmt()
      table   Table to which insert will happen

  NOTE
    Prepare triggers for INSERT-like statement by marking fields
    used by triggers and inform handlers that batching of UPDATE/DELETE 
    cannot be done if there are BEFORE UPDATE/DELETE triggers.
*/

void prepare_triggers_for_insert_stmt(TABLE *table)
{
  if (table->triggers)
  {
    if (table->triggers->has_triggers(TRG_EVENT_DELETE,
                                      TRG_ACTION_AFTER))
    {
      /*
        The table has AFTER DELETE triggers that might access to 
        subject table and therefore might need delete to be done 
        immediately. So we turn-off the batching.
      */ 
      (void) table->file->extra(HA_EXTRA_DELETE_CANNOT_BATCH);
    }
    if (table->triggers->has_triggers(TRG_EVENT_UPDATE,
                                      TRG_ACTION_AFTER))
    {
      /*
        The table has AFTER UPDATE triggers that might access to subject 
        table and therefore might need update to be done immediately. 
        So we turn-off the batching.
      */ 
      (void) table->file->extra(HA_EXTRA_UPDATE_CANNOT_BATCH);
    }
  }
  table->mark_columns_needed_for_insert();
}


/**
  Upgrade table-level lock of INSERT statement to TL_WRITE if
  a more concurrent lock is infeasible for some reason. This is
  necessary for engines without internal locking support (MyISAM).
  An engine with internal locking implementation might later
  downgrade the lock in handler::store_lock() method.
*/

void upgrade_lock_type(THD *thd, thr_lock_type *lock_type,
                       enum_duplicates duplic,
                       bool is_multi_insert)
{
  if (duplic == DUP_UPDATE ||
      duplic == DUP_REPLACE && *lock_type == TL_WRITE_CONCURRENT_INSERT)
  {
    *lock_type= TL_WRITE;
    return;
  }

  if (*lock_type == TL_WRITE_DELAYED)
  {
#ifdef EMBEDDED_LIBRARY
    /* No auxiliary threads in the embedded server. */
    *lock_type= TL_WRITE;
    return;
#else
    /*
      We do not use delayed threads if:
      - we're running in the safe mode or skip-new - the feature
         is disabled in these modes
      - we're running this query in statement level replication,
        on a replication slave - because we must ensure serial
        execution of queries on the slave
      - it is INSERT .. ON DUPLICATE KEY UPDATE - in this case the
        insert cannot be concurrent
    */
    if (specialflag & (SPECIAL_NO_NEW_FUNC | SPECIAL_SAFE_MODE) ||
        thd->slave_thread ||
        thd->variables.max_insert_delayed_threads == 0)
    {
      *lock_type= TL_WRITE;
      return;
    }
#endif
    bool log_on= (thd->options & OPTION_BIN_LOG ||
                  ! (thd->security_ctx->master_access & SUPER_ACL));
    if (log_on && mysql_bin_log.is_open() && is_multi_insert)
    {
      /*
        Statement-based binary logging does not work in this case, because:
        a) two concurrent statements may have their rows intermixed in the
        queue, leading to autoincrement replication problems on slave (because
        the values generated used for one statement don't depend only on the
        value generated for the first row of this statement, so are not
        replicable)
        b) if first row of the statement has an error the full statement is
        not binlogged, while next rows of the statement may be inserted.
        c) if first row succeeds, statement is binlogged immediately with a
        zero error code (i.e. "no error"), if then second row fails, query
        will fail on slave too and slave will stop (wrongly believing that the
        master got no error).
        So we fall back to non-delayed INSERT.
      */
      *lock_type= TL_WRITE;
    }
  }
}


/**
  INSERT statement implementation
*/

bool mysql_insert(THD *thd,TABLE_LIST *table_list,
                  List<Item> &fields,
                  List<List_item> &values_list,
                  List<Item> &update_fields,
                  List<Item> &update_values,
                  enum_duplicates duplic,
		  bool ignore)
{
  int error, res;
  bool transactional_table, joins_freed= FALSE;
  bool changed;
  uint value_count;
  ulong counter = 1;
  ulonglong id;
  COPY_INFO info;
  TABLE *table= 0;
  List_iterator_fast<List_item> its(values_list);
  List_item *values;
  Name_resolution_context *context;
  Name_resolution_context_state ctx_state;
#ifndef EMBEDDED_LIBRARY
  char *query= thd->query;
#endif
  /*
    log_on is about delayed inserts only.
    By default, both logs are enabled (this won't cause problems if the server
    runs without --log-update or --log-bin).
  */
  bool log_on= ((thd->options & OPTION_BIN_LOG) ||
                (!(thd->security_ctx->master_access & SUPER_ACL)));
  thr_lock_type lock_type = table_list->lock_type;
  Item *unused_conds= 0;
  DBUG_ENTER("mysql_insert");

  /*
<<<<<<< HEAD
    in safe mode or with skip-new change delayed insert to be regular
    if we are told to replace duplicates, the insert cannot be concurrent
    delayed insert changed to regular in slave thread
   */
#ifdef EMBEDDED_LIBRARY
  if (lock_type == TL_WRITE_DELAYED)
    lock_type=TL_WRITE;
#else
  if ((lock_type == TL_WRITE_DELAYED &&
       ((specialflag & (SPECIAL_NO_NEW_FUNC | SPECIAL_SAFE_MODE)) ||
	thd->slave_thread || !thd->variables.max_insert_delayed_threads)) ||
      (lock_type == TL_WRITE_CONCURRENT_INSERT && duplic == DUP_REPLACE) ||
      (duplic == DUP_UPDATE))
    lock_type=TL_WRITE;
#endif
  if ((lock_type == TL_WRITE_DELAYED) &&
      (global_system_variables.binlog_format == BINLOG_FORMAT_STMT) &&
      log_on && mysql_bin_log.is_open() &&
      (values_list.elements > 1))
  {
    /*
      Statement-based binary logging does not work in this case, because:
      a) two concurrent statements may have their rows intermixed in the
      queue, leading to autoincrement replication problems on slave (because
      the values generated used for one statement don't depend only on the
      value generated for the first row of this statement, so are not
      replicable)
      b) if first row of the statement has an error the full statement is
      not binlogged, while next rows of the statement may be inserted.
      c) if first row succeeds, statement is binlogged immediately with a
      zero error code (i.e. "no error"), if then second row fails, query
      will fail on slave too and slave will stop (wrongly believing that the
      master got no error).
      So we fallback to non-delayed INSERT.
      Note that to be fully correct, we should test the "binlog format which
      the delayed thread is going to use for this row". But in the common case
      where the global binlog format is not changed and the session binlog
      format may be changed, that is equal to the global binlog format.
      We test it without mutex for speed reasons (condition rarely true), and
      in the common case (global not changed) it is as good as without mutex;
      if global value is changed, anyway there is uncertainty as the delayed
      thread may be old and use the before-the-change value.
    */
    lock_type= TL_WRITE;
=======
    Upgrade lock type if the requested lock is incompatible with
    the current connection mode or table operation.
  */
  upgrade_lock_type(thd, &table_list->lock_type, duplic,
                    values_list.elements > 1);
  lock_type= table_list->lock_type;

  /*
    We can't write-delayed into a table locked with LOCK TABLES:
    this will lead to a deadlock, since the delayed thread will
    never be able to get a lock on the table. QQQ: why not
    upgrade the lock here instead?
  */
  if (lock_type == TL_WRITE_DELAYED && thd->locked_tables &&
      find_locked_table(thd, table_list->db, table_list->table_name))
  {
    my_error(ER_DELAYED_INSERT_TABLE_LOCKED, MYF(0),
             table_list->table_name);
    DBUG_RETURN(TRUE);
>>>>>>> d12a8413
  }

#ifndef EMBEDDED_LIBRARY
  if (lock_type == TL_WRITE_DELAYED)
  {
    res= 1;
    if ((table= delayed_get_table(thd,table_list)) && !thd->is_fatal_error)
    {
      /*
        Open tables used for sub-selects or in stored functions, will also
        cache these functions.
      */
      res= open_and_lock_tables(thd, table_list->next_global);
      /*
	First is not processed by open_and_lock_tables() => we need set
	updateability flags "by hands".
      */
      if (!table_list->derived && !table_list->view)
        table_list->updatable= 1;  // usual table
    }
    else
    {
      /* Too many delayed insert threads;  Use a normal insert */
      table_list->lock_type= lock_type= TL_WRITE;
      res= open_and_lock_tables(thd, table_list);
    }
  }
  else
#endif /* EMBEDDED_LIBRARY */
    res= open_and_lock_tables(thd, table_list);
  if (res || thd->is_fatal_error)
    DBUG_RETURN(TRUE);

  thd->proc_info="init";
  thd->used_tables=0;
  values= its++;
  value_count= values->elements;

  if (mysql_prepare_insert(thd, table_list, table, fields, values,
			   update_fields, update_values, duplic, &unused_conds,
                           FALSE,
                           (fields.elements || !value_count),
                           !ignore && (thd->variables.sql_mode &
                                       (MODE_STRICT_TRANS_TABLES |
                                        MODE_STRICT_ALL_TABLES))))
    goto abort;

  /* mysql_prepare_insert set table_list->table if it was not set */
  table= table_list->table;

  context= &thd->lex->select_lex.context;
  /*
    These three asserts test the hypothesis that the resetting of the name
    resolution context below is not necessary at all since the list of local
    tables for INSERT always consists of one table.
  */
  DBUG_ASSERT(!table_list->next_local);
  DBUG_ASSERT(!context->table_list->next_local);
  DBUG_ASSERT(!context->first_name_resolution_table->next_name_resolution_table);

  /* Save the state of the current name resolution context. */
  ctx_state.save_state(context, table_list);

  /*
    Perform name resolution only in the first table - 'table_list',
    which is the table that is inserted into.
  */
  table_list->next_local= 0;
  context->resolve_in_table_list_only(table_list);

  while ((values= its++))
  {
    counter++;
    if (values->elements != value_count)
    {
      my_error(ER_WRONG_VALUE_COUNT_ON_ROW, MYF(0), counter);
      goto abort;
    }
    if (setup_fields(thd, 0, *values, MARK_COLUMNS_READ, 0, 0))
      goto abort;
  }
  its.rewind ();
 
  /* Restore the current context. */
  ctx_state.restore_state(context, table_list);

  /*
    Fill in the given fields and dump it to the table file
  */
  info.records= info.deleted= info.copied= info.updated= 0;
  info.ignore= ignore;
  info.handle_duplicates=duplic;
  info.update_fields= &update_fields;
  info.update_values= &update_values;
  info.view= (table_list->view ? table_list : 0);

  /*
    Count warnings for all inserts.
    For single line insert, generate an error if try to set a NOT NULL field
    to NULL.
  */
  thd->count_cuted_fields= ((values_list.elements == 1 &&
                             !ignore) ?
			    CHECK_FIELD_ERROR_FOR_NULL :
			    CHECK_FIELD_WARN);
  thd->cuted_fields = 0L;
  table->next_number_field=table->found_next_number_field;

#ifdef HAVE_REPLICATION
  if (thd->slave_thread &&
      (info.handle_duplicates == DUP_UPDATE) &&
      (table->next_number_field != NULL) &&
      rpl_master_has_bug(&active_mi->rli, 24432))
    goto abort;
#endif

  error=0;
  thd->proc_info="update";
  if (duplic != DUP_ERROR || ignore)
    table->file->extra(HA_EXTRA_IGNORE_DUP_KEY);
  if (duplic == DUP_REPLACE &&
      (!table->triggers || !table->triggers->has_delete_triggers()))
    table->file->extra(HA_EXTRA_WRITE_CAN_REPLACE);
  /*
    let's *try* to start bulk inserts. It won't necessary
    start them as values_list.elements should be greater than
    some - handler dependent - threshold.
    We should not start bulk inserts if this statement uses
    functions or invokes triggers since they may access
    to the same table and therefore should not see its
    inconsistent state created by this optimization.
    So we call start_bulk_insert to perform nesessary checks on
    values_list.elements, and - if nothing else - to initialize
    the code to make the call of end_bulk_insert() below safe.
  */
  if (lock_type != TL_WRITE_DELAYED && !thd->prelocked_mode)
    table->file->ha_start_bulk_insert(values_list.elements);

  thd->no_trans_update.stmt= FALSE;
  thd->abort_on_warning= (!ignore && (thd->variables.sql_mode &
                                       (MODE_STRICT_TRANS_TABLES |
                                        MODE_STRICT_ALL_TABLES)));

  prepare_triggers_for_insert_stmt(table);


  if (table_list->prepare_where(thd, 0, TRUE) ||
      table_list->prepare_check_option(thd))
    error= 1;

  while ((values= its++))
  {
    if (fields.elements || !value_count)
    {
      restore_record(table,s->default_values);	// Get empty record
      if (fill_record_n_invoke_before_triggers(thd, fields, *values, 0,
                                               table->triggers,
                                               TRG_EVENT_INSERT))
      {
	if (values_list.elements != 1 && !thd->net.report_error)
	{
	  info.records++;
	  continue;
	}
	/*
	  TODO: set thd->abort_on_warning if values_list.elements == 1
	  and check that all items return warning in case of problem with
	  storing field.
        */
	error=1;
	break;
      }
    }
    else
    {
      if (thd->used_tables)			// Column used in values()
	restore_record(table,s->default_values);	// Get empty record
      else
      {
        /*
          Fix delete marker. No need to restore rest of record since it will
          be overwritten by fill_record() anyway (and fill_record() does not
          use default values in this case).
        */
	table->record[0][0]= table->s->default_values[0];
      }
      if (fill_record_n_invoke_before_triggers(thd, table->field, *values, 0,
                                               table->triggers,
                                               TRG_EVENT_INSERT))
      {
	if (values_list.elements != 1 && ! thd->net.report_error)
	{
	  info.records++;
	  continue;
	}
	error=1;
	break;
      }
    }

    if ((res= table_list->view_check_option(thd,
					    (values_list.elements == 1 ?
					     0 :
					     ignore))) ==
        VIEW_CHECK_SKIP)
      continue;
    else if (res == VIEW_CHECK_ERROR)
    {
      error= 1;
      break;
    }
#ifndef EMBEDDED_LIBRARY
    if (lock_type == TL_WRITE_DELAYED)
    {
      LEX_STRING const st_query = { query, thd->query_length };
      error=write_delayed(thd, table, duplic, st_query, ignore, log_on);
      query=0;
    }
    else
#endif
      error=write_record(thd, table ,&info);
    if (error)
      break;
    thd->row_count++;
  }

  free_underlaid_joins(thd, &thd->lex->select_lex);
  joins_freed= TRUE;

  /*
    Now all rows are inserted.  Time to update logs and sends response to
    user
  */
#ifndef EMBEDDED_LIBRARY
  if (lock_type == TL_WRITE_DELAYED)
  {
    if (!error)
    {
      info.copied=values_list.elements;
      end_delayed_insert(thd);
    }
    query_cache_invalidate3(thd, table_list, 1);
  }
  else
#endif
  {
    /*
      Do not do this release if this is a delayed insert, it would steal
      auto_inc values from the delayed_insert thread as they share TABLE.
    */
    table->file->ha_release_auto_increment();
    if (!thd->prelocked_mode && table->file->ha_end_bulk_insert() && !error)
    {
      table->file->print_error(my_errno,MYF(0));
      error=1;
    }
    transactional_table= table->file->has_transactions();

    if ((changed= (info.copied || info.deleted || info.updated)))
    {
      /*
        Invalidate the table in the query cache if something changed.
        For the transactional algorithm to work the invalidation must be
        before binlog writing and ha_autocommit_or_rollback
      */
      query_cache_invalidate3(thd, table_list, 1);
      if (error <= 0 || !transactional_table)
      {
        if (mysql_bin_log.is_open())
        {
          if (error <= 0)
            thd->clear_error();
          if (thd->binlog_query(THD::ROW_QUERY_TYPE,
                                thd->query, thd->query_length,
                                transactional_table, FALSE) &&
              transactional_table)
          {
            error=1;
          }
        }
        if (!transactional_table)
          thd->no_trans_update.all= TRUE;
      }
    }
    if (transactional_table)
      error=ha_autocommit_or_rollback(thd,error);

    if (thd->lock)
    {
      mysql_unlock_tables(thd, thd->lock);
      /*
        Invalidate the table in the query cache if something changed
        after unlocking when changes become fisible.
        TODO: this is workaround. right way will be move invalidating in
        the unlock procedure.
      */
      if (lock_type ==  TL_WRITE_CONCURRENT_INSERT && changed)
      {
        query_cache_invalidate3(thd, table_list, 1);
      }
      thd->lock=0;
    }
  }
  thd->proc_info="end";
  /*
    We'll report to the client this id:
    - if the table contains an autoincrement column and we successfully
    inserted an autogenerated value, the autogenerated value.
    - if the table contains no autoincrement column and LAST_INSERT_ID(X) was
    called, X.
    - if the table contains an autoincrement column, and some rows were
    inserted, the id of the last "inserted" row (if IGNORE, that value may not
    have been really inserted but ignored).
  */
  id= (thd->first_successful_insert_id_in_cur_stmt > 0) ?
    thd->first_successful_insert_id_in_cur_stmt :
    (thd->arg_of_last_insert_id_function ?
     thd->first_successful_insert_id_in_prev_stmt :
     ((table->next_number_field && info.copied) ?
     table->next_number_field->val_int() : 0));
  table->next_number_field=0;
  thd->count_cuted_fields= CHECK_FIELD_IGNORE;
  table->auto_increment_field_not_null= FALSE;
  if (duplic != DUP_ERROR || ignore)
    table->file->extra(HA_EXTRA_NO_IGNORE_DUP_KEY);
  if (duplic == DUP_REPLACE &&
      (!table->triggers || !table->triggers->has_delete_triggers()))
    table->file->extra(HA_EXTRA_WRITE_CANNOT_REPLACE);

  if (error)
    goto abort;
  if (values_list.elements == 1 && (!(thd->options & OPTION_WARNINGS) ||
				    !thd->cuted_fields))
  {
    thd->row_count_func= info.copied+info.deleted+info.updated;
    send_ok(thd, (ulong) thd->row_count_func, id);
  }
  else
  {
    char buff[160];
    if (ignore)
      sprintf(buff, ER(ER_INSERT_INFO), (ulong) info.records,
	      (lock_type == TL_WRITE_DELAYED) ? (ulong) 0 :
	      (ulong) (info.records - info.copied), (ulong) thd->cuted_fields);
    else
      sprintf(buff, ER(ER_INSERT_INFO), (ulong) info.records,
	      (ulong) (info.deleted+info.updated), (ulong) thd->cuted_fields);
    thd->row_count_func= info.copied+info.deleted+info.updated;
    ::send_ok(thd, (ulong) thd->row_count_func, id, buff);
  }
  thd->abort_on_warning= 0;
  DBUG_RETURN(FALSE);

abort:
#ifndef EMBEDDED_LIBRARY
  if (lock_type == TL_WRITE_DELAYED)
    end_delayed_insert(thd);
#endif
  if (table != NULL)
    table->file->ha_release_auto_increment();
  if (!joins_freed)
    free_underlaid_joins(thd, &thd->lex->select_lex);
  thd->abort_on_warning= 0;
  DBUG_RETURN(TRUE);
}


/*
  Additional check for insertability for VIEW

  SYNOPSIS
    check_view_insertability()
    thd     - thread handler
    view    - reference on VIEW

  IMPLEMENTATION
    A view is insertable if the folloings are true:
    - All columns in the view are columns from a table
    - All not used columns in table have a default values
    - All field in view are unique (not referring to the same column)

  RETURN
    FALSE - OK
      view->contain_auto_increment is 1 if and only if the view contains an
      auto_increment field

    TRUE  - can't be used for insert
*/

static bool check_view_insertability(THD * thd, TABLE_LIST *view)
{
  uint num= view->view->select_lex.item_list.elements;
  TABLE *table= view->table;
  Field_translator *trans_start= view->field_translation,
		   *trans_end= trans_start + num;
  Field_translator *trans;
  uint used_fields_buff_size= bitmap_buffer_size(table->s->fields);
  uint32 *used_fields_buff= (uint32*)thd->alloc(used_fields_buff_size);
  MY_BITMAP used_fields;
  enum_mark_columns save_mark_used_columns= thd->mark_used_columns;
  DBUG_ENTER("check_key_in_view");

  if (!used_fields_buff)
    DBUG_RETURN(TRUE);  // EOM

  DBUG_ASSERT(view->table != 0 && view->field_translation != 0);

  VOID(bitmap_init(&used_fields, used_fields_buff, table->s->fields, 0));
  bitmap_clear_all(&used_fields);

  view->contain_auto_increment= 0;
  /* 
    we must not set query_id for fields as they're not 
    really used in this context
  */
  thd->mark_used_columns= MARK_COLUMNS_NONE;
  /* check simplicity and prepare unique test of view */
  for (trans= trans_start; trans != trans_end; trans++)
  {
    if (!trans->item->fixed && trans->item->fix_fields(thd, &trans->item))
    {
      thd->mark_used_columns= save_mark_used_columns;
      DBUG_RETURN(TRUE);
    }
    Item_field *field;
    /* simple SELECT list entry (field without expression) */
    if (!(field= trans->item->filed_for_view_update()))
    {
      thd->mark_used_columns= save_mark_used_columns;
      DBUG_RETURN(TRUE);
    }
    if (field->field->unireg_check == Field::NEXT_NUMBER)
      view->contain_auto_increment= 1;
    /* prepare unique test */
    /*
      remove collation (or other transparent for update function) if we have
      it
    */
    trans->item= field;
  }
  thd->mark_used_columns= save_mark_used_columns;
  /* unique test */
  for (trans= trans_start; trans != trans_end; trans++)
  {
    /* Thanks to test above, we know that all columns are of type Item_field */
    Item_field *field= (Item_field *)trans->item;
    /* check fields belong to table in which we are inserting */
    if (field->field->table == table &&
        bitmap_fast_test_and_set(&used_fields, field->field->field_index))
      DBUG_RETURN(TRUE);
  }

  DBUG_RETURN(FALSE);
}


/*
  Check if table can be updated

  SYNOPSIS
     mysql_prepare_insert_check_table()
     thd		Thread handle
     table_list		Table list
     fields		List of fields to be updated
     where		Pointer to where clause
     select_insert      Check is making for SELECT ... INSERT

   RETURN
     FALSE ok
     TRUE  ERROR
*/

static bool mysql_prepare_insert_check_table(THD *thd, TABLE_LIST *table_list,
                                             List<Item> &fields,
                                             bool select_insert)
{
  bool insert_into_view= (table_list->view != 0);
  DBUG_ENTER("mysql_prepare_insert_check_table");

  /*
     first table in list is the one we'll INSERT into, requires INSERT_ACL.
     all others require SELECT_ACL only. the ACL requirement below is for
     new leaves only anyway (view-constituents), so check for SELECT rather
     than INSERT.
  */

  if (setup_tables_and_check_access(thd, &thd->lex->select_lex.context,
                                    &thd->lex->select_lex.top_join_list,
                                    table_list,
                                    &thd->lex->select_lex.leaf_tables,
                                    select_insert, INSERT_ACL, SELECT_ACL))
    DBUG_RETURN(TRUE);

  if (insert_into_view && !fields.elements)
  {
    thd->lex->empty_field_list_on_rset= 1;
    if (!table_list->table)
    {
      my_error(ER_VIEW_NO_INSERT_FIELD_LIST, MYF(0),
               table_list->view_db.str, table_list->view_name.str);
      DBUG_RETURN(TRUE);
    }
    DBUG_RETURN(insert_view_fields(thd, &fields, table_list));
  }

  DBUG_RETURN(FALSE);
}


/*
  Prepare items in INSERT statement

  SYNOPSIS
    mysql_prepare_insert()
    thd			Thread handler
    table_list	        Global/local table list
    table		Table to insert into (can be NULL if table should
			be taken from table_list->table)    
    where		Where clause (for insert ... select)
    select_insert	TRUE if INSERT ... SELECT statement
    check_fields        TRUE if need to check that all INSERT fields are 
                        given values.
    abort_on_warning    whether to report if some INSERT field is not 
                        assigned as an error (TRUE) or as a warning (FALSE).

  TODO (in far future)
    In cases of:
    INSERT INTO t1 SELECT a, sum(a) as sum1 from t2 GROUP BY a
    ON DUPLICATE KEY ...
    we should be able to refer to sum1 in the ON DUPLICATE KEY part

  WARNING
    You MUST set table->insert_values to 0 after calling this function
    before releasing the table object.
  
  RETURN VALUE
    FALSE OK
    TRUE  error
*/

bool mysql_prepare_insert(THD *thd, TABLE_LIST *table_list,
                          TABLE *table, List<Item> &fields, List_item *values,
                          List<Item> &update_fields, List<Item> &update_values,
                          enum_duplicates duplic,
                          COND **where, bool select_insert,
                          bool check_fields, bool abort_on_warning)
{
  SELECT_LEX *select_lex= &thd->lex->select_lex;
  Name_resolution_context *context= &select_lex->context;
  Name_resolution_context_state ctx_state;
  bool insert_into_view= (table_list->view != 0);
  bool res= 0;
  table_map map= 0;
  DBUG_ENTER("mysql_prepare_insert");
  DBUG_PRINT("enter", ("table_list 0x%lx, table 0x%lx, view %d",
		       (ulong)table_list, (ulong)table,
		       (int)insert_into_view));
  /* INSERT should have a SELECT or VALUES clause */
  DBUG_ASSERT (!select_insert || !values);

  /*
    For subqueries in VALUES() we should not see the table in which we are
    inserting (for INSERT ... SELECT this is done by changing table_list,
    because INSERT ... SELECT share SELECT_LEX it with SELECT.
  */
  if (!select_insert)
  {
    for (SELECT_LEX_UNIT *un= select_lex->first_inner_unit();
         un;
         un= un->next_unit())
    {
      for (SELECT_LEX *sl= un->first_select();
           sl;
           sl= sl->next_select())
      {
        sl->context.outer_context= 0;
      }
    }
  }

  if (duplic == DUP_UPDATE)
  {
    /* it should be allocated before Item::fix_fields() */
    if (table_list->set_insert_values(thd->mem_root))
      DBUG_RETURN(TRUE);
  }

  if (mysql_prepare_insert_check_table(thd, table_list, fields, select_insert))
    DBUG_RETURN(TRUE);


  /* Prepare the fields in the statement. */
  if (values)
  {
    /* if we have INSERT ... VALUES () we cannot have a GROUP BY clause */
    DBUG_ASSERT (!select_lex->group_list.elements);

    /* Save the state of the current name resolution context. */
    ctx_state.save_state(context, table_list);

    /*
      Perform name resolution only in the first table - 'table_list',
      which is the table that is inserted into.
     */
    table_list->next_local= 0;
    context->resolve_in_table_list_only(table_list);

    res= check_insert_fields(thd, context->table_list, fields, *values,
                             !insert_into_view, &map) ||
      setup_fields(thd, 0, *values, MARK_COLUMNS_READ, 0, 0);

    if (!res && check_fields)
    {
      bool saved_abort_on_warning= thd->abort_on_warning;
      thd->abort_on_warning= abort_on_warning;
      res= check_that_all_fields_are_given_values(thd, 
                                                  table ? table : 
                                                  context->table_list->table,
                                                  context->table_list);
      thd->abort_on_warning= saved_abort_on_warning;
    }

    if (!res && duplic == DUP_UPDATE)
    {
      select_lex->no_wrap_view_item= TRUE;
      res= check_update_fields(thd, context->table_list, update_fields, &map);
      select_lex->no_wrap_view_item= FALSE;
    }

    /* Restore the current context. */
    ctx_state.restore_state(context, table_list);

    if (!res)
      res= setup_fields(thd, 0, update_values, MARK_COLUMNS_READ, 0, 0);
  }

  if (res)
    DBUG_RETURN(res);

  if (!table)
    table= table_list->table;

  if (!select_insert)
  {
    Item *fake_conds= 0;
    TABLE_LIST *duplicate;
    if ((duplicate= unique_table(thd, table_list, table_list->next_global, 1)))
    {
      update_non_unique_table_error(table_list, "INSERT", duplicate);
      DBUG_RETURN(TRUE);
    }
    select_lex->fix_prepare_information(thd, &fake_conds, &fake_conds);
    select_lex->first_execution= 0;
  }
  if (duplic == DUP_UPDATE || duplic == DUP_REPLACE)
    table->prepare_for_position();
  DBUG_RETURN(FALSE);
}


	/* Check if there is more uniq keys after field */

static int last_uniq_key(TABLE *table,uint keynr)
{
  while (++keynr < table->s->keys)
    if (table->key_info[keynr].flags & HA_NOSAME)
      return 0;
  return 1;
}


/*
  Write a record to table with optional deleting of conflicting records,
  invoke proper triggers if needed.

  SYNOPSIS
     write_record()
      thd   - thread context
      table - table to which record should be written
      info  - COPY_INFO structure describing handling of duplicates
              and which is used for counting number of records inserted
              and deleted.

  NOTE
    Once this record will be written to table after insert trigger will
    be invoked. If instead of inserting new record we will update old one
    then both on update triggers will work instead. Similarly both on
    delete triggers will be invoked if we will delete conflicting records.

    Sets thd->no_trans_update.stmt to TRUE if table which is updated didn't have
    transactions.

  RETURN VALUE
    0     - success
    non-0 - error
*/


int write_record(THD *thd, TABLE *table,COPY_INFO *info)
{
  int error, trg_error= 0;
  char *key=0;
  MY_BITMAP *save_read_set, *save_write_set;
  ulonglong prev_insert_id= table->file->next_insert_id;
  ulonglong insert_id_for_cur_row= 0;
  DBUG_ENTER("write_record");

  info->records++;
  save_read_set=  table->read_set;
  save_write_set= table->write_set;

  if (info->handle_duplicates == DUP_REPLACE ||
      info->handle_duplicates == DUP_UPDATE)
  {
    while ((error=table->file->ha_write_row(table->record[0])))
    {
      uint key_nr;
      /*
        If we do more than one iteration of this loop, from the second one the
        row will have an explicit value in the autoinc field, which was set at
        the first call of handler::update_auto_increment(). So we must save
        the autogenerated value to avoid thd->insert_id_for_cur_row to become
        0.
      */
      if (table->file->insert_id_for_cur_row > 0)
        insert_id_for_cur_row= table->file->insert_id_for_cur_row;
      else
        table->file->insert_id_for_cur_row= insert_id_for_cur_row;
      bool is_duplicate_key_error;
      if (table->file->is_fatal_error(error, HA_CHECK_DUP))
	goto err;
      is_duplicate_key_error= table->file->is_fatal_error(error, 0);
      if (!is_duplicate_key_error)
      {
        /*
          We come here when we had an ignorable error which is not a duplicate
          key error. In this we ignore error if ignore flag is set, otherwise
          report error as usual. We will not do any duplicate key processing.
        */
        if (info->ignore)
          goto ok_or_after_trg_err; /* Ignoring a not fatal error, return 0 */
        goto err;
      }
      if ((int) (key_nr = table->file->get_dup_key(error)) < 0)
      {
	error= HA_ERR_FOUND_DUPP_KEY;         /* Database can't find key */
	goto err;
      }
      /* Read all columns for the row we are going to replace */
      table->use_all_columns();
      /*
	Don't allow REPLACE to replace a row when a auto_increment column
	was used.  This ensures that we don't get a problem when the
	whole range of the key has been used.
      */
      if (info->handle_duplicates == DUP_REPLACE &&
          table->next_number_field &&
          key_nr == table->s->next_number_index &&
	  (insert_id_for_cur_row > 0))
	goto err;
      if (table->file->ha_table_flags() & HA_DUPLICATE_POS)
      {
	if (table->file->rnd_pos(table->record[1],table->file->dup_ref))
	  goto err;
      }
      else
      {
	if (table->file->extra(HA_EXTRA_FLUSH_CACHE)) /* Not needed with NISAM */
	{
	  error=my_errno;
	  goto err;
	}

	if (!key)
	{
	  if (!(key=(char*) my_safe_alloca(table->s->max_unique_length,
					   MAX_KEY_LENGTH)))
	  {
	    error=ENOMEM;
	    goto err;
	  }
	}
	key_copy((byte*) key,table->record[0],table->key_info+key_nr,0);
	if ((error=(table->file->index_read_idx(table->record[1],key_nr,
                                                (byte*) key, HA_WHOLE_KEY,
						HA_READ_KEY_EXACT))))
	  goto err;
      }
      if (info->handle_duplicates == DUP_UPDATE)
      {
        int res= 0;
        /*
          We don't check for other UNIQUE keys - the first row
          that matches, is updated. If update causes a conflict again,
          an error is returned
        */
	DBUG_ASSERT(table->insert_values != NULL);
        store_record(table,insert_values);
        restore_record(table,record[1]);
        DBUG_ASSERT(info->update_fields->elements ==
                    info->update_values->elements);
        if (fill_record_n_invoke_before_triggers(thd, *info->update_fields,
                                                 *info->update_values, 0,
                                                 table->triggers,
                                                 TRG_EVENT_UPDATE))
          goto before_trg_err;

        /* CHECK OPTION for VIEW ... ON DUPLICATE KEY UPDATE ... */
        if (info->view &&
            (res= info->view->view_check_option(current_thd, info->ignore)) ==
            VIEW_CHECK_SKIP)
          goto ok_or_after_trg_err;
        if (res == VIEW_CHECK_ERROR)
          goto before_trg_err;

        table->file->restore_auto_increment(prev_insert_id);
        if ((error=table->file->ha_update_row(table->record[1],
                                              table->record[0])))
	{
          if (info->ignore &&
              !table->file->is_fatal_error(error, HA_CHECK_DUP_KEY))
          {
            goto ok_or_after_trg_err;
          }
          goto err;
        }
        if ((table->file->ha_table_flags() & HA_PARTIAL_COLUMN_READ) ||
             compare_record(table))
        {
          info->updated++;
          /*
            If ON DUP KEY UPDATE updates a row instead of inserting one, it's
            like a regular UPDATE statement: it should not affect the value of a
            next SELECT LAST_INSERT_ID() or mysql_insert_id().
            Except if LAST_INSERT_ID(#) was in the INSERT query, which is
            handled separately by THD::arg_of_last_insert_id_function.
          */
          insert_id_for_cur_row= table->file->insert_id_for_cur_row= 0;
          if (table->next_number_field)
            table->file->adjust_next_insert_id_after_explicit_value(
              table->next_number_field->val_int());
          trg_error= (table->triggers &&
                      table->triggers->process_triggers(thd, TRG_EVENT_UPDATE,
                                                        TRG_ACTION_AFTER, TRUE));
          info->copied++;
        }

        goto ok_or_after_trg_err;
      }
      else /* DUP_REPLACE */
      {
	/*
	  The manual defines the REPLACE semantics that it is either
	  an INSERT or DELETE(s) + INSERT; FOREIGN KEY checks in
	  InnoDB do not function in the defined way if we allow MySQL
	  to convert the latter operation internally to an UPDATE.
          We also should not perform this conversion if we have 
          timestamp field with ON UPDATE which is different from DEFAULT.
          Another case when conversion should not be performed is when
          we have ON DELETE trigger on table so user may notice that
          we cheat here. Note that it is ok to do such conversion for
          tables which have ON UPDATE but have no ON DELETE triggers,
          we just should not expose this fact to users by invoking
          ON UPDATE triggers.
	*/
	if (last_uniq_key(table,key_nr) &&
	    !table->file->referenced_by_foreign_key() &&
            (table->timestamp_field_type == TIMESTAMP_NO_AUTO_SET ||
             table->timestamp_field_type == TIMESTAMP_AUTO_SET_ON_BOTH) &&
            (!table->triggers || !table->triggers->has_delete_triggers()))
        {
          if ((error=table->file->ha_update_row(table->record[1],
					        table->record[0])))
            goto err;
          info->deleted++;
          thd->record_first_successful_insert_id_in_cur_stmt(table->file->insert_id_for_cur_row);
          /*
            Since we pretend that we have done insert we should call
            its after triggers.
          */
          goto after_trg_n_copied_inc;
        }
        else
        {
          if (table->triggers &&
              table->triggers->process_triggers(thd, TRG_EVENT_DELETE,
                                                TRG_ACTION_BEFORE, TRUE))
            goto before_trg_err;
          if ((error=table->file->ha_delete_row(table->record[1])))
            goto err;
          info->deleted++;
          if (!table->file->has_transactions())
            thd->no_trans_update.stmt= TRUE;
          if (table->triggers &&
              table->triggers->process_triggers(thd, TRG_EVENT_DELETE,
                                                TRG_ACTION_AFTER, TRUE))
          {
            trg_error= 1;
            goto ok_or_after_trg_err;
          }
          /* Let us attempt do write_row() once more */
        }
      }
    }
    thd->record_first_successful_insert_id_in_cur_stmt(table->file->insert_id_for_cur_row);
    /*
      Restore column maps if they where replaced during an duplicate key
      problem.
    */
    if (table->read_set != save_read_set ||
        table->write_set != save_write_set)
      table->column_bitmaps_set(save_read_set, save_write_set);
  }
  else if ((error=table->file->ha_write_row(table->record[0])))
  {
    if (!info->ignore ||
        table->file->is_fatal_error(error, HA_CHECK_DUP))
      goto err;
    table->file->restore_auto_increment(prev_insert_id);
    goto ok_or_after_trg_err;
  }

after_trg_n_copied_inc:
  info->copied++;
  thd->record_first_successful_insert_id_in_cur_stmt(table->file->insert_id_for_cur_row);
  trg_error= (table->triggers &&
              table->triggers->process_triggers(thd, TRG_EVENT_INSERT,
                                                TRG_ACTION_AFTER, TRUE));

ok_or_after_trg_err:
  if (key)
    my_safe_afree(key,table->s->max_unique_length,MAX_KEY_LENGTH);
  if (!table->file->has_transactions())
    thd->no_trans_update.stmt= TRUE;
  DBUG_RETURN(trg_error);

err:
  info->last_errno= error;
  /* current_select is NULL if this is a delayed insert */
  if (thd->lex->current_select)
    thd->lex->current_select->no_error= 0;        // Give error
  table->file->print_error(error,MYF(0));
  
before_trg_err:
  table->file->restore_auto_increment(prev_insert_id);
  if (key)
    my_safe_afree(key, table->s->max_unique_length, MAX_KEY_LENGTH);
  table->column_bitmaps_set(save_read_set, save_write_set);
  DBUG_RETURN(1);
}


/******************************************************************************
  Check that all fields with arn't null_fields are used
******************************************************************************/

int check_that_all_fields_are_given_values(THD *thd, TABLE *entry,
                                           TABLE_LIST *table_list)
{
  int err= 0;
  MY_BITMAP *write_set= entry->write_set;

  for (Field **field=entry->field ; *field ; field++)
  {
    if (!bitmap_is_set(write_set, (*field)->field_index) &&
        ((*field)->flags & NO_DEFAULT_VALUE_FLAG) &&
        ((*field)->real_type() != MYSQL_TYPE_ENUM))
    {
      bool view= FALSE;
      if (table_list)
      {
        table_list= table_list->top_table();
        view= test(table_list->view);
      }
      if (view)
      {
        push_warning_printf(thd, MYSQL_ERROR::WARN_LEVEL_WARN,
                            ER_NO_DEFAULT_FOR_VIEW_FIELD,
                            ER(ER_NO_DEFAULT_FOR_VIEW_FIELD),
                            table_list->view_db.str,
                            table_list->view_name.str);
      }
      else
      {
        push_warning_printf(thd, MYSQL_ERROR::WARN_LEVEL_WARN,
                            ER_NO_DEFAULT_FOR_FIELD,
                            ER(ER_NO_DEFAULT_FOR_FIELD),
                            (*field)->field_name);
      }
      err= 1;
    }
  }
  return thd->abort_on_warning ? err : 0;
}

/*****************************************************************************
  Handling of delayed inserts
  A thread is created for each table that one uses with the DELAYED attribute.
*****************************************************************************/

#ifndef EMBEDDED_LIBRARY

class delayed_row :public ilink {
public:
  char *record;
  enum_duplicates dup;
  time_t start_time;
  bool query_start_used, ignore, log_query;
  bool stmt_depends_on_first_successful_insert_id_in_prev_stmt;
  ulonglong first_successful_insert_id_in_prev_stmt;
  ulonglong forced_insert_id;
  ulong auto_increment_increment;
  ulong auto_increment_offset;
  timestamp_auto_set_type timestamp_field_type;
  LEX_STRING query;

  delayed_row(LEX_STRING const query_arg, enum_duplicates dup_arg,
              bool ignore_arg, bool log_query_arg)
    : record(0), dup(dup_arg), ignore(ignore_arg), log_query(log_query_arg),
      forced_insert_id(0), query(query_arg)
    {}
  ~delayed_row()
  {
    x_free(query.str);
    x_free(record);
  }
};

/**
  delayed_insert - context of a thread responsible for delayed insert
  into one table. When processing delayed inserts, we create an own
  thread for every distinct table. Later on all delayed inserts directed
  into that table are handled by a dedicated thread.
*/

class delayed_insert :public ilink {
  uint locks_in_memory;
public:
  THD thd;
  TABLE *table;
  pthread_mutex_t mutex;
  pthread_cond_t cond,cond_client;
  volatile uint tables_in_use,stacked_inserts;
  volatile bool status,dead;
  COPY_INFO info;
  I_List<delayed_row> rows;
  ulong group_count;
  TABLE_LIST table_list;			// Argument

  delayed_insert()
    :locks_in_memory(0),
     table(0),tables_in_use(0),stacked_inserts(0), status(0), dead(0),
     group_count(0)
  {
    thd.security_ctx->user=thd.security_ctx->priv_user=(char*) delayed_user;
    thd.security_ctx->host=(char*) my_localhost;
    thd.current_tablenr=0;
    thd.version=refresh_version;
    thd.command=COM_DELAYED_INSERT;
    thd.lex->current_select= 0; 		// for my_message_sql
    thd.lex->sql_command= SQLCOM_INSERT;        // For innodb::store_lock()
    /*
      Statement-based replication of INSERT DELAYED has problems with RAND()
      and user vars, so in mixed mode we go to row-based.
    */
    thd.set_current_stmt_binlog_row_based_if_mixed();

    bzero((char*) &thd.net, sizeof(thd.net));		// Safety
    bzero((char*) &table_list, sizeof(table_list));	// Safety
    thd.system_thread= SYSTEM_THREAD_DELAYED_INSERT;
    thd.security_ctx->host_or_ip= "";
    bzero((char*) &info,sizeof(info));
    pthread_mutex_init(&mutex,MY_MUTEX_INIT_FAST);
    pthread_cond_init(&cond,NULL);
    pthread_cond_init(&cond_client,NULL);
    VOID(pthread_mutex_lock(&LOCK_thread_count));
    delayed_insert_threads++;
    VOID(pthread_mutex_unlock(&LOCK_thread_count));
  }
  ~delayed_insert()
  {
    /* The following is not really needed, but just for safety */
    delayed_row *row;
    while ((row=rows.get()))
      delete row;
    if (table)
      close_thread_tables(&thd);
    VOID(pthread_mutex_lock(&LOCK_thread_count));
    pthread_mutex_destroy(&mutex);
    pthread_cond_destroy(&cond);
    pthread_cond_destroy(&cond_client);
    thd.unlink();				// Must be unlinked under lock
    x_free(thd.query);
    thd.security_ctx->user= thd.security_ctx->host=0;
    thread_count--;
    delayed_insert_threads--;
    VOID(pthread_mutex_unlock(&LOCK_thread_count));
    VOID(pthread_cond_broadcast(&COND_thread_count)); /* Tell main we are ready */
  }

  /* The following is for checking when we can delete ourselves */
  inline void lock()
  {
    locks_in_memory++;				// Assume LOCK_delay_insert
  }
  void unlock()
  {
    pthread_mutex_lock(&LOCK_delayed_insert);
    if (!--locks_in_memory)
    {
      pthread_mutex_lock(&mutex);
      if (thd.killed && ! stacked_inserts && ! tables_in_use)
      {
	pthread_cond_signal(&cond);
	status=1;
      }
      pthread_mutex_unlock(&mutex);
    }
    pthread_mutex_unlock(&LOCK_delayed_insert);
  }
  inline uint lock_count() { return locks_in_memory; }

  TABLE* get_local_table(THD* client_thd);
  bool handle_inserts(void);
};


I_List<delayed_insert> delayed_threads;


/**
  Return an instance of delayed insert thread that can handle
  inserts into a given table, if it exists. Otherwise return NULL.
*/

static
delayed_insert *find_handler(THD *thd, TABLE_LIST *table_list)
{
  thd->proc_info="waiting for delay_list";
  pthread_mutex_lock(&LOCK_delayed_insert);	// Protect master list
  I_List_iterator<delayed_insert> it(delayed_threads);
  delayed_insert *tmp;
  while ((tmp=it++))
  {
    if (!strcmp(tmp->thd.db, table_list->db) &&
	!strcmp(table_list->table_name, tmp->table->s->table_name.str))
    {
      tmp->lock();
      break;
    }
  }
  pthread_mutex_unlock(&LOCK_delayed_insert); // For unlink from list
  return tmp;
}


/**
  Attempt to find or create a delayed insert thread to handle inserts
  into this table.

  @return Return an instance of the table in the delayed thread
  @retval  NULL  too many delayed threads OR
                 this thread ran out of resources OR
                 a newly created delayed insert thread ran out of resources OR
                 the delayed insert thread failed to open the table.
                 In the last three cases an error is set in THD.
*/

static TABLE *delayed_get_table(THD *thd,TABLE_LIST *table_list)
{
  int error;
  delayed_insert *tmp;
  TABLE *table;
  DBUG_ENTER("delayed_get_table");

  /* Must be set in the parser */
  DBUG_ASSERT(table_list->db);

  /* Find the thread which handles this table. */
  if (!(tmp=find_handler(thd,table_list)))
  {
    /*
      No match. Create a new thread to handle the table, but
      no more than max_insert_delayed_threads.
    */
    if (delayed_insert_threads >= thd->variables.max_insert_delayed_threads)
      DBUG_RETURN(0);
    thd->proc_info="Creating delayed handler";
    pthread_mutex_lock(&LOCK_delayed_create);
    /*
      The first search above was done without LOCK_delayed_create.
      Another thread might have created the handler in between. Search again.
    */
    if (! (tmp= find_handler(thd, table_list)))
    {
      if (!(tmp=new delayed_insert()))
      {
	my_error(ER_OUTOFMEMORY,MYF(0),sizeof(delayed_insert));
	goto err1;
      }
      pthread_mutex_lock(&LOCK_thread_count);
      thread_count++;
      pthread_mutex_unlock(&LOCK_thread_count);
      tmp->thd.set_db(table_list->db, strlen(table_list->db));
      tmp->thd.query= my_strdup(table_list->table_name,MYF(MY_WME));
      if (tmp->thd.db == NULL || tmp->thd.query == NULL)
      {
	delete tmp;
	my_message(ER_OUT_OF_RESOURCES, ER(ER_OUT_OF_RESOURCES), MYF(0));
	goto err1;
      }
      tmp->table_list= *table_list;			// Needed to open table
      tmp->table_list.alias= tmp->table_list.table_name= tmp->thd.query;
      tmp->lock();
      pthread_mutex_lock(&tmp->mutex);
      if ((error=pthread_create(&tmp->thd.real_id,&connection_attrib,
				handle_delayed_insert,(void*) tmp)))
      {
	DBUG_PRINT("error",
		   ("Can't create thread to handle delayed insert (error %d)",
		    error));
	pthread_mutex_unlock(&tmp->mutex);
	tmp->unlock();
	delete tmp;
	my_error(ER_CANT_CREATE_THREAD, MYF(0), error);
	goto err1;
      }

      /* Wait until table is open */
      thd->proc_info="waiting for handler open";
      while (!tmp->thd.killed && !tmp->table && !thd->killed)
      {
	pthread_cond_wait(&tmp->cond_client,&tmp->mutex);
      }
      pthread_mutex_unlock(&tmp->mutex);
      thd->proc_info="got old table";
      if (tmp->thd.killed)
      {
	if (tmp->thd.is_fatal_error)
	{
	  /* Copy error message and abort */
	  thd->fatal_error();
	  strmov(thd->net.last_error,tmp->thd.net.last_error);
	  thd->net.last_errno=tmp->thd.net.last_errno;
	}
	tmp->unlock();
	goto err;
      }
      if (thd->killed)
      {
	tmp->unlock();
	goto err;
      }
    }
    pthread_mutex_unlock(&LOCK_delayed_create);
  }

  pthread_mutex_lock(&tmp->mutex);
  table= tmp->get_local_table(thd);
  pthread_mutex_unlock(&tmp->mutex);
  if (table)
    thd->di=tmp;
  else if (tmp->thd.is_fatal_error)
    thd->fatal_error();
  /* Unlock the delayed insert object after its last access. */
  tmp->unlock();
  DBUG_RETURN((table_list->table=table));

 err1:
  thd->fatal_error();
 err:
  pthread_mutex_unlock(&LOCK_delayed_create);
  DBUG_RETURN(0); // Continue with normal insert
}


/**
  As we can't let many client threads modify the same TABLE
  structure of the dedicated delayed insert thread, we create an
  own structure for each client thread. This includes a row
  buffer to save the column values and new fields that point to
  the new row buffer. The memory is allocated in the client
  thread and is freed automatically.

  @pre This function is called from the client thread.  Delayed
       insert thread mutex must be acquired before invoking this
       function.
*/

TABLE *delayed_insert::get_local_table(THD* client_thd)
{
  my_ptrdiff_t adjust_ptrs;
  Field **field,**org_field, *found_next_number_field;
  TABLE *copy;
  TABLE_SHARE *share= table->s;
  byte *bitmap;
  DBUG_ENTER("delayed_insert::get_local_table");

  /* First request insert thread to get a lock */
  status=1;
  tables_in_use++;
  if (!thd.lock)				// Table is not locked
  {
    client_thd->proc_info="waiting for handler lock";
    pthread_cond_signal(&cond);			// Tell handler to lock table
    while (!dead && !thd.lock && ! client_thd->killed)
    {
      pthread_cond_wait(&cond_client,&mutex);
    }
    client_thd->proc_info="got handler lock";
    if (client_thd->killed)
      goto error;
    if (dead)
    {
      strmov(client_thd->net.last_error,thd.net.last_error);
      client_thd->net.last_errno=thd.net.last_errno;
      goto error;
    }
  }

  /*
    Allocate memory for the TABLE object, the field pointers array, and
    one record buffer of reclength size. Normally a table has three
    record buffers of rec_buff_length size, which includes alignment
    bytes. Since the table copy is used for creating one record only,
    the other record buffers and alignment are unnecessary.
  */
  client_thd->proc_info="allocating local table";
  copy= (TABLE*) client_thd->alloc(sizeof(*copy)+
				   (share->fields+1)*sizeof(Field**)+
				   share->reclength +
                                   share->column_bitmap_size*2);
  if (!copy)
    goto error;

  /* Copy the TABLE object. */
  *copy= *table;
  /* We don't need to change the file handler here */
  /* Assign the pointers for the field pointers array and the record. */
  field= copy->field= (Field**) (copy + 1);
  bitmap= (byte*) (field + share->fields + 1);
  copy->record[0]= (bitmap + share->column_bitmap_size * 2);
  memcpy((char*) copy->record[0], (char*) table->record[0], share->reclength);
  /*
    Make a copy of all fields.
    The copied fields need to point into the copied record. This is done
    by copying the field objects with their old pointer values and then
    "move" the pointers by the distance between the original and copied
    records. That way we preserve the relative positions in the records.
  */
  adjust_ptrs= PTR_BYTE_DIFF(copy->record[0], table->record[0]);
  found_next_number_field= table->found_next_number_field;
  for (org_field= table->field; *org_field; org_field++, field++)
  {
    if (!(*field= (*org_field)->new_field(client_thd->mem_root, copy, 1)))
      DBUG_RETURN(0);
    (*field)->orig_table= copy;			// Remove connection
    (*field)->move_field_offset(adjust_ptrs);	// Point at copy->record[0]
    if (*org_field == found_next_number_field)
      (*field)->table->found_next_number_field= *field;
  }
  *field=0;

  /* Adjust timestamp */
  if (table->timestamp_field)
  {
    /* Restore offset as this may have been reset in handle_inserts */
    copy->timestamp_field=
      (Field_timestamp*) copy->field[share->timestamp_field_offset];
    copy->timestamp_field->unireg_check= table->timestamp_field->unireg_check;
    copy->timestamp_field_type= copy->timestamp_field->get_auto_set_type();
  }

  /* Adjust in_use for pointing to client thread */
  copy->in_use= client_thd;

  /* Adjust lock_count. This table object is not part of a lock. */
  copy->lock_count= 0;

  /* Adjust bitmaps */
  copy->def_read_set.bitmap= (my_bitmap_map*) bitmap;
  copy->def_write_set.bitmap= ((my_bitmap_map*)
                               (bitmap + share->column_bitmap_size));
  copy->tmp_set.bitmap= 0;                      // To catch errors
  bzero((char*) bitmap, share->column_bitmap_size*2);
  copy->read_set=  &copy->def_read_set;
  copy->write_set= &copy->def_write_set;

  DBUG_RETURN(copy);

  /* Got fatal error */
 error:
  tables_in_use--;
  status=1;
  pthread_cond_signal(&cond);			// Inform thread about abort
  DBUG_RETURN(0);
}


/* Put a question in queue */

static int
write_delayed(THD *thd,TABLE *table, enum_duplicates duplic,
              LEX_STRING query, bool ignore, bool log_on)
{
  delayed_row *row= 0;
  delayed_insert *di=thd->di;
  const Discrete_interval *forced_auto_inc;
  DBUG_ENTER("write_delayed");
  DBUG_PRINT("enter", ("query = '%s' length %u", query.str, query.length));

  thd->proc_info="waiting for handler insert";
  pthread_mutex_lock(&di->mutex);
  while (di->stacked_inserts >= delayed_queue_size && !thd->killed)
    pthread_cond_wait(&di->cond_client,&di->mutex);
  thd->proc_info="storing row into queue";

  if (thd->killed)
    goto err;

  /*
    Take a copy of the query string, if there is any. The string will
    be free'ed when the row is destroyed. If there is no query string,
    we don't do anything special.
   */

  if (query.str)
  {
    char *str;
    if (!(str= my_strndup(query.str, query.length, MYF(MY_WME))))
      goto err;
    query.str= str;
  }
  row= new delayed_row(query, duplic, ignore, log_on);
  if (row == NULL)
  {
    my_free(query.str, MYF(MY_WME));
    goto err;
  }

  if (!(row->record= (char*) my_malloc(table->s->reclength, MYF(MY_WME))))
    goto err;
  memcpy(row->record, table->record[0], table->s->reclength);
  row->start_time=		thd->start_time;
  row->query_start_used=	thd->query_start_used;
  /*
    those are for the binlog: LAST_INSERT_ID() has been evaluated at this
    time, so record does not need it, but statement-based binlogging of the
    INSERT will need when the row is actually inserted.
    As for SET INSERT_ID, DELAYED does not honour it (BUG#20830).
  */
  row->stmt_depends_on_first_successful_insert_id_in_prev_stmt=
    thd->stmt_depends_on_first_successful_insert_id_in_prev_stmt;
  row->first_successful_insert_id_in_prev_stmt=
    thd->first_successful_insert_id_in_prev_stmt;
  row->timestamp_field_type=    table->timestamp_field_type;

  /* Copy session variables. */
  row->auto_increment_increment= thd->variables.auto_increment_increment;
  row->auto_increment_offset=    thd->variables.auto_increment_offset;
  /* Copy the next forced auto increment value, if any. */
  if ((forced_auto_inc= thd->auto_inc_intervals_forced.get_next()))
  {
    row->forced_insert_id= forced_auto_inc->minimum();
    DBUG_PRINT("delayed", ("transmitting auto_inc: %lu",
                           (ulong) row->forced_insert_id));
  }

  di->rows.push_back(row);
  di->stacked_inserts++;
  di->status=1;
  if (table->s->blob_fields)
    unlink_blobs(table);
  pthread_cond_signal(&di->cond);

  thread_safe_increment(delayed_rows_in_use,&LOCK_delayed_status);
  pthread_mutex_unlock(&di->mutex);
  DBUG_RETURN(0);

 err:
  delete row;
  pthread_mutex_unlock(&di->mutex);
  DBUG_RETURN(1);
}


static void end_delayed_insert(THD *thd)
{
  DBUG_ENTER("end_delayed_insert");
  delayed_insert *di=thd->di;
  pthread_mutex_lock(&di->mutex);
  DBUG_PRINT("info",("tables in use: %d",di->tables_in_use));
  if (!--di->tables_in_use || di->thd.killed)
  {						// Unlock table
    di->status=1;
    pthread_cond_signal(&di->cond);
  }
  pthread_mutex_unlock(&di->mutex);
  DBUG_VOID_RETURN;
}


/* We kill all delayed threads when doing flush-tables */

void kill_delayed_threads(void)
{
  VOID(pthread_mutex_lock(&LOCK_delayed_insert)); // For unlink from list

  I_List_iterator<delayed_insert> it(delayed_threads);
  delayed_insert *tmp;
  while ((tmp=it++))
  {
    tmp->thd.killed= THD::KILL_CONNECTION;
    if (tmp->thd.mysys_var)
    {
      pthread_mutex_lock(&tmp->thd.mysys_var->mutex);
      if (tmp->thd.mysys_var->current_cond)
      {
	/*
	  We need the following test because the main mutex may be locked
	  in handle_delayed_insert()
	*/
	if (&tmp->mutex != tmp->thd.mysys_var->current_mutex)
	  pthread_mutex_lock(tmp->thd.mysys_var->current_mutex);
	pthread_cond_broadcast(tmp->thd.mysys_var->current_cond);
	if (&tmp->mutex != tmp->thd.mysys_var->current_mutex)
	  pthread_mutex_unlock(tmp->thd.mysys_var->current_mutex);
      }
      pthread_mutex_unlock(&tmp->thd.mysys_var->mutex);
    }
  }
  VOID(pthread_mutex_unlock(&LOCK_delayed_insert)); // For unlink from list
}


/*
 * Create a new delayed insert thread
*/

pthread_handler_t handle_delayed_insert(void *arg)
{
  delayed_insert *di=(delayed_insert*) arg;
  THD *thd= &di->thd;

  pthread_detach_this_thread();
  /* Add thread to THD list so that's it's visible in 'show processlist' */
  pthread_mutex_lock(&LOCK_thread_count);
  thd->thread_id= thd->variables.pseudo_thread_id= thread_id++;
  thd->end_time();
  threads.append(thd);
  thd->killed=abort_loop ? THD::KILL_CONNECTION : THD::NOT_KILLED;
  pthread_mutex_unlock(&LOCK_thread_count);

  /*
    Wait until the client runs into pthread_cond_wait(),
    where we free it after the table is opened and di linked in the list.
    If we did not wait here, the client might detect the opened table
    before it is linked to the list. It would release LOCK_delayed_create
    and allow another thread to create another handler for the same table,
    since it does not find one in the list.
  */
  pthread_mutex_lock(&di->mutex);
#if !defined( __WIN__) /* Win32 calls this in pthread_create */
  if (my_thread_init())
  {
    strmov(thd->net.last_error,ER(thd->net.last_errno=ER_OUT_OF_RESOURCES));
    goto end;
  }
#endif

  DBUG_ENTER("handle_delayed_insert");
  thd->thread_stack= (char*) &thd;
  if (init_thr_lock() || thd->store_globals())
  {
    thd->fatal_error();
    strmov(thd->net.last_error,ER(thd->net.last_errno=ER_OUT_OF_RESOURCES));
    goto err;
  }

  /* open table */
  if (!(di->table=open_ltable(thd,&di->table_list,TL_WRITE_DELAYED)))
  {
    thd->fatal_error();				// Abort waiting inserts
    goto err;
  }
  if (!(di->table->file->ha_table_flags() & HA_CAN_INSERT_DELAYED))
  {
    thd->fatal_error();
    my_error(ER_ILLEGAL_HA, MYF(0), di->table_list.table_name);
    goto err;
  }
  di->table->copy_blobs=1;

  /* One can now use this */
  pthread_mutex_lock(&LOCK_delayed_insert);
  delayed_threads.append(di);
  pthread_mutex_unlock(&LOCK_delayed_insert);

  /* Tell client that the thread is initialized */
  pthread_cond_signal(&di->cond_client);

  /* Now wait until we get an insert or lock to handle */
  /* We will not abort as long as a client thread uses this thread */

  for (;;)
  {
    if (thd->killed == THD::KILL_CONNECTION)
    {
      uint lock_count;
      /*
	Remove this from delay insert list so that no one can request a
	table from this
      */
      pthread_mutex_unlock(&di->mutex);
      pthread_mutex_lock(&LOCK_delayed_insert);
      di->unlink();
      lock_count=di->lock_count();
      pthread_mutex_unlock(&LOCK_delayed_insert);
      pthread_mutex_lock(&di->mutex);
      if (!lock_count && !di->tables_in_use && !di->stacked_inserts)
	break;					// Time to die
    }

    if (!di->status && !di->stacked_inserts)
    {
      struct timespec abstime;
      set_timespec(abstime, delayed_insert_timeout);

      /* Information for pthread_kill */
      di->thd.mysys_var->current_mutex= &di->mutex;
      di->thd.mysys_var->current_cond= &di->cond;
      di->thd.proc_info="Waiting for INSERT";

      DBUG_PRINT("info",("Waiting for someone to insert rows"));
      while (!thd->killed)
      {
	int error;
#if defined(HAVE_BROKEN_COND_TIMEDWAIT)
	error=pthread_cond_wait(&di->cond,&di->mutex);
#else
	error=pthread_cond_timedwait(&di->cond,&di->mutex,&abstime);
#ifdef EXTRA_DEBUG
	if (error && error != EINTR && error != ETIMEDOUT)
	{
	  fprintf(stderr, "Got error %d from pthread_cond_timedwait\n",error);
	  DBUG_PRINT("error",("Got error %d from pthread_cond_timedwait",
			      error));
	}
#endif
#endif
	if (thd->killed || di->status)
	  break;
	if (error == ETIMEDOUT || error == ETIME)
	{
	  thd->killed= THD::KILL_CONNECTION;
	  break;
	}
      }
      /* We can't lock di->mutex and mysys_var->mutex at the same time */
      pthread_mutex_unlock(&di->mutex);
      pthread_mutex_lock(&di->thd.mysys_var->mutex);
      di->thd.mysys_var->current_mutex= 0;
      di->thd.mysys_var->current_cond= 0;
      pthread_mutex_unlock(&di->thd.mysys_var->mutex);
      pthread_mutex_lock(&di->mutex);
    }
    di->thd.proc_info=0;

    if (di->tables_in_use && ! thd->lock)
    {
      bool not_used;
      /*
        Request for new delayed insert.
        Lock the table, but avoid to be blocked by a global read lock.
        If we got here while a global read lock exists, then one or more
        inserts started before the lock was requested. These are allowed
        to complete their work before the server returns control to the
        client which requested the global read lock. The delayed insert
        handler will close the table and finish when the outstanding
        inserts are done.
      */
      if (! (thd->lock= mysql_lock_tables(thd, &di->table, 1,
                                          MYSQL_LOCK_IGNORE_GLOBAL_READ_LOCK,
                                          &not_used)))
      {
	/* Fatal error */
	di->dead= 1;
	thd->killed= THD::KILL_CONNECTION;
      }
      pthread_cond_broadcast(&di->cond_client);
    }
    if (di->stacked_inserts)
    {
      if (di->handle_inserts())
      {
	/* Some fatal error */
	di->dead= 1;
	thd->killed= THD::KILL_CONNECTION;
      }
    }
    di->status=0;
    if (!di->stacked_inserts && !di->tables_in_use && thd->lock)
    {
      /*
        No one is doing a insert delayed
        Unlock table so that other threads can use it
      */
      MYSQL_LOCK *lock=thd->lock;
      thd->lock=0;
      pthread_mutex_unlock(&di->mutex);
      /*
        We need to release next_insert_id before unlocking. This is
        enforced by handler::ha_external_lock().
      */
      di->table->file->ha_release_auto_increment();
      mysql_unlock_tables(thd, lock);
      di->group_count=0;
      pthread_mutex_lock(&di->mutex);
    }
    if (di->tables_in_use)
      pthread_cond_broadcast(&di->cond_client); // If waiting clients
  }

err:
  /*
    mysql_lock_tables() can potentially start a transaction and write
    a table map. In the event of an error, that transaction has to be
    rolled back.  We only need to roll back a potential statement
    transaction, since real transactions are rolled back in
    close_thread_tables().

    TODO: This is not true any more, table maps are generated on the
    first call to ha_*_row() instead. Remove code that are used to
    cover for the case outlined above.
   */
  ha_rollback_stmt(thd);

#ifndef __WIN__
end:
#endif
  /*
    di should be unlinked from the thread handler list and have no active
    clients
  */

  close_thread_tables(thd);			// Free the table
  di->table=0;
  di->dead= 1;                                  // If error
  thd->killed= THD::KILL_CONNECTION;	        // If error
  pthread_cond_broadcast(&di->cond_client);	// Safety
  pthread_mutex_unlock(&di->mutex);

  pthread_mutex_lock(&LOCK_delayed_create);	// Because of delayed_get_table
  pthread_mutex_lock(&LOCK_delayed_insert);	
  delete di;
  pthread_mutex_unlock(&LOCK_delayed_insert);
  pthread_mutex_unlock(&LOCK_delayed_create);  

  my_thread_end();
  pthread_exit(0);
  DBUG_RETURN(0);
}


/* Remove pointers from temporary fields to allocated values */

static void unlink_blobs(register TABLE *table)
{
  for (Field **ptr=table->field ; *ptr ; ptr++)
  {
    if ((*ptr)->flags & BLOB_FLAG)
      ((Field_blob *) (*ptr))->clear_temporary();
  }
}

/* Free blobs stored in current row */

static void free_delayed_insert_blobs(register TABLE *table)
{
  for (Field **ptr=table->field ; *ptr ; ptr++)
  {
    if ((*ptr)->flags & BLOB_FLAG)
    {
      char *str;
      ((Field_blob *) (*ptr))->get_ptr(&str);
      my_free(str,MYF(MY_ALLOW_ZERO_PTR));
      ((Field_blob *) (*ptr))->reset();
    }
  }
}


bool delayed_insert::handle_inserts(void)
{
  int error;
  ulong max_rows;
  bool using_ignore= 0, using_opt_replace= 0,
       using_bin_log= mysql_bin_log.is_open();
  delayed_row *row;
  DBUG_ENTER("handle_inserts");

  /* Allow client to insert new rows */
  pthread_mutex_unlock(&mutex);

  table->next_number_field=table->found_next_number_field;
  table->use_all_columns();

  thd.proc_info="upgrading lock";
  if (thr_upgrade_write_delay_lock(*thd.lock->locks))
  {
    /* This can only happen if thread is killed by shutdown */
    sql_print_error(ER(ER_DELAYED_CANT_CHANGE_LOCK),table->s->table_name.str);
    goto err;
  }

  thd.proc_info="insert";
  max_rows= delayed_insert_limit;
  if (thd.killed || table->s->version != refresh_version)
  {
    thd.killed= THD::KILL_CONNECTION;
    max_rows= ULONG_MAX;                     // Do as much as possible
  }

  /*
    We can't use row caching when using the binary log because if
    we get a crash, then binary log will contain rows that are not yet
    written to disk, which will cause problems in replication.
  */
  if (!using_bin_log)
    table->file->extra(HA_EXTRA_WRITE_CACHE);
  pthread_mutex_lock(&mutex);

  while ((row=rows.get()))
  {
    stacked_inserts--;
    pthread_mutex_unlock(&mutex);
    memcpy(table->record[0],row->record,table->s->reclength);

    thd.start_time=row->start_time;
    thd.query_start_used=row->query_start_used;
    /*
      To get the exact auto_inc interval to store in the binlog we must not
      use values from the previous interval (of the previous rows).
    */
    bool log_query= (row->log_query && row->query.str != NULL);
    DBUG_PRINT("delayed", ("query: '%s'  length: %u", row->query.str ?
                           row->query.str : "[NULL]", row->query.length));
    if (log_query)
    {
      /*
        This is the first value of an INSERT statement.
        It is the right place to clear a forced insert_id.
        This is usually done after the last value of an INSERT statement,
        but we won't know this in the insert delayed thread. But before
        the first value is sufficiently equivalent to after the last
        value of the previous statement.
      */
      table->file->ha_release_auto_increment();
      thd.auto_inc_intervals_in_cur_stmt_for_binlog.empty();
    }
    thd.first_successful_insert_id_in_prev_stmt= 
      row->first_successful_insert_id_in_prev_stmt;
    thd.stmt_depends_on_first_successful_insert_id_in_prev_stmt= 
      row->stmt_depends_on_first_successful_insert_id_in_prev_stmt;
    table->timestamp_field_type= row->timestamp_field_type;

    /* Copy the session variables. */
    thd.variables.auto_increment_increment= row->auto_increment_increment;
    thd.variables.auto_increment_offset=    row->auto_increment_offset;
    /* Copy a forced insert_id, if any. */
    if (row->forced_insert_id)
    {
      DBUG_PRINT("delayed", ("received auto_inc: %lu",
                             (ulong) row->forced_insert_id));
      thd.force_one_auto_inc_interval(row->forced_insert_id);
    }

    info.ignore= row->ignore;
    info.handle_duplicates= row->dup;
    if (info.ignore ||
	info.handle_duplicates != DUP_ERROR)
    {
      table->file->extra(HA_EXTRA_IGNORE_DUP_KEY);
      using_ignore=1;
    }
    if (info.handle_duplicates == DUP_REPLACE &&
        (!table->triggers ||
         !table->triggers->has_delete_triggers()))
    {
      table->file->extra(HA_EXTRA_WRITE_CAN_REPLACE);
      using_opt_replace= 1;
    }
    thd.clear_error(); // reset error for binlog
    if (write_record(&thd, table, &info))
    {
      info.error_count++;				// Ignore errors
      thread_safe_increment(delayed_insert_errors,&LOCK_delayed_status);
      row->log_query = 0;
    }

    if (using_ignore)
    {
      using_ignore=0;
      table->file->extra(HA_EXTRA_NO_IGNORE_DUP_KEY);
    }
    if (using_opt_replace)
    {
      using_opt_replace= 0;
      table->file->extra(HA_EXTRA_WRITE_CANNOT_REPLACE);
    }

    if (log_query && mysql_bin_log.is_open())
    {
      /*
        If the query has several rows to insert, only the first row will come
        here. In row-based binlogging, this means that the first row will be
        written to binlog as one Table_map event and one Rows event (due to an
        event flush done in binlog_query()), then all other rows of this query
        will be binlogged together as one single Table_map event and one
        single Rows event.
      */
      thd.binlog_query(THD::ROW_QUERY_TYPE,
                       row->query.str, row->query.length,
                       FALSE, FALSE);
    }

    if (table->s->blob_fields)
      free_delayed_insert_blobs(table);
    thread_safe_sub(delayed_rows_in_use,1,&LOCK_delayed_status);
    thread_safe_increment(delayed_insert_writes,&LOCK_delayed_status);
    pthread_mutex_lock(&mutex);

    delete row;
    /*
      Let READ clients do something once in a while
      We should however not break in the middle of a multi-line insert
      if we have binary logging enabled as we don't want other commands
      on this table until all entries has been processed
    */
    if (group_count++ >= max_rows && (row= rows.head()) &&
	(!(row->log_query & using_bin_log)))
    {
      group_count=0;
      if (stacked_inserts || tables_in_use)	// Let these wait a while
      {
	if (tables_in_use)
	  pthread_cond_broadcast(&cond_client); // If waiting clients
	thd.proc_info="reschedule";
	pthread_mutex_unlock(&mutex);
	if ((error=table->file->extra(HA_EXTRA_NO_CACHE)))
	{
	  /* This should never happen */
	  table->file->print_error(error,MYF(0));
	  sql_print_error("%s",thd.net.last_error);
          DBUG_PRINT("error", ("HA_EXTRA_NO_CACHE failed in loop"));
	  goto err;
	}
	query_cache_invalidate3(&thd, table, 1);
	if (thr_reschedule_write_lock(*thd.lock->locks))
	{
	  /* This should never happen */
	  sql_print_error(ER(ER_DELAYED_CANT_CHANGE_LOCK),
                          table->s->table_name.str);
	}
	if (!using_bin_log)
	  table->file->extra(HA_EXTRA_WRITE_CACHE);
	pthread_mutex_lock(&mutex);
	thd.proc_info="insert";
      }
      if (tables_in_use)
	pthread_cond_broadcast(&cond_client);	// If waiting clients
    }
  }
  thd.proc_info=0;
  pthread_mutex_unlock(&mutex);

  /*
    We need to flush the pending event when using row-based
    replication since the flushing normally done in binlog_query() is
    not done last in the statement: for delayed inserts, the insert
    statement is logged *before* all rows are inserted.

    We can flush the pending event without checking the thd->lock
    since the delayed insert *thread* is not inside a stored function
    or trigger.

    TODO: Move the logging to last in the sequence of rows.
   */
  if (thd.current_stmt_binlog_row_based)
    thd.binlog_flush_pending_rows_event(TRUE);

  if ((error=table->file->extra(HA_EXTRA_NO_CACHE)))
  {						// This shouldn't happen
    table->file->print_error(error,MYF(0));
    sql_print_error("%s",thd.net.last_error);
    DBUG_PRINT("error", ("HA_EXTRA_NO_CACHE failed after loop"));
    goto err;
  }
  query_cache_invalidate3(&thd, table, 1);
  pthread_mutex_lock(&mutex);
  DBUG_RETURN(0);

 err:
#ifndef DBUG_OFF
  max_rows= 0;                                  // For DBUG output
#endif
  /* Remove all not used rows */
  while ((row=rows.get()))
  {
    delete row;
    thread_safe_increment(delayed_insert_errors,&LOCK_delayed_status);
    stacked_inserts--;
#ifndef DBUG_OFF
    max_rows++;
#endif
  }
  DBUG_PRINT("error", ("dropped %lu rows after an error", max_rows));
  thread_safe_increment(delayed_insert_errors, &LOCK_delayed_status);
  pthread_mutex_lock(&mutex);
  DBUG_RETURN(1);
}
#endif /* EMBEDDED_LIBRARY */

/***************************************************************************
  Store records in INSERT ... SELECT *
***************************************************************************/


/*
  make insert specific preparation and checks after opening tables

  SYNOPSIS
    mysql_insert_select_prepare()
    thd         thread handler

  RETURN
    FALSE OK
    TRUE  Error
*/

bool mysql_insert_select_prepare(THD *thd)
{
  LEX *lex= thd->lex;
  SELECT_LEX *select_lex= &lex->select_lex;
  TABLE_LIST *first_select_leaf_table;
  DBUG_ENTER("mysql_insert_select_prepare");

  /*
    SELECT_LEX do not belong to INSERT statement, so we can't add WHERE
    clause if table is VIEW
  */
  
  if (mysql_prepare_insert(thd, lex->query_tables,
                           lex->query_tables->table, lex->field_list, 0,
                           lex->update_list, lex->value_list,
                           lex->duplicates,
                           &select_lex->where, TRUE, FALSE, FALSE))
    DBUG_RETURN(TRUE);

  /*
    exclude first table from leaf tables list, because it belong to
    INSERT
  */
  DBUG_ASSERT(select_lex->leaf_tables != 0);
  lex->leaf_tables_insert= select_lex->leaf_tables;
  /* skip all leaf tables belonged to view where we are insert */
  for (first_select_leaf_table= select_lex->leaf_tables->next_leaf;
       first_select_leaf_table &&
       first_select_leaf_table->belong_to_view &&
       first_select_leaf_table->belong_to_view ==
       lex->leaf_tables_insert->belong_to_view;
       first_select_leaf_table= first_select_leaf_table->next_leaf)
  {}
  select_lex->leaf_tables= first_select_leaf_table;
  DBUG_RETURN(FALSE);
}


select_insert::select_insert(TABLE_LIST *table_list_par, TABLE *table_par,
                             List<Item> *fields_par,
                             List<Item> *update_fields,
                             List<Item> *update_values,
                             enum_duplicates duplic,
                             bool ignore_check_option_errors)
  :table_list(table_list_par), table(table_par), fields(fields_par),
   autoinc_value_of_last_inserted_row(0),
   insert_into_view(table_list_par && table_list_par->view != 0)
{
  bzero((char*) &info,sizeof(info));
  info.handle_duplicates= duplic;
  info.ignore= ignore_check_option_errors;
  info.update_fields= update_fields;
  info.update_values= update_values;
  if (table_list_par)
    info.view= (table_list_par->view ? table_list_par : 0);
}


int
select_insert::prepare(List<Item> &values, SELECT_LEX_UNIT *u)
{
  LEX *lex= thd->lex;
  int res;
  table_map map= 0;
  SELECT_LEX *lex_current_select_save= lex->current_select;
  DBUG_ENTER("select_insert::prepare");

  unit= u;

  /*
    Since table in which we are going to insert is added to the first
    select, LEX::current_select should point to the first select while
    we are fixing fields from insert list.
  */
  lex->current_select= &lex->select_lex;
  res= check_insert_fields(thd, table_list, *fields, values,
                           !insert_into_view, &map) ||
       setup_fields(thd, 0, values, MARK_COLUMNS_READ, 0, 0);

  if (!res && fields->elements)
  {
    bool saved_abort_on_warning= thd->abort_on_warning;
    thd->abort_on_warning= !info.ignore && (thd->variables.sql_mode &
                                            (MODE_STRICT_TRANS_TABLES |
                                             MODE_STRICT_ALL_TABLES));
    res= check_that_all_fields_are_given_values(thd, table_list->table, 
                                                table_list);
    thd->abort_on_warning= saved_abort_on_warning;
  }

  if (info.handle_duplicates == DUP_UPDATE && !res)
  {
    Name_resolution_context *context= &lex->select_lex.context;
    Name_resolution_context_state ctx_state;

    /* Save the state of the current name resolution context. */
    ctx_state.save_state(context, table_list);

    /* Perform name resolution only in the first table - 'table_list'. */
    table_list->next_local= 0;
    context->resolve_in_table_list_only(table_list);

    lex->select_lex.no_wrap_view_item= TRUE;
    res= res || check_update_fields(thd, context->table_list,
                                    *info.update_fields, &map);
    lex->select_lex.no_wrap_view_item= FALSE;
    /*
      When we are not using GROUP BY and there are no ungrouped aggregate functions 
      we can refer to other tables in the ON DUPLICATE KEY part.
      We use next_name_resolution_table descructively, so check it first (views?)
    */
    DBUG_ASSERT (!table_list->next_name_resolution_table);
    if (lex->select_lex.group_list.elements == 0 &&
        !lex->select_lex.with_sum_func)
      /*
        We must make a single context out of the two separate name resolution contexts :
        the INSERT table and the tables in the SELECT part of INSERT ... SELECT.
        To do that we must concatenate the two lists
      */  
      table_list->next_name_resolution_table= 
        ctx_state.get_first_name_resolution_table();

    res= res || setup_fields(thd, 0, *info.update_values,
                             MARK_COLUMNS_READ, 0, 0);
    if (!res)
    {
      /*
        Traverse the update values list and substitute fields from the
        select for references (Item_ref objects) to them. This is done in
        order to get correct values from those fields when the select
        employs a temporary table.
      */
      List_iterator<Item> li(*info.update_values);
      Item *item;

      while ((item= li++))
      {
        item->transform(&Item::update_value_transformer,
                        (byte*)lex->current_select);
      }
    }

    /* Restore the current context. */
    ctx_state.restore_state(context, table_list);
  }

  lex->current_select= lex_current_select_save;
  if (res)
    DBUG_RETURN(1);
  /*
    if it is INSERT into join view then check_insert_fields already found
    real table for insert
  */
  table= table_list->table;

  /*
    Is table which we are changing used somewhere in other parts of
    query
  */
  if (!(lex->current_select->options & OPTION_BUFFER_RESULT) &&
      unique_table(thd, table_list, table_list->next_global, 0))
  {
    /* Using same table for INSERT and SELECT */
    lex->current_select->options|= OPTION_BUFFER_RESULT;
    lex->current_select->join->select_options|= OPTION_BUFFER_RESULT;
  }
  else if (!thd->prelocked_mode)
  {
    /*
      We must not yet prepare the result table if it is the same as one of the 
      source tables (INSERT SELECT). The preparation may disable 
      indexes on the result table, which may be used during the select, if it
      is the same table (Bug #6034). Do the preparation after the select phase
      in select_insert::prepare2().
      We won't start bulk inserts at all if this statement uses functions or
      should invoke triggers since they may access to the same table too.
    */
    table->file->ha_start_bulk_insert((ha_rows) 0);
  }
  restore_record(table,s->default_values);		// Get empty record
  table->next_number_field=table->found_next_number_field;

#ifdef HAVE_REPLICATION
  if (thd->slave_thread &&
      (info.handle_duplicates == DUP_UPDATE) &&
      (table->next_number_field != NULL) &&
      rpl_master_has_bug(&active_mi->rli, 24432))
    DBUG_RETURN(1);
#endif

  thd->cuted_fields=0;
  if (info.ignore || info.handle_duplicates != DUP_ERROR)
    table->file->extra(HA_EXTRA_IGNORE_DUP_KEY);
  if (info.handle_duplicates == DUP_REPLACE &&
      (!table->triggers || !table->triggers->has_delete_triggers()))
    table->file->extra(HA_EXTRA_WRITE_CAN_REPLACE);
  thd->no_trans_update.stmt= FALSE;
  thd->abort_on_warning= (!info.ignore &&
                          (thd->variables.sql_mode &
                           (MODE_STRICT_TRANS_TABLES |
                            MODE_STRICT_ALL_TABLES)));
  res= (table_list->prepare_where(thd, 0, TRUE) ||
        table_list->prepare_check_option(thd));

  if (!res)
     prepare_triggers_for_insert_stmt(table);

  DBUG_RETURN(res);
}


/*
  Finish the preparation of the result table.

  SYNOPSIS
    select_insert::prepare2()
    void

  DESCRIPTION
    If the result table is the same as one of the source tables (INSERT SELECT),
    the result table is not finally prepared at the join prepair phase.
    Do the final preparation now.
		       
  RETURN
    0   OK
*/

int select_insert::prepare2(void)
{
  DBUG_ENTER("select_insert::prepare2");
  if (thd->lex->current_select->options & OPTION_BUFFER_RESULT &&
      !thd->prelocked_mode)
    table->file->ha_start_bulk_insert((ha_rows) 0);
  DBUG_RETURN(0);
}


void select_insert::cleanup()
{
  /* select_insert/select_create are never re-used in prepared statement */
  DBUG_ASSERT(0);
}

select_insert::~select_insert()
{
  DBUG_ENTER("~select_insert");
  if (table)
  {
    table->next_number_field=0;
    table->auto_increment_field_not_null= FALSE;
    table->file->ha_reset();
  }
  thd->count_cuted_fields= CHECK_FIELD_IGNORE;
  thd->abort_on_warning= 0;
  DBUG_VOID_RETURN;
}


bool select_insert::send_data(List<Item> &values)
{
  DBUG_ENTER("select_insert::send_data");
  bool error=0;

  if (unit->offset_limit_cnt)
  {						// using limit offset,count
    unit->offset_limit_cnt--;
    DBUG_RETURN(0);
  }

  thd->count_cuted_fields= CHECK_FIELD_WARN;	// Calculate cuted fields
  store_values(values);
  thd->count_cuted_fields= CHECK_FIELD_IGNORE;
  if (thd->net.report_error)
    DBUG_RETURN(1);
  if (table_list)                               // Not CREATE ... SELECT
  {
    switch (table_list->view_check_option(thd, info.ignore)) {
    case VIEW_CHECK_SKIP:
      DBUG_RETURN(0);
    case VIEW_CHECK_ERROR:
      DBUG_RETURN(1);
    }
  }

  error= write_record(thd, table, &info);
    
  if (!error)
  {
    if (table->triggers || info.handle_duplicates == DUP_UPDATE)
    {
      /*
        Restore fields of the record since it is possible that they were
        changed by ON DUPLICATE KEY UPDATE clause.
    
        If triggers exist then whey can modify some fields which were not
        originally touched by INSERT ... SELECT, so we have to restore
        their original values for the next row.
      */
      restore_record(table, s->default_values);
    }
    if (table->next_number_field)
    {
      /*
        If no value has been autogenerated so far, we need to remember the
        value we just saw, we may need to send it to client in the end.
      */
      if (thd->first_successful_insert_id_in_cur_stmt == 0) // optimization
        autoinc_value_of_last_inserted_row= 
          table->next_number_field->val_int();
      /*
        Clear auto-increment field for the next record, if triggers are used
        we will clear it twice, but this should be cheap.
      */
      table->next_number_field->reset();
    }
  }
  DBUG_RETURN(error);
}


void select_insert::store_values(List<Item> &values)
{
  if (fields->elements)
    fill_record_n_invoke_before_triggers(thd, *fields, values, 1,
                                         table->triggers, TRG_EVENT_INSERT);
  else
    fill_record_n_invoke_before_triggers(thd, table->field, values, 1,
                                         table->triggers, TRG_EVENT_INSERT);
}

void select_insert::send_error(uint errcode,const char *err)
{
  DBUG_ENTER("select_insert::send_error");

  /* Avoid an extra 'unknown error' message if we already reported an error */
  if (errcode != ER_UNKNOWN_ERROR && !thd->net.report_error)
    my_message(errcode, err, MYF(0));

  /*
    If the creation of the table failed (due to a syntax error, for
    example), no table will have been opened and therefore 'table'
    will be NULL. In that case, we still need to execute the rollback
    and the end of the function.
   */
  if (table)
  {
    /*
      If we are not in prelocked mode, we end the bulk insert started
      before.
    */
    if (!thd->prelocked_mode)
      table->file->ha_end_bulk_insert();

    /*
      If at least one row has been inserted/modified and will stay in
      the table (the table doesn't have transactions) we must write to
      the binlog (and the error code will make the slave stop).

      For many errors (example: we got a duplicate key error while
      inserting into a MyISAM table), no row will be added to the table,
      so passing the error to the slave will not help since there will
      be an error code mismatch (the inserts will succeed on the slave
      with no error).

      If table creation failed, the number of rows modified will also be
      zero, so no check for that is made.
    */
    if (info.copied || info.deleted || info.updated)
    {
      DBUG_ASSERT(table != NULL);
      if (!table->file->has_transactions())
      {
        if (mysql_bin_log.is_open())
          thd->binlog_query(THD::ROW_QUERY_TYPE, thd->query, thd->query_length,
                            table->file->has_transactions(), FALSE);
        if (!thd->current_stmt_binlog_row_based && !table->s->tmp_table &&
            !can_rollback_data())
          thd->no_trans_update.all= TRUE;
        query_cache_invalidate3(thd, table, 1);
      }
    }
    table->file->ha_release_auto_increment();
  }

  ha_rollback_stmt(thd);
  DBUG_VOID_RETURN;
}


bool select_insert::send_eof()
{
  int error;
  bool const trans_table= table->file->has_transactions();
  ulonglong id;
  DBUG_ENTER("select_insert::send_eof");
  DBUG_PRINT("enter", ("trans_table=%d, table_type='%s'",
                       trans_table, table->file->table_type()));

  error= (!thd->prelocked_mode) ? table->file->ha_end_bulk_insert():0;
  table->file->extra(HA_EXTRA_NO_IGNORE_DUP_KEY);
  table->file->extra(HA_EXTRA_WRITE_CANNOT_REPLACE);

  if (info.copied || info.deleted || info.updated)
  {
    /*
      We must invalidate the table in the query cache before binlog writing
      and ha_autocommit_or_rollback.
    */
    query_cache_invalidate3(thd, table, 1);
    /*
      Mark that we have done permanent changes if all of the below is true
      - Table doesn't support transactions
      - It's a normal (not temporary) table. (Changes to temporary tables
        are not logged in RBR)
      - We are using statement based replication
    */
    if (!trans_table &&
        (!table->s->tmp_table || !thd->current_stmt_binlog_row_based))
      thd->no_trans_update.all= TRUE;
   }

  /*
    Write to binlog before commiting transaction.  No statement will
    be written by the binlog_query() below in RBR mode.  All the
    events are in the transaction cache and will be written when
    ha_autocommit_or_rollback() is issued below.
  */
  if (mysql_bin_log.is_open())
  {
    if (!error)
      thd->clear_error();
    thd->binlog_query(THD::ROW_QUERY_TYPE,
                      thd->query, thd->query_length,
                      trans_table, FALSE);
  }
  /*
    We will call ha_autocommit_or_rollback() also for
    non-transactional tables under row-based replication: there might
    be events in the binary logs transaction, and we need to write
    them to the binary log.
   */
  if (trans_table || thd->current_stmt_binlog_row_based)
  {
    int error2= ha_autocommit_or_rollback(thd, error);
    if (error2 && !error)
      error= error2;
  }
  table->file->ha_release_auto_increment();

  if (error)
  {
    table->file->print_error(error,MYF(0));
    DBUG_RETURN(1);
  }
  char buff[160];
  if (info.ignore)
    sprintf(buff, ER(ER_INSERT_INFO), (ulong) info.records,
	    (ulong) (info.records - info.copied), (ulong) thd->cuted_fields);
  else
    sprintf(buff, ER(ER_INSERT_INFO), (ulong) info.records,
	    (ulong) (info.deleted+info.updated), (ulong) thd->cuted_fields);
  thd->row_count_func= info.copied+info.deleted+info.updated;

  id= (thd->first_successful_insert_id_in_cur_stmt > 0) ?
    thd->first_successful_insert_id_in_cur_stmt :
    (thd->arg_of_last_insert_id_function ?
     thd->first_successful_insert_id_in_prev_stmt :
     (info.copied ? autoinc_value_of_last_inserted_row : 0));
  ::send_ok(thd, (ulong) thd->row_count_func, id, buff);
  DBUG_RETURN(0);
}


/***************************************************************************
  CREATE TABLE (SELECT) ...
***************************************************************************/

/*
  Create table from lists of fields and items (or open existing table
  with same name).

  SYNOPSIS
    create_table_from_items()
      thd          in     Thread object
      create_info  in     Create information (like MAX_ROWS, ENGINE or
                          temporary table flag)
      create_table in     Pointer to TABLE_LIST object providing database
                          and name for table to be created or to be open
      extra_fields in/out Initial list of fields for table to be created
      keys         in     List of keys for table to be created
      items        in     List of items which should be used to produce rest
                          of fields for the table (corresponding fields will
                          be added to the end of 'extra_fields' list)
      lock         out    Pointer to the MYSQL_LOCK object for table created
                          (open) will be returned in this parameter. Since
                          this table is not included in THD::lock caller is
                          responsible for explicitly unlocking this table.
      hooks

  NOTES
    If 'create_info->options' bitmask has HA_LEX_CREATE_IF_NOT_EXISTS
    flag and table with name provided already exists then this function will
    simply open existing table.
    Also note that create, open and lock sequence in this function is not
    atomic and thus contains gap for deadlock and can cause other troubles.
    Since this function contains some logic specific to CREATE TABLE ... SELECT
    it should be changed before it can be used in other contexts.

  RETURN VALUES
    non-zero  Pointer to TABLE object for table created or opened
    0         Error
*/

static TABLE *create_table_from_items(THD *thd, HA_CREATE_INFO *create_info,
                                      TABLE_LIST *create_table,
                                      List<create_field> *extra_fields,
                                      List<Key> *keys,
                                      List<Item> *items,
                                      MYSQL_LOCK **lock,
                                      TABLEOP_HOOKS *hooks)
{
  TABLE tmp_table;		// Used during 'create_field()'
  TABLE_SHARE share;
  TABLE *table= 0;
  uint select_field_count= items->elements;
  /* Add selected items to field list */
  List_iterator_fast<Item> it(*items);
  Item *item;
  Field *tmp_field;
  bool not_used;
  DBUG_ENTER("create_table_from_items");

  tmp_table.alias= 0;
  tmp_table.timestamp_field= 0;
  tmp_table.s= &share;
  init_tmp_table_share(&share, "", 0, "", "");

  tmp_table.s->db_create_options=0;
  tmp_table.s->blob_ptr_size= portable_sizeof_char_ptr;
  tmp_table.s->db_low_byte_first= 
        test(create_info->db_type == myisam_hton ||
             create_info->db_type == heap_hton);
  tmp_table.null_row=tmp_table.maybe_null=0;

  while ((item=it++))
  {
    create_field *cr_field;
    Field *field, *def_field;
    if (item->type() == Item::FUNC_ITEM)
      field= item->tmp_table_field(&tmp_table);
    else
      field= create_tmp_field(thd, &tmp_table, item, item->type(),
                              (Item ***) 0, &tmp_field, &def_field, 0, 0, 0, 0,
                              0);
    if (!field ||
	!(cr_field=new create_field(field,(item->type() == Item::FIELD_ITEM ?
					   ((Item_field *)item)->field :
					   (Field*) 0))))
      DBUG_RETURN(0);
    if (item->maybe_null)
      cr_field->flags &= ~NOT_NULL_FLAG;
    extra_fields->push_back(cr_field);
  }
  /*
    create and lock table

    We don't log the statement, it will be logged later.

    If this is a HEAP table, the automatic DELETE FROM which is written to the
    binlog when a HEAP table is opened for the first time since startup, must
    not be written: 1) it would be wrong (imagine we're in CREATE SELECT: we
    don't want to delete from it) 2) it would be written before the CREATE
    TABLE, which is a wrong order. So we keep binary logging disabled when we
    open_table().
    NOTE: By locking table which we just have created (or for which we just
    have have found that it already exists) separately from other tables used
    by the statement we create potential window for deadlock.
    TODO: create and open should be done atomic !
  */
  {
    tmp_disable_binlog(thd);
    if (!mysql_create_table(thd, create_table->db, create_table->table_name,
                            create_info, *extra_fields, *keys, 0,
                            select_field_count, 0))
    {
      /*
        If we are here in prelocked mode we either create temporary table
        or prelocked mode is caused by the SELECT part of this statement.
      */
      DBUG_ASSERT(!thd->prelocked_mode ||
                  create_info->options & HA_LEX_CREATE_TMP_TABLE ||
                  thd->lex->requires_prelocking());

      /*
        NOTE: We don't want to ignore set of locked tables here if we are
              under explicit LOCK TABLES since it will open gap for deadlock
              too wide (and also is not backward compatible).
      */

      if (! (table= open_table(thd, create_table, thd->mem_root, (bool*) 0,
                               (MYSQL_LOCK_IGNORE_FLUSH |
                                ((thd->prelocked_mode == PRELOCKED) ?
                                 MYSQL_OPEN_IGNORE_LOCKED_TABLES:0)))))
        quick_rm_table(create_info->db_type, create_table->db,
                       table_case_name(create_info, create_table->table_name),
                       0);
    }
    reenable_binlog(thd);
    if (!table)                                   // open failed
      DBUG_RETURN(0);
  }

  /*
    FIXME: What happens if trigger manages to be created while we are
           obtaining this lock ? May be it is sensible just to disable
           trigger execution in this case ? Or will MYSQL_LOCK_IGNORE_FLUSH
           save us from that ?
  */
  table->reginfo.lock_type=TL_WRITE;
  hooks->prelock(&table, 1);                    // Call prelock hooks
  if (! ((*lock)= mysql_lock_tables(thd, &table, 1,
                                    MYSQL_LOCK_IGNORE_FLUSH, &not_used)))
  {
    VOID(pthread_mutex_lock(&LOCK_open));
    hash_delete(&open_cache,(byte*) table);
    VOID(pthread_mutex_unlock(&LOCK_open));
    quick_rm_table(create_info->db_type, create_table->db,
		   table_case_name(create_info, create_table->table_name), 0);
    DBUG_RETURN(0);
  }
  table->file->extra(HA_EXTRA_WRITE_CACHE);
  DBUG_RETURN(table);
}


int
select_create::prepare(List<Item> &values, SELECT_LEX_UNIT *u)
{
  DBUG_ENTER("select_create::prepare");

  TABLEOP_HOOKS *hook_ptr= NULL;
  /*
    For row-based replication, the CREATE-SELECT statement is written
    in two pieces: the first one contain the CREATE TABLE statement
    necessary to create the table and the second part contain the rows
    that should go into the table.

    For non-temporary tables, the start of the CREATE-SELECT
    implicitly commits the previous transaction, and all events
    forming the statement will be stored the transaction cache. At end
    of the statement, the entire statement is committed as a
    transaction, and all events are written to the binary log.

    On the master, the table is locked for the duration of the
    statement, but since the CREATE part is replicated as a simple
    statement, there is no way to lock the table for accesses on the
    slave.  Hence, we have to hold on to the CREATE part of the
    statement until the statement has finished.
   */
  class MY_HOOKS : public TABLEOP_HOOKS {
  public:
    MY_HOOKS(select_create *x) : ptr(x) { }

  private:
    virtual void do_prelock(TABLE **tables, uint count)
    {
      TABLE const *const table = *tables;
      if (ptr->get_thd()->current_stmt_binlog_row_based  &&
          !table->s->tmp_table &&
          !ptr->get_create_info()->table_existed)
      {
        ptr->binlog_show_create_table(tables, count);
      }
    }

    select_create *ptr;
  };

  MY_HOOKS hooks(this);
  hook_ptr= &hooks;

  unit= u;

  /*
    Start a statement transaction before the create if we are using
    row-based replication for the statement.  If we are creating a
    temporary table, we need to start a statement transaction.
  */
  if ((thd->lex->create_info.options & HA_LEX_CREATE_TMP_TABLE) == 0 &&
      thd->current_stmt_binlog_row_based)
  {
    thd->binlog_start_trans_and_stmt();
  }

  if (!(table= create_table_from_items(thd, create_info, create_table,
                                       extra_fields, keys, &values,
                                       &thd->extra_lock, hook_ptr)))
    DBUG_RETURN(-1);				// abort() deletes table

  if (table->s->fields < values.elements)
  {
    my_error(ER_WRONG_VALUE_COUNT_ON_ROW, MYF(0), 1);
    DBUG_RETURN(-1);
  }

 /* First field to copy */
  field= table->field+table->s->fields - values.elements;

  /* Mark all fields that are given values */
  for (Field **f= field ; *f ; f++)
    bitmap_set_bit(table->write_set, (*f)->field_index);

  /* Don't set timestamp if used */
  table->timestamp_field_type= TIMESTAMP_NO_AUTO_SET;
  table->next_number_field=table->found_next_number_field;

  restore_record(table,s->default_values);      // Get empty record
  thd->cuted_fields=0;
  if (info.ignore || info.handle_duplicates != DUP_ERROR)
    table->file->extra(HA_EXTRA_IGNORE_DUP_KEY);
  if (info.handle_duplicates == DUP_REPLACE &&
      (!table->triggers || !table->triggers->has_delete_triggers()))
    table->file->extra(HA_EXTRA_WRITE_CAN_REPLACE);
  if (!thd->prelocked_mode)
    table->file->ha_start_bulk_insert((ha_rows) 0);
  thd->no_trans_update.stmt= FALSE;
  thd->abort_on_warning= (!info.ignore &&
                          (thd->variables.sql_mode &
                           (MODE_STRICT_TRANS_TABLES |
                            MODE_STRICT_ALL_TABLES)));
  if (check_that_all_fields_are_given_values(thd, table, table_list))
    DBUG_RETURN(1);
  table->mark_columns_needed_for_insert();
  DBUG_RETURN(0);
}

void
select_create::binlog_show_create_table(TABLE **tables, uint count)
{
  /*
    Note 1: In RBR mode, we generate a CREATE TABLE statement for the
    created table by calling store_create_info() (behaves as SHOW
    CREATE TABLE).  In the event of an error, nothing should be
    written to the binary log, even if the table is non-transactional;
    therefore we pretend that the generated CREATE TABLE statement is
    for a transactional table.  The event will then be put in the
    transaction cache, and any subsequent events (e.g., table-map
    events and binrow events) will also be put there.  We can then use
    ha_autocommit_or_rollback() to either throw away the entire
    kaboodle of events, or write them to the binary log.

    We write the CREATE TABLE statement here and not in prepare()
    since there potentially are sub-selects or accesses to information
    schema that will do a close_thread_tables(), destroying the
    statement transaction cache.
  */
  DBUG_ASSERT(thd->current_stmt_binlog_row_based);
  DBUG_ASSERT(tables && *tables && count > 0);

  char buf[2048];
  String query(buf, sizeof(buf), system_charset_info);
  int result;
  TABLE_LIST table_list;

  memset(&table_list, 0, sizeof(table_list));
  table_list.table = *tables;
  query.length(0);      // Have to zero it since constructor doesn't

  result= store_create_info(thd, &table_list, &query, create_info);
  DBUG_ASSERT(result == 0); /* store_create_info() always return 0 */

  thd->binlog_query(THD::STMT_QUERY_TYPE,
                    query.ptr(), query.length(),
                    /* is_trans */ TRUE,
                    /* suppress_use */ FALSE);
}

void select_create::store_values(List<Item> &values)
{
  fill_record_n_invoke_before_triggers(thd, field, values, 1,
                                       table->triggers, TRG_EVENT_INSERT);
}


void select_create::send_error(uint errcode,const char *err)
{
  DBUG_ENTER("select_create::send_error");

  DBUG_PRINT("info",
             ("Current statement %s row-based",
              thd->current_stmt_binlog_row_based ? "is" : "is NOT"));
  DBUG_PRINT("info",
             ("Current table (at 0x%lu) %s a temporary (or non-existant) table",
              (ulong) table,
              table && !table->s->tmp_table ? "is NOT" : "is"));
  DBUG_PRINT("info",
             ("Table %s prior to executing this statement",
              get_create_info()->table_existed ? "existed" : "did not exist"));

  /*
    This will execute any rollbacks that are necessary before writing
    the transcation cache.

    We disable the binary log since nothing should be written to the
    binary log.  This disabling is important, since we potentially do
    a "roll back" of non-transactional tables by removing the table,
    and the actual rollback might generate events that should not be
    written to the binary log.

  */
  tmp_disable_binlog(thd);
  select_insert::send_error(errcode, err);
  reenable_binlog(thd);

  DBUG_VOID_RETURN;
}


bool select_create::send_eof()
{
  bool tmp=select_insert::send_eof();
  if (tmp)
    abort();
  else
  {
    /*
      Do an implicit commit at end of statement for non-temporary
      tables.  This can fail, but we should unlock the table
      nevertheless.
    */
    if (!table->s->tmp_table)
      ha_commit(thd);               // Can fail, but we proceed anyway

    table->file->extra(HA_EXTRA_NO_IGNORE_DUP_KEY);
    table->file->extra(HA_EXTRA_WRITE_CANNOT_REPLACE);
    VOID(pthread_mutex_lock(&LOCK_open));
    mysql_unlock_tables(thd, thd->extra_lock);
    if (!table->s->tmp_table)
    {
      if (close_thread_table(thd, &table))
        broadcast_refresh();
    }
    thd->extra_lock=0;
    table=0;
    VOID(pthread_mutex_unlock(&LOCK_open));
  }
  return tmp;
}

void select_create::abort()
{
  DBUG_ENTER("select_create::abort");
  VOID(pthread_mutex_lock(&LOCK_open));

  /*
    We roll back the statement, including truncating the transaction
    cache of the binary log, if the statement failed.

    We roll back the statement prior to deleting the table and prior
    to releasing the lock on the table, since there might be potential
    for failure if the rollback is executed after the drop or after
    unlocking the table.

    We also roll back the statement regardless of whether the creation
    of the table succeeded or not, since we need to reset the binary
    log state.
  */
  if (thd->current_stmt_binlog_row_based)
    ha_rollback_stmt(thd);

  if (thd->extra_lock)
  {
    mysql_unlock_tables(thd, thd->extra_lock);
    thd->extra_lock=0;
  }

  if (table)
  {
    table->file->extra(HA_EXTRA_NO_IGNORE_DUP_KEY);
    table->file->extra(HA_EXTRA_WRITE_CANNOT_REPLACE);
    handlerton *table_type=table->s->db_type;
    if (!table->s->tmp_table)
    {
      ulong version= table->s->version;
      table->s->version= 0;
      hash_delete(&open_cache,(byte*) table);
      if (!create_info->table_existed)
        quick_rm_table(table_type, create_table->db,
                       create_table->table_name, 0);
      /* Tell threads waiting for refresh that something has happened */
      if (version != refresh_version)
        broadcast_refresh();
    }
    else if (!create_info->table_existed)
      close_temporary_table(thd, table, 1, 1);
    table=0;                                    // Safety
  }
  VOID(pthread_mutex_unlock(&LOCK_open));
  DBUG_VOID_RETURN;
}


/*****************************************************************************
  Instansiate templates
*****************************************************************************/

#ifdef HAVE_EXPLICIT_TEMPLATE_INSTANTIATION
template class List_iterator_fast<List_item>;
#ifndef EMBEDDED_LIBRARY
template class I_List<delayed_insert>;
template class I_List_iterator<delayed_insert>;
template class I_List<delayed_row>;
#endif /* EMBEDDED_LIBRARY */
#endif /* HAVE_EXPLICIT_TEMPLATE_INSTANTIATION */<|MERGE_RESOLUTION|>--- conflicted
+++ resolved
@@ -430,7 +430,8 @@
 #endif
     bool log_on= (thd->options & OPTION_BIN_LOG ||
                   ! (thd->security_ctx->master_access & SUPER_ACL));
-    if (log_on && mysql_bin_log.is_open() && is_multi_insert)
+    if (global_system_variables.binlog_format == BINLOG_FORMAT_STMT &&
+        log_on && mysql_bin_log.is_open() && is_multi_insert)
     {
       /*
         Statement-based binary logging does not work in this case, because:
@@ -445,7 +446,15 @@
         zero error code (i.e. "no error"), if then second row fails, query
         will fail on slave too and slave will stop (wrongly believing that the
         master got no error).
-        So we fall back to non-delayed INSERT.
+        So we fallback to non-delayed INSERT.
+        Note that to be fully correct, we should test the "binlog format which
+        the delayed thread is going to use for this row". But in the common case
+        where the global binlog format is not changed and the session binlog
+        format may be changed, that is equal to the global binlog format.
+        We test it without mutex for speed reasons (condition rarely true), and
+        in the common case (global not changed) it is as good as without mutex;
+        if global value is changed, anyway there is uncertainty as the delayed
+        thread may be old and use the before-the-change value.
       */
       *lock_type= TL_WRITE;
     }
@@ -492,52 +501,6 @@
   DBUG_ENTER("mysql_insert");
 
   /*
-<<<<<<< HEAD
-    in safe mode or with skip-new change delayed insert to be regular
-    if we are told to replace duplicates, the insert cannot be concurrent
-    delayed insert changed to regular in slave thread
-   */
-#ifdef EMBEDDED_LIBRARY
-  if (lock_type == TL_WRITE_DELAYED)
-    lock_type=TL_WRITE;
-#else
-  if ((lock_type == TL_WRITE_DELAYED &&
-       ((specialflag & (SPECIAL_NO_NEW_FUNC | SPECIAL_SAFE_MODE)) ||
-	thd->slave_thread || !thd->variables.max_insert_delayed_threads)) ||
-      (lock_type == TL_WRITE_CONCURRENT_INSERT && duplic == DUP_REPLACE) ||
-      (duplic == DUP_UPDATE))
-    lock_type=TL_WRITE;
-#endif
-  if ((lock_type == TL_WRITE_DELAYED) &&
-      (global_system_variables.binlog_format == BINLOG_FORMAT_STMT) &&
-      log_on && mysql_bin_log.is_open() &&
-      (values_list.elements > 1))
-  {
-    /*
-      Statement-based binary logging does not work in this case, because:
-      a) two concurrent statements may have their rows intermixed in the
-      queue, leading to autoincrement replication problems on slave (because
-      the values generated used for one statement don't depend only on the
-      value generated for the first row of this statement, so are not
-      replicable)
-      b) if first row of the statement has an error the full statement is
-      not binlogged, while next rows of the statement may be inserted.
-      c) if first row succeeds, statement is binlogged immediately with a
-      zero error code (i.e. "no error"), if then second row fails, query
-      will fail on slave too and slave will stop (wrongly believing that the
-      master got no error).
-      So we fallback to non-delayed INSERT.
-      Note that to be fully correct, we should test the "binlog format which
-      the delayed thread is going to use for this row". But in the common case
-      where the global binlog format is not changed and the session binlog
-      format may be changed, that is equal to the global binlog format.
-      We test it without mutex for speed reasons (condition rarely true), and
-      in the common case (global not changed) it is as good as without mutex;
-      if global value is changed, anyway there is uncertainty as the delayed
-      thread may be old and use the before-the-change value.
-    */
-    lock_type= TL_WRITE;
-=======
     Upgrade lock type if the requested lock is incompatible with
     the current connection mode or table operation.
   */
@@ -557,7 +520,6 @@
     my_error(ER_DELAYED_INSERT_TABLE_LOCKED, MYF(0),
              table_list->table_name);
     DBUG_RETURN(TRUE);
->>>>>>> d12a8413
   }
 
 #ifndef EMBEDDED_LIBRARY
