--- conflicted
+++ resolved
@@ -1329,7 +1329,6 @@
     return type_handler()->max_display_length(this);
   }
   const TYPELIB *get_typelib() const override { return NULL; }
-<<<<<<< HEAD
   /* optimized setting of maybe_null without jumps. Minimizes code size */
   inline void set_maybe_null(bool maybe_null_arg)
   {
@@ -1348,9 +1347,6 @@
     set_maybe_null(maybe_null_arg);
   }
 
-=======
-  void set_maybe_null(bool maybe_null_arg) override { maybe_null= maybe_null_arg; }
->>>>>>> d9dd673f
   void set_typelib(const TYPELIB *typelib) override
   {
     // Non-field Items (e.g. hybrid functions) never have ENUM/SET types yet.
@@ -1878,11 +1874,7 @@
   inline uint float_length(uint decimals_par) const
   { return decimals < FLOATING_POINT_DECIMALS ? (DBL_DIG+2+decimals_par) : DBL_DIG+8;}
   /* Returns total number of decimal digits */
-<<<<<<< HEAD
   decimal_digits_t decimal_precision() const override
-=======
-  uint decimal_precision() const override
->>>>>>> d9dd673f
   {
     return type_handler()->Item_decimal_precision(this);
   }
@@ -2950,13 +2942,7 @@
     base_flags&= ~item_base_t::FIXED;
   }
   Item_fixed_hybrid(THD *thd, Item_fixed_hybrid *item)
-<<<<<<< HEAD
    :Item(thd, item)
-=======
-   :Item(thd, item), fixed(item->fixed)
-  { }
-  bool fix_fields(THD *thd, Item **ref) override
->>>>>>> d9dd673f
   {
     base_flags|= (item->base_flags & item_base_t::FIXED);
   }
@@ -2971,16 +2957,10 @@
     Item::cleanup();
     base_flags&= ~item_base_t::FIXED;
   }
-<<<<<<< HEAD
   void quick_fix_field() override
   { base_flags|= item_base_t::FIXED; }
   void unfix_fields() override
   { base_flags&= ~item_base_t::FIXED; }
-=======
-  void quick_fix_field() override { fixed= true; }
-  void unfix_fields() override { fixed= false; }
-  bool is_fixed() const override { return fixed; }
->>>>>>> d9dd673f
 };
 
 
@@ -3059,14 +3039,9 @@
 {
 public:
   Item_basic_constant(THD *thd): Item_basic_value(thd) {};
-<<<<<<< HEAD
   Item_basic_constant(): Item_basic_value() {};
-  bool check_vcol_func_processor(void *arg) { return false; }
-  const Item_const *get_item_const() const { return this; }
-=======
-  bool check_vcol_func_processor(void *arg) override { return false; }
+  bool check_vcol_func_processor(void *) override { return false; }
   const Item_const *get_item_const() const override { return this; }
->>>>>>> d9dd673f
   virtual Item_basic_constant *make_string_literal_concat(THD *thd,
                                                           const LEX_CSTRING *)
   {
@@ -4527,18 +4502,11 @@
   Item_uint(THD *thd, const char *str_arg, size_t length);
   Item_uint(THD *thd, ulonglong i): Item_int(thd, i, 10) {}
   Item_uint(THD *thd, const char *str_arg, longlong i, uint length);
-<<<<<<< HEAD
   double val_real()  override { return ulonglong2double((ulonglong)value); }
   Item *clone_item(THD *thd) override;
   Item *neg(THD *thd) override;
   decimal_digits_t decimal_precision() const override
   { return decimal_digits_t(max_length); }
-=======
-  double val_real() override { return ulonglong2double((ulonglong)value); }
-  Item *clone_item(THD *thd) override;
-  Item *neg(THD *thd) override;
-  uint decimal_precision() const override { return max_length; }
->>>>>>> d9dd673f
   Item *get_copy(THD *thd) override
   { return get_item_copy<Item_uint>(thd, this); }
 };
@@ -4967,12 +4935,8 @@
   {
     hex_string_init(thd, str, str_length);
   }
-<<<<<<< HEAD
   const Type_handler *type_handler() const override
   { return &type_handler_varchar; }
-=======
-  const Type_handler *type_handler() const override { return &type_handler_varchar; }
->>>>>>> d9dd673f
   Item *safe_charset_converter(THD *thd, CHARSET_INFO *tocs) override
   {
     return const_charset_converter(thd, tocs, true);
@@ -7527,11 +7491,7 @@
   Item_cache_double(THD *thd)
    :Item_cache_real(thd, &type_handler_double)
   { }
-<<<<<<< HEAD
   String *val_str(String *str) override;
-=======
-  String* val_str(String *str) override;
->>>>>>> d9dd673f
   Item *get_copy(THD *thd) override
   { return get_item_copy<Item_cache_double>(thd, this); }
 };
@@ -7543,11 +7503,7 @@
   Item_cache_float(THD *thd)
    :Item_cache_real(thd, &type_handler_float)
   { }
-<<<<<<< HEAD
   String *val_str(String *str) override;
-=======
-  String* val_str(String *str) override;
->>>>>>> d9dd673f
   Item *get_copy(THD *thd) override
   { return get_item_copy<Item_cache_float>(thd, this); }
 };
@@ -7936,7 +7892,8 @@
     return m_item->build_equal_items(thd, inherited, link_item_fields,
                                      cond_equal_ref);
   }
-  const char *full_name() const override { return m_item->full_name(); }
+  LEX_CSTRING full_name_cstring() const override
+  { return m_item->full_name_cstring(); }
   void make_send_field(THD *thd, Send_field *field) override
   { m_item->make_send_field(thd, field); }
   bool eq(const Item *item, bool binary_cmp) const override
