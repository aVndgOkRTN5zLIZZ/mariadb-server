--- conflicted
+++ resolved
@@ -52,18 +52,12 @@
 /bin/rm -f */.deps/*.P
 /bin/rm -f config.cache
 
-<<<<<<< HEAD
-aclocal && autoheader && aclocal && automake && autoconf
-(cd innobase && aclocal && autoheader && aclocal && automake && autoconf)
-(cd bdb/dist && sh s_all)
-=======
 aclocal; autoheader; aclocal; automake; autoconf
 (cd bdb/dist && sh s_all)
 (cd innobase && aclocal && autoheader && aclocal && automake && autoconf)
->>>>>>> 9a1a850a
 
 # A normal user starts here. We must use mit-threads, bdb and innobase.
-# Otherwise they does not end up in the distribution.
+# Otherwise they do not end up in the distribution.
 ./configure \
  --with-unix-socket-path=/var/tmp/mysql.sock \
  --with-low-memory \
