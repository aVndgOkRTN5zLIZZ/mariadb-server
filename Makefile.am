# Copyright (C) 2000-2006 MySQL AB
# 
# This program is free software; you can redistribute it and/or modify
# it under the terms of the GNU General Public License as published by
# the Free Software Foundation; version 2 of the License.
# 
# This program is distributed in the hope that it will be useful,
# but WITHOUT ANY WARRANTY; without even the implied warranty of
# MERCHANTABILITY or FITNESS FOR A PARTICULAR PURPOSE.  See the
# GNU General Public License for more details.
# 
# You should have received a copy of the GNU General Public License
# along with this program; if not, write to the Free Software
# Foundation, Inc., 59 Temple Place, Suite 330, Boston, MA  02111-1307  USA

# Process this file with automake to create Makefile.in

AUTOMAKE_OPTIONS =	foreign

# These are built from source in the Docs directory
EXTRA_DIST =		INSTALL-SOURCE INSTALL-WIN-SOURCE \
			README COPYING EXCEPTIONS-CLIENT CMakeLists.txt

SUBDIRS =		. include @docs_dirs@ @zlib_dir@ \
			@readline_topdir@ sql-common scripts \
			@pstack_dir@ \
			@sql_union_dirs@ unittest storage plugin \
			@sql_server@ @man_dirs@ tests \
			netware @libmysqld_dirs@ \
			mysql-test support-files sql-bench @tools_dirs@ \
			win

DIST_SUBDIRS =		. include Docs zlib \
			cmd-line-utils sql-common scripts \
			pstack \
			strings mysys dbug extra regex libmysql libmysql_r client unittest storage plugin \
			vio sql man tests \
			netware libmysqld \
			mysql-test support-files sql-bench server-tools \
			win \
			BUILD
DISTCLEANFILES = ac_available_languages_fragment

# Create permission databases
init-db:		all
	$(top_builddir)/scripts/mysql_install_db

bin-dist:		all
	$(top_builddir)/scripts/make_binary_distribution @MAKE_BINARY_DISTRIBUTION_OPTIONS@

# Remove BK's "SCCS" subdirectories from source distribution
# Create initial database files for Windows installations.
dist-hook:
	rm -rf `find $(distdir) -type d -name SCCS -print`
	mkdir -p $(distdir)/win
	scripts/mysql_install_db --no-defaults --cross-bootstrap \
		--builddir=$(top_builddir) \
		--datadir=$(distdir)/win/data \
		--srcdir=$(top_srcdir)

tags:
	support-files/build-tags

.PHONY:	init-db bin-dist \
  test    test-force    test-full    test-force-full    test-force-mem \
  test-pl test-force-pl test-full-pl test-force-full-pl test-force-pl-mem \
  test-unit test-ps test-nr test-pr test-ns test-binlog-statement \
  test-ext-funcs test-ext-rpl test-ext-partitions test-ext-jp \
  test-ext-stress test-ext test-embedded test-reprepare \
  test-fast test-fast-cursor test-fast-view test-fast-prepare \
  test-full-qa

# Target 'test' will run the regression test suite using the built server.
#
# If you are running in a shared environment, users can avoid clashing
# port numbers by setting individual small numbers 1-100 to the
# environment variable MTR_BUILD_THREAD. The script "mysql-test-run"
# will then calculate the various port numbers it needs from this,
# making sure each user use different ports.

test-unit:
	cd unittest && $(MAKE) test

test-ps:
	cd mysql-test ; \
	    @PERL@ ./mysql-test-run.pl $(force) --ps-protocol --mysqld=--binlog-format=mixed

test-nr:
	cd mysql-test ; \
	    @PERL@ ./mysql-test-run.pl $(force) --mysqld=--binlog-format=row

test-pr:
	cd mysql-test ; \
	    @PERL@ ./mysql-test-run.pl $(force) $(mem) --ps-protocol --mysqld=--binlog-format=row

test-ns:
	cd mysql-test ; \
	    @PERL@ ./mysql-test-run.pl $(force) $(mem) --mysqld=--binlog-format=mixed

test-binlog-statement:
	cd mysql-test ; \
	    @PERL@ ./mysql-test-run.pl $(force) --mysqld=--binlog-format=statement

# This code is duplicated in "test-bt", see the Changeset comment of 2007-Dec-07
test-embedded:
	if [ -e bin/mysqltest_embedded -o -e libmysqld/examples/mysqltest_embedded ] ; then \
	  cd mysql-test ; MTR_BUILD_THREAD=auto \
	      @PERL@ ./mysql-test-run.pl --comment=embedded --force --timer \
	          --embedded-server --skip-rpl --skip-ndbcluster ; \
	else \
	  echo "no program found for 'embedded' tests - skipped testing" ; \
	fi

test-reprepare:
	cd mysql-test ; \
	    @PERL@ ./mysql-test-run.pl $(force) $(mem) --ps-protocol \
		--mysqld=--debug=+d,reprepare_each_statement

test:	test-unit test-ns test-pr

test-full:	test test-nr test-ps

test-force:
	$(MAKE) force=--force test

test-force-full:
	$(MAKE) force=--force test-full

#used by autopush.pl to run memory based tests
test-force-mem:
	$(MAKE) force=--force mem=--mem test

test-bt:
	-cd mysql-test ; MTR_BUILD_THREAD=auto \
	    @PERL@ ./mysql-test-run.pl --comment=normal --force --timer \
	        --skip-ndbcluster --report-features
	-cd mysql-test ; MTR_BUILD_THREAD=auto \
	    @PERL@ ./mysql-test-run.pl  --comment=ps    --force --timer \
	        --skip-ndbcluster --ps-protocol
	-if [ -e bin/ndbd -o -e storage/ndb/src/kernel/ndbd ] ; then \
	  cd mysql-test ; \
	    MTR_BUILD_THREAD=auto \
	      @PERL@ ./mysql-test-run.pl --comment=ndb+rpl_ndb+ps --force --timer \
	          --ps-protocol --mysqld=--binlog-format=row --suite=ndb,rpl_ndb ; \
	    MTR_BUILD_THREAD=auto \
	      @PERL@ ./mysql-test-run.pl --comment=ndb --force --timer \
	          --with-ndbcluster-only ; \
	else \
	  echo "no program found for 'ndbcluster' tests - skipped testing" ; \
	fi
	-cd mysql-test ; MTR_BUILD_THREAD=auto \
<<<<<<< HEAD
	    @PERL@ ./mysql-test-run.pl --force --comment=funcs1+ps --ps-protocol --suite=funcs_1
=======
	    @PERL@ ./mysql-test-run.pl --force --comment=funcs1_ps --ps-protocol --reorder --suite=funcs_1
>>>>>>> c21508a6
	-cd mysql-test ; MTR_BUILD_THREAD=auto \
	    @PERL@ ./mysql-test-run.pl --force --comment=funcs2 --suite=funcs_2
	-cd mysql-test ; MTR_BUILD_THREAD=auto \
	    @PERL@ ./mysql-test-run.pl --force --comment=partitions --suite=parts
	-cd mysql-test ; MTR_BUILD_THREAD=auto \
	    @PERL@ ./mysql-test-run.pl --force --comment=stress --suite=stress
	-if [ -d mysql-test/suite/nist ] ; then \
	  cd mysql-test ; MTR_BUILD_THREAD=auto \
	      @PERL@ ./mysql-test-run.pl --comment=nist --force --suite=nist ; \
	fi
	-if [ -d mysql-test/suite/nist ] ; then \
	  cd mysql-test ; MTR_BUILD_THREAD=auto \
	      @PERL@ ./mysql-test-run.pl --comment=nist+ps --force --suite=nist --ps-protocol ; \
	fi
	-if [ -e bin/mysqltest_embedded -o -e libmysqld/examples/mysqltest_embedded ] ; then \
	  cd mysql-test ; MTR_BUILD_THREAD=auto \
	      @PERL@ ./mysql-test-run.pl --comment=embedded --force --timer \
	          --embedded-server --skip-rpl --skip-ndbcluster ; \
	else \
	  echo "no program found for 'embedded' tests - skipped testing" ; \
	fi

# Re-enable the "jp" suite when bug#28563 is fixed
#	-cd mysql-test ; MTR_BUILD_THREAD=auto \
#	    @PERL@ ./mysql-test-run.pl --force --comment=jp --suite=jp

test-bt-debug:
	-cd mysql-test ; MTR_BUILD_THREAD=auto \
	    @PERL@ ./mysql-test-run.pl --comment=debug  --force --timer \
	        --skip-ndbcluster --skip-rpl --report-features

# Keep these for a while
test-pl:	test
test-full-pl:	test-full
test-force-pl:	test-force
test-force-pl-mem:  test-force-mem
test-force-full-pl: test-force-full

test-ext-funcs:
	cd mysql-test ; \
	    @PERL@ ./mysql-test-run.pl --force --reorder --suite=funcs_1 ; \
	    @PERL@ ./mysql-test-run.pl --force --suite=funcs_2

test-ext-rpl:
	cd mysql-test ; \
	    @PERL@ ./mysql-test-run.pl --force --suite=rpl

test-ext-partitions:
	cd mysql-test ; \
	    @PERL@ ./mysql-test-run.pl --force --suite=parts

test-ext-jp:
	cd mysql-test ; \
	    @PERL@ ./mysql-test-run.pl --force --suite=jp

test-ext-stress:
	cd mysql-test ; \
	    @PERL@ ./mysql-test-run.pl --force --big-test --suite=stress

test-ext:	test-ext-funcs test-ext-rpl test-ext-partitions test-ext-jp test-ext-stress

test-fast:
	cd mysql-test ; \
	    @PERL@ ./mysql-test-run.pl $(subset) --force --skip-ndb --skip-innodb --skip-im --skip-rpl ; \
	    @PERL@ ./mysql-test-run.pl $(subset) --force --suite=funcs_1 --do-test=myisam ; \
	    @PERL@ ./mysql-test-run.pl $(subset) --force --suite=stress --do-test=ddl_myisam 

test-fast-view:
	$(MAKE) subset=--view-protocol test-fast

test-fast-cursor:
	$(MAKE) subset=--cursor-protocol test-fast

test-fast-prepare:
	$(MAKE) subset=--ps-protocol test-fast

test-full-qa:
	$(MAKE) force=--force test-pr \
	    test-binlog-statement test-ext test-fast-view \
	        test-fast-cursor test-unit

# Don't update the files from bitkeeper
%::SCCS/s.%<|MERGE_RESOLUTION|>--- conflicted
+++ resolved
@@ -149,11 +149,7 @@
 	  echo "no program found for 'ndbcluster' tests - skipped testing" ; \
 	fi
 	-cd mysql-test ; MTR_BUILD_THREAD=auto \
-<<<<<<< HEAD
-	    @PERL@ ./mysql-test-run.pl --force --comment=funcs1+ps --ps-protocol --suite=funcs_1
-=======
-	    @PERL@ ./mysql-test-run.pl --force --comment=funcs1_ps --ps-protocol --reorder --suite=funcs_1
->>>>>>> c21508a6
+	    @PERL@ ./mysql-test-run.pl --force --comment=funcs1+ps --ps-protocol --reorder --suite=funcs_1
 	-cd mysql-test ; MTR_BUILD_THREAD=auto \
 	    @PERL@ ./mysql-test-run.pl --force --comment=funcs2 --suite=funcs_2
 	-cd mysql-test ; MTR_BUILD_THREAD=auto \
