--- conflicted
+++ resolved
@@ -64,7 +64,6 @@
 
   struct Type {
     enum Enum {
-<<<<<<< HEAD
       Undefined = NDB_TYPE_UNDEFINED,
       Tinyint = NDB_TYPE_TINYINT,
       Tinyunsigned = NDB_TYPE_TINYUNSIGNED,
@@ -87,32 +86,8 @@
       Timespec = NDB_TYPE_TIMESPEC,
       Blob = NDB_TYPE_BLOB,
       Text = NDB_TYPE_TEXT,
-      Bit = NDB_TYPE_BIT
-=======
-      Undefined = 0,    // Undefined 
-      Tinyint,          // 8 bit
-      Tinyunsigned,     // 8 bit
-      Smallint,         // 16 bit
-      Smallunsigned,    // 16 bit
-      Mediumint,        // 24 bit
-      Mediumunsigned,   // 24 bit
-      Int,              // 32 bit
-      Unsigned,         // 32 bit
-      Bigint,           // 64 bit
-      Bigunsigned,      // 64 Bit
-      Float,            // 32-bit float
-      Double,           // 64-bit float
-      Decimal,          // Precision, Scale
-      Char,             // Len
-      Varchar,          // Max len
-      Binary,           // Len
-      Varbinary,        // Max len
-      Datetime,         // Precision down to 1 sec  (size 8 bytes)
-      Date,             // Precision down to 1 day (size 4 bytes)
-      Blob,             // Blob
-      Text,             // Text blob
-      Time = 25         // Time without date
->>>>>>> e98e64ce
+      Bit = NDB_TYPE_BIT,
+      Time = NDB_TYPE_TIME
     };
     Enum m_typeId;
     Cmp* m_cmp;         // comparison method
