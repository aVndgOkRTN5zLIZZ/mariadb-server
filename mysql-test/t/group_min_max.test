#
# Test file for WL#1724 (Min/Max Optimization for Queries with Group By Clause).
# The queries in this file test query execution via QUICK_GROUP_MIN_MAX_SELECT.
#

#
# TODO:
# Add queries with:
# - C != const
# - C IS NOT NULL
# - HAVING clause

--disable_warnings
drop table if exists t1;
--enable_warnings

create table t1 (
  a1 char(64), a2 char(64), b char(16), c char(16) not null, d char(16), dummy char(64) default ' '
);

insert into t1 (a1, a2, b, c, d) values
('a','a','a','a111','xy1'),('a','a','a','b111','xy2'),('a','a','a','c111','xy3'),('a','a','a','d111','xy4'),
('a','a','b','e112','xy1'),('a','a','b','f112','xy2'),('a','a','b','g112','xy3'),('a','a','b','h112','xy4'),
('a','b','a','i121','xy1'),('a','b','a','j121','xy2'),('a','b','a','k121','xy3'),('a','b','a','l121','xy4'),
('a','b','b','m122','xy1'),('a','b','b','n122','xy2'),('a','b','b','o122','xy3'),('a','b','b','p122','xy4'),
('b','a','a','a211','xy1'),('b','a','a','b211','xy2'),('b','a','a','c211','xy3'),('b','a','a','d211','xy4'),
('b','a','b','e212','xy1'),('b','a','b','f212','xy2'),('b','a','b','g212','xy3'),('b','a','b','h212','xy4'),
('b','b','a','i221','xy1'),('b','b','a','j221','xy2'),('b','b','a','k221','xy3'),('b','b','a','l221','xy4'),
('b','b','b','m222','xy1'),('b','b','b','n222','xy2'),('b','b','b','o222','xy3'),('b','b','b','p222','xy4'),
('c','a','a','a311','xy1'),('c','a','a','b311','xy2'),('c','a','a','c311','xy3'),('c','a','a','d311','xy4'),
('c','a','b','e312','xy1'),('c','a','b','f312','xy2'),('c','a','b','g312','xy3'),('c','a','b','h312','xy4'),
('c','b','a','i321','xy1'),('c','b','a','j321','xy2'),('c','b','a','k321','xy3'),('c','b','a','l321','xy4'),
('c','b','b','m322','xy1'),('c','b','b','n322','xy2'),('c','b','b','o322','xy3'),('c','b','b','p322','xy4'),
('d','a','a','a411','xy1'),('d','a','a','b411','xy2'),('d','a','a','c411','xy3'),('d','a','a','d411','xy4'),
('d','a','b','e412','xy1'),('d','a','b','f412','xy2'),('d','a','b','g412','xy3'),('d','a','b','h412','xy4'),
('d','b','a','i421','xy1'),('d','b','a','j421','xy2'),('d','b','a','k421','xy3'),('d','b','a','l421','xy4'),
('d','b','b','m422','xy1'),('d','b','b','n422','xy2'),('d','b','b','o422','xy3'),('d','b','b','p422','xy4'),
('a','a','a','a111','xy1'),('a','a','a','b111','xy2'),('a','a','a','c111','xy3'),('a','a','a','d111','xy4'),
('a','a','b','e112','xy1'),('a','a','b','f112','xy2'),('a','a','b','g112','xy3'),('a','a','b','h112','xy4'),
('a','b','a','i121','xy1'),('a','b','a','j121','xy2'),('a','b','a','k121','xy3'),('a','b','a','l121','xy4'),
('a','b','b','m122','xy1'),('a','b','b','n122','xy2'),('a','b','b','o122','xy3'),('a','b','b','p122','xy4'),
('b','a','a','a211','xy1'),('b','a','a','b211','xy2'),('b','a','a','c211','xy3'),('b','a','a','d211','xy4'),
('b','a','b','e212','xy1'),('b','a','b','f212','xy2'),('b','a','b','g212','xy3'),('b','a','b','h212','xy4'),
('b','b','a','i221','xy1'),('b','b','a','j221','xy2'),('b','b','a','k221','xy3'),('b','b','a','l221','xy4'),
('b','b','b','m222','xy1'),('b','b','b','n222','xy2'),('b','b','b','o222','xy3'),('b','b','b','p222','xy4'),
('c','a','a','a311','xy1'),('c','a','a','b311','xy2'),('c','a','a','c311','xy3'),('c','a','a','d311','xy4'),
('c','a','b','e312','xy1'),('c','a','b','f312','xy2'),('c','a','b','g312','xy3'),('c','a','b','h312','xy4'),
('c','b','a','i321','xy1'),('c','b','a','j321','xy2'),('c','b','a','k321','xy3'),('c','b','a','l321','xy4'),
('c','b','b','m322','xy1'),('c','b','b','n322','xy2'),('c','b','b','o322','xy3'),('c','b','b','p322','xy4'),
('d','a','a','a411','xy1'),('d','a','a','b411','xy2'),('d','a','a','c411','xy3'),('d','a','a','d411','xy4'),
('d','a','b','e412','xy1'),('d','a','b','f412','xy2'),('d','a','b','g412','xy3'),('d','a','b','h412','xy4'),
('d','b','a','i421','xy1'),('d','b','a','j421','xy2'),('d','b','a','k421','xy3'),('d','b','a','l421','xy4'),
('d','b','b','m422','xy1'),('d','b','b','n422','xy2'),('d','b','b','o422','xy3'),('d','b','b','p422','xy4');

create index idx_t1_0 on t1 (a1);
create index idx_t1_1 on t1 (a1,a2,b,c);
create index idx_t1_2 on t1 (a1,a2,b);
analyze table t1;

# t2 is the same as t1, but with some NULLs in the MIN/MAX column, and
# one more nullable attribute

--disable_warnings
drop table if exists t2;
--enable_warnings

create table t2 (
  a1 char(64), a2 char(64) not null, b char(16), c char(16), d char(16), dummy char(64) default ' '
);
insert into t2 select * from t1;
# add few rows with NULL's in the MIN/MAX column
insert into t2 (a1, a2, b, c, d) values
('a','a',NULL,'a777','xyz'),('a','a',NULL,'a888','xyz'),('a','a',NULL,'a999','xyz'),
('a','a','a',NULL,'xyz'),
('a','a','b',NULL,'xyz'),
('a','b','a',NULL,'xyz'),
('c','a',NULL,'c777','xyz'),('c','a',NULL,'c888','xyz'),('c','a',NULL,'c999','xyz'),
('d','b','b',NULL,'xyz'),
('e','a','a',NULL,'xyz'),('e','a','a',NULL,'xyz'),('e','a','a',NULL,'xyz'),('e','a','a',NULL,'xyz'),
('e','a','b',NULL,'xyz'),('e','a','b',NULL,'xyz'),('e','a','b',NULL,'xyz'),('e','a','b',NULL,'xyz'),
('a','a',NULL,'a777','xyz'),('a','a',NULL,'a888','xyz'),('a','a',NULL,'a999','xyz'),
('a','a','a',NULL,'xyz'),
('a','a','b',NULL,'xyz'),
('a','b','a',NULL,'xyz'),
('c','a',NULL,'c777','xyz'),('c','a',NULL,'c888','xyz'),('c','a',NULL,'c999','xyz'),
('d','b','b',NULL,'xyz'),
('e','a','a',NULL,'xyz'),('e','a','a',NULL,'xyz'),('e','a','a',NULL,'xyz'),('e','a','a',NULL,'xyz'),
('e','a','b',NULL,'xyz'),('e','a','b',NULL,'xyz'),('e','a','b',NULL,'xyz'),('e','a','b',NULL,'xyz');

create index idx_t2_0 on t2 (a1);
create index idx_t2_1 on t2 (a1,a2,b,c);
create index idx_t2_2 on t2 (a1,a2,b);
analyze table t2;

# Table t3 is the same as t1, but with smaller column lenghts.
# This allows to test different branches of the cost computation procedure
# when the number of keys per block are less than the number of keys in the
# sub-groups formed by predicates over non-group attributes. 

--disable_warnings
drop table if exists t3;
--enable_warnings

create table t3 (
  a1 char(1), a2 char(1), b char(1), c char(4) not null, d char(3), dummy char(1) default ' '
);

insert into t3 (a1, a2, b, c, d) values
('a','a','a','a111','xy1'),('a','a','a','b111','xy2'),('a','a','a','c111','xy3'),('a','a','a','d111','xy4'),
('a','a','b','e112','xy1'),('a','a','b','f112','xy2'),('a','a','b','g112','xy3'),('a','a','b','h112','xy4'),
('a','b','a','i121','xy1'),('a','b','a','j121','xy2'),('a','b','a','k121','xy3'),('a','b','a','l121','xy4'),
('a','b','b','m122','xy1'),('a','b','b','n122','xy2'),('a','b','b','o122','xy3'),('a','b','b','p122','xy4'),
('b','a','a','a211','xy1'),('b','a','a','b211','xy2'),('b','a','a','c211','xy3'),('b','a','a','d211','xy4'),
('b','a','b','e212','xy1'),('b','a','b','f212','xy2'),('b','a','b','g212','xy3'),('b','a','b','h212','xy4'),
('b','b','a','i221','xy1'),('b','b','a','j221','xy2'),('b','b','a','k221','xy3'),('b','b','a','l221','xy4'),
('b','b','b','m222','xy1'),('b','b','b','n222','xy2'),('b','b','b','o222','xy3'),('b','b','b','p222','xy4'),
('c','a','a','a311','xy1'),('c','a','a','b311','xy2'),('c','a','a','c311','xy3'),('c','a','a','d311','xy4'),
('c','a','b','e312','xy1'),('c','a','b','f312','xy2'),('c','a','b','g312','xy3'),('c','a','b','h312','xy4'),
('c','b','a','i321','xy1'),('c','b','a','j321','xy2'),('c','b','a','k321','xy3'),('c','b','a','l321','xy4'),
('c','b','b','m322','xy1'),('c','b','b','n322','xy2'),('c','b','b','o322','xy3'),('c','b','b','p322','xy4');
insert into t3 (a1, a2, b, c, d) values
('a','a','a','a111','xy1'),('a','a','a','b111','xy2'),('a','a','a','c111','xy3'),('a','a','a','d111','xy4'),
('a','a','b','e112','xy1'),('a','a','b','f112','xy2'),('a','a','b','g112','xy3'),('a','a','b','h112','xy4'),
('a','b','a','i121','xy1'),('a','b','a','j121','xy2'),('a','b','a','k121','xy3'),('a','b','a','l121','xy4'),
('a','b','b','m122','xy1'),('a','b','b','n122','xy2'),('a','b','b','o122','xy3'),('a','b','b','p122','xy4'),
('b','a','a','a211','xy1'),('b','a','a','b211','xy2'),('b','a','a','c211','xy3'),('b','a','a','d211','xy4'),
('b','a','b','e212','xy1'),('b','a','b','f212','xy2'),('b','a','b','g212','xy3'),('b','a','b','h212','xy4'),
('b','b','a','i221','xy1'),('b','b','a','j221','xy2'),('b','b','a','k221','xy3'),('b','b','a','l221','xy4'),
('b','b','b','m222','xy1'),('b','b','b','n222','xy2'),('b','b','b','o222','xy3'),('b','b','b','p222','xy4'),
('c','a','a','a311','xy1'),('c','a','a','b311','xy2'),('c','a','a','c311','xy3'),('c','a','a','d311','xy4'),
('c','a','b','e312','xy1'),('c','a','b','f312','xy2'),('c','a','b','g312','xy3'),('c','a','b','h312','xy4'),
('c','b','a','i321','xy1'),('c','b','a','j321','xy2'),('c','b','a','k321','xy3'),('c','b','a','l321','xy4'),
('c','b','b','m322','xy1'),('c','b','b','n322','xy2'),('c','b','b','o322','xy3'),('c','b','b','p322','xy4');
insert into t3 (a1, a2, b, c, d) values
('a','a','a','a111','xy1'),('a','a','a','b111','xy2'),('a','a','a','c111','xy3'),('a','a','a','d111','xy4'),
('a','a','b','e112','xy1'),('a','a','b','f112','xy2'),('a','a','b','g112','xy3'),('a','a','b','h112','xy4'),
('a','b','a','i121','xy1'),('a','b','a','j121','xy2'),('a','b','a','k121','xy3'),('a','b','a','l121','xy4'),
('a','b','b','m122','xy1'),('a','b','b','n122','xy2'),('a','b','b','o122','xy3'),('a','b','b','p122','xy4'),
('b','a','a','a211','xy1'),('b','a','a','b211','xy2'),('b','a','a','c211','xy3'),('b','a','a','d211','xy4'),
('b','a','b','e212','xy1'),('b','a','b','f212','xy2'),('b','a','b','g212','xy3'),('b','a','b','h212','xy4'),
('b','b','a','i221','xy1'),('b','b','a','j221','xy2'),('b','b','a','k221','xy3'),('b','b','a','l221','xy4'),
('b','b','b','m222','xy1'),('b','b','b','n222','xy2'),('b','b','b','o222','xy3'),('b','b','b','p222','xy4'),
('c','a','a','a311','xy1'),('c','a','a','b311','xy2'),('c','a','a','c311','xy3'),('c','a','a','d311','xy4'),
('c','a','b','e312','xy1'),('c','a','b','f312','xy2'),('c','a','b','g312','xy3'),('c','a','b','h312','xy4'),
('c','b','a','i321','xy1'),('c','b','a','j321','xy2'),('c','b','a','k321','xy3'),('c','b','a','l321','xy4'),
('c','b','b','m322','xy1'),('c','b','b','n322','xy2'),('c','b','b','o322','xy3'),('c','b','b','p322','xy4');
insert into t3 (a1, a2, b, c, d) values
('a','a','a','a111','xy1'),('a','a','a','b111','xy2'),('a','a','a','c111','xy3'),('a','a','a','d111','xy4'),
('a','a','b','e112','xy1'),('a','a','b','f112','xy2'),('a','a','b','g112','xy3'),('a','a','b','h112','xy4'),
('a','b','a','i121','xy1'),('a','b','a','j121','xy2'),('a','b','a','k121','xy3'),('a','b','a','l121','xy4'),
('a','b','b','m122','xy1'),('a','b','b','n122','xy2'),('a','b','b','o122','xy3'),('a','b','b','p122','xy4'),
('b','a','a','a211','xy1'),('b','a','a','b211','xy2'),('b','a','a','c211','xy3'),('b','a','a','d211','xy4'),
('b','a','b','e212','xy1'),('b','a','b','f212','xy2'),('b','a','b','g212','xy3'),('b','a','b','h212','xy4'),
('b','b','a','i221','xy1'),('b','b','a','j221','xy2'),('b','b','a','k221','xy3'),('b','b','a','l221','xy4'),
('b','b','b','m222','xy1'),('b','b','b','n222','xy2'),('b','b','b','o222','xy3'),('b','b','b','p222','xy4'),
('c','a','a','a311','xy1'),('c','a','a','b311','xy2'),('c','a','a','c311','xy3'),('c','a','a','d311','xy4'),
('c','a','b','e312','xy1'),('c','a','b','f312','xy2'),('c','a','b','g312','xy3'),('c','a','b','h312','xy4'),
('c','b','a','i321','xy1'),('c','b','a','j321','xy2'),('c','b','a','k321','xy3'),('c','b','a','l321','xy4'),
('c','b','b','m322','xy1'),('c','b','b','n322','xy2'),('c','b','b','o322','xy3'),('c','b','b','p322','xy4');

create index idx_t3_0 on t3 (a1);
create index idx_t3_1 on t3 (a1,a2,b,c);
create index idx_t3_2 on t3 (a1,a2,b);
analyze table t3;


#
# Queries without a WHERE clause. These queries do not use ranges.
#

# plans
explain select a1, min(a2) from t1 group by a1;
explain select a1, max(a2) from t1 group by a1;
explain select a1, min(a2), max(a2) from t1 group by a1;
explain select a1, a2, b, min(c), max(c) from t1 group by a1,a2,b;
explain select a1,a2,b,max(c),min(c) from t1 group by a1,a2,b;
--replace_column 7 # 9 #
explain select a1,a2,b,max(c),min(c) from t2 group by a1,a2,b;
# Select fields in different order
explain select min(a2), a1, max(a2), min(a2), a1 from t1 group by a1;
explain select a1, b, min(c), a1, max(c), b, a2, max(c), max(c) from t1 group by a1, a2, b;
explain select min(a2) from t1 group by a1;
explain select a2, min(c), max(c) from t1 group by a1,a2,b;

# queries
select a1, min(a2) from t1 group by a1;
select a1, max(a2) from t1 group by a1;
select a1, min(a2), max(a2) from t1 group by a1;
select a1, a2, b, min(c), max(c) from t1 group by a1,a2,b;
select a1,a2,b,max(c),min(c) from t1 group by a1,a2,b;
select a1,a2,b,max(c),min(c) from t2 group by a1,a2,b;
# Select fields in different order
select min(a2), a1, max(a2), min(a2), a1 from t1 group by a1;
select a1, b, min(c), a1, max(c), b, a2, max(c), max(c) from t1 group by a1, a2, b;
select min(a2) from t1 group by a1;
select a2, min(c), max(c) from t1 group by a1,a2,b;

#
# Queries with a where clause
#

# A) Preds only over the group 'A' attributes
# plans
explain select a1,a2,b,min(c),max(c) from t1 where a1 < 'd' group by a1,a2,b;
explain select a1,a2,b,min(c),max(c) from t1 where a1 >= 'b' group by a1,a2,b;
explain select a1,a2,b,       max(c) from t1 where a1 >= 'c' or a1 < 'b' group by a1,a2,b;
explain select a1, max(c)            from t1 where a1 >= 'c' or a1 < 'b' group by a1,a2,b;
explain select a1,a2,b,min(c),max(c) from t1 where a1 >= 'c' or a2 < 'b' group by a1,a2,b;
explain select a1,a2,b,       max(c) from t1 where a1 = 'z' or a1 = 'b' or a1 = 'd' group by a1,a2,b;
explain select a1,a2,b,min(c),max(c) from t1 where a1 = 'z' or a1 = 'b' or a1 = 'd' group by a1,a2,b;
explain select a1,a2,b,       max(c) from t1 where (a1 = 'b' or a1 = 'd' or a1 = 'a' or a1 = 'c') and (a2 > 'a') group by a1,a2,b;
explain select a1,a2,b,min(c),max(c) from t1 where (a1 = 'b' or a1 = 'd' or a1 = 'a' or a1 = 'c') and (a2 > 'a') group by a1,a2,b;
explain select a1,min(c),max(c)      from t1 where a1 >= 'b' group by a1,a2,b;
explain select a1,  max(c)           from t1 where a1 in ('a','b','d') group by a1,a2,b;

--replace_column 9 #
explain select a1,a2,b,       max(c) from t2 where a1 < 'd' group by a1,a2,b;
--replace_column 9 #
explain select a1,a2,b,min(c),max(c) from t2 where a1 < 'd' group by a1,a2,b;
--replace_column 9 #
explain select a1,a2,b,min(c),max(c) from t2 where a1 >= 'b' group by a1,a2,b;
--replace_column 9 #
explain select a1,a2,b,       max(c) from t2 where a1 >= 'c' or a1 < 'b' group by a1,a2,b;
--replace_column 9 #
explain select a1, max(c)            from t2 where a1 >= 'c' or a1 < 'b' group by a1,a2,b;
--replace_column 9 #
explain select a1,a2,b,min(c),max(c) from t2 where a1 >= 'c' or a2 < 'b' group by a1,a2,b;
--replace_column 9 #
explain select a1,a2,b,       max(c) from t2 where a1 = 'z' or a1 = 'b' or a1 = 'd' group by a1,a2,b;
--replace_column 9 #
explain select a1,a2,b,min(c),max(c) from t2 where a1 = 'z' or a1 = 'b' or a1 = 'd' group by a1,a2,b;
--replace_column 9 #
explain select a1,a2,b,       max(c) from t2 where (a1 = 'b' or a1 = 'd' or a1 = 'a' or a1 = 'c') and (a2 > 'a') group by a1,a2,b;
--replace_column 9 #
explain select a1,a2,b,min(c),max(c) from t2 where (a1 = 'b' or a1 = 'd' or a1 = 'a' or a1 = 'c') and (a2 > 'a') group by a1,a2,b;
--replace_column 9 #
explain select a1,min(c),max(c)      from t2 where a1 >= 'b' group by a1,a2,b;
--replace_column 9 #
explain select a1,  max(c)           from t2 where a1 in ('a','b','d') group by a1,a2,b;

# queries
select a1,a2,b,min(c),max(c) from t1 where a1 < 'd' group by a1,a2,b;
select a1,a2,b,min(c),max(c) from t1 where a1 >= 'b' group by a1,a2,b;
select a1,a2,b,       max(c) from t1 where a1 >= 'c' or a1 < 'b' group by a1,a2,b;
select a1, max(c)            from t1 where a1 >= 'c' or a1 < 'b' group by a1,a2,b;
select a1,a2,b,min(c),max(c) from t1 where a1 >= 'c' or a2 < 'b' group by a1,a2,b;
select a1,a2,b,       max(c) from t1 where a1 = 'z' or a1 = 'b' or a1 = 'd' group by a1,a2,b;
select a1,a2,b,min(c),max(c) from t1 where a1 = 'z' or a1 = 'b' or a1 = 'd' group by a1,a2,b;
select a1,a2,b,       max(c) from t1 where (a1 = 'b' or a1 = 'd' or a1 = 'a' or a1 = 'c') and (a2 > 'a') group by a1,a2,b;
select a1,a2,b,min(c),max(c) from t1 where (a1 = 'b' or a1 = 'd' or a1 = 'a' or a1 = 'c') and (a2 > 'a') group by a1,a2,b;
select a1,min(c),max(c)      from t1 where a1 >= 'b' group by a1,a2,b;
select a1,  max(c)           from t1 where a1 in ('a','b','d') group by a1,a2,b;

select a1,a2,b,       max(c) from t2 where a1 < 'd' group by a1,a2,b;
select a1,a2,b,min(c),max(c) from t2 where a1 < 'd' group by a1,a2,b;
select a1,a2,b,min(c),max(c) from t2 where a1 >= 'b' group by a1,a2,b;
select a1,a2,b,       max(c) from t2 where a1 >= 'c' or a1 < 'b' group by a1,a2,b;
select a1, max(c)            from t2 where a1 >= 'c' or a1 < 'b' group by a1,a2,b;
select a1,a2,b,min(c),max(c) from t2 where a1 >= 'c' or a2 < 'b' group by a1,a2,b;
select a1,a2,b,       max(c) from t2 where a1 = 'z' or a1 = 'b' or a1 = 'd' group by a1,a2,b;
select a1,a2,b,min(c),max(c) from t2 where a1 = 'z' or a1 = 'b' or a1 = 'd' group by a1,a2,b;
select a1,a2,b,       max(c) from t2 where (a1 = 'b' or a1 = 'd' or a1 = 'a' or a1 = 'c') and (a2 > 'a') group by a1,a2,b;
select a1,a2,b,min(c),max(c) from t2 where (a1 = 'b' or a1 = 'd' or a1 = 'a' or a1 = 'c') and (a2 > 'a') group by a1,a2,b;
select a1,min(c),max(c)      from t2 where a1 >= 'b' group by a1,a2,b;
select a1,  max(c)           from t2 where a1 in ('a','b','d') group by a1,a2,b;

# B) Equalities only over the non-group 'B' attributes
# plans
explain select a1,a2,b,max(c),min(c) from t1 where (a2 = 'a') and (b = 'b') group by a1;
explain select a1,max(c),min(c)      from t1 where (a2 = 'a') and (b = 'b') group by a1;
explain select a1,a2,b,       max(c) from t1 where (b = 'b') group by a1,a2;
explain select a1,a2,b,min(c),max(c) from t1 where (b = 'b') group by a1,a2;
explain select a1,a2, max(c)         from t1 where (b = 'b') group by a1,a2;

explain select a1,a2,b,max(c),min(c) from t2 where (a2 = 'a') and (b = 'b') group by a1;
explain select a1,max(c),min(c)      from t2 where (a2 = 'a') and (b = 'b') group by a1;
explain select a1,a2,b,       max(c) from t2 where (b = 'b') group by a1,a2;
explain select a1,a2,b,min(c),max(c) from t2 where (b = 'b') group by a1,a2;
explain select a1,a2, max(c)         from t2 where (b = 'b') group by a1,a2;

# these queries test case 2) in TRP_GROUP_MIN_MAX::update_cost()
explain select a1,a2,b,max(c),min(c) from t3 where (a2 = 'a') and (b = 'b') group by a1;
explain select a1,max(c),min(c)      from t3 where (a2 = 'a') and (b = 'b') group by a1;

# queries
select a1,a2,b,max(c),min(c) from t1 where (a2 = 'a') and (b = 'b') group by a1;
select a1,max(c),min(c)      from t1 where (a2 = 'a') and (b = 'b') group by a1;
select a1,a2,b,       max(c) from t1 where (b = 'b') group by a1,a2;
select a1,a2,b,min(c),max(c) from t1 where (b = 'b') group by a1,a2;
select a1,a2, max(c)         from t1 where (b = 'b') group by a1,a2;

select a1,a2,b,max(c),min(c) from t2 where (a2 = 'a') and (b = 'b') group by a1;
select a1,max(c),min(c)      from t2 where (a2 = 'a') and (b = 'b') group by a1;
select a1,a2,b,       max(c) from t2 where (b = 'b') group by a1,a2;
select a1,a2,b,min(c),max(c) from t2 where (b = 'b') group by a1,a2;
select a1,a2, max(c)         from t2 where (b = 'b') group by a1,a2;

# these queries test case 2) in TRP_GROUP_MIN_MAX::update_cost()
select a1,a2,b,max(c),min(c) from t3 where (a2 = 'a') and (b = 'b') group by a1;
select a1,max(c),min(c)      from t3 where (a2 = 'a') and (b = 'b') group by a1;


# IS NULL (makes sense for t2 only)
# plans
explain select a1,a2,b,min(c) from t2 where (a2 = 'a') and b is NULL group by a1;
explain select a1,a2,b,max(c) from t2 where (a2 = 'a') and b is NULL group by a1;
explain select a1,a2,b,min(c) from t2 where b is NULL group by a1,a2;
explain select a1,a2,b,max(c) from t2 where b is NULL group by a1,a2;
explain select a1,a2,b,min(c),max(c) from t2 where b is NULL group by a1,a2;
explain select a1,a2,b,min(c),max(c) from t2 where b is NULL group by a1,a2;
# queries
select a1,a2,b,min(c) from t2 where (a2 = 'a') and b is NULL group by a1;
select a1,a2,b,max(c) from t2 where (a2 = 'a') and b is NULL group by a1;
select a1,a2,b,min(c) from t2 where b is NULL group by a1,a2;
select a1,a2,b,max(c) from t2 where b is NULL group by a1,a2;
select a1,a2,b,min(c),max(c) from t2 where b is NULL group by a1,a2;
select a1,a2,b,min(c),max(c) from t2 where b is NULL group by a1,a2;

# C) Range predicates for the MIN/MAX attribute
# plans
--replace_column 9 #
explain select a1,a2,b,       max(c) from t1 where (c > 'b1') group by a1,a2,b;
explain select a1,a2,b,min(c),max(c) from t1 where (c > 'b1') group by a1,a2,b;
explain select a1,a2,b,       max(c) from t1 where (c > 'f123') group by a1,a2,b;
explain select a1,a2,b,min(c),max(c) from t1 where (c > 'f123') group by a1,a2,b;
explain select a1,a2,b,       max(c) from t1 where (c < 'a0') group by a1,a2,b;
explain select a1,a2,b,min(c),max(c) from t1 where (c < 'a0') group by a1,a2,b;
explain select a1,a2,b,       max(c) from t1 where (c < 'k321') group by a1,a2,b;
explain select a1,a2,b,min(c),max(c) from t1 where (c < 'k321') group by a1,a2,b;
explain select a1,a2,b,       max(c) from t1 where (c < 'a0') or (c > 'b1') group by a1,a2,b;
explain select a1,a2,b,min(c),max(c) from t1 where (c < 'a0') or (c > 'b1') group by a1,a2,b;
explain select a1,a2,b,       max(c) from t1 where (c > 'b1') or (c <= 'g1') group by a1,a2,b;
explain select a1,a2,b,min(c),max(c) from t1 where (c > 'b1') or (c <= 'g1') group by a1,a2,b;
explain select a1,a2,b,min(c),max(c) from t1 where (c > 'b111') and (c <= 'g112') group by a1,a2,b;
explain select a1,a2,b,min(c),max(c) from t1 where (c < 'c5') or (c = 'g412') or (c = 'k421') group by a1,a2,b;
explain select a1,a2,b,min(c),max(c) from t1 where ((c > 'b111') and (c <= 'g112')) or ((c > 'd000') and (c <= 'i110')) group by a1,a2,b;
explain select a1,a2,b,min(c),max(c) from t1 where (c between 'b111' and 'g112') or (c between 'd000' and 'i110') group by a1,a2,b;

--replace_column 9 #
explain select a1,a2,b,       max(c) from t2 where (c > 'b1') group by a1,a2,b;
--replace_column 9 #
explain select a1,a2,b,min(c),max(c) from t2 where (c > 'b1') group by a1,a2,b;
--replace_column 9 #
explain select a1,a2,b,       max(c) from t2 where (c > 'f123') group by a1,a2,b;
--replace_column 9 #
explain select a1,a2,b,min(c),max(c) from t2 where (c > 'f123') group by a1,a2,b;
--replace_column 9 #
explain select a1,a2,b,       max(c) from t2 where (c < 'a0') group by a1,a2,b;
--replace_column 9 #
explain select a1,a2,b,min(c),max(c) from t2 where (c < 'a0') group by a1,a2,b;
--replace_column 9 #
explain select a1,a2,b,       max(c) from t2 where (c < 'k321') group by a1,a2,b;
--replace_column 9 #
explain select a1,a2,b,min(c),max(c) from t2 where (c < 'k321') group by a1,a2,b;
--replace_column 9 #
explain select a1,a2,b,       max(c) from t2 where (c < 'a0') or (c > 'b1') group by a1,a2,b;
--replace_column 9 #
explain select a1,a2,b,min(c),max(c) from t2 where (c < 'a0') or (c > 'b1') group by a1,a2,b;
--replace_column 9 #
explain select a1,a2,b,       max(c) from t2 where (c > 'b1') or (c <= 'g1') group by a1,a2,b;
--replace_column 9 #
explain select a1,a2,b,min(c),max(c) from t2 where (c > 'b1') or (c <= 'g1') group by a1,a2,b;
--replace_column 9 #
explain select a1,a2,b,min(c),max(c) from t2 where (c > 'b111') and (c <= 'g112') group by a1,a2,b;
--replace_column 9 #
explain select a1,a2,b,min(c),max(c) from t2 where (c < 'c5') or (c = 'g412') or (c = 'k421') group by a1,a2,b;
--replace_column 9 #
explain select a1,a2,b,min(c),max(c) from t2 where ((c > 'b111') and (c <= 'g112')) or ((c > 'd000') and (c <= 'i110')) group by a1,a2,b;

# queries
select a1,a2,b,       max(c) from t1 where (c > 'b1') group by a1,a2,b;
select a1,a2,b,min(c),max(c) from t1 where (c > 'b1') group by a1,a2,b;
select a1,a2,b,       max(c) from t1 where (c > 'f123') group by a1,a2,b;
select a1,a2,b,min(c),max(c) from t1 where (c > 'f123') group by a1,a2,b;
select a1,a2,b,       max(c) from t1 where (c < 'a0') group by a1,a2,b;
select a1,a2,b,min(c),max(c) from t1 where (c < 'a0') group by a1,a2,b;
select a1,a2,b,       max(c) from t1 where (c < 'k321') group by a1,a2,b;
select a1,a2,b,min(c),max(c) from t1 where (c < 'k321') group by a1,a2,b;
select a1,a2,b,       max(c) from t1 where (c < 'a0') or (c > 'b1') group by a1,a2,b;
select a1,a2,b,min(c),max(c) from t1 where (c < 'a0') or (c > 'b1') group by a1,a2,b;
select a1,a2,b,       max(c) from t1 where (c > 'b1') or (c <= 'g1') group by a1,a2,b;
select a1,a2,b,min(c),max(c) from t1 where (c > 'b1') or (c <= 'g1') group by a1,a2,b;
select a1,a2,b,min(c),max(c) from t1 where (c > 'b111') and (c <= 'g112') group by a1,a2,b;
select a1,a2,b,min(c),max(c) from t1 where (c < 'c5') or (c = 'g412') or (c = 'k421') group by a1,a2,b;
select a1,a2,b,min(c),max(c) from t1 where ((c > 'b111') and (c <= 'g112')) or ((c > 'd000') and (c <= 'i110')) group by a1,a2,b;
select a1,a2,b,min(c),max(c) from t1 where (c between 'b111' and 'g112') or (c between 'd000' and 'i110') group by a1,a2,b;

select a1,a2,b,       max(c) from t2 where (c > 'b1') group by a1,a2,b;
select a1,a2,b,min(c),max(c) from t2 where (c > 'b1') group by a1,a2,b;
select a1,a2,b,       max(c) from t2 where (c > 'f123') group by a1,a2,b;
select a1,a2,b,min(c),max(c) from t2 where (c > 'f123') group by a1,a2,b;
select a1,a2,b,       max(c) from t2 where (c < 'a0') group by a1,a2,b;
select a1,a2,b,min(c),max(c) from t2 where (c < 'a0') group by a1,a2,b;
select a1,a2,b,       max(c) from t2 where (c < 'k321') group by a1,a2,b;
select a1,a2,b,min(c),max(c) from t2 where (c < 'k321') group by a1,a2,b;
select a1,a2,b,       max(c) from t2 where (c < 'a0') or (c > 'b1') group by a1,a2,b;
select a1,a2,b,min(c),max(c) from t2 where (c < 'a0') or (c > 'b1') group by a1,a2,b;
select a1,a2,b,       max(c) from t2 where (c > 'b1') or (c <= 'g1') group by a1,a2,b;
select a1,a2,b,min(c),max(c) from t2 where (c > 'b1') or (c <= 'g1') group by a1,a2,b;
select a1,a2,b,min(c),max(c) from t2 where (c > 'b111') and (c <= 'g112') group by a1,a2,b;
select a1,a2,b,min(c),max(c) from t2 where (c < 'c5') or (c = 'g412') or (c = 'k421') group by a1,a2,b;
select a1,a2,b,min(c),max(c) from t2 where ((c > 'b111') and (c <= 'g112')) or ((c > 'd000') and (c <= 'i110')) group by a1,a2,b;

# analyze the sub-select
explain select a1,a2,b,min(c),max(c) from t1
where exists ( select * from t2 where t2.c = t1.c )
group by a1,a2,b;

# the sub-select is unrelated to MIN/MAX
explain select a1,a2,b,min(c),max(c) from t1
where exists ( select * from t2 where t2.c > 'b1' )
group by a1,a2,b;


# A,B,C) Predicates referencing mixed classes of attributes
# plans
explain select a1,a2,b,min(c),max(c) from t1 where (a1 >= 'c' or a2 < 'b') and (b > 'a') group by a1,a2,b;
explain select a1,a2,b,min(c),max(c) from t1 where (a1 >= 'c' or a2 < 'b') and (c > 'b111') group by a1,a2,b;
explain select a1,a2,b,min(c),max(c) from t1 where (a2 >= 'b') and (b = 'a') and (c > 'b111') group by a1,a2,b;
explain select a1,a2,b,min(c) from t1 where ((a1 > 'a') or (a1 < '9'))  and ((a2 >= 'b') and (a2 < 'z')) and (b = 'a') and ((c < 'h112') or (c = 'j121') or (c > 'k121' and c < 'm122') or (c > 'o122')) group by a1,a2,b;
explain select a1,a2,b,min(c) from t1 where ((a1 > 'a') or (a1 < '9'))  and ((a2 >= 'b') and (a2 < 'z')) and (b = 'a') and ((c = 'j121') or (c > 'k121' and c < 'm122') or (c > 'o122') or (c < 'h112') or (c = 'c111')) group by a1,a2,b;
explain select a1,a2,b,min(c) from t1 where (a1 > 'a') and (a2 > 'a') and (b = 'c') group by a1,a2,b;
explain select a1,a2,b,min(c) from t1 where (ord(a1) > 97) and (ord(a2) + ord(a1) > 194) and (b = 'c') group by a1,a2,b;

--replace_column 9 #
explain select a1,a2,b,min(c),max(c) from t2 where (a1 >= 'c' or a2 < 'b') and (b > 'a') group by a1,a2,b;
--replace_column 9 #
explain select a1,a2,b,min(c),max(c) from t2 where (a1 >= 'c' or a2 < 'b') and (c > 'b111') group by a1,a2,b;
--replace_column 9 #
explain select a1,a2,b,min(c),max(c) from t2 where (a2 >= 'b') and (b = 'a') and (c > 'b111') group by a1,a2,b;
--replace_column 9 #
explain select a1,a2,b,min(c) from t2 where ((a1 > 'a') or (a1 < '9'))  and ((a2 >= 'b') and (a2 < 'z')) and (b = 'a') and ((c < 'h112') or (c = 'j121') or (c > 'k121' and c < 'm122') or (c > 'o122')) group by a1,a2,b;
--replace_column 9 #
explain select a1,a2,b,min(c) from t2 where ((a1 > 'a') or (a1 < '9'))  and ((a2 >= 'b') and (a2 < 'z')) and (b = 'a') and ((c = 'j121') or (c > 'k121' and c < 'm122') or (c > 'o122') or (c < 'h112') or (c = 'c111')) group by a1,a2,b;
--replace_column 9 #
explain select a1,a2,b,min(c) from t2 where (a1 > 'a') and (a2 > 'a') and (b = 'c') group by a1,a2,b;

# queries
select a1,a2,b,min(c),max(c) from t1 where (a1 >= 'c' or a2 < 'b') and (b > 'a') group by a1,a2,b;
select a1,a2,b,min(c),max(c) from t1 where (a1 >= 'c' or a2 < 'b') and (c > 'b111') group by a1,a2,b;
select a1,a2,b,min(c),max(c) from t1 where (a2 >= 'b') and (b = 'a') and (c > 'b111') group by a1,a2,b;
select a1,a2,b,min(c) from t1 where ((a1 > 'a') or (a1 < '9'))  and ((a2 >= 'b') and (a2 < 'z')) and (b = 'a') and ((c < 'h112') or (c = 'j121') or (c > 'k121' and c < 'm122') or (c > 'o122')) group by a1,a2,b;
select a1,a2,b,min(c) from t1 where ((a1 > 'a') or (a1 < '9'))  and ((a2 >= 'b') and (a2 < 'z')) and (b = 'a') and ((c = 'j121') or (c > 'k121' and c < 'm122') or (c > 'o122') or (c < 'h112') or (c = 'c111')) group by a1,a2,b;
select a1,a2,b,min(c) from t1 where (a1 > 'a') and (a2 > 'a') and (b = 'c') group by a1,a2,b;
select a1,a2,b,min(c) from t1 where (ord(a1) > 97) and (ord(a2) + ord(a1) > 194) and (b = 'c') group by a1,a2,b;

select a1,a2,b,min(c),max(c) from t2 where (a1 >= 'c' or a2 < 'b') and (b > 'a') group by a1,a2,b;
select a1,a2,b,min(c),max(c) from t2 where (a1 >= 'c' or a2 < 'b') and (c > 'b111') group by a1,a2,b;
select a1,a2,b,min(c),max(c) from t2 where (a2 >= 'b') and (b = 'a') and (c > 'b111') group by a1,a2,b;
select a1,a2,b,min(c) from t2 where ((a1 > 'a') or (a1 < '9'))  and ((a2 >= 'b') and (a2 < 'z')) and (b = 'a') and ((c < 'h112') or (c = 'j121') or (c > 'k121' and c < 'm122') or (c > 'o122')) group by a1,a2,b;
select a1,a2,b,min(c) from t2 where ((a1 > 'a') or (a1 < '9'))  and ((a2 >= 'b') and (a2 < 'z')) and (b = 'a') and ((c = 'j121') or (c > 'k121' and c < 'm122') or (c > 'o122') or (c < 'h112') or (c = 'c111')) group by a1,a2,b;
select a1,a2,b,min(c) from t2 where (a1 > 'a') and (a2 > 'a') and (b = 'c') group by a1,a2,b;


#
# GROUP BY queries without MIN/MAX
#

# plans
explain select a1,a2,b from t1 where (a1 >= 'c' or a2 < 'b') and (b > 'a') group by a1,a2,b;
explain select a1,a2,b from t1 where (a2 >= 'b') and (b = 'a') group by a1,a2,b;
explain select a1,a2,b,c from t1 where (a2 >= 'b') and (b = 'a') and (c = 'i121') group by a1,a2,b;
explain select a1,a2,b from t1 where (a1 > 'a') and (a2 > 'a') and (b = 'c') group by a1,a2,b;

--replace_column 9 #
explain select a1,a2,b from t2 where (a1 >= 'c' or a2 < 'b') and (b > 'a') group by a1,a2,b;
--replace_column 9 #
explain select a1,a2,b from t2 where (a2 >= 'b') and (b = 'a') group by a1,a2,b;
--replace_column 9 #
explain select a1,a2,b,c from t2 where (a2 >= 'b') and (b = 'a') and (c = 'i121') group by a1,a2,b;
--replace_column 9 #
explain select a1,a2,b from t2 where (a1 > 'a') and (a2 > 'a') and (b = 'c') group by a1,a2,b;

# queries
select a1,a2,b from t1 where (a1 >= 'c' or a2 < 'b') and (b > 'a') group by a1,a2,b;
select a1,a2,b from t1 where (a2 >= 'b') and (b = 'a') group by a1,a2,b;
select a1,a2,b,c from t1 where (a2 >= 'b') and (b = 'a') and (c = 'i121') group by a1,a2,b;
select a1,a2,b from t1 where (a1 > 'a') and (a2 > 'a') and (b = 'c') group by a1,a2,b;

select a1,a2,b from t2 where (a1 >= 'c' or a2 < 'b') and (b > 'a') group by a1,a2,b;
select a1,a2,b from t2 where (a2 >= 'b') and (b = 'a') group by a1,a2,b;
select a1,a2,b,c from t2 where (a2 >= 'b') and (b = 'a') and (c = 'i121') group by a1,a2,b;
select a1,a2,b from t2 where (a1 > 'a') and (a2 > 'a') and (b = 'c') group by a1,a2,b;

#
# DISTINCT queries
#

# plans
explain select distinct a1,a2,b from t1;
explain select distinct a1,a2,b from t1 where (a2 >= 'b') and (b = 'a');
explain extended select distinct a1,a2,b,c from t1 where (a2 >= 'b') and (b = 'a') and (c = 'i121');
explain select distinct a1,a2,b from t1 where (a1 > 'a') and (a2 > 'a') and (b = 'c');
explain select distinct b from t1 where (a2 >= 'b') and (b = 'a');

--replace_column 9 #
explain select distinct a1,a2,b from t2;
--replace_column 9 #
explain select distinct a1,a2,b from t2 where (a2 >= 'b') and (b = 'a');
explain extended select distinct a1,a2,b,c from t2 where (a2 >= 'b') and (b = 'a') and (c = 'i121');
--replace_column 9 #
explain select distinct a1,a2,b from t2 where (a1 > 'a') and (a2 > 'a') and (b = 'c');
explain select distinct b from t2 where (a2 >= 'b') and (b = 'a');

# queries
select distinct a1,a2,b from t1;
select distinct a1,a2,b from t1 where (a2 >= 'b') and (b = 'a');
select distinct a1,a2,b,c from t1 where (a2 >= 'b') and (b = 'a') and (c = 'i121');
select distinct a1,a2,b from t1 where (a1 > 'a') and (a2 > 'a') and (b = 'c');
select distinct b from t1 where (a2 >= 'b') and (b = 'a');

select distinct a1,a2,b from t2;
select distinct a1,a2,b from t2 where (a2 >= 'b') and (b = 'a');
select distinct a1,a2,b,c from t2 where (a2 >= 'b') and (b = 'a') and (c = 'i121');
select distinct a1,a2,b from t2 where (a1 > 'a') and (a2 > 'a') and (b = 'c');
select distinct b from t2 where (a2 >= 'b') and (b = 'a');

# BUG #6303
select distinct t_00.a1
from t1 t_00
where exists ( select * from t2 where a1 = t_00.a1 );

# BUG #8532 - SELECT DISTINCT a, a causes server to crash
select distinct a1,a1 from t1;
select distinct a2,a1,a2,a1 from t1;
select distinct t1.a1,t2.a1 from t1,t2;


#
# DISTINCT queries with GROUP-BY
#

# plans
explain select distinct a1,a2,b from t1;
explain select distinct a1,a2,b from t1 where (a2 >= 'b') and (b = 'a') group by a1,a2,b;
explain select distinct a1,a2,b,c from t1 where (a2 >= 'b') and (b = 'a') and (c = 'i121') group by a1,a2,b;
explain select distinct a1,a2,b from t1 where (a1 > 'a') and (a2 > 'a') and (b = 'c') group by a1,a2,b;
explain select distinct b from t1 where (a2 >= 'b') and (b = 'a') group by a1,a2,b;

--replace_column 9 #
explain select distinct a1,a2,b from t2;
--replace_column 9 #
explain select distinct a1,a2,b from t2 where (a2 >= 'b') and (b = 'a') group by a1,a2,b;
--replace_column 9 #
explain select distinct a1,a2,b,c from t2 where (a2 >= 'b') and (b = 'a') and (c = 'i121') group by a1,a2,b;
--replace_column 9 #
explain select distinct a1,a2,b from t2 where (a1 > 'a') and (a2 > 'a') and (b = 'c') group by a1,a2,b;
--replace_column 9 #
explain select distinct b from t2 where (a2 >= 'b') and (b = 'a') group by a1,a2,b;

# queries
select distinct a1,a2,b from t1;
select distinct a1,a2,b from t1 where (a2 >= 'b') and (b = 'a') group by a1,a2,b;
select distinct a1,a2,b,c from t1 where (a2 >= 'b') and (b = 'a') and (c = 'i121') group by a1,a2,b;
select distinct a1,a2,b from t1 where (a1 > 'a') and (a2 > 'a') and (b = 'c') group by a1,a2,b;
select distinct b from t1 where (a2 >= 'b') and (b = 'a') group by a1,a2,b;

select distinct a1,a2,b from t2;
select distinct a1,a2,b from t2 where (a2 >= 'b') and (b = 'a') group by a1,a2,b;
select distinct a1,a2,b,c from t2 where (a2 >= 'b') and (b = 'a') and (c = 'i121') group by a1,a2,b;
select distinct a1,a2,b from t2 where (a1 > 'a') and (a2 > 'a') and (b = 'c') group by a1,a2,b;
select distinct b from t2 where (a2 >= 'b') and (b = 'a') group by a1,a2,b;


#
# COUNT (DISTINCT cols) queries
#

explain select count(distinct a1,a2,b) from t1 where (a2 >= 'b') and (b = 'a');
explain select count(distinct a1,a2,b,c) from t1 where (a2 >= 'b') and (b = 'a') and (c = 'i121');
explain extended select count(distinct a1,a2,b) from t1 where (a1 > 'a') and (a2 > 'a') and (b = 'c');
explain select count(distinct b) from t1 where (a2 >= 'b') and (b = 'a');
explain extended select ord(a1) + count(distinct a1,a2,b) from t1 where (a1 > 'a') and (a2 > 'a');

select count(distinct a1,a2,b) from t1 where (a2 >= 'b') and (b = 'a');
select count(distinct a1,a2,b,c) from t1 where (a2 >= 'b') and (b = 'a') and (c = 'i121');
select count(distinct a1,a2,b) from t1 where (a1 > 'a') and (a2 > 'a') and (b = 'c');
select count(distinct b) from t1 where (a2 >= 'b') and (b = 'a');
select ord(a1) + count(distinct a1,a2,b) from t1 where (a1 > 'a') and (a2 > 'a');

#
# Queries with expressions in the select clause
#

explain select a1,a2,b, concat(min(c), max(c)) from t1 where a1 < 'd' group by a1,a2,b;
explain select concat(a1,min(c)),b from t1 where a1 < 'd' group by a1,a2,b;
explain select concat(a1,min(c)),b,max(c) from t1 where a1 < 'd' group by a1,a2,b;
explain select concat(a1,a2),b,min(c),max(c) from t1 where a1 < 'd' group by a1,a2,b;
explain select concat(ord(min(b)),ord(max(b))),min(b),max(b) from t1 group by a1,a2;

select a1,a2,b, concat(min(c), max(c)) from t1 where a1 < 'd' group by a1,a2,b;
select concat(a1,min(c)),b from t1 where a1 < 'd' group by a1,a2,b;
select concat(a1,min(c)),b,max(c) from t1 where a1 < 'd' group by a1,a2,b;
select concat(a1,a2),b,min(c),max(c) from t1 where a1 < 'd' group by a1,a2,b;
select concat(ord(min(b)),ord(max(b))),min(b),max(b) from t1 group by a1,a2;


#
# Negative examples: queries that should NOT be treated as optimizable by
# QUICK_GROUP_MIN_MAX_SELECT
#

# select a non-indexed attribute
explain select a1,a2,b,d,min(c),max(c) from t1 group by a1,a2,b;

explain select a1,a2,b,d from t1 group by a1,a2,b;

# predicate that references an attribute that is after the MIN/MAX argument
# in the index
explain extended select a1,a2,min(b),max(b) from t1
where (a1 = 'b' or a1 = 'd' or a1 = 'a' or a1 = 'c') and (a2 > 'a') and (c > 'a111') group by a1,a2;

# predicate that references a non-indexed attribute
explain extended select a1,a2,b,min(c),max(c) from t1
where (a1 = 'b' or a1 = 'd' or a1 = 'a' or a1 = 'c') and (a2 > 'a') and (d > 'xy2') group by a1,a2,b;

explain extended select a1,a2,b,c from t1
where (a1 = 'b' or a1 = 'd' or a1 = 'a' or a1 = 'c') and (a2 > 'a') and (d > 'xy2') group by a1,a2,b,c;

# non-equality predicate for a non-group select attribute
explain select a1,a2,b,max(c),min(c) from t2 where (a2 = 'a') and (b = 'b') or (b < 'b') group by a1;
explain extended select a1,a2,b from t1 where (a1 = 'b' or a1 = 'd' or a1 = 'a' or a1 = 'c') and (a2 > 'a') and (c > 'a111') group by a1,a2,b;

# non-group field with an equality predicate that references a keypart after the
# MIN/MAX argument
explain select a1,a2,min(b),c from t2 where (a2 = 'a') and (c = 'a111') group by a1;
select a1,a2,min(b),c from t2 where (a2 = 'a') and (c = 'a111') group by a1;

# disjunction for a non-group select attribute
explain select a1,a2,b,max(c),min(c) from t2 where (a2 = 'a') and (b = 'b') or (b = 'a') group by a1;

# non-range predicate for the MIN/MAX attribute
explain select a1,a2,b,min(c),max(c) from t2
where (c > 'a000') and (c <= 'd999') and (c like '_8__') group by a1,a2,b;

# not all attributes are indexed by one index
explain select a1, a2, b, c, min(d), max(d) from t1 group by a1,a2,b,c;

# other aggregate functions than MIN/MAX
explain select a1,a2,count(a2) from t1 group by a1,a2,b;
explain extended select a1,a2,count(a2) from t1 where (a1 > 'a') group by a1,a2,b;
explain extended select sum(ord(a1)) from t1 where (a1 > 'a') group by a1,a2,b;


#
# Bug #16710: select distinct doesn't return all it should
#

explain select distinct(a1) from t1 where ord(a2) = 98;
select distinct(a1) from t1 where ord(a2) = 98;

#
# BUG#11044: DISTINCT or GROUP BY queries with equality predicates instead of MIN/MAX.
#

explain select a1 from t1 where a2 = 'b' group by a1;
select a1 from t1 where a2 = 'b' group by a1;

explain select distinct a1 from t1 where a2 = 'b';
select distinct a1 from t1 where a2 = 'b';

#
# Bug #12672: primary key implcitly included in every innodb index
#
# Test case moved to group_min_max_innodb


#
# Bug #6142: a problem with the empty innodb table
#
# Test case moved to group_min_max_innodb


#
# Bug #9798: group by with rollup
#
# Test case moved to group_min_max_innodb


#
# Bug #13293 Wrongly used index results in endless loop.
#
# Test case moved to group_min_max_innodb


drop table t1,t2,t3;

#
# Bug #14920 Ordering aggregated result sets with composite primary keys
# corrupts resultset
#
create table t1 (c1 int not null,c2 int not null, primary key(c1,c2));
insert into t1 (c1,c2) values
(10,1),(10,2),(10,3),(20,4),(20,5),(20,6),(30,7),(30,8),(30,9);
select distinct c1, c2 from t1 order by c2;
select c1,min(c2) as c2 from t1 group by c1 order by c2;
select c1,c2 from t1 group by c1,c2 order by c2;
drop table t1;

#
# Bug #16203: Analysis for possible min/max optimization erroneously
#             returns impossible range
#

CREATE TABLE t1 (a varchar(5), b int(11), PRIMARY KEY (a,b));
INSERT INTO t1 VALUES ('AA',1), ('AA',2), ('AA',3), ('BB',1), ('AA',4);
OPTIMIZE TABLE t1;

SELECT a FROM t1 WHERE a='AA' GROUP BY a;
SELECT a FROM t1 WHERE a='BB' GROUP BY a;

EXPLAIN SELECT a FROM t1 WHERE a='AA' GROUP BY a;
EXPLAIN SELECT a FROM t1 WHERE a='BB' GROUP BY a;

SELECT DISTINCT a FROM t1 WHERE a='BB';
SELECT DISTINCT a FROM t1 WHERE a LIKE 'B%';
SELECT a FROM t1 WHERE a LIKE 'B%' GROUP BY a;

DROP TABLE t1;


#
# Bug #15102: select distinct returns empty result, select count 
#             distinct > 0 (correct)
#

CREATE TABLE t1 (
   a int(11) NOT NULL DEFAULT '0',
   b varchar(16) COLLATE latin1_general_ci NOT NULL DEFAULT '',
   PRIMARY KEY  (a,b)
 ) ENGINE=MyISAM DEFAULT CHARSET=latin1 COLLATE=latin1_general_ci;

delimiter |;

CREATE PROCEDURE a(x INT)
BEGIN
  DECLARE rnd INT;
  DECLARE cnt INT;

  WHILE x > 0 DO
    SET rnd= x % 100;
    SET cnt = (SELECT COUNT(*) FROM t1 WHERE a = rnd);
    INSERT INTO t1(a,b) VALUES (rnd, CAST(cnt AS CHAR));
    SET x= x - 1;
  END WHILE;
END|

DELIMITER ;|

CALL a(1000);

SELECT a FROM t1 WHERE a=0;
SELECT DISTINCT a FROM t1 WHERE a=0;
SELECT COUNT(DISTINCT a) FROM t1 WHERE a=0;

DROP TABLE t1;
DROP PROCEDURE a;

#
# Bug #18068: SELECT DISTINCT
#

CREATE TABLE t1 (a varchar(64) NOT NULL default '', PRIMARY KEY(a));

INSERT INTO t1 (a) VALUES 
  (''), ('CENTRAL'), ('EASTERN'), ('GREATER LONDON'),
  ('NORTH CENTRAL'), ('NORTH EAST'), ('NORTH WEST'), ('SCOTLAND'),
  ('SOUTH EAST'), ('SOUTH WEST'), ('WESTERN');

EXPLAIN SELECT DISTINCT a,a FROM t1 ORDER BY a;  
SELECT DISTINCT a,a FROM t1 ORDER BY a;  

DROP TABLE t1;

#
# Bug #21007: NATURAL JOIN (any JOIN (2 x NATURAL JOIN)) crashes the server
#

CREATE TABLE t1 (id1 INT, id2 INT);
CREATE TABLE t2 (id2 INT, id3 INT, id5 INT);
CREATE TABLE t3 (id3 INT, id4 INT);
CREATE TABLE t4 (id4 INT);
CREATE TABLE t5 (id5 INT, id6 INT);
CREATE TABLE t6 (id6 INT);

INSERT INTO t1 VALUES(1,1);
INSERT INTO t2 VALUES(1,1,1);
INSERT INTO t3 VALUES(1,1);
INSERT INTO t4 VALUES(1);
INSERT INTO t5 VALUES(1,1);
INSERT INTO t6 VALUES(1);

# original bug query
SELECT * FROM
t1
  NATURAL JOIN
(t2 JOIN (t3 NATURAL JOIN t4, t5 NATURAL JOIN t6)
    ON (t3.id3 = t2.id3 AND t5.id5 = t2.id5));

# inner join swapped
SELECT * FROM
t1
  NATURAL JOIN
(((t3 NATURAL JOIN t4) join (t5 NATURAL JOIN t6) on t3.id4 = t5.id5) JOIN t2
    ON (t3.id3 = t2.id3 AND t5.id5 = t2.id5));

# one join less, no ON cond
SELECT * FROM t1 NATURAL JOIN ((t3 join (t5 NATURAL JOIN t6)) JOIN t2);

# wrong error message: 'id2' - ambiguous column
SELECT * FROM
(t2 JOIN (t3 NATURAL JOIN t4, t5 NATURAL JOIN t6)
    ON (t3.id3 = t2.id3 AND t5.id5 = t2.id5))
  NATURAL JOIN
t1;
SELECT * FROM
(t2 JOIN ((t3 NATURAL JOIN t4) join (t5 NATURAL JOIN t6)))
  NATURAL JOIN
t1;

DROP TABLE t1,t2,t3,t4,t5,t6;

#
# Bug#22342: No results returned for query using max and group by
#
CREATE TABLE t1 (a int, b int, PRIMARY KEY (a,b), KEY b (b));
INSERT INTO t1 VALUES (1,1),(1,2),(1,0),(1,3);

explain SELECT MAX(b), a FROM t1 WHERE b < 2 AND a = 1 GROUP BY a;
SELECT MAX(b), a FROM t1 WHERE b < 2 AND a = 1 GROUP BY a;
SELECT MIN(b), a FROM t1 WHERE b > 1 AND a = 1 GROUP BY a;
CREATE TABLE t2 (a int, b int, c int, PRIMARY KEY (a,b,c));
INSERT INTO t2 SELECT a,b,b FROM t1;
explain SELECT MIN(c) FROM t2 WHERE b = 2 and a = 1 and c > 1 GROUP BY a;
SELECT MIN(c) FROM t2 WHERE b = 2 and a = 1 and c > 1 GROUP BY a;

DROP TABLE t1,t2;

#
# Bug#24156: Loose index scan not used with CREATE TABLE ...SELECT and similar statements
#

CREATE TABLE t1 (a INT, b INT, INDEX (a,b));
INSERT INTO t1 (a, b) VALUES (1,1), (1,2), (1,3), (1,4), (1,5),
       (2,2), (2,3), (2,1), (3,1), (4,1), (4,2), (4,3), (4,4), (4,5), (4,6);
EXPLAIN SELECT max(b), a FROM t1 GROUP BY a;
FLUSH STATUS;
SELECT max(b), a FROM t1 GROUP BY a;
SHOW STATUS LIKE 'handler_read__e%';
EXPLAIN SELECT max(b), a FROM t1 GROUP BY a;
FLUSH STATUS;
CREATE TABLE t2 SELECT max(b), a FROM t1 GROUP BY a;
SHOW STATUS LIKE 'handler_read__e%';
FLUSH STATUS;
SELECT * FROM (SELECT max(b), a FROM t1 GROUP BY a) b;
SHOW STATUS LIKE 'handler_read__e%';
FLUSH STATUS;
(SELECT max(b), a FROM t1 GROUP BY a) UNION 
 (SELECT max(b), a FROM t1 GROUP BY a);
SHOW STATUS LIKE 'handler_read__e%';
EXPLAIN (SELECT max(b), a FROM t1 GROUP BY a) UNION 
 (SELECT max(b), a FROM t1 GROUP BY a);

EXPLAIN SELECT (SELECT max(b) FROM t1 GROUP BY a HAVING a < 2) x
  FROM t1 AS t1_outer;
EXPLAIN SELECT 1 FROM t1 AS t1_outer WHERE EXISTS 
  (SELECT max(b) FROM t1 GROUP BY a HAVING a < 2);
EXPLAIN SELECT 1 FROM t1 AS t1_outer WHERE 
  (SELECT max(b) FROM t1 GROUP BY a HAVING a < 2) > 12;
EXPLAIN SELECT 1 FROM t1 AS t1_outer WHERE 
  a IN (SELECT max(b) FROM t1 GROUP BY a HAVING a < 2);
EXPLAIN SELECT 1 FROM t1 AS t1_outer GROUP BY a HAVING 
  a > (SELECT max(b) FROM t1 GROUP BY a HAVING a < 2);
EXPLAIN SELECT 1 FROM t1 AS t1_outer1 JOIN t1 AS t1_outer2 
   ON t1_outer1.a = (SELECT max(b) FROM t1 GROUP BY a HAVING a < 2) 
   AND t1_outer1.b = t1_outer2.b;
EXPLAIN SELECT (SELECT (SELECT max(b) FROM t1 GROUP BY a HAVING a < 2) x
  FROM t1 AS t1_outer) x2 FROM t1 AS t1_outer2;

CREATE TABLE t3 LIKE t1;
FLUSH STATUS;
INSERT INTO t3 SELECT a,MAX(b) FROM t1 GROUP BY a;
SHOW STATUS LIKE 'handler_read__e%';
DELETE FROM t3;
FLUSH STATUS;
INSERT INTO t3 SELECT 1, (SELECT MAX(b) FROM t1 GROUP BY a HAVING a < 2) 
  FROM t1 LIMIT 1;
SHOW STATUS LIKE 'handler_read__e%';
FLUSH STATUS;
DELETE FROM t3 WHERE (SELECT MAX(b) FROM t1 GROUP BY a HAVING a < 2) > 10000;
SHOW STATUS LIKE 'handler_read__e%';
FLUSH STATUS;
--error ER_SUBQUERY_NO_1_ROW
DELETE FROM t3 WHERE (SELECT (SELECT MAX(b) FROM t1 GROUP BY a HAVING a < 2) x 
                      FROM t1) > 10000;
SHOW STATUS LIKE 'handler_read__e%';

DROP TABLE t1,t2,t3;

#
# Bug#25602: queries with DISTINCT and SQL_BIG_RESULT hint 
#            for which loose scan optimization is applied
#

CREATE TABLE t1 (a int, INDEX idx(a));
INSERT INTO t1 VALUES
  (4), (2), (1), (2), (4), (2), (1), (4),
  (4), (2), (1), (2), (2), (4), (1), (4);

EXPLAIN SELECT DISTINCT(a) FROM t1;
SELECT DISTINCT(a) FROM t1;
EXPLAIN SELECT SQL_BIG_RESULT DISTINCT(a) FROM t1;
SELECT SQL_BIG_RESULT DISTINCT(a) FROM t1;

DROP TABLE t1;

#
# Bug #32268: Indexed queries give bogus MIN and MAX results
#

CREATE TABLE t1 (a INT, b INT);
INSERT INTO t1 (a, b) VALUES (1,1), (1,2), (1,3);
INSERT INTO t1 SELECT a + 1, b FROM t1;
INSERT INTO t1 SELECT a + 2, b FROM t1;

EXPLAIN
SELECT a, MIN(b), MAX(b) FROM t1 GROUP BY a ORDER BY a DESC;
SELECT a, MIN(b), MAX(b) FROM t1 GROUP BY a ORDER BY a DESC;

CREATE INDEX break_it ON t1 (a, b);

EXPLAIN
SELECT a, MIN(b), MAX(b) FROM t1 GROUP BY a ORDER BY a;
SELECT a, MIN(b), MAX(b) FROM t1 GROUP BY a ORDER BY a;

EXPLAIN
SELECT a, MIN(b), MAX(b) FROM t1 GROUP BY a ORDER BY a DESC;
SELECT a, MIN(b), MAX(b) FROM t1 GROUP BY a ORDER BY a DESC;

EXPLAIN
SELECT a, MIN(b), MAX(b), AVG(b) FROM t1 GROUP BY a ORDER BY a DESC;
SELECT a, MIN(b), MAX(b), AVG(b) FROM t1 GROUP BY a ORDER BY a DESC;

DROP TABLE t1;

#
# Bug#38195: Incorrect handling of aggregate functions when loose index scan is
#            used causes server crash.
#
create table t1 (a int, b int, primary key (a,b), key `index` (a,b)) engine=MyISAM;
insert into  t1 (a,b) values 
(0,0),(0,1),(0,2),(0,3),(0,4),(0,5),(0,6),
  (0,7),(0,8),(0,9),(0,10),(0,11),(0,12),(0,13),
(1,0),(1,1),(1,2),(1,3),(1,4),(1,5),(1,6),
  (1,7),(1,8),(1,9),(1,10),(1,11),(1,12),(1,13),
(2,0),(2,1),(2,2),(2,3),(2,4),(2,5),(2,6),
  (2,7),(2,8),(2,9),(2,10),(2,11),(2,12),(2,13),
(3,0),(3,1),(3,2),(3,3),(3,4),(3,5),(3,6),
  (3,7),(3,8),(3,9),(3,10),(3,11),(3,12),(3,13);
insert into t1 (a,b) select a, max(b)+1 from t1 where a = 0 group by a;
select * from t1;
explain extended select sql_buffer_result a, max(b)+1 from t1 where a = 0 group by a;
drop table t1;


#
# Bug #41610: key_infix_len can be overwritten causing some group by queries
# to return no rows
#

CREATE TABLE t1 (a int, b int, c int, d int,
  KEY foo (c,d,a,b), KEY bar (c,a,b,d));

INSERT INTO t1 VALUES (1, 1, 1, 1), (1, 1, 1, 2), (1, 1, 1, 3), (1, 1, 1, 4);
INSERT INTO t1 SELECT * FROM t1;
INSERT INTO t1 SELECT * FROM t1;
INSERT INTO t1 SELECT a,b,c+1,d FROM t1;

#Should be non-empty
EXPLAIN SELECT DISTINCT c FROM t1 WHERE d=4;
SELECT DISTINCT c FROM t1 WHERE d=4;

DROP TABLE t1;

--echo #
--echo # Bug #45386: Wrong query result with MIN function in field list, 
--echo #  WHERE and GROUP BY clause
--echo #

CREATE TABLE t (a INT, b INT, INDEX (a,b));
INSERT INTO t VALUES (2,0), (2,0), (2,1), (2,1);
INSERT INTO t SELECT * FROM t;

--echo # test MIN
--echo #should use range with index for group by
EXPLAIN
SELECT a, MIN(b) FROM t WHERE b <> 0 GROUP BY a;
--echo #should return 1 row
SELECT a, MIN(b) FROM t WHERE b <> 0 GROUP BY a;

--echo # test MAX
--echo #should use range with index for group by
EXPLAIN
SELECT a, MAX(b) FROM t WHERE b <> 1 GROUP BY a;
--echo #should return 1 row
SELECT a, MAX(b) FROM t WHERE b <> 1 GROUP BY a;

--echo # test 3 ranges and use the middle one
INSERT INTO t SELECT a, 2 FROM t;

--echo #should use range with index for group by
EXPLAIN
SELECT a, MAX(b) FROM t WHERE b > 0 AND b < 2 GROUP BY a;
--echo #should return 1 row
SELECT a, MAX(b) FROM t WHERE b > 0 AND b < 2 GROUP BY a;

DROP TABLE t;

--echo #
--echo # Bug #48472: Loose index scan inappropriately chosen for some WHERE
--echo #             conditions
--echo # 

CREATE TABLE t (a INT, b INT, INDEX (a,b));
INSERT INTO t VALUES (2,0), (2,0), (2,1), (2,1);
INSERT INTO t SELECT * FROM t;                                   

SELECT a, MAX(b) FROM t WHERE 0=b+0 GROUP BY a;

DROP TABLE t;

--echo End of 5.0 tests

--echo #
--echo # Bug #46607: Assertion failed: (cond_type == Item::FUNC_ITEM) results in
--echo #              server crash
--echo #

CREATE TABLE t (a INT, b INT, INDEX (a,b));
INSERT INTO t VALUES (2,0), (2,0), (2,1), (2,1);
INSERT INTO t SELECT * FROM t;

SELECT a, MAX(b) FROM t WHERE b GROUP BY a;

DROP TABLE t;

#
# BUG#49902 - SELECT returns incorrect results
#
CREATE TABLE t1(a INT NOT NULL, b INT NOT NULL, KEY (b));
INSERT INTO t1 VALUES(1,1),(2,1);
ANALYZE TABLE t1;
SELECT 1 AS c, b FROM t1 WHERE b IN (1,2) GROUP BY c, b;
SELECT a FROM t1 WHERE b=1;
DROP TABLE t1;

--echo # 
--echo # Bug#47762: Incorrect result from MIN() when WHERE tests NOT NULL column
--echo #            for NULL
--echo #

--echo ## Test for NULLs allowed
CREATE TABLE t1 ( a INT, KEY (a) );
INSERT INTO t1 VALUES (1), (2), (3);
--source include/min_null_cond.inc
INSERT INTO t1 VALUES (NULL), (NULL);
--source include/min_null_cond.inc
DROP TABLE t1;

--echo ## Test for NOT NULLs
CREATE TABLE t1 ( a INT NOT NULL PRIMARY KEY);
INSERT INTO t1 VALUES (1), (2), (3);
--echo #
--echo # NULL-safe operator test disabled for non-NULL indexed columns.
--echo #
--echo # See bugs
--echo #
--echo # - Bug#52173: Reading NULL value from non-NULL index gives
--echo #   wrong result in embedded server 
--echo #
--echo # - Bug#52174: Sometimes wrong plan when reading a MAX value from 
--echo #   non-NULL index
--echo #
--let $skip_null_safe_test= 1
--source include/min_null_cond.inc
DROP TABLE t1;

--echo #
--echo # Bug#53859: Valgrind: opt_sum_query(TABLE_LIST*, List<Item>&, Item*) at
--echo # opt_sum.cc:305
--echo #
CREATE TABLE t1 ( a INT, KEY (a) );
INSERT INTO t1 VALUES (1), (2), (3); 

SELECT MIN( a ) AS min_a
FROM t1
WHERE a > 1 AND a IS NULL
ORDER BY min_a;

DROP TABLE t1;

<<<<<<< HEAD
--echo #
--echo # LP BUG#888456 Wrong result with DISTINCT , ANY , subquery_cache=off , NOT NULL
--echo #

CREATE TABLE t1 ( a int NOT NULL) ;
INSERT INTO t1 VALUES (28),(29),(9);

CREATE TABLE t2 ( a int, KEY (a)) ;
INSERT INTO t2 VALUES (1),(1),(1),(4),(4),(5),(5),(8),(8),(9);

explain select (select t2.a from t2 where t2.a >= t1.a group by t2.a) from t1;
select (select t2.a from t2 where t2.a >= t1.a group by t2.a) from t1;

drop table t1, t2;

--echo #
--echo # LP BUG#900375 Wrong result with derived_merge=ON, DISTINCT or GROUP BY, EXISTS
--echo #

CREATE TABLE t1 ( a INT, b INT, KEY (b) );
INSERT INTO t1 VALUES
(100,10),(101,11),(102,12),(103,13),(104,14),
(105,15),(106,16),(107,17),(108,18),(109,19);

EXPLAIN
SELECT alias1.* FROM t1, (SELECT * FROM t1) AS alias1
WHERE EXISTS ( SELECT DISTINCT b FROM t1 WHERE b <= alias1.a ) ;
SELECT alias1.* FROM t1, (SELECT * FROM t1) AS alias1
WHERE EXISTS ( SELECT DISTINCT b FROM t1 WHERE b <= alias1.a ) ;

EXPLAIN
SELECT alias1.* FROM t1, t1 AS alias1
WHERE EXISTS ( SELECT DISTINCT b FROM t1 WHERE b <= alias1.a ) ;
SELECT alias1.* FROM t1, t1 AS alias1
WHERE EXISTS ( SELECT DISTINCT b FROM t1 WHERE b <= alias1.a ) ;

=======
#
# MDEV-729 lp:998028 - Server crashes on normal shutdown in closefrm after executing a query from MyISAM table
#
create table t1 (a int, b varchar(1), key(b,a)) engine=myisam;
insert t1 values (1,'a'),(2,'b'),(3,'c'),(4,'d'),(5,'e'),(6,'f'),(7,'g'),(8,'h'),(null,'i');
select min(a), b from t1 where a=7 or b='z' group by b;
flush tables;
>>>>>>> 66d5ecaf
drop table t1;

--echo End of 5.1 tests<|MERGE_RESOLUTION|>--- conflicted
+++ resolved
@@ -1099,7 +1099,15 @@
 
 DROP TABLE t1;
 
-<<<<<<< HEAD
+#
+# MDEV-729 lp:998028 - Server crashes on normal shutdown in closefrm after executing a query from MyISAM table
+#
+create table t1 (a int, b varchar(1), key(b,a)) engine=myisam;
+insert t1 values (1,'a'),(2,'b'),(3,'c'),(4,'d'),(5,'e'),(6,'f'),(7,'g'),(8,'h'),(null,'i');
+select min(a), b from t1 where a=7 or b='z' group by b;
+flush tables;
+drop table t1;
+
 --echo #
 --echo # LP BUG#888456 Wrong result with DISTINCT , ANY , subquery_cache=off , NOT NULL
 --echo #
@@ -1136,15 +1144,6 @@
 SELECT alias1.* FROM t1, t1 AS alias1
 WHERE EXISTS ( SELECT DISTINCT b FROM t1 WHERE b <= alias1.a ) ;
 
-=======
-#
-# MDEV-729 lp:998028 - Server crashes on normal shutdown in closefrm after executing a query from MyISAM table
-#
-create table t1 (a int, b varchar(1), key(b,a)) engine=myisam;
-insert t1 values (1,'a'),(2,'b'),(3,'c'),(4,'d'),(5,'e'),(6,'f'),(7,'g'),(8,'h'),(null,'i');
-select min(a), b from t1 where a=7 or b='z' group by b;
-flush tables;
->>>>>>> 66d5ecaf
 drop table t1;
 
 --echo End of 5.1 tests