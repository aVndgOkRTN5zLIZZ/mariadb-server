--- conflicted
+++ resolved
@@ -1015,7 +1015,6 @@
 drop table t1;
 
 #
-<<<<<<< HEAD
 # BUG 19140 Partitions: Create index for partitioned table crashes
 #
 create table t1 (a int) engine=memory
@@ -1023,6 +1022,21 @@
 insert into t1 values (1);
 create index inx1 on t1(a);
 drop table t1;
+
+#
+# BUG 19122 Crash after ALTER TABLE t1 REBUILD PARTITION p1
+#
+create table t1 (a int)
+partition by key (a)
+(partition p1 engine = innodb);
+
+alter table t1 rebuild partition p1;
+alter table t1 rebuild partition p1;
+alter table t1 rebuild partition p1;
+alter table t1 rebuild partition p1;
+alter table t1 rebuild partition p1;
+alter table t1 rebuild partition p1;
+alter table t1 rebuild partition p1;
 
 #
 # BUG 19304 Partitions: MERGE handler not allowed in partitioned tables
@@ -1075,21 +1089,6 @@
 
 REPAIR TABLE t1;
 OPTIMIZE TABLE t1;
-=======
-# BUG 19122 Crash after ALTER TABLE t1 REBUILD PARTITION p1
-#
-create table t1 (a int)
-partition by key (a)
-(partition p1 engine = innodb);
-
-alter table t1 rebuild partition p1;
-alter table t1 rebuild partition p1;
-alter table t1 rebuild partition p1;
-alter table t1 rebuild partition p1;
-alter table t1 rebuild partition p1;
-alter table t1 rebuild partition p1;
-alter table t1 rebuild partition p1;
->>>>>>> 36e89f5a
 
 drop table t1;
 
