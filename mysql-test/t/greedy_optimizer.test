#
# A simple test of the greedy query optimization algorithm and the switches that
# control the optimizationprocess.
#

#
# Schema
#
--disable_warnings
drop table if exists t1,t2,t3,t4,t5,t6,t7;
--enable_warnings

create table t1 (
  c11 integer,c12 integer,c13 integer,c14 integer,c15 integer,c16 integer,
  primary key (c11)
);
create table t2 (
  c21 integer,c22 integer,c23 integer,c24 integer,c25 integer,c26 integer
);
create table t3 (
  c31 integer,c32 integer,c33 integer,c34 integer,c35 integer,c36 integer,
  primary key (c31)
);
create table t4 (
  c41 integer,c42 integer,c43 integer,c44 integer,c45 integer,c46 integer
);
create table t5 (
  c51 integer,c52 integer,c53 integer,c54 integer,c55 integer,c56 integer,
  primary key (c51)
);
create table t6 (
  c61 integer,c62 integer,c63 integer,c64 integer,c65 integer,c66 integer
);
create table t7 (
  c71 integer,c72 integer,c73 integer,c74 integer,c75 integer,c76 integer,
  primary key (c71)
);

#
# Data
# cardinality(Ti) = cardinality(T(i-1)) + 3
#
insert into t1 values (1,2,3,4,5,6);
insert into t1 values (2,2,3,4,5,6);
insert into t1 values (3,2,3,4,5,6);

insert into t2 values (1,2,3,4,5,6);
insert into t2 values (2,2,3,4,5,6);
insert into t2 values (3,2,3,4,5,6);
insert into t2 values (4,2,3,4,5,6);
insert into t2 values (5,2,3,4,5,6);
insert into t2 values (6,2,3,4,5,6);

insert into t3 values (1,2,3,4,5,6);
insert into t3 values (2,2,3,4,5,6);
insert into t3 values (3,2,3,4,5,6);
insert into t3 values (4,2,3,4,5,6);
insert into t3 values (5,2,3,4,5,6);
insert into t3 values (6,2,3,4,5,6);
insert into t3 values (7,2,3,4,5,6);
insert into t3 values (8,2,3,4,5,6);
insert into t3 values (9,2,3,4,5,6);

insert into t4 values (1,2,3,4,5,6);
insert into t4 values (2,2,3,4,5,6);
insert into t4 values (3,2,3,4,5,6);
insert into t4 values (4,2,3,4,5,6);
insert into t4 values (5,2,3,4,5,6);
insert into t4 values (6,2,3,4,5,6);
insert into t4 values (7,2,3,4,5,6);
insert into t4 values (8,2,3,4,5,6);
insert into t4 values (9,2,3,4,5,6);
insert into t4 values (10,2,3,4,5,6);
insert into t4 values (11,2,3,4,5,6);
insert into t4 values (12,2,3,4,5,6);

insert into t5 values (1,2,3,4,5,6);
insert into t5 values (2,2,3,4,5,6);
insert into t5 values (3,2,3,4,5,6);
insert into t5 values (4,2,3,4,5,6);
insert into t5 values (5,2,3,4,5,6);
insert into t5 values (6,2,3,4,5,6);
insert into t5 values (7,2,3,4,5,6);
insert into t5 values (8,2,3,4,5,6);
insert into t5 values (9,2,3,4,5,6);
insert into t5 values (10,2,3,4,5,6);
insert into t5 values (11,2,3,4,5,6);
insert into t5 values (12,2,3,4,5,6);
insert into t5 values (13,2,3,4,5,6);
insert into t5 values (14,2,3,4,5,6);
insert into t5 values (15,2,3,4,5,6);

insert into t6 values (1,2,3,4,5,6);
insert into t6 values (2,2,3,4,5,6);
insert into t6 values (3,2,3,4,5,6);
insert into t6 values (4,2,3,4,5,6);
insert into t6 values (5,2,3,4,5,6);
insert into t6 values (6,2,3,4,5,6);
insert into t6 values (7,2,3,4,5,6);
insert into t6 values (8,2,3,4,5,6);
insert into t6 values (9,2,3,4,5,6);
insert into t6 values (10,2,3,4,5,6);
insert into t6 values (11,2,3,4,5,6);
insert into t6 values (12,2,3,4,5,6);
insert into t6 values (13,2,3,4,5,6);
insert into t6 values (14,2,3,4,5,6);
insert into t6 values (15,2,3,4,5,6);
insert into t6 values (16,2,3,4,5,6);
insert into t6 values (17,2,3,4,5,6);
insert into t6 values (18,2,3,4,5,6);

insert into t7 values (1,2,3,4,5,6);
insert into t7 values (2,2,3,4,5,6);
insert into t7 values (3,2,3,4,5,6);
insert into t7 values (4,2,3,4,5,6);
insert into t7 values (5,2,3,4,5,6);
insert into t7 values (6,2,3,4,5,6);
insert into t7 values (7,2,3,4,5,6);
insert into t7 values (8,2,3,4,5,6);
insert into t7 values (9,2,3,4,5,6);
insert into t7 values (10,2,3,4,5,6);
insert into t7 values (11,2,3,4,5,6);
insert into t7 values (12,2,3,4,5,6);
insert into t7 values (13,2,3,4,5,6);
insert into t7 values (14,2,3,4,5,6);
insert into t7 values (15,2,3,4,5,6);
insert into t7 values (16,2,3,4,5,6);
insert into t7 values (17,2,3,4,5,6);
insert into t7 values (18,2,3,4,5,6);
insert into t7 values (19,2,3,4,5,6);
insert into t7 values (20,2,3,4,5,6);
insert into t7 values (21,2,3,4,5,6);

#
# The actual test begins here
#

# Check the default values for the optimizer paramters

select @@optimizer_search_depth;
select @@optimizer_prune_level;

# This value swithes back to the old implementation of 'find_best()'
# set optimizer_search_depth=63; - old (independent of the optimizer_prune_level)
#
# These are the values for the parameters that control the greedy optimizer
# (total 6 combinations - 3 for optimizer_search_depth, 2 for optimizer_prune_level):
<<<<<<< HEAD
#
# set optimizer_search_depth=0;  - automatic
# set optimizer_search_depth=1;  - min
# set optimizer_search_depth=62; - max (default)
#
=======
# 3:
# set optimizer_search_depth=0;  - automatic
# set optimizer_search_depth=1;  - min
# set optimizer_search_depth=62; - max (default)
# 2:
>>>>>>> 325b8835
# set optimizer_prune_level=0 - exhaustive;
# set optimizer_prune_level=1 - heuristic; # default


#
# Compile several queries with all combinations of the query
# optimizer parameters. Each test query has two variants, where
# in the second variant the tables in the FROM clause are in
# inverse order to the tables in the first variant.
# Due to pre-sorting of tables before compilation, there should
# be no difference in the plans for each two such query variants.
#

# First, for reference compile the test queries with the 'old' optimization
# procedure 'find_best'. Notice that 'find_best' does not depend on the
# choice of heuristic.

set optimizer_search_depth=63;
select @@optimizer_search_depth;

# 6-table join, chain
explain select t1.c11 from t1, t2, t3, t4, t5, t6, t7 where t1.c12 = t2.c21 and t2.c22 = t3.c31 and t3.c32 = t4.c41 and t4.c42 = t5.c51 and t5.c52 = t6.c61 and t6.c62 = t7.c71;
show status like 'Last_query_cost';
explain select t1.c11 from t7, t6, t5, t4, t3, t2, t1 where t1.c12 = t2.c21 and t2.c22 = t3.c31 and t3.c32 = t4.c41 and t4.c42 = t5.c51 and t5.c52 = t6.c61 and t6.c62 = t7.c71;
show status like 'Last_query_cost';
# 6-table join, star
explain select t1.c11 from t1, t2, t3, t4, t5, t6, t7 where t1.c11 = t2.c21 and t1.c12 = t3.c31 and t1.c13 = t4.c41 and t1.c14 = t5.c51 and t1.c15 = t6.c61 and t1.c16 = t7.c71;
show status like 'Last_query_cost';
explain select t1.c11 from t7, t6, t5, t4, t3, t2, t1 where t1.c11 = t2.c21 and t1.c12 = t3.c31 and t1.c13 = t4.c41 and t1.c14 = t5.c51 and t1.c15 = t6.c61 and t1.c16 = t7.c71;
show status like 'Last_query_cost';
# 6-table join, clique
explain select t1.c11 from t1, t2, t3, t4, t5, t6, t7 where t1.c11 = t2.c21 and t1.c12 = t3.c31 and t1.c13 = t4.c41 and t1.c14 = t5.c51 and t1.c15 = t6.c61 and t1.c16 = t7.c71 and t2.c22 = t3.c32 and t2.c23 = t4.c42 and t2.c24 = t5.c52 and t2.c25 = t6.c62 and t2.c26 = t7.c72 and t3.c33 = t4.c43 and t3.c34 = t5.c53 and t3.c35 = t6.c63 and t3.c36 = t7.c73 and t4.c42 = t5.c54 and t4.c43 = t6.c64 and t4.c44 = t7.c74 and t5.c52 = t6.c65 and t5.c53 = t7.c75 and t6.c62 = t7.c76;
show status like 'Last_query_cost';
explain select t1.c11 from t7, t6, t5, t4, t3, t2, t1 where t1.c11 = t2.c21 and t1.c12 = t3.c31 and t1.c13 = t4.c41 and t1.c14 = t5.c51 and t1.c15 = t6.c61 and t1.c16 = t7.c71 and t2.c22 = t3.c32 and t2.c23 = t4.c42 and t2.c24 = t5.c52 and t2.c25 = t6.c62 and t2.c26 = t7.c72 and t3.c33 = t4.c43 and t3.c34 = t5.c53 and t3.c35 = t6.c63 and t3.c36 = t7.c73 and t4.c42 = t5.c54 and t4.c43 = t6.c64 and t4.c44 = t7.c74 and t5.c52 = t6.c65 and t5.c53 = t7.c75 and t6.c62 = t7.c76;
show status like 'Last_query_cost';


# Test the new optimization procedures

set optimizer_prune_level=0;
select @@optimizer_prune_level;

set optimizer_search_depth=0;
select @@optimizer_search_depth;

# 6-table join, chain
explain select t1.c11 from t1, t2, t3, t4, t5, t6, t7 where t1.c12 = t2.c21 and t2.c22 = t3.c31 and t3.c32 = t4.c41 and t4.c42 = t5.c51 and t5.c52 = t6.c61 and t6.c62 = t7.c71;
show status like 'Last_query_cost';
explain select t1.c11 from t7, t6, t5, t4, t3, t2, t1 where t1.c12 = t2.c21 and t2.c22 = t3.c31 and t3.c32 = t4.c41 and t4.c42 = t5.c51 and t5.c52 = t6.c61 and t6.c62 = t7.c71;
show status like 'Last_query_cost';
# 6-table join, star
explain select t1.c11 from t1, t2, t3, t4, t5, t6, t7 where t1.c11 = t2.c21 and t1.c12 = t3.c31 and t1.c13 = t4.c41 and t1.c14 = t5.c51 and t1.c15 = t6.c61 and t1.c16 = t7.c71;
show status like 'Last_query_cost';
explain select t1.c11 from t7, t6, t5, t4, t3, t2, t1 where t1.c11 = t2.c21 and t1.c12 = t3.c31 and t1.c13 = t4.c41 and t1.c14 = t5.c51 and t1.c15 = t6.c61 and t1.c16 = t7.c71;
show status like 'Last_query_cost';
# 6-table join, clique
explain select t1.c11 from t1, t2, t3, t4, t5, t6, t7 where t1.c11 = t2.c21 and t1.c12 = t3.c31 and t1.c13 = t4.c41 and t1.c14 = t5.c51 and t1.c15 = t6.c61 and t1.c16 = t7.c71 and t2.c22 = t3.c32 and t2.c23 = t4.c42 and t2.c24 = t5.c52 and t2.c25 = t6.c62 and t2.c26 = t7.c72 and t3.c33 = t4.c43 and t3.c34 = t5.c53 and t3.c35 = t6.c63 and t3.c36 = t7.c73 and t4.c42 = t5.c54 and t4.c43 = t6.c64 and t4.c44 = t7.c74 and t5.c52 = t6.c65 and t5.c53 = t7.c75 and t6.c62 = t7.c76;
show status like 'Last_query_cost';
explain select t1.c11 from t7, t6, t5, t4, t3, t2, t1 where t1.c11 = t2.c21 and t1.c12 = t3.c31 and t1.c13 = t4.c41 and t1.c14 = t5.c51 and t1.c15 = t6.c61 and t1.c16 = t7.c71 and t2.c22 = t3.c32 and t2.c23 = t4.c42 and t2.c24 = t5.c52 and t2.c25 = t6.c62 and t2.c26 = t7.c72 and t3.c33 = t4.c43 and t3.c34 = t5.c53 and t3.c35 = t6.c63 and t3.c36 = t7.c73 and t4.c42 = t5.c54 and t4.c43 = t6.c64 and t4.c44 = t7.c74 and t5.c52 = t6.c65 and t5.c53 = t7.c75 and t6.c62 = t7.c76;
show status like 'Last_query_cost';

set optimizer_search_depth=1;
select @@optimizer_search_depth;

# 6-table join, chain
explain select t1.c11 from t1, t2, t3, t4, t5, t6, t7 where t1.c12 = t2.c21 and t2.c22 = t3.c31 and t3.c32 = t4.c41 and t4.c42 = t5.c51 and t5.c52 = t6.c61 and t6.c62 = t7.c71;
show status like 'Last_query_cost';
explain select t1.c11 from t7, t6, t5, t4, t3, t2, t1 where t1.c12 = t2.c21 and t2.c22 = t3.c31 and t3.c32 = t4.c41 and t4.c42 = t5.c51 and t5.c52 = t6.c61 and t6.c62 = t7.c71;
show status like 'Last_query_cost';
# 6-table join, star
explain select t1.c11 from t1, t2, t3, t4, t5, t6, t7 where t1.c11 = t2.c21 and t1.c12 = t3.c31 and t1.c13 = t4.c41 and t1.c14 = t5.c51 and t1.c15 = t6.c61 and t1.c16 = t7.c71;
show status like 'Last_query_cost';
explain select t1.c11 from t7, t6, t5, t4, t3, t2, t1 where t1.c11 = t2.c21 and t1.c12 = t3.c31 and t1.c13 = t4.c41 and t1.c14 = t5.c51 and t1.c15 = t6.c61 and t1.c16 = t7.c71;
show status like 'Last_query_cost';
# 6-table join, clique
explain select t1.c11 from t1, t2, t3, t4, t5, t6, t7 where t1.c11 = t2.c21 and t1.c12 = t3.c31 and t1.c13 = t4.c41 and t1.c14 = t5.c51 and t1.c15 = t6.c61 and t1.c16 = t7.c71 and t2.c22 = t3.c32 and t2.c23 = t4.c42 and t2.c24 = t5.c52 and t2.c25 = t6.c62 and t2.c26 = t7.c72 and t3.c33 = t4.c43 and t3.c34 = t5.c53 and t3.c35 = t6.c63 and t3.c36 = t7.c73 and t4.c42 = t5.c54 and t4.c43 = t6.c64 and t4.c44 = t7.c74 and t5.c52 = t6.c65 and t5.c53 = t7.c75 and t6.c62 = t7.c76;
show status like 'Last_query_cost';
explain select t1.c11 from t7, t6, t5, t4, t3, t2, t1 where t1.c11 = t2.c21 and t1.c12 = t3.c31 and t1.c13 = t4.c41 and t1.c14 = t5.c51 and t1.c15 = t6.c61 and t1.c16 = t7.c71 and t2.c22 = t3.c32 and t2.c23 = t4.c42 and t2.c24 = t5.c52 and t2.c25 = t6.c62 and t2.c26 = t7.c72 and t3.c33 = t4.c43 and t3.c34 = t5.c53 and t3.c35 = t6.c63 and t3.c36 = t7.c73 and t4.c42 = t5.c54 and t4.c43 = t6.c64 and t4.c44 = t7.c74 and t5.c52 = t6.c65 and t5.c53 = t7.c75 and t6.c62 = t7.c76;
show status like 'Last_query_cost';

set optimizer_search_depth=62;
select @@optimizer_search_depth;

# 6-table join, chain
explain select t1.c11 from t1, t2, t3, t4, t5, t6, t7 where t1.c12 = t2.c21 and t2.c22 = t3.c31 and t3.c32 = t4.c41 and t4.c42 = t5.c51 and t5.c52 = t6.c61 and t6.c62 = t7.c71;
show status like 'Last_query_cost';
explain select t1.c11 from t7, t6, t5, t4, t3, t2, t1 where t1.c12 = t2.c21 and t2.c22 = t3.c31 and t3.c32 = t4.c41 and t4.c42 = t5.c51 and t5.c52 = t6.c61 and t6.c62 = t7.c71;
show status like 'Last_query_cost';
# 6-table join, star
explain select t1.c11 from t1, t2, t3, t4, t5, t6, t7 where t1.c11 = t2.c21 and t1.c12 = t3.c31 and t1.c13 = t4.c41 and t1.c14 = t5.c51 and t1.c15 = t6.c61 and t1.c16 = t7.c71;
show status like 'Last_query_cost';
explain select t1.c11 from t7, t6, t5, t4, t3, t2, t1 where t1.c11 = t2.c21 and t1.c12 = t3.c31 and t1.c13 = t4.c41 and t1.c14 = t5.c51 and t1.c15 = t6.c61 and t1.c16 = t7.c71;
show status like 'Last_query_cost';
# 6-table join, clique
explain select t1.c11 from t1, t2, t3, t4, t5, t6, t7 where t1.c11 = t2.c21 and t1.c12 = t3.c31 and t1.c13 = t4.c41 and t1.c14 = t5.c51 and t1.c15 = t6.c61 and t1.c16 = t7.c71 and t2.c22 = t3.c32 and t2.c23 = t4.c42 and t2.c24 = t5.c52 and t2.c25 = t6.c62 and t2.c26 = t7.c72 and t3.c33 = t4.c43 and t3.c34 = t5.c53 and t3.c35 = t6.c63 and t3.c36 = t7.c73 and t4.c42 = t5.c54 and t4.c43 = t6.c64 and t4.c44 = t7.c74 and t5.c52 = t6.c65 and t5.c53 = t7.c75 and t6.c62 = t7.c76;
show status like 'Last_query_cost';
explain select t1.c11 from t7, t6, t5, t4, t3, t2, t1 where t1.c11 = t2.c21 and t1.c12 = t3.c31 and t1.c13 = t4.c41 and t1.c14 = t5.c51 and t1.c15 = t6.c61 and t1.c16 = t7.c71 and t2.c22 = t3.c32 and t2.c23 = t4.c42 and t2.c24 = t5.c52 and t2.c25 = t6.c62 and t2.c26 = t7.c72 and t3.c33 = t4.c43 and t3.c34 = t5.c53 and t3.c35 = t6.c63 and t3.c36 = t7.c73 and t4.c42 = t5.c54 and t4.c43 = t6.c64 and t4.c44 = t7.c74 and t5.c52 = t6.c65 and t5.c53 = t7.c75 and t6.c62 = t7.c76;
show status like 'Last_query_cost';


set optimizer_prune_level=1;
select @@optimizer_prune_level;

set optimizer_search_depth=0;
select @@optimizer_search_depth;

# 6-table join, chain
explain select t1.c11 from t1, t2, t3, t4, t5, t6, t7 where t1.c12 = t2.c21 and t2.c22 = t3.c31 and t3.c32 = t4.c41 and t4.c42 = t5.c51 and t5.c52 = t6.c61 and t6.c62 = t7.c71;
show status like 'Last_query_cost';
explain select t1.c11 from t7, t6, t5, t4, t3, t2, t1 where t1.c12 = t2.c21 and t2.c22 = t3.c31 and t3.c32 = t4.c41 and t4.c42 = t5.c51 and t5.c52 = t6.c61 and t6.c62 = t7.c71;
show status like 'Last_query_cost';
# 6-table join, star
explain select t1.c11 from t1, t2, t3, t4, t5, t6, t7 where t1.c11 = t2.c21 and t1.c12 = t3.c31 and t1.c13 = t4.c41 and t1.c14 = t5.c51 and t1.c15 = t6.c61 and t1.c16 = t7.c71;
show status like 'Last_query_cost';
explain select t1.c11 from t7, t6, t5, t4, t3, t2, t1 where t1.c11 = t2.c21 and t1.c12 = t3.c31 and t1.c13 = t4.c41 and t1.c14 = t5.c51 and t1.c15 = t6.c61 and t1.c16 = t7.c71;
show status like 'Last_query_cost';
# 6-table join, clique
explain select t1.c11 from t1, t2, t3, t4, t5, t6, t7 where t1.c11 = t2.c21 and t1.c12 = t3.c31 and t1.c13 = t4.c41 and t1.c14 = t5.c51 and t1.c15 = t6.c61 and t1.c16 = t7.c71 and t2.c22 = t3.c32 and t2.c23 = t4.c42 and t2.c24 = t5.c52 and t2.c25 = t6.c62 and t2.c26 = t7.c72 and t3.c33 = t4.c43 and t3.c34 = t5.c53 and t3.c35 = t6.c63 and t3.c36 = t7.c73 and t4.c42 = t5.c54 and t4.c43 = t6.c64 and t4.c44 = t7.c74 and t5.c52 = t6.c65 and t5.c53 = t7.c75 and t6.c62 = t7.c76;
show status like 'Last_query_cost';
explain select t1.c11 from t7, t6, t5, t4, t3, t2, t1 where t1.c11 = t2.c21 and t1.c12 = t3.c31 and t1.c13 = t4.c41 and t1.c14 = t5.c51 and t1.c15 = t6.c61 and t1.c16 = t7.c71 and t2.c22 = t3.c32 and t2.c23 = t4.c42 and t2.c24 = t5.c52 and t2.c25 = t6.c62 and t2.c26 = t7.c72 and t3.c33 = t4.c43 and t3.c34 = t5.c53 and t3.c35 = t6.c63 and t3.c36 = t7.c73 and t4.c42 = t5.c54 and t4.c43 = t6.c64 and t4.c44 = t7.c74 and t5.c52 = t6.c65 and t5.c53 = t7.c75 and t6.c62 = t7.c76;
show status like 'Last_query_cost';

set optimizer_search_depth=1;
select @@optimizer_search_depth;

# 6-table join, chain
explain select t1.c11 from t1, t2, t3, t4, t5, t6, t7 where t1.c12 = t2.c21 and t2.c22 = t3.c31 and t3.c32 = t4.c41 and t4.c42 = t5.c51 and t5.c52 = t6.c61 and t6.c62 = t7.c71;
show status like 'Last_query_cost';
explain select t1.c11 from t7, t6, t5, t4, t3, t2, t1 where t1.c12 = t2.c21 and t2.c22 = t3.c31 and t3.c32 = t4.c41 and t4.c42 = t5.c51 and t5.c52 = t6.c61 and t6.c62 = t7.c71;
show status like 'Last_query_cost';
# 6-table join, star
explain select t1.c11 from t1, t2, t3, t4, t5, t6, t7 where t1.c11 = t2.c21 and t1.c12 = t3.c31 and t1.c13 = t4.c41 and t1.c14 = t5.c51 and t1.c15 = t6.c61 and t1.c16 = t7.c71;
show status like 'Last_query_cost';
explain select t1.c11 from t7, t6, t5, t4, t3, t2, t1 where t1.c11 = t2.c21 and t1.c12 = t3.c31 and t1.c13 = t4.c41 and t1.c14 = t5.c51 and t1.c15 = t6.c61 and t1.c16 = t7.c71;
show status like 'Last_query_cost';
# 6-table join, clique
explain select t1.c11 from t1, t2, t3, t4, t5, t6, t7 where t1.c11 = t2.c21 and t1.c12 = t3.c31 and t1.c13 = t4.c41 and t1.c14 = t5.c51 and t1.c15 = t6.c61 and t1.c16 = t7.c71 and t2.c22 = t3.c32 and t2.c23 = t4.c42 and t2.c24 = t5.c52 and t2.c25 = t6.c62 and t2.c26 = t7.c72 and t3.c33 = t4.c43 and t3.c34 = t5.c53 and t3.c35 = t6.c63 and t3.c36 = t7.c73 and t4.c42 = t5.c54 and t4.c43 = t6.c64 and t4.c44 = t7.c74 and t5.c52 = t6.c65 and t5.c53 = t7.c75 and t6.c62 = t7.c76;
show status like 'Last_query_cost';
explain select t1.c11 from t7, t6, t5, t4, t3, t2, t1 where t1.c11 = t2.c21 and t1.c12 = t3.c31 and t1.c13 = t4.c41 and t1.c14 = t5.c51 and t1.c15 = t6.c61 and t1.c16 = t7.c71 and t2.c22 = t3.c32 and t2.c23 = t4.c42 and t2.c24 = t5.c52 and t2.c25 = t6.c62 and t2.c26 = t7.c72 and t3.c33 = t4.c43 and t3.c34 = t5.c53 and t3.c35 = t6.c63 and t3.c36 = t7.c73 and t4.c42 = t5.c54 and t4.c43 = t6.c64 and t4.c44 = t7.c74 and t5.c52 = t6.c65 and t5.c53 = t7.c75 and t6.c62 = t7.c76;
show status like 'Last_query_cost';

set optimizer_search_depth=62;
select @@optimizer_search_depth;

# 6-table join, chain
explain select t1.c11 from t1, t2, t3, t4, t5, t6, t7 where t1.c12 = t2.c21 and t2.c22 = t3.c31 and t3.c32 = t4.c41 and t4.c42 = t5.c51 and t5.c52 = t6.c61 and t6.c62 = t7.c71;
show status like 'Last_query_cost';
explain select t1.c11 from t7, t6, t5, t4, t3, t2, t1 where t1.c12 = t2.c21 and t2.c22 = t3.c31 and t3.c32 = t4.c41 and t4.c42 = t5.c51 and t5.c52 = t6.c61 and t6.c62 = t7.c71;
show status like 'Last_query_cost';
# 6-table join, star
explain select t1.c11 from t1, t2, t3, t4, t5, t6, t7 where t1.c11 = t2.c21 and t1.c12 = t3.c31 and t1.c13 = t4.c41 and t1.c14 = t5.c51 and t1.c15 = t6.c61 and t1.c16 = t7.c71;
show status like 'Last_query_cost';
explain select t1.c11 from t7, t6, t5, t4, t3, t2, t1 where t1.c11 = t2.c21 and t1.c12 = t3.c31 and t1.c13 = t4.c41 and t1.c14 = t5.c51 and t1.c15 = t6.c61 and t1.c16 = t7.c71;
show status like 'Last_query_cost';
# 6-table join, clique
explain select t1.c11 from t1, t2, t3, t4, t5, t6, t7 where t1.c11 = t2.c21 and t1.c12 = t3.c31 and t1.c13 = t4.c41 and t1.c14 = t5.c51 and t1.c15 = t6.c61 and t1.c16 = t7.c71 and t2.c22 = t3.c32 and t2.c23 = t4.c42 and t2.c24 = t5.c52 and t2.c25 = t6.c62 and t2.c26 = t7.c72 and t3.c33 = t4.c43 and t3.c34 = t5.c53 and t3.c35 = t6.c63 and t3.c36 = t7.c73 and t4.c42 = t5.c54 and t4.c43 = t6.c64 and t4.c44 = t7.c74 and t5.c52 = t6.c65 and t5.c53 = t7.c75 and t6.c62 = t7.c76;
show status like 'Last_query_cost';
explain select t1.c11 from t7, t6, t5, t4, t3, t2, t1 where t1.c11 = t2.c21 and t1.c12 = t3.c31 and t1.c13 = t4.c41 and t1.c14 = t5.c51 and t1.c15 = t6.c61 and t1.c16 = t7.c71 and t2.c22 = t3.c32 and t2.c23 = t4.c42 and t2.c24 = t5.c52 and t2.c25 = t6.c62 and t2.c26 = t7.c72 and t3.c33 = t4.c43 and t3.c34 = t5.c53 and t3.c35 = t6.c63 and t3.c36 = t7.c73 and t4.c42 = t5.c54 and t4.c43 = t6.c64 and t4.c44 = t7.c74 and t5.c52 = t6.c65 and t5.c53 = t7.c75 and t6.c62 = t7.c76;
show status like 'Last_query_cost';

drop table t1,t2,t3,t4,t5,t6,t7;<|MERGE_RESOLUTION|>--- conflicted
+++ resolved
@@ -145,19 +145,11 @@
 #
 # These are the values for the parameters that control the greedy optimizer
 # (total 6 combinations - 3 for optimizer_search_depth, 2 for optimizer_prune_level):
-<<<<<<< HEAD
-#
-# set optimizer_search_depth=0;  - automatic
-# set optimizer_search_depth=1;  - min
-# set optimizer_search_depth=62; - max (default)
-#
-=======
 # 3:
 # set optimizer_search_depth=0;  - automatic
 # set optimizer_search_depth=1;  - min
 # set optimizer_search_depth=62; - max (default)
 # 2:
->>>>>>> 325b8835
 # set optimizer_prune_level=0 - exhaustive;
 # set optimizer_prune_level=1 - heuristic; # default
 
