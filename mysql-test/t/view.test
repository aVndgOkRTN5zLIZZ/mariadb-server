--- conflicted
+++ resolved
@@ -3929,8 +3929,6 @@
 --echo # -- End of 5.1 tests.
 --echo # -----------------------------------------------------------------
 
-<<<<<<< HEAD
-
 --echo #
 --echo # Bug #59696 Optimizer does not use equalities for conditions over view 
 --echo #
@@ -3960,7 +3958,7 @@
 DROP VIEW v;
 
 DROP TABLE t1, t2;
-=======
+
 --echo #
 --echo # Bug#702403: crash with multiple equalities and a view
 --echo #
@@ -3984,4 +3982,3 @@
 
 DROP VIEW v1;
 DROP TABLE t1, t2, t3;
->>>>>>> cbeab250
