--- conflicted
+++ resolved
@@ -1401,7 +1401,11 @@
 select equals(`a`,convert(`a` using utf8)) from `t1`;
 drop table t1;
 
-<<<<<<< HEAD
+--echo #
+--echo # MDEV-6883 ST_WITHIN crashes server if (0,0) is matched to POLYGON((0 0))
+--echo #
+select st_within(GeomFromText('Polygon((0 0))'), Point(0,0));
+
 --echo End of 5.3 tests
 
 --echo #
@@ -1461,11 +1465,4 @@
 insert into t1 values(Geomfromtext('POLYGON((1 1, 2 2, 2 1, 1 1))'));
 drop table t1;
 
---echo End of 5.5 tests
-=======
-
---echo #
---echo # MDEV-6883 ST_WITHIN crashes server if (0,0) is matched to POLYGON((0 0))
---echo #
-select st_within(GeomFromText('Polygon((0 0))'), Point(0,0));
->>>>>>> c9742cea
+--echo End of 5.5 tests