# Description
# -----------
# Testing string functions

--disable_warnings
drop table if exists t1,t2;
--enable_warnings

set names latin1;

select 'hello',"'hello'",'""hello""','''h''e''l''l''o''',"hel""lo",'hel\'lo';
select 'hello' 'monty';
select length('\n\t\r\b\0\_\%\\');
select bit_length('\n\t\r\b\0\_\%\\');
select char_length('\n\t\r\b\0\_\%\\');
select length(_latin1'\n\t\n\b\0\\_\\%\\');
select concat('monty',' was here ','again'),length('hello'),char(ascii('h')),ord('h');
select locate('he','hello'),locate('he','hello',2),locate('lo','hello',2) ;
select instr('hello','HE'), instr('hello',binary 'HE'), instr(binary 'hello','HE'); 
select position(binary 'll' in 'hello'),position('a' in binary 'hello');
select left('hello',2),right('hello',2),substring('hello',2,2),mid('hello',1,5) ;
select concat('',left(right(concat('what ',concat('is ','happening')),9),4),'',substring('monty',5,1)) ;
select substring_index('www.tcx.se','.',-2),substring_index('www.tcx.se','.',1);
select substring_index('www.tcx.se','tcx',1),substring_index('www.tcx.se','tcx',-1);
select substring_index('.tcx.se','.',-2),substring_index('.tcx.se','.tcx',-1);

select concat(':',ltrim('  left  '),':',rtrim('  right  '),':');
select concat(':',trim(leading from '  left  '),':',trim(trailing from '  right  '),':');
select concat(':',trim(LEADING FROM ' left'),':',trim(TRAILING FROM ' right '),':');
select concat(':',trim(' m '),':',trim(BOTH FROM ' y '),':',trim('*' FROM '*s*'),':');
select concat(':',trim(BOTH 'ab' FROM 'ababmyabab'),':',trim(BOTH '*' FROM '***sql'),':');
select concat(':',trim(LEADING '.*' FROM '.*my'),':',trim(TRAILING '.*' FROM 'sql.*.*'),':');
select TRIM("foo" FROM "foo"), TRIM("foo" FROM "foook"), TRIM("foo" FROM "okfoo");

select concat_ws(', ','monty','was here','again');
select concat_ws(NULL,'a'),concat_ws(',',NULL,'');
select concat_ws(',','',NULL,'a');
SELECT CONCAT('"',CONCAT_WS('";"',repeat('a',60),repeat('b',60),repeat('c',60),repeat('d',100)), '"');

select insert('txs',2,1,'hi'),insert('is ',4,0,'a'),insert('txxxxt',2,4,'es');
select replace('aaaa','a','b'),replace('aaaa','aa','b'),replace('aaaa','a','bb'),replace('aaaa','','b'),replace('bbbb','a','c');
select replace(concat(lcase(concat('THIS',' ','IS',' ','A',' ')),ucase('false'),' ','test'),'FALSE','REAL') ;
select soundex(''),soundex('he'),soundex('hello all folks'),soundex('#3556 in bugdb');
select 'mood' sounds like 'mud';
select 'Glazgo' sounds like 'Liverpool';
select null sounds like 'null';
select 'null' sounds like null;
select null sounds like null;
select md5('hello');
select crc32("123");
select sha('abc');
select sha1('abc');
select aes_decrypt(aes_encrypt('abc','1'),'1');
select aes_decrypt(aes_encrypt('abc','1'),1);
select aes_encrypt(NULL,"a");
select aes_encrypt("a",NULL);
select aes_decrypt(NULL,"a");
select aes_decrypt("a",NULL);
select aes_decrypt("a","a");
select aes_decrypt(aes_encrypt("","a"),"a");
select repeat('monty',5),concat('*',space(5),'*');
select reverse('abc'),reverse('abcd');
select rpad('a',4,'1'),rpad('a',4,'12'),rpad('abcd',3,'12'), rpad(11, 10 , 22), rpad("ab", 10, 22);
select lpad('a',4,'1'),lpad('a',4,'12'),lpad('abcd',3,'12'), lpad(11, 10 , 22);
select rpad(741653838,17,'0'),lpad(741653838,17,'0');
select rpad('abcd',7,'ab'),lpad('abcd',7,'ab');
select rpad('abcd',1,'ab'),lpad('abcd',1,'ab');
select rpad('STRING', 20, CONCAT('p','a','d') );
select lpad('STRING', 20, CONCAT('p','a','d') );

select LEAST(NULL,'HARRY','HARRIOT',NULL,'HAROLD'),GREATEST(NULL,'HARRY','HARRIOT',NULL,'HAROLD');
select least(1,2,3) | greatest(16,32,8), least(5,4)*1,greatest(-1.0,1.0)*1,least(3,2,1)*1.0,greatest(1,1.1,1.0),least("10",9),greatest("A","B","0");

select decode(encode(repeat("a",100000),"monty"),"monty")=repeat("a",100000);
select decode(encode("abcdef","monty"),"monty")="abcdef";

select quote('\'\"\\test');
select quote(concat('abc\'', '\\cba'));
select quote(1/0), quote('\0\Z');
select length(quote(concat(char(0),"test")));
select hex(quote(concat(char(224),char(227),char(230),char(231),char(232),char(234),char(235))));
select unhex(hex("foobar")), hex(unhex("1234567890ABCDEF")), unhex("345678"), unhex(NULL);
select hex(unhex("1")), hex(unhex("12")), hex(unhex("123")), hex(unhex("1234")), hex(unhex("12345")), hex(unhex("123456"));
select length(unhex(md5("abrakadabra")));

#
# Bug #6564: QUOTE(NULL
#

select concat('a', quote(NULL));

#
# Wrong usage of functions
#

select reverse("");
select insert("aa",100,1,"b"),insert("aa",1,3,"b"),left("aa",-1),substring("a",1,2);
select elt(2,1),field(NULL,"a","b","c"),reverse("");
select locate("a","b",2),locate("","a",1);
select ltrim("a"),rtrim("a"),trim(BOTH "" from "a"),trim(BOTH " " from "a");
select concat("1","2")|0,concat("1",".5")+0.0;
select substring_index("www.tcx.se","",3);
select length(repeat("a",100000000)),length(repeat("a",1000*64));
select position("0" in "baaa" in (1)),position("0" in "1" in (1,2,3)),position("sql" in ("mysql"));
select position(("1" in (1,2,3)) in "01");
select length(repeat("a",65500)),length(concat(repeat("a",32000),repeat("a",32000))),length(replace("aaaaa","a",concat(repeat("a",10000)))),length(insert(repeat("a",40000),1,30000,repeat("b",50000)));
select length(repeat("a",1000000)),length(concat(repeat("a",32000),repeat("a",32000),repeat("a",32000))),length(replace("aaaaa","a",concat(repeat("a",32000)))),length(insert(repeat("a",48000),1,1000,repeat("a",48000)));

#
# Problem med concat
#

create table t1 ( domain char(50) );
insert into t1 VALUES ("hello.de" ), ("test.de" );
select domain from t1 where concat('@', trim(leading '.' from concat('.', domain))) = '@hello.de';
select domain from t1 where concat('@', trim(leading '.' from concat('.', domain))) = '@test.de';
drop table t1;

#
# Test bug in concat_ws
#

CREATE TABLE t1 (
  id int(10) unsigned NOT NULL,
  title varchar(255) default NULL,
  prio int(10) unsigned default NULL,
  category int(10) unsigned default NULL,
  program int(10) unsigned default NULL,
  bugdesc text,
  created datetime default NULL,
  modified timestamp(14) NOT NULL,
  bugstatus int(10) unsigned default NULL,
  submitter int(10) unsigned default NULL
) ENGINE=MyISAM;

INSERT INTO t1 VALUES (1,'Link',1,1,1,'aaaaaaaaaaaaaaaaaaaaaaaaaaaaaaaaaaaaaaaaaaaaaaaaaaaaaaaaaaaaaaaaaaaaaaaaaaaaaaaaaaaaaaaaaaaaaaaaaaaaaaaaaaaaaaaaaaaaaaaaaaaaaaaaaa','2001-02-28 08:40:16',20010228084016,0,4);
SELECT CONCAT('"',CONCAT_WS('";"',title,prio,category,program,bugdesc,created,modified+0,bugstatus,submitter), '"') FROM t1;
SELECT CONCAT('"',CONCAT_WS('";"',title,prio,category,program,bugstatus,submitter), '"') FROM t1;
SELECT CONCAT_WS('";"',title,prio,category,program,bugdesc,created,modified+0,bugstatus,submitter) FROM t1;
SELECT bugdesc, REPLACE(bugdesc, 'xxxxxxxxxxxxxxxxxxxx', 'bbbbbbbbbbbbbbbbbbbb') from t1 group by bugdesc;
drop table t1;

#
# Test bug in AES_DECRYPT() when called with wrong argument
#

CREATE TABLE t1 (id int(11) NOT NULL auto_increment, tmp text NOT NULL, KEY id (id)) ENGINE=MyISAM;
INSERT INTO t1 VALUES (1, 'a545f661efdd1fb66fdee3aab79945bf');
SELECT 1 FROM t1 WHERE tmp=AES_DECRYPT(tmp,"password");
DROP TABLE t1;

CREATE TABLE t1 (
  wid int(10) unsigned NOT NULL auto_increment,
  data_podp date default NULL,
  status_wnio enum('nowy','podp','real','arch') NOT NULL default 'nowy',
  PRIMARY KEY(wid)
);

INSERT INTO t1 VALUES (8,NULL,'real');
INSERT INTO t1 VALUES (9,NULL,'nowy');
SELECT elt(status_wnio,data_podp) FROM t1 GROUP BY wid;
DROP TABLE t1;

#
# test for #739

CREATE TABLE t1 (title text) ENGINE=MyISAM;
INSERT INTO t1 VALUES ('Congress reconvenes in September to debate welfare and adult education');
INSERT INTO t1 VALUES ('House passes the CAREERS bill');
SELECT CONCAT("</a>",RPAD("",(55 - LENGTH(title)),".")) from t1;
DROP TABLE t1;

#
# test for Bug #2290 "output truncated with ELT when using DISTINCT"
#

CREATE TABLE t1 (i int, j int);
INSERT INTO t1 VALUES (1,1),(2,2);
SELECT DISTINCT i, ELT(j, '345', '34') FROM t1;
DROP TABLE t1;

#
# bug #3756: quote and NULL
#

create table t1(a char(4));
insert into t1 values ('one'),(NULL),('two'),('four');
select a, quote(a), isnull(quote(a)), quote(a) is null, ifnull(quote(a), 'n') from t1;
drop table t1;

#
# Bug #5498: TRIM fails with LEADING or TRAILING if remstr = str
#

select trim(trailing 'foo' from 'foo');
select trim(leading 'foo' from 'foo');

#
# crashing bug with QUOTE() and LTRIM() or TRIM() fixed
# Bug #7495
#

select quote(ltrim(concat('    ', 'a')));
select quote(trim(concat('    ', 'a')));

# Bad results from QUOTE(). Bug #8248
CREATE TABLE t1 SELECT 1 UNION SELECT 2 UNION SELECT 3;
SELECT QUOTE('A') FROM t1;
DROP TABLE t1;

# Test collation and coercibility
#

select 1=_latin1'1';
select _latin1'1'=1;
select _latin2'1'=1;
select 1=_latin2'1';
--error 1267
select _latin1'1'=_latin2'1';
select row('a','b','c') = row('a','b','c');
select row('A','b','c') = row('a','b','c');
select row('A' COLLATE latin1_bin,'b','c') = row('a','b','c');
select row('A','b','c') = row('a' COLLATE latin1_bin,'b','c');
--error 1267
select row('A' COLLATE latin1_general_ci,'b','c') = row('a' COLLATE latin1_bin,'b','c');

--error 1267
select concat(_latin1'a',_latin2'a');
--error 1270
select concat(_latin1'a',_latin2'a',_latin5'a');
--error 1271
select concat(_latin1'a',_latin2'a',_latin5'a',_latin7'a');
--error 1267
select concat_ws(_latin1'a',_latin2'a');

#
# Test FIELD() and collations
#
select FIELD('b','A','B');
select FIELD('B','A','B');
select FIELD('b' COLLATE latin1_bin,'A','B');
select FIELD('b','A' COLLATE latin1_bin,'B');
--error 1270
select FIELD(_latin2'b','A','B');
--error 1270
select FIELD('b',_latin2'A','B');
select FIELD('1',_latin2'3','2',1);

select POSITION(_latin1'B' IN _latin1'abcd');
select POSITION(_latin1'B' IN _latin1'abcd' COLLATE latin1_bin);
select POSITION(_latin1'B' COLLATE latin1_bin IN _latin1'abcd');
--error 1267
select POSITION(_latin1'B' COLLATE latin1_general_ci IN _latin1'abcd' COLLATE latin1_bin);
--error 1267
select POSITION(_latin1'B' IN _latin2'abcd');

select FIND_IN_SET(_latin1'B',_latin1'a,b,c,d');
--fix this:
--select FIND_IN_SET(_latin1'B',_latin1'a,b,c,d' COLLATE latin1_bin);
--select FIND_IN_SET(_latin1'B' COLLATE latin1_bin,_latin1'a,b,c,d');
--error 1267
select FIND_IN_SET(_latin1'B' COLLATE latin1_general_ci,_latin1'a,b,c,d' COLLATE latin1_bin);
--error 1267
select FIND_IN_SET(_latin1'B',_latin2'a,b,c,d');

select SUBSTRING_INDEX(_latin1'abcdabcdabcd',_latin1'd',2);
--fix this:
--select SUBSTRING_INDEX(_latin1'abcdabcdabcd' COLLATE latin1_bin,_latin1'd',2);
--select SUBSTRING_INDEX(_latin1'abcdabcdabcd',_latin1'd' COLLATE latin1_bin,2);
--error 1267
select SUBSTRING_INDEX(_latin1'abcdabcdabcd',_latin2'd',2);
--error 1267
select SUBSTRING_INDEX(_latin1'abcdabcdabcd' COLLATE latin1_general_ci,_latin1'd' COLLATE latin1_bin,2);

select _latin1'B' between _latin1'a' and _latin1'c';
select _latin1'B' collate latin1_bin between _latin1'a' and _latin1'c';
select _latin1'B' between _latin1'a' collate latin1_bin and _latin1'c';
select _latin1'B' between _latin1'a' and _latin1'c' collate latin1_bin;
--error 1270
select _latin2'B' between _latin1'a' and _latin1'b';
--error 1270
select _latin1'B' between _latin2'a' and _latin1'b';
--error 1270
select _latin1'B' between _latin1'a' and _latin2'b';
--error 1270
select _latin1'B' collate latin1_general_ci between _latin1'a' collate latin1_bin and _latin1'b';

select _latin1'B' in (_latin1'a',_latin1'b');
select _latin1'B' collate latin1_bin in (_latin1'a',_latin1'b');
select _latin1'B' in (_latin1'a' collate latin1_bin,_latin1'b');
select _latin1'B' in (_latin1'a',_latin1'b' collate latin1_bin);
--error 1270
select _latin2'B' in (_latin1'a',_latin1'b');
--error 1270
select _latin1'B' in (_latin2'a',_latin1'b');
--error 1270
select _latin1'B' in (_latin1'a',_latin2'b');
--error 1270
select _latin1'B' COLLATE latin1_general_ci in (_latin1'a' COLLATE latin1_bin,_latin1'b');
--error 1270
select _latin1'B' COLLATE latin1_general_ci in (_latin1'a',_latin1'b' COLLATE latin1_bin);

select collation(bin(130)), coercibility(bin(130));
select collation(oct(130)), coercibility(oct(130));
select collation(conv(130,16,10)), coercibility(conv(130,16,10));
select collation(hex(130)), coercibility(hex(130));
select collation(char(130)), coercibility(hex(130));
select collation(format(130,10)), coercibility(format(130,10));
select collation(lcase(_latin2'a')), coercibility(lcase(_latin2'a'));
select collation(ucase(_latin2'a')), coercibility(ucase(_latin2'a'));
select collation(left(_latin2'a',1)), coercibility(left(_latin2'a',1));
select collation(right(_latin2'a',1)), coercibility(right(_latin2'a',1));
select collation(substring(_latin2'a',1,1)), coercibility(substring(_latin2'a',1,1));
select collation(concat(_latin2'a',_latin2'b')), coercibility(concat(_latin2'a',_latin2'b'));
select collation(lpad(_latin2'a',4,_latin2'b')), coercibility(lpad(_latin2'a',4,_latin2'b'));
select collation(rpad(_latin2'a',4,_latin2'b')), coercibility(rpad(_latin2'a',4,_latin2'b'));
select collation(concat_ws(_latin2'a',_latin2'b')), coercibility(concat_ws(_latin2'a',_latin2'b'));
select collation(make_set(255,_latin2'a',_latin2'b',_latin2'c')), coercibility(make_set(255,_latin2'a',_latin2'b',_latin2'c'));
select collation(export_set(255,_latin2'y',_latin2'n',_latin2' ')), coercibility(export_set(255,_latin2'y',_latin2'n',_latin2' '));
select collation(trim(_latin2' a ')), coercibility(trim(_latin2' a '));
select collation(ltrim(_latin2' a ')), coercibility(ltrim(_latin2' a '));
select collation(rtrim(_latin2' a ')), coercibility(rtrim(_latin2' a '));
select collation(trim(LEADING _latin2' ' FROM _latin2'a')), coercibility(trim(LEADING _latin2'a' FROM _latin2'a'));
select collation(trim(TRAILING _latin2' ' FROM _latin2'a')), coercibility(trim(TRAILING _latin2'a' FROM _latin2'a'));
select collation(trim(BOTH _latin2' ' FROM _latin2'a')), coercibility(trim(BOTH _latin2'a' FROM _latin2'a'));
select collation(repeat(_latin2'a',10)), coercibility(repeat(_latin2'a',10));
select collation(reverse(_latin2'ab')), coercibility(reverse(_latin2'ab'));
select collation(quote(_latin2'ab')), coercibility(quote(_latin2'ab'));
select collation(soundex(_latin2'ab')), coercibility(soundex(_latin2'ab'));
select collation(substring(_latin2'ab',1)), coercibility(substring(_latin2'ab',1));
select collation(insert(_latin2'abcd',2,3,_latin2'ef')), coercibility(insert(_latin2'abcd',2,3,_latin2'ef'));
select collation(replace(_latin2'abcd',_latin2'b',_latin2'B')), coercibility(replace(_latin2'abcd',_latin2'b',_latin2'B'));
select collation(encode('abcd','ab')), coercibility(encode('abcd','ab'));

create table t1 
select
  bin(130),
  oct(130),
  conv(130,16,10),
  hex(130),
  char(130),
  format(130,10),
  left(_latin2'a',1),
  right(_latin2'a',1), 
  lcase(_latin2'a'), 
  ucase(_latin2'a'),
  substring(_latin2'a',1,1),
  concat(_latin2'a',_latin2'b'),
  lpad(_latin2'a',4,_latin2'b'),
  rpad(_latin2'a',4,_latin2'b'),
  concat_ws(_latin2'a',_latin2'b'),
  make_set(255,_latin2'a',_latin2'b',_latin2'c'),
  export_set(255,_latin2'y',_latin2'n',_latin2' '),
  trim(_latin2' a '),
  ltrim(_latin2' a '),
  rtrim(_latin2' a '),
  trim(LEADING _latin2' ' FROM _latin2' a '),
  trim(TRAILING _latin2' ' FROM _latin2' a '),
  trim(BOTH _latin2' ' FROM _latin2' a '),
  repeat(_latin2'a',10),
  reverse(_latin2'ab'),
  quote(_latin2'ab'),
  soundex(_latin2'ab'),
  substring(_latin2'ab',1),
  insert(_latin2'abcd',2,3,_latin2'ef'),
  replace(_latin2'abcd',_latin2'b',_latin2'B'),
  encode('abcd','ab')
;
show create table t1;
drop table t1;

#
# Bug#9129
#
create table t1 (a char character set latin2);
insert into t1 values (null);
select charset(a), collation(a), coercibility(a) from t1;
drop table t1;
select charset(null), collation(null), coercibility(null);
#
# Make sure OUTER JOIN is not replaced with a regular joun
#
CREATE TABLE t1 (a int, b int);
CREATE TABLE t2 (a int, b int);
INSERT INTO t1 VALUES (1,1),(2,2);
INSERT INTO t2 VALUES (2,2),(3,3);
select t1.*,t2.* from t1 left join t2 on (t1.b=t2.b)
where collation(t2.a) = _utf8'binary' order by t1.a,t2.a;
select t1.*,t2.* from t1 left join t2 on (t1.b=t2.b)
where charset(t2.a) = _utf8'binary' order by t1.a,t2.a;
select t1.*,t2.* from t1 left join t2 on (t1.b=t2.b)
where coercibility(t2.a) = 2 order by t1.a,t2.a;
DROP TABLE t1, t2;

#
# test for SUBSTR
#
select SUBSTR('abcdefg',3,2);
select SUBSTRING('abcdefg',3,2);
select SUBSTR('abcdefg',-3,2) FROM DUAL;
select SUBSTR('abcdefg',-1,5) FROM DUAL;
select SUBSTR('abcdefg',0,0) FROM DUAL;
select SUBSTR('abcdefg',-1,-1) FROM DUAL;
select SUBSTR('abcdefg',1,-1) FROM DUAL;

#
# Test that fix_fields doesn't follow to upper level (to comparison)
# when an error on a lower level (in concat) has accured:
#
create table t7 (s1 char);
--error 1267
select * from t7
where concat(s1 collate latin1_general_ci,s1 collate latin1_swedish_ci) = 'AA';
drop table t7;

select substring_index("1abcd;2abcd;3abcd;4abcd", ';', 2),substring_index("1abcd;2abcd;3abcd;4abcd", ';', -2);

explain extended select md5('hello'), sha('abc'), sha1('abc'), soundex(''), 'mood' sounds like 'mud', aes_decrypt(aes_encrypt('abc','1'),'1'),concat('*',space(5),'*'), reverse('abc'), rpad('a',4,'1'), lpad('a',4,'1'),  concat_ws(',','',NULL,'a'),make_set(255,_latin2'a',_latin2'b',_latin2'c'),elt(2,1),locate("a","b",2),format(130,10),char(0),conv(130,16,10),hex(130),binary 'HE', export_set(255,_latin2'y',_latin2'n',_latin2' '),FIELD('b' COLLATE latin1_bin,'A','B'),FIND_IN_SET(_latin1'B',_latin1'a,b,c,d'),collation(conv(130,16,10)), coercibility(conv(130,16,10)),length('\n\t\r\b\0\_\%\\'),bit_length('\n\t\r\b\0\_\%\\'),bit_length('\n\t\r\b\0\_\%\\'),concat('monty',' was here ','again'),length('hello'),char(ascii('h')),ord('h'),quote(1/0),crc32("123"),replace('aaaa','a','b'),insert('txs',2,1,'hi'),left(_latin2'a',1),right(_latin2'a',1),lcase(_latin2'a'),ucase(_latin2'a'),SUBSTR('abcdefg',3,2),substring_index("1abcd;2abcd;3abcd;4abcd", ';', 2),trim(_latin2' a '),ltrim(_latin2' a '),rtrim(_latin2' a '), decode(encode(repeat("a",100000),"monty"),"monty");

#
# lpad returns incorrect result (Bug #2182)
#

SELECT lpad(12345, 5, "#");

#
# Problem the the CONV() function (Bug #2972)
#
 
SELECT conv(71, 10, 36), conv('1Z', 36, 10);

#
# Bug in SUBSTRING when mixed with CONCAT and ORDER BY (Bug #3089)
#

create table t1 (id int(1), str varchar(10)) DEFAULT CHARSET=utf8;
insert into t1 values (1,'aaaaaaaaaa'), (2,'bbbbbbbbbb');
create table t2 (id int(1), str varchar(10)) DEFAULT CHARSET=utf8;
insert into t2 values (1,'cccccccccc'), (2,'dddddddddd');
select substring(concat(t1.str, t2.str), 1, 15) "name" from t1, t2 
where t2.id=t1.id order by name;
drop table t1, t2;

#
# Test case for conversion of long string value to integer (Bug #3472)
#

create table t1 (c1 INT, c2 INT UNSIGNED);
insert into t1 values ('21474836461','21474836461');
insert into t1 values ('-21474836461','-21474836461');
show warnings;
select * from t1;
drop table t1;

#
# Bug #4878: LEFT() in integer/float context
#

select left(1234, 3) + 0;

#
# Bug #7101: bug with LEFT() when used as a field in GROUP BY aggregation
#
create table t1 (a int not null primary key, b varchar(40), c datetime);
insert into t1 (a,b,c) values (1,'Tom','2004-12-10 12:13:14'),(2,'ball games','2004-12-10 12:13:14'), (3,'Basil','2004-12-10 12:13:14'), (4,'Dean','2004-12-10 12:13:14'),(5,'Ellis','2004-12-10 12:13:14'), (6,'Serg','2004-12-10 12:13:14'), (7,'Sergei','2004-12-10 12:13:14'),(8,'Georg','2004-12-10 12:13:14'),(9,'Salle','2004-12-10 12:13:14'),(10,'Sinisa','2004-12-10 12:13:14'); 
select count(*) as total, left(c,10) as reg from t1 group by reg order by reg desc limit 0,12;
drop table t1;

#
# Bug#7455 unexpected result: TRIM(<NULL> FROM <whatever>) gives NOT NULL
# According to ANSI if one of the TRIM arguments is NULL, then the result
# must be NULL too.
#
select trim(null from 'kate') as "must_be_null";
select trim('xyz' from null) as "must_be_null";
select trim(leading NULL from 'kate') as "must_be_null";
select trim(trailing NULL from 'xyz') as "must_be_null";

#
# Bug #7751 - conversion for a bigint unsigned constant 
#

CREATE TABLE t1 (
  id int(11) NOT NULL auto_increment,
  a bigint(20) unsigned default NULL,
  PRIMARY KEY  (id)
) ENGINE=MyISAM;

INSERT INTO t1 VALUES
('0','16307858876001849059');

SELECT CONV('e251273eb74a8ee3', 16, 10);

EXPLAIN 
SELECT id
  FROM t1
  WHERE a = 16307858876001849059;

EXPLAIN 
  SELECT id
  FROM t1
  WHERE a = CONV('e251273eb74a8ee3', 16, 10);

DROP TABLE t1;

#
# Bug #6317: string function CHAR, parameter is NULL, wrong result
#
SELECT CHAR(NULL,121,83,81,'76') as my_column;
SELECT CHAR_LENGTH(CHAR(NULL,121,83,81,'76')) as my_column;
#
# Test case for bug #8669: null aes_decrypt result in order by query
#

CREATE TABLE t1 (id int PRIMARY KEY, str char(255) NOT NULL);
CREATE TABLE t2 (id int NOT NULL UNIQUE);
INSERT INTO t2 VALUES (1),(2);
INSERT INTO t1 VALUES (1, aes_encrypt('foo', 'bar'));
INSERT INTO t1 VALUES (2, 'not valid');

SELECT t1.id, aes_decrypt(str, 'bar') FROM t1, t2 WHERE t1.id = t2.id;
SELECT t1.id, aes_decrypt(str, 'bar') FROM t1, t2 WHERE t1.id = t2.id
 ORDER BY t1.id;

<<<<<<< HEAD
DROP TABLE t1, t2;
=======
DROP TABLE t1, t2;


#
# Bug #10944: Mishandling of NULL arguments in FIELD()
#
select field(0,NULL,1,0), field("",NULL,"bar",""), field(0.0,NULL,1.0,0.0);
select field(NULL,1,2,NULL), field(NULL,1,2,0);
>>>>>>> b4953598
<|MERGE_RESOLUTION|>--- conflicted
+++ resolved
@@ -522,15 +522,10 @@
 SELECT t1.id, aes_decrypt(str, 'bar') FROM t1, t2 WHERE t1.id = t2.id
  ORDER BY t1.id;
 
-<<<<<<< HEAD
 DROP TABLE t1, t2;
-=======
-DROP TABLE t1, t2;
-
 
 #
 # Bug #10944: Mishandling of NULL arguments in FIELD()
 #
 select field(0,NULL,1,0), field("",NULL,"bar",""), field(0.0,NULL,1.0,0.0);
-select field(NULL,1,2,NULL), field(NULL,1,2,0);
->>>>>>> b4953598
+select field(NULL,1,2,NULL), field(NULL,1,2,0);