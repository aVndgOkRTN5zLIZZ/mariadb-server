-- source include/not_embedded.inc
--disable_warnings
drop table if exists t1,t2;
--enable_warnings

# Test to see if select will get the lock ahead of low priority update

connect (locker,localhost,root,,);
connect (reader,localhost,root,,);
connect (writer,localhost,root,,);

connection locker;
create table t1(n int);
insert into t1 values (1);
lock tables t1 write;
connection writer;
send update low_priority t1 set n = 4;
connection reader;
let $wait_condition=
  select count(*) = 1 from information_schema.processlist
  where state = "Locked" and info = "update low_priority t1 set n = 4";
--source include/wait_condition.inc
send select n from t1;
connection locker;
let $wait_condition=
  select count(*) = 1 from information_schema.processlist
  where state = "Locked" and info = "select n from t1";
--source include/wait_condition.inc
unlock tables;
connection writer;
reap;
connection reader;
reap;
drop table t1;

connection locker;
create table t1(n int);
insert into t1 values (1);
lock tables t1 read;
connection writer;
send update low_priority t1 set n = 4;
connection reader;
let $wait_condition=
  select count(*) = 1 from information_schema.processlist
  where state = "Locked" and info = "update low_priority t1 set n = 4";
--source include/wait_condition.inc
select n from t1;
connection locker;
unlock tables;
connection writer;
reap;
drop table t1;

#
# Test problem when using locks with multi-updates
# It should not block when multi-update is reading on a read-locked table
#

connection locker;
create table t1 (a int, b int);
create table t2 (c int, d int);
insert into t1 values(1,1);
insert into t1 values(2,2);
insert into t2 values(1,2);
lock table t1 read;
connection writer;
update t1,t2 set c=a where b=d;
connection reader;
select c from t2;
connection locker;
drop table t1;
drop table t2;

#
# Test problem when using locks on many tables and droping a table that
# is to-be-locked by another thread
#
#
connection locker;
create table t1 (a int);
create table t2 (a int);
lock table t1 write, t2 write;
connection reader;
send insert t1 select * from t2;
connection locker;
let $wait_condition=
  select count(*) = 1 from information_schema.processlist
  where state = "Locked" and info = "insert t1 select * from t2";
--source include/wait_condition.inc
drop table t2;
connection reader;
--error 1146
reap;
connection locker;
drop table t1;

#
# Same test as above, but with the dropped table locked twice
#

connection locker;
create table t1 (a int);
create table t2 (a int);
lock table t1 write, t2 write, t1 as t1_2 write, t2 as t2_2 write;
connection reader;
send insert t1 select * from t2;
connection locker;
let $wait_condition=
  select count(*) = 1 from information_schema.processlist
  where state = "Locked" and info = "insert t1 select * from t2";
--source include/wait_condition.inc
drop table t2;
connection reader;
--error 1146
reap;
connection locker;
drop table t1;


--echo End of 4.1 tests

#
# BUG#9998 - MySQL client hangs on USE "database"
#
create table t1(a int);
lock tables t1 write;
connection reader;
show columns from t1;
connection locker;
unlock tables;
drop table t1;

#
# Bug#16986 - Deadlock condition with MyISAM tables
#

# Need a matching user in mysql.user for multi-table select
--source include/add_anonymous_users.inc

connection locker;
use mysql;
LOCK TABLES columns_priv WRITE, db WRITE, host WRITE, user WRITE;
FLUSH TABLES;
#
connection reader;
use mysql;
#NOTE:  This must be a multi-table select, otherwise the deadlock will not occur
send SELECT user.Select_priv FROM user, db WHERE user.user = db.user LIMIT 1;
#
connection locker;
let $wait_condition=
  select count(*) = 1 from information_schema.processlist
  where state = "Waiting for table" and info = 
  "SELECT user.Select_priv FROM user, db WHERE user.user = db.user LIMIT 1";
--source include/wait_condition.inc
# Make test case independent from earlier grants.
--replace_result "Table is already up to date" "OK"
OPTIMIZE TABLES columns_priv, db, host, user;
UNLOCK TABLES;
#
connection reader;
reap;
use test;
#
connection locker;
use test;
#
connection default;
#
# Test if CREATE TABLE with LOCK TABLE deadlocks.
#
connection writer;
CREATE TABLE t1 (c1 int);
LOCK TABLE t1 WRITE;
#
# This waits until t1 is unlocked.
connection locker;
send FLUSH TABLES WITH READ LOCK;
#
connection writer;
let $wait_condition=
  select count(*) = 1 from information_schema.processlist
  where state = "Flushing tables" and info = "FLUSH TABLES WITH READ LOCK";
--source include/wait_condition.inc
# This must not block.
CREATE TABLE t2 (c1 int);
UNLOCK TABLES;
#
# This awakes now.
connection locker;
reap;
UNLOCK TABLES;
#
connection default;
DROP TABLE t1, t2;
#
# Test if CREATE TABLE SELECT with LOCK TABLE deadlocks.
#
connection writer;
CREATE TABLE t1 (c1 int);
LOCK TABLE t1 WRITE;
#
# This waits until t1 is unlocked.
connection locker;
send FLUSH TABLES WITH READ LOCK;
#
# This must not block.
connection writer;
let $wait_condition=
  select count(*) = 1 from information_schema.processlist
  where state = "Flushing tables" and info = "FLUSH TABLES WITH READ LOCK";
--source include/wait_condition.inc
--error 1100
CREATE TABLE t2 AS SELECT * FROM t1;
UNLOCK TABLES;
#
# This awakes now.
connection locker;
reap;
UNLOCK TABLES;
#
connection default;
DROP TABLE t1;

--source include/delete_anonymous_users.inc

#
# Bug#19815 - CREATE/RENAME/DROP DATABASE can deadlock on a global read lock
#
connect (con1,localhost,root,,);
connect (con2,localhost,root,,);
#
connection con1;
CREATE DATABASE mysqltest_1;
FLUSH TABLES WITH READ LOCK;
#
# With bug in place: acquire LOCK_mysql_create_table and
# wait in wait_if_global_read_lock().
connection con2;
send DROP DATABASE mysqltest_1;
#
# With bug in place: try to acquire LOCK_mysql_create_table...
# When fixed: Reject dropping db because of the read lock.
connection con1;
let $wait_condition=
  select count(*) = 1 from information_schema.processlist
  where state = "Waiting for release of readlock"
  and info = "DROP DATABASE mysqltest_1";
--source include/wait_condition.inc
--error ER_CANT_UPDATE_WITH_READLOCK
DROP DATABASE mysqltest_1;
UNLOCK TABLES;
#
connection con2;
reap;
#
connection default;
disconnect con1;
disconnect con2;
# This must have been dropped by connection 2 already,
# which waited until the global read lock was released.
--error ER_DB_DROP_EXISTS
DROP DATABASE mysqltest_1;

#
# Bug #17264: MySQL Server freeze
#
connection locker;
# Disable warnings to allow test to run also without InnoDB
--disable_warnings
create table t1 (f1 int(12) unsigned not null auto_increment, primary key(f1)) engine=innodb;
--enable_warnings
lock tables t1 write;
connection writer;
send alter table t1 auto_increment=0;
connection reader;
let $wait_condition=
  select count(*) = 1 from information_schema.processlist
  where state = "Locked" and info = "alter table t1 auto_increment=0";
--source include/wait_condition.inc
send alter table t1 auto_increment=0;
connection locker;
let $wait_condition=
  select count(*) = 2 from information_schema.processlist
  where state = "Locked" and info = "alter table t1 auto_increment=0";
--source include/wait_condition.inc
unlock tables;
connection writer;
reap;
connection reader;
reap;
connection locker;
drop table t1;
#
--echo End of 5.0 tests


#
# Bug #21281 "Pending write lock is incorrectly removed when its
#             statement being KILLed"
#
create table t1 (i int);
connection locker;
lock table t1 read;
connection writer;
--send update t1 set i= 10;
connection reader;
let $wait_condition=
  select count(*) = 1 from information_schema.processlist
  where state = "Locked" and info = "update t1 set i= 10";
--source include/wait_condition.inc
--send select * from t1;
connection default;
let $wait_condition=
  select count(*) = 1 from information_schema.processlist
  where state = "Locked" and info = "select * from t1";
--source include/wait_condition.inc
let $ID= `select id from information_schema.processlist where state = "Locked" and info = "update t1 set i= 10"`;
--replace_result $ID ID
eval kill query $ID;
connection reader;
--reap
connection writer;
--error ER_QUERY_INTERRUPTED 
--reap
connection locker;
unlock tables;
connection default;
drop table t1;

#
# Bug#25856 - HANDLER table OPEN in one connection lock DROP TABLE in another one
#
--disable_warnings
drop table if exists t1;
--enable_warnings
create table t1 (a int) ENGINE=MEMORY;
--echo --> client 2
connection locker;
--error 1031
handler t1 open;
--echo --> client 1
connection default;
drop table t1;

#
# Bug#32395 Alter table under a impending global read lock causes a server crash
#

#
# Test ALTER TABLE under LOCK TABLES and FLUSH TABLES WITH READ LOCK
#

--disable_warnings
drop table if exists t1;
--enable_warnings
create table t1 (i int);
connect (flush,localhost,root,,test,,);
connection default;
--echo connection: default
lock tables t1 write;
connection flush;
--echo connection: flush
--send flush tables with read lock;
connection default;
--echo connection: default
let $wait_condition=
  select count(*) = 1 from information_schema.processlist
  where state = "Flushing tables";
--source include/wait_condition.inc
alter table t1 add column j int;
connect (insert,localhost,root,,test,,);
connection insert;
--echo connection: insert
let $wait_condition=
  select count(*) = 1 from information_schema.processlist
  where state = "Flushing tables";
--source include/wait_condition.inc
--send insert into t1 values (1,2);
--echo connection: default
connection default;
let $wait_condition=
  select count(*) = 1 from information_schema.processlist
  where state = "Waiting for release of readlock";
--source include/wait_condition.inc
unlock tables;
connection flush;
--echo connection: flush
--reap
let $wait_condition=
  select count(*) = 1 from information_schema.processlist
  where state = "Waiting for release of readlock";
--source include/wait_condition.inc
select * from t1;
<<<<<<< HEAD
unlock tables;
connection insert;
--reap
connection default;
select * from t1;
drop table t1;
disconnect flush;
disconnect insert;

#
# Test that FLUSH TABLES under LOCK TABLES protects write locked tables
# from a impending FLUSH TABLES WITH READ LOCK
#

--disable_warnings
drop table if exists t1;
--enable_warnings
create table t1 (i int);
connect (flush,localhost,root,,test,,);
connection default;
--echo connection: default
lock tables t1 write;
connection flush;
--echo connection: flush
--send flush tables with read lock;
connection default;
--echo connection: default
let $wait_condition=
  select count(*) = 1 from information_schema.processlist
  where state = "Flushing tables";
--source include/wait_condition.inc
flush tables;
let $wait_condition=
  select count(*) = 1 from information_schema.processlist
  where state = "Flushing tables";
--source include/wait_condition.inc
unlock tables;
let $wait_condition=
  select count(*) = 0 from information_schema.processlist
  where state = "Flushing tables";
--source include/wait_condition.inc
connection flush;
--reap
connection default;
disconnect flush;
=======
unlock tables;
connection insert;
--reap
connection default;
select * from t1;
>>>>>>> c47ba211
drop table t1;
disconnect flush;
disconnect insert;

#
# Test that FLUSH TABLES under LOCK TABLES protects write locked tables
# from a impending FLUSH TABLES WITH READ LOCK
#

--disable_warnings
drop table if exists t1;
--enable_warnings
create table t1 (i int);
connect (flush,localhost,root,,test,,);
connection default;
--echo connection: default
lock tables t1 write;
connection flush;
--echo connection: flush
--send flush tables with read lock;
connection default;
--echo connection: default
let $wait_condition=
  select count(*) = 1 from information_schema.processlist
  where state = "Flushing tables";
--source include/wait_condition.inc
flush tables;
let $wait_condition=
  select count(*) = 1 from information_schema.processlist
  where state = "Flushing tables";
--source include/wait_condition.inc
unlock tables;
let $wait_condition=
  select count(*) = 0 from information_schema.processlist
  where state = "Flushing tables";
--source include/wait_condition.inc
connection flush;
--reap
connection default;
disconnect flush;
drop table t1;

#
# Bug#30331: Table_locks_waited shows inaccurate values
#

--disable_warnings
drop table if exists t1,t2;
--enable_warnings

create table t1 (a int);
flush status;
lock tables t1 read;
let $tlwa= `show status like 'Table_locks_waited'`;
connect (waiter,localhost,root,,);
connection waiter;
--send insert into t1 values(1);
connection default;
let $wait_condition=
  select count(*) = 1 from information_schema.processlist
  where state = "Locked" and info = "insert into t1 values(1)";
--source include/wait_condition.inc
let $tlwb= `show status like 'Table_locks_waited'`;
unlock tables;
drop table t1;
disconnect waiter;
connection default;
--disable_query_log
eval SET @tlwa= SUBSTRING_INDEX('$tlwa', '	', -1);
eval SET @tlwb= SUBSTRING_INDEX('$tlwb', '	', -1);
--enable_query_log
select @tlwa < @tlwb;

--echo End of 5.1 tests<|MERGE_RESOLUTION|>--- conflicted
+++ resolved
@@ -392,59 +392,11 @@
   where state = "Waiting for release of readlock";
 --source include/wait_condition.inc
 select * from t1;
-<<<<<<< HEAD
 unlock tables;
 connection insert;
 --reap
 connection default;
 select * from t1;
-drop table t1;
-disconnect flush;
-disconnect insert;
-
-#
-# Test that FLUSH TABLES under LOCK TABLES protects write locked tables
-# from a impending FLUSH TABLES WITH READ LOCK
-#
-
---disable_warnings
-drop table if exists t1;
---enable_warnings
-create table t1 (i int);
-connect (flush,localhost,root,,test,,);
-connection default;
---echo connection: default
-lock tables t1 write;
-connection flush;
---echo connection: flush
---send flush tables with read lock;
-connection default;
---echo connection: default
-let $wait_condition=
-  select count(*) = 1 from information_schema.processlist
-  where state = "Flushing tables";
---source include/wait_condition.inc
-flush tables;
-let $wait_condition=
-  select count(*) = 1 from information_schema.processlist
-  where state = "Flushing tables";
---source include/wait_condition.inc
-unlock tables;
-let $wait_condition=
-  select count(*) = 0 from information_schema.processlist
-  where state = "Flushing tables";
---source include/wait_condition.inc
-connection flush;
---reap
-connection default;
-disconnect flush;
-=======
-unlock tables;
-connection insert;
---reap
-connection default;
-select * from t1;
->>>>>>> c47ba211
 drop table t1;
 disconnect flush;
 disconnect insert;
