--- conflicted
+++ resolved
@@ -7,7 +7,7 @@
 include/stop_slave.inc
 reset master;
 reset slave;
-include/start_slave.inc
+start slave;
 create table t1(n int not null auto_increment primary key)ENGINE=MyISAM;
 insert into t1 values (NULL);
 drop table t1;
@@ -18,51 +18,30 @@
 69
 show binlog events from <binlog_start>;
 Log_name	Pos	Event_type	Server_id	End_log_pos	Info
-<<<<<<< HEAD
-master-bin.000001	#	Format_desc	1	#	Server ver: VERSION, Binlog ver: 4
-master-bin.000001	#	Query	1	#	use `test`; create table t1(n int not null auto_increment primary key)ENGINE=MyISAM
-master-bin.000001	#	Query	1	#	BEGIN
-master-bin.000001	#	Intvar	1	#	INSERT_ID=1
-master-bin.000001	#	Query	1	#	use `test`; insert into t1 values (NULL)
-master-bin.000001	#	Query	1	#	COMMIT
-master-bin.000001	#	Query	1	#	use `test`; drop table t1
-master-bin.000001	#	Query	1	#	use `test`; create table t1 (word char(20) not null)ENGINE=MyISAM
-master-bin.000001	#	Query	1	#	BEGIN
-master-bin.000001	#	Begin_load_query	1	#	;file_id=1;block_len=581
-master-bin.000001	#	Execute_load_query	1	#	use `test`; LOAD DATA INFILE '../../std_data/words.dat' INTO TABLE `t1` FIELDS TERMINATED BY '\t' ENCLOSED BY '' ESCAPED BY '\\' LINES TERMINATED BY '\n' IGNORE 1 LINES  (`word`) ;file_id=1
-master-bin.000001	#	Query	1	#	COMMIT
-show binlog events from 107 limit 1;
-Log_name	Pos	Event_type	Server_id	End_log_pos	Info
-master-bin.000001	#	Query	1	#	use `test`; create table t1(n int not null auto_increment primary key)ENGINE=MyISAM
-show binlog events from 107 limit 2;
-Log_name	Pos	Event_type	Server_id	End_log_pos	Info
-master-bin.000001	#	Query	1	#	use `test`; create table t1(n int not null auto_increment primary key)ENGINE=MyISAM
-master-bin.000001	#	Query	1	#	BEGIN
-show binlog events from 107 limit 1,4;
-Log_name	Pos	Event_type	Server_id	End_log_pos	Info
-master-bin.000001	#	Query	1	#	BEGIN
-master-bin.000001	#	Intvar	1	#	INSERT_ID=1
-master-bin.000001	#	Query	1	#	use `test`; insert into t1 values (NULL)
-master-bin.000001	#	Query	1	#	COMMIT
-=======
-master-bin.000001	#	Query	#	#	use `test`; create table t1(n int not null auto_increment primary key)ENGINE=MyISAM
+master-bin.000001	#	Query	#	#	use `test`; create table t1(n int not null auto_increment primary key)ENGINE=MyISAM
+master-bin.000001	#	Query	#	#	BEGIN
 master-bin.000001	#	Intvar	#	#	INSERT_ID=1
 master-bin.000001	#	Query	#	#	use `test`; insert into t1 values (NULL)
+master-bin.000001	#	Query	#	#	COMMIT
 master-bin.000001	#	Query	#	#	use `test`; drop table t1
 master-bin.000001	#	Query	#	#	use `test`; create table t1 (word char(20) not null)ENGINE=MyISAM
+master-bin.000001	#	Query	#	#	BEGIN
 master-bin.000001	#	Begin_load_query	#	#	;file_id=#;block_len=#
 master-bin.000001	#	Execute_load_query	#	#	use `test`; LOAD DATA INFILE '../../std_data/words.dat' INTO TABLE `t1` FIELDS TERMINATED BY '\t' ENCLOSED BY '' ESCAPED BY '\\' LINES TERMINATED BY '\n' IGNORE 1 LINES  (`word`) ;file_id=#
+master-bin.000001	#	Query	#	#	COMMIT
 show binlog events from <binlog_start> limit 1;
 Log_name	Pos	Event_type	Server_id	End_log_pos	Info
 master-bin.000001	#	Query	#	#	use `test`; create table t1(n int not null auto_increment primary key)ENGINE=MyISAM
 show binlog events from <binlog_start> limit 2;
 Log_name	Pos	Event_type	Server_id	End_log_pos	Info
 master-bin.000001	#	Query	#	#	use `test`; create table t1(n int not null auto_increment primary key)ENGINE=MyISAM
-master-bin.000001	#	Intvar	#	#	INSERT_ID=1
-show binlog events from <binlog_start> limit 2,1;
-Log_name	Pos	Event_type	Server_id	End_log_pos	Info
+master-bin.000001	#	Query	#	#	BEGIN
+show binlog events from <binlog_start> limit 1,4;
+Log_name	Pos	Event_type	Server_id	End_log_pos	Info
+master-bin.000001	#	Query	#	#	BEGIN
+master-bin.000001	#	Intvar	#	#	INSERT_ID=1
 master-bin.000001	#	Query	#	#	use `test`; insert into t1 values (NULL)
->>>>>>> 8f8e1d6f
+master-bin.000001	#	Query	#	#	COMMIT
 flush logs;
 create table t3 (a int)ENGINE=MyISAM;
 select * from t1 order by 1 asc;
@@ -228,18 +207,11 @@
 master-bin.000001	#	Rotate	#	#	master-bin.000002;pos=4
 show binlog events in 'master-bin.000002' from <binlog_start>;
 Log_name	Pos	Event_type	Server_id	End_log_pos	Info
-<<<<<<< HEAD
-master-bin.000002	#	Format_desc	1	#	Server ver: VERSION, Binlog ver: 4
-master-bin.000002	#	Query	1	#	use `test`; create table t3 (a int)ENGINE=MyISAM
-master-bin.000002	#	Query	1	#	use `test`; create table t2 (n int)ENGINE=MyISAM
-master-bin.000002	#	Query	1	#	BEGIN
-master-bin.000002	#	Query	1	#	use `test`; insert into t2 values (1)
-master-bin.000002	#	Query	1	#	COMMIT
-=======
 master-bin.000002	#	Query	#	#	use `test`; create table t3 (a int)ENGINE=MyISAM
 master-bin.000002	#	Query	#	#	use `test`; create table t2 (n int)ENGINE=MyISAM
+master-bin.000002	#	Query	#	#	BEGIN
 master-bin.000002	#	Query	#	#	use `test`; insert into t2 values (1)
->>>>>>> 8f8e1d6f
+master-bin.000002	#	Query	#	#	COMMIT
 show binary logs;
 Log_name	File_size
 master-bin.000001	#
@@ -250,85 +222,26 @@
 slave-bin.000002	#
 show binlog events from <binlog_start>;
 Log_name	Pos	Event_type	Server_id	End_log_pos	Info
-<<<<<<< HEAD
-slave-bin.000001	#	Format_desc	2	#	Server ver: VERSION, Binlog ver: 4
-slave-bin.000001	#	Query	1	#	use `test`; create table t1(n int not null auto_increment primary key)ENGINE=MyISAM
-slave-bin.000001	#	Query	1	#	BEGIN
-slave-bin.000001	#	Intvar	1	#	INSERT_ID=1
-slave-bin.000001	#	Query	1	#	use `test`; insert into t1 values (NULL)
-slave-bin.000001	#	Query	1	#	COMMIT
-slave-bin.000001	#	Query	1	#	use `test`; drop table t1
-slave-bin.000001	#	Query	1	#	use `test`; create table t1 (word char(20) not null)ENGINE=MyISAM
-slave-bin.000001	#	Query	1	#	BEGIN
-slave-bin.000001	#	Begin_load_query	1	#	;file_id=1;block_len=581
-slave-bin.000001	#	Execute_load_query	1	#	use `test`; LOAD DATA INFILE '../../tmp/SQL_LOAD-2-1-1.data' INTO TABLE `t1` FIELDS TERMINATED BY '\t' ENCLOSED BY '' ESCAPED BY '\\' LINES TERMINATED BY '\n' IGNORE 1 LINES  (`word`) ;file_id=1
-slave-bin.000001	#	Query	1	#	COMMIT
-slave-bin.000001	#	Query	1	#	use `test`; create table t3 (a int)ENGINE=MyISAM
-slave-bin.000001	#	Rotate	2	#	slave-bin.000002;pos=4
-show binlog events in 'slave-bin.000002' from 4;
-Log_name	Pos	Event_type	Server_id	End_log_pos	Info
-slave-bin.000002	#	Format_desc	2	#	Server ver: VERSION, Binlog ver: 4
-slave-bin.000002	#	Query	1	#	use `test`; create table t2 (n int)ENGINE=MyISAM
-slave-bin.000002	#	Query	1	#	BEGIN
-slave-bin.000002	#	Query	1	#	use `test`; insert into t2 values (1)
-slave-bin.000002	#	Query	1	#	COMMIT
-SHOW SLAVE STATUS;
-Slave_IO_State	#
-Master_Host	127.0.0.1
-Master_User	root
-Master_Port	MASTER_PORT
-Connect_Retry	1
-Master_Log_File	master-bin.000002
-Read_Master_Log_Pos	#
-Relay_Log_File	#
-Relay_Log_Pos	#
-Relay_Master_Log_File	master-bin.000002
-Slave_IO_Running	Yes
-Slave_SQL_Running	Yes
-Replicate_Do_DB	
-Replicate_Ignore_DB	
-Replicate_Do_Table	
-Replicate_Ignore_Table	#
-Replicate_Wild_Do_Table	
-Replicate_Wild_Ignore_Table	
-Last_Errno	0
-Last_Error	
-Skip_Counter	0
-Exec_Master_Log_Pos	#
-Relay_Log_Space	#
-Until_Condition	None
-Until_Log_File	
-Until_Log_Pos	0
-Master_SSL_Allowed	No
-Master_SSL_CA_File	
-Master_SSL_CA_Path	
-Master_SSL_Cert	
-Master_SSL_Cipher	
-Master_SSL_Key	
-Seconds_Behind_Master	#
-Master_SSL_Verify_Server_Cert	No
-Last_IO_Errno	#
-Last_IO_Error	#
-Last_SQL_Errno	0
-Last_SQL_Error	
-Replicate_Ignore_Server_Ids	
-Master_Server_Id	1
-=======
 slave-bin.000001	#	Query	#	#	use `test`; create table t1(n int not null auto_increment primary key)ENGINE=MyISAM
+slave-bin.000001	#	Query	#	#	BEGIN
 slave-bin.000001	#	Intvar	#	#	INSERT_ID=1
 slave-bin.000001	#	Query	#	#	use `test`; insert into t1 values (NULL)
+slave-bin.000001	#	Query	#	#	COMMIT
 slave-bin.000001	#	Query	#	#	use `test`; drop table t1
 slave-bin.000001	#	Query	#	#	use `test`; create table t1 (word char(20) not null)ENGINE=MyISAM
+slave-bin.000001	#	Query	#	#	BEGIN
 slave-bin.000001	#	Begin_load_query	#	#	;file_id=#;block_len=#
 slave-bin.000001	#	Execute_load_query	#	#	use `test`; LOAD DATA INFILE '../../tmp/SQL_LOAD-2-1-1.data' INTO TABLE `t1` FIELDS TERMINATED BY '\t' ENCLOSED BY '' ESCAPED BY '\\' LINES TERMINATED BY '\n' IGNORE 1 LINES  (`word`) ;file_id=#
+slave-bin.000001	#	Query	#	#	COMMIT
 slave-bin.000001	#	Query	#	#	use `test`; create table t3 (a int)ENGINE=MyISAM
 slave-bin.000001	#	Rotate	#	#	slave-bin.000002;pos=4
 show binlog events in 'slave-bin.000002' from <binlog_start>;
 Log_name	Pos	Event_type	Server_id	End_log_pos	Info
 slave-bin.000002	#	Query	#	#	use `test`; create table t2 (n int)ENGINE=MyISAM
+slave-bin.000002	#	Query	#	#	BEGIN
 slave-bin.000002	#	Query	#	#	use `test`; insert into t2 values (1)
+slave-bin.000002	#	Query	#	#	COMMIT
 Checking that both slave threads are running.
->>>>>>> 8f8e1d6f
 show binlog events in 'slave-bin.000005' from 4;
 ERROR HY000: Error when executing command SHOW BINLOG EVENTS: Could not find target log
 DROP TABLE t1;
