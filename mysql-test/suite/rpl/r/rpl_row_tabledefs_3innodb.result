--- conflicted
+++ resolved
@@ -117,35 +117,16 @@
 include/check_slave_is_running.inc
 INSERT INTO t9 VALUES (4);
 INSERT INTO t4 VALUES (4);
-<<<<<<< HEAD
---source include/wait_for_slave_sql_error_and_skip.inc
-Last_SQL_Error = Column 0 of table 'test.t4' cannot be converted from type 'int' to type 'float'
-SET GLOBAL SQL_SLAVE_SKIP_COUNTER= 2;
-include/start_slave.inc
+include/wait_for_slave_sql_error_and_skip.inc [errno=1677]
+Last_SQL_Error = 'Column 0 of table 'test.t4' cannot be converted from type 'int' to type 'float''
 INSERT INTO t9 VALUES (5);
 INSERT INTO t5 VALUES (5,10,25);
---source include/wait_for_slave_sql_error_and_skip.inc
-Last_SQL_Error = Column 1 of table 'test.t5' cannot be converted from type 'int' to type 'float'
-SET GLOBAL SQL_SLAVE_SKIP_COUNTER= 2;
-include/start_slave.inc
+include/wait_for_slave_sql_error_and_skip.inc [errno=1677]
+Last_SQL_Error = 'Column 1 of table 'test.t5' cannot be converted from type 'int' to type 'float''
 INSERT INTO t9 VALUES (6);
 INSERT INTO t6 VALUES (6,12,36);
---source include/wait_for_slave_sql_error_and_skip.inc
-Last_SQL_Error = Column 2 of table 'test.t6' cannot be converted from type 'int' to type 'float'
-SET GLOBAL SQL_SLAVE_SKIP_COUNTER= 2;
-include/start_slave.inc
-=======
-include/wait_for_slave_sql_error_and_skip.inc [errno=1535]
-Last_SQL_Error = 'Table definition on master and slave does not match: Column 0 type mismatch - received type 3, test.t4 has type 4'
-INSERT INTO t9 VALUES (5);
-INSERT INTO t5 VALUES (5,10,25);
-include/wait_for_slave_sql_error_and_skip.inc [errno=1535]
-Last_SQL_Error = 'Table definition on master and slave does not match: Column 1 type mismatch - received type 3, test.t5 has type 4'
-INSERT INTO t9 VALUES (6);
-INSERT INTO t6 VALUES (6,12,36);
-include/wait_for_slave_sql_error_and_skip.inc [errno=1535]
-Last_SQL_Error = 'Table definition on master and slave does not match: Column 2 type mismatch - received type 3, test.t6 has type 4'
->>>>>>> 8b27f9a0
+include/wait_for_slave_sql_error_and_skip.inc [errno=1677]
+Last_SQL_Error = 'Column 2 of table 'test.t6' cannot be converted from type 'int' to type 'float''
 INSERT INTO t9 VALUES (6);
 include/check_slave_is_running.inc
 INSERT INTO t7 VALUES (1),(2),(3);
