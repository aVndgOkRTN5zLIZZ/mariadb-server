--- conflicted
+++ resolved
@@ -83,10 +83,8 @@
 #
 UPDATE performance_schema.setup_instruments SET timed='NO'
 ORDER BY RAND();
-<<<<<<< HEAD
 update performance_schema.setup_instruments
 set enabled='YES', TIMED='YES';
-=======
 #
 # MDEV-25325 column_comment for performance_schema tables
 #
@@ -96,5 +94,4 @@
 column_name	column_comment
 NAME	Instrument name
 ENABLED	Whether or not the instrument is enabled. It can be disabled, and the instrument will produce no events.
-TIMED	Whether or not the instrument is timed. It can be set, but if disabled, events produced by the instrument will have NULL values for the corresponding TIMER_START, TIMER_END, and TIMER_WAIT values.
->>>>>>> 4f85eadf
+TIMED	Whether or not the instrument is timed. It can be set, but if disabled, events produced by the instrument will have NULL values for the corresponding TIMER_START, TIMER_END, and TIMER_WAIT values.