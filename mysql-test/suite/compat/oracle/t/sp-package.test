--source include/default_charset.inc

SET sql_mode=ORACLE;

--enable_prepare_warnings

--echo #
--echo # Creating a body of a non-existing package
--echo #
DELIMITER $$;
--error ER_SP_DOES_NOT_EXIST
CREATE PACKAGE BODY test2 AS
  FUNCTION f1 RETURN INT AS BEGIN RETURN 10; END;
END;
$$
DELIMITER ;$$

--echo #
--echo # Dropping a non-existing package
--echo #
--error ER_SP_DOES_NOT_EXIST
DROP PACKAGE test2;
DROP PACKAGE IF EXISTS test2;
--error ER_SP_DOES_NOT_EXIST
DROP PACKAGE BODY test2;


--echo #
--echo # Bad combinations of OR REPLACE and IF EXISTS
--echo #

DELIMITER $$;
--error ER_WRONG_USAGE
CREATE OR REPLACE PACKAGE IF NOT EXISTS pkg AS
  PROCEDURE p1;
END;
$$
DELIMITER ;$$

DELIMITER $$;
--error ER_WRONG_USAGE
CREATE OR REPLACE PACKAGE BODY IF NOT EXISTS pkg AS
  PROCEDURE p1 AS BEGIN NULL; END;
END;
$$
DELIMITER ;$$


--echo #
--echo # PACKAGE and PS
--echo #

PREPARE stmt FROM 'CREATE PACKAGE test2 AS FUNCTION f1 RETURN INT; END test2';

DELIMITER $$;
CREATE PACKAGE test2 AS
  FUNCTION f1 RETURN INT;
END;
$$
DELIMITER ;$$
PREPARE stmt FROM 'CREATE PACKAGE BODY test2 AS'
                  '  FUNCTION f1 RETURN INT AS BEGIN RETURN 10; END;'
                  'END test2';
DROP PACKAGE test2;


--echo #
--echo # Package and READ ONLY transactions
--echo #

SET SESSION TRANSACTION READ ONLY;

DELIMITER $$;
--error ER_CANT_EXECUTE_IN_READ_ONLY_TRANSACTION
CREATE PACKAGE test2 AS
  FUNCTION f1 RETURN INT;
  PROCEDURE p1;
END
$$
DELIMITER ;$$

SET SESSION TRANSACTION READ WRITE;

DELIMITER $$;
CREATE PACKAGE test2 AS
  FUNCTION f1 RETURN INT;
  FUNCTION f2 RETURN INT;
END;
$$
SET SESSION TRANSACTION READ ONLY
$$
--error ER_CANT_EXECUTE_IN_READ_ONLY_TRANSACTION
CREATE PACKAGE BODY test2 AS
  FUNCTION f1 RETURN INT AS BEGIN RETURN 10; END;
  FUNCTION f2 RETURN INT AS BEGIN RETURN f1(); END;
  PROCEDURE p1 AS
  BEGIN
    SELECT f2();
  END;
END;
$$
DELIMITER ;$$
SET SESSION TRANSACTION READ WRITE;
DROP PACKAGE test2;

SET SESSION TRANSACTION READ ONLY;
--error ER_CANT_EXECUTE_IN_READ_ONLY_TRANSACTION
DROP PACKAGE test2;
--error ER_CANT_EXECUTE_IN_READ_ONLY_TRANSACTION
DROP PACKAGE BODY test2;

SET SESSION TRANSACTION READ WRITE;


--echo #
--echo # Syntax error inside a CREATE PACKAGE, inside a routine definition
--echo #

DELIMITER $$;
--error ER_PARSE_ERROR
CREATE PACKAGE test2 AS
  FUNCTION f1 RETURN INT;
  FUNCTION f2 RETURN INT;
  FUNCTION f3;
  FUNCTION f4 RETURN INT;
END
$$
DELIMITER ;$$


--echo #
--echo # Syntax error inside a CREATE PACKAGE, outside of a routine definition
--echo #

# The definition "FUNCTION f3 RETURN INT AS BEGIN RETURN 10; END;"
# is valid in CREATE PACKAGE BODY, but not in CREATE PACKAGE.
# Syntax error happens after parsing "FUNCTION f3 RETURN INT".

DELIMITER $$;
--error ER_PARSE_ERROR
CREATE PACKAGE test2 AS
  FUNCTION f1 RETURN INT;
  FUNCTION f2 RETURN INT;
  FUNCTION f3 RETURN INT AS BEGIN RETURN 10; END;
  FUNCTION f4 RETURN INT;
END
$$
DELIMITER ;$$


--echo #
--echo # Syntax error inside a CREATE PACKAGE BODY, inside a routine definition
--echo #

DELIMITER $$;
CREATE PACKAGE test2 AS
  FUNCTION f1 RETURN INT;
  FUNCTION f2 RETURN INT;
END;
$$
--error ER_PARSE_ERROR
CREATE PACKAGE BODY test2 AS
  FUNCTION f1 RETURN INT AS BEGIN RETURN 10; END;
  FUNCTION f2 RETURN INT SA BEGIN RETURN 10; END; -- Notice "SA" vs "AS"
END
$$
DELIMITER ;$$
DROP PACKAGE test2;

--echo #
--echo # Syntax error inside a CREATE PACKAGE BODY, outside a routine definition
--echo #

DELIMITER $$;
CREATE PACKAGE test2 AS
  FUNCTION f1 RETURN INT;
  FUNCTION f2 RETURN INT;
END;
$$
--error ER_PARSE_ERROR
CREATE PACKAGE BODY test2 AS
  FUNCTION f1 RETURN INT AS BEGIN RETURN 10; END;
  SOME SYNTAX ERROR;
  FUNCTION f2 RETURN INT AS BEGIN RETURN 10; END;
END
$$
DELIMITER ;$$
DROP PACKAGE test2;


--echo #
--echo # Syntax error inside a CREATE PACKAGE BODY executable section
--echo #

DELIMITER $$;
CREATE PACKAGE test2 AS
  FUNCTION f1 RETURN INT;
END;
$$
--error ER_PARSE_ERROR
CREATE PACKAGE BODY test2 AS
  FUNCTION f1 RETURN INT AS BEGIN RETURN 10; END;
BEGIN
  SOME SYNTAX ERROR;
END
$$
DELIMITER ;$$
DROP PACKAGE test2;


--echo #
--echo # CREATE PROCEDURE inside a package PROCEDURE is not allowed
--echo #

DELIMITER $$;
CREATE PACKAGE test2 AS
  PROCEDURE p1;
END;
$$
--error ER_SP_NO_RECURSIVE_CREATE
CREATE PACKAGE BODY test2 AS
  PROCEDURE p1 AS
  BEGIN
    CREATE PROCEDURE p1 AS BEGIN NULL; END;
  END;
END;
$$
DELIMITER ;$$
DROP PACKAGE test2;


--echo #
--echo # CREATE PACKAGE inside a package PROCEDURE is not allowed
--echo #

DELIMITER $$;
CREATE PACKAGE test2 AS
  PROCEDURE p1;
END;
$$
--error ER_SP_NO_RECURSIVE_CREATE
CREATE PACKAGE BODY test2 AS
  PROCEDURE p1 AS
  BEGIN
    CREATE PACKAGE p1 AS PROCEDURE p1; END;
  END;
END;
$$
DELIMITER ;$$
DROP PACKAGE test2;


--echo #
--echo # CREATE PROCEDURE inside a package executable section is not allowed
--echo #

DELIMITER $$;
CREATE PACKAGE test2 AS
  PROCEDURE p1;
END;
$$
--error ER_SP_NO_RECURSIVE_CREATE
CREATE PACKAGE BODY test2 AS
  PROCEDURE p1 AS BEGIN NULL; END;
BEGIN
  CREATE PROCEDURE p1 AS BEGIN NULL; END;
END;
$$
DELIMITER ;$$
DROP PACKAGE test2;


--echo #
--echo # CREATE FUNCTION inside a package executable section is not allowed
--echo #

DELIMITER $$;
CREATE PACKAGE test2 AS
  PROCEDURE p1;
END;
$$
--error ER_SP_NO_RECURSIVE_CREATE
CREATE PACKAGE BODY test2 AS
  PROCEDURE p1 AS BEGIN NULL; END;
BEGIN
  CREATE FUNCTION f1 RETURN INT AS BEGIN RETURN 0; END;
END;
$$
DELIMITER ;$$
DROP PACKAGE test2;


--echo #
--echo # CREATE PACKAGE inside a package executable section is not allowed
--echo #

DELIMITER $$;
CREATE PACKAGE test2 AS
  PROCEDURE p1;
END;
$$
--error ER_SP_NO_RECURSIVE_CREATE
CREATE PACKAGE BODY test2 AS
  PROCEDURE p1 AS BEGIN NULL; END;
BEGIN
  CREATE PACKAGE p1 AS PROCEDURE p1; END;
END;
$$
DELIMITER ;$$
DROP PACKAGE test2;


--echo #
--echo # Broken CREATE PACKAGE at CREATE PACKAGE BODY time
--echo #

DELIMITER $$;
CREATE PACKAGE test2 AS
  FUNCTION f1 RETURN INT;
END;
$$
DELIMITER ;$$

UPDATE mysql.proc SET `body`='garbage'
  WHERE db='test' AND name='test2' AND type='PACKAGE';

DELIMITER $$;
--error ER_SP_PROC_TABLE_CORRUPT
CREATE PACKAGE BODY test2 AS
  FUNCTION f1 RETURN INT
  AS BEGIN
    RETURN f2();
  END;
END;
$$
DELIMITER ;$$
show warnings;

DROP PACKAGE test2;


--echo #
--echo # Broken CREATE PACKAGE at a package function call time
--echo #

DELIMITER $$;
CREATE PACKAGE test2 AS
  FUNCTION f1 RETURN INT;
END;
$$
DELIMITER ;$$

DELIMITER $$;
CREATE PACKAGE BODY test2 AS
  FUNCTION f1 RETURN INT
  AS BEGIN
    RETURN f2();
  END;
END;
$$
DELIMITER ;$$

--error ER_SP_DOES_NOT_EXIST
SELECT test2.f1();
UPDATE mysql.proc SET `body`='garbage'
  WHERE db='test' AND name='test2' AND type='PACKAGE';
--source sp-cache-invalidate.inc
--error ER_SP_PROC_TABLE_CORRUPT
SELECT test2.f1();
show warnings;
--error ER_SP_PROC_TABLE_CORRUPT
SELECT test2.f1();
show warnings;
--error ER_SP_PROC_TABLE_CORRUPT
SELECT test2.f1();
show warnings;

DROP PACKAGE test2;


--echo #
--echo # Broken CREATE PACKAGE at a package procedure call time
--echo #

DELIMITER $$;
CREATE PACKAGE test2 AS
  PROCEDURE p1;
END;
$$
DELIMITER ;$$

DELIMITER $$;
CREATE PACKAGE BODY test2 AS
  PROCEDURE p1
  AS BEGIN
    CALL p2;
  END;
END;
$$
DELIMITER ;$$

--error ER_SP_DOES_NOT_EXIST
CALL test2.f1();
UPDATE mysql.proc SET `body`='garbage'
  WHERE db='test' AND name='test2' AND type='PACKAGE';
--source sp-cache-invalidate.inc
--error ER_SP_PROC_TABLE_CORRUPT
CALL test2.p1();
show warnings;
--error ER_SP_PROC_TABLE_CORRUPT
CALL test2.p1();
show warnings;
--error ER_SP_PROC_TABLE_CORRUPT
CALL test2.p1();
show warnings;

DROP PACKAGE test2;


--echo #
--echo # Bad routine names
--echo #

DELIMITER $$;
--error ER_TOO_LONG_IDENT
CREATE PACKAGE p1 AS
  PROCEDURE pppppppppppppppppppppppppppppppppppppppppppppppppppppppppppppppp1;
END;
$$
DELIMITER ;$$

DELIMITER $$;
--error ER_TOO_LONG_IDENT
CREATE PACKAGE p1 AS
  FUNCTION fffffffffffffffffffffffffffffffffffffffffffffffffffffffffffffffff1
    RETURN INT;
END;
$$
DELIMITER ;$$


DELIMITER $$;
--error ER_SP_WRONG_NAME
CREATE PACKAGE p1 AS
  PROCEDURE "p1 ";
END;
$$
DELIMITER ;$$

DELIMITER $$;
--error ER_SP_WRONG_NAME
CREATE PACKAGE p1 AS
  FUNCTION "f1 " RETURN INT;
END;
$$
DELIMITER ;$$

DELIMITER $$;
--error ER_SP_WRONG_NAME
CREATE PACKAGE p1 AS
  PROCEDURE "p1.p1";
END;
$$
DELIMITER ;$$

DELIMITER $$;
--error ER_SP_WRONG_NAME
CREATE PACKAGE p1 AS
  FUNCTION "f1.f1" RETURN INT;
END;
$$
DELIMITER ;$$


--echo #
--echo # Duplicate PROCEDURE in CREATE PACKAGE
--echo #

DELIMITER $$;
--error ER_SP_ALREADY_EXISTS,
CREATE PACKAGE test2 AS
  PROCEDURE p1;
  PROCEDURE p1;
END;
$$
DELIMITER ;$$


DELIMITER $$;
--error ER_SP_ALREADY_EXISTS,
CREATE PACKAGE test2 AS
  PROCEDURE p1;
  PROCEDURE P1;
END;
$$
DELIMITER ;$$


--echo #
--echo # Duplicate FUNCTION in CREATE PACKAGE
--echo #

DELIMITER $$;
--error ER_SP_ALREADY_EXISTS,
CREATE PACKAGE test2 AS
  FUNCTION f1 RETURN INT;
  FUNCTION f1 RETURN INT;
END;
$$
DELIMITER ;$$

DELIMITER $$;
--error ER_SP_ALREADY_EXISTS,
CREATE PACKAGE test2 AS
  FUNCTION f1 RETURN INT;
  FUNCTION F1 RETURN INT;
END;
$$
DELIMITER ;$$


--echo #
--echo # Duplicate PROCEDURE in CREATE PACKAGE BODY
--echo #

DELIMITER $$;
CREATE PACKAGE test2 AS
  PROCEDURE p1;
END;
$$
--error ER_SP_ALREADY_EXISTS
CREATE PACKAGE BODY test2 AS
  PROCEDURE p1 AS BEGIN NULL; END;
  PROCEDURE p1 AS BEGIN NULL; END;
END;
$$
--error ER_SP_ALREADY_EXISTS
CREATE PACKAGE BODY test2 AS
  PROCEDURE p1 AS BEGIN NULL; END;
  PROCEDURE P1 AS BEGIN NULL; END;
END;
$$
DELIMITER ;$$
DROP PACKAGE test2;


--echo #
--echo # Duplicate FUNCTION in CREATE PACKAGE BODY
--echo #

DELIMITER $$;
CREATE PACKAGE test2 AS
  FUNCTION f1 RETURN INT;
END;
$$
--error ER_SP_ALREADY_EXISTS
CREATE PACKAGE BODY test2 AS
  FUNCTION f1 RETURN INT AS BEGIN RETURN 0; END;
  FUNCTION f1 RETURN INT AS BEGIN RETURN 0; END;
END;
$$
--error ER_SP_ALREADY_EXISTS
CREATE PACKAGE BODY test2 AS
  FUNCTION f1 RETURN INT AS BEGIN RETURN 0; END;
  FUNCTION F1 RETURN INT AS BEGIN RETURN 0; END;
END;
$$
DELIMITER ;$$
DROP PACKAGE test2;


--echo #
--echo # Routines declared in CREATE PACKAGE missing in CREATE PACKAGE BODY
--echo #

DELIMITER $$;
CREATE PACKAGE test2 AS
  PROCEDURE p1;
END;
$$
--error ER_PACKAGE_ROUTINE_IN_SPEC_NOT_DEFINED_IN_BODY
CREATE PACKAGE BODY test2 AS
  PROCEDURE p2 AS BEGIN NULL; END;
END;
$$
DELIMITER ;$$
DROP PACKAGE test2;

DELIMITER $$;
CREATE PACKAGE test2 AS
  FUNCTION f1 RETURN INT;
END;
$$
--error ER_PACKAGE_ROUTINE_IN_SPEC_NOT_DEFINED_IN_BODY
CREATE PACKAGE BODY test2 AS
  FUNCTION f2 RETURN INT AS BEGIN RETURN 10; END;
END;
$$
DELIMITER ;$$
DROP PACKAGE test2;

DELIMITER $$;
CREATE PACKAGE test2 AS
  PROCEDURE p1;
END;
$$
--error ER_PACKAGE_ROUTINE_IN_SPEC_NOT_DEFINED_IN_BODY
CREATE PACKAGE BODY test2 AS
  FUNCTION p1 RETURN INT AS BEGIN RETURN 10; END;
END;
$$
DELIMITER ;$$
DROP PACKAGE test2;

DELIMITER $$;
CREATE PACKAGE test2 AS
  PROCEDURE p1;
END;
$$
--error ER_PACKAGE_ROUTINE_IN_SPEC_NOT_DEFINED_IN_BODY
CREATE PACKAGE BODY test2 AS
  PROCEDURE p1(a INT) AS BEGIN NULL; END; -- Notice different prototype
END;
$$
DELIMITER ;$$
DROP PACKAGE test2;

--echo #
--echo # Forward declarations in CREATE PACKAGE BODY with missing implementations
--echo #

DELIMITER $$;
CREATE PACKAGE test2 AS
  PROCEDURE p1;
END;
$$
--error ER_PACKAGE_ROUTINE_FORWARD_DECLARATION_NOT_DEFINED
CREATE PACKAGE BODY test2 AS
  PROCEDURE p1 AS BEGIN NULL; END;
  PROCEDURE p2;
END;
$$
--error ER_PACKAGE_ROUTINE_FORWARD_DECLARATION_NOT_DEFINED
CREATE PACKAGE BODY test2 AS
  FUNCTION f1 RETURN INT;
  PROCEDURE p1 AS BEGIN NULL; END;
END;
$$
DELIMITER ;$$
DROP PACKAGE test2;


--echo #
--echo # Creating a new package
--echo #

DELIMITER $$;
CREATE PACKAGE test2 COMMENT 'package-test2-comment' AS
  FUNCTION f1 RETURN INT DETERMINISTIC;
  FUNCTION f2(a INT) RETURN INT;
  FUNCTION concat RETURN INT;
  PROCEDURE p1;
  PROCEDURE p2(a INT);
END
$$
DELIMITER ;$$

--vertical_results
--replace_column 13 # 14 #
SELECT * FROM mysql.proc WHERE db='test' AND name='test2';
--replace_column 24 # 25 #
SELECT * FROM INFORMATION_SCHEMA.ROUTINES WHERE ROUTINE_SCHEMA='test' AND ROUTINE_NAME='test2';
--horizontal_results

DELIMITER $$;
CREATE PACKAGE IF NOT EXISTS test2 AS
  FUNCTION f1 RETURN INT;
END test2
$$
DELIMITER ;$$


DELIMITER $$;
CREATE PACKAGE BODY test2 COMMENT 'package-body-test2-comment' AS
  FUNCTION f1 RETURN INT AS BEGIN RETURN 10; END;
  FUNCTION f2(a INT) RETURN INT AS BEGIN RETURN f1()+a; END;
  FUNCTION concat RETURN INT AS BEGIN RETURN 1; END;
  PROCEDURE p1 AS
  BEGIN
    SELECT f2(0);
  END;
  PROCEDURE p2(a INT) AS
  BEGIN
    SELECT f2(a);
  END;
END;
$$
DELIMITER ;$$

# This should do nothing and return a warning
DELIMITER $$;
CREATE PACKAGE BODY IF NOT EXISTS test2 AS
  FUNCTION f1 RETURN INT AS BEGIN RETURN 20; END;
  FUNCTION f2(a INT) RETURN INT AS BEGIN RETURN f1()+a; END;
  FUNCTION concat RETURN INT AS BEGIN RETURN 1; END;
  PROCEDURE p1 AS
  BEGIN
    SELECT f2(0);
  END;
  PROCEDURE p2(a INT) AS
  BEGIN
    SELECT f2(a);
  END;
END;
$$
DELIMITER ;$$

#
# The next query issues a warning about "concat" name collision,
# raised during compilation of the package body.
# However, "mtr --ps" does not produce the warning.
# It's not a package specific issue. The same difference exists for
# standalone functions. So just suppress warning for now.
#
--disable_warnings
SELECT test2.f1();
--enable_warnings
SELECT test2.f2(1);
CALL test2.p1();
CALL test2.p2(1);

--vertical_results
--replace_column 13 # 14 #
SELECT * FROM mysql.proc WHERE db='test' AND name LIKE 'test2.%';
--replace_column 24 # 25 #
SELECT * FROM INFORMATION_SCHEMA.ROUTINES WHERE ROUTINE_SCHEMA='test' AND ROUTINE_NAME='test2';
--replace_column 24 # 25 #
SELECT * FROM INFORMATION_SCHEMA.ROUTINES WHERE ROUTINE_SCHEMA='test' AND ROUTINE_NAME LIKE 'test2.%';
--replace_column 4 'root@localhost'  5 '0000-00-00 00:00:00' 6 '0000-00-00 00:00:00'
SHOW PACKAGE STATUS;
--replace_column 4 'root@localhost'  5 '0000-00-00 00:00:00' 6 '0000-00-00 00:00:00'
SHOW PACKAGE BODY STATUS;
SHOW CREATE PACKAGE test2;
SHOW CREATE PACKAGE BODY test2;
--horizontal_results



DROP PACKAGE BODY test2;
--error ER_SP_DOES_NOT_EXIST
SELECT test2.f1();
--error ER_SP_DOES_NOT_EXIST
SELECT test2.f2();
--error ER_SP_DOES_NOT_EXIST
CALL test2.p1();

DROP PACKAGE BODY IF EXISTS test2;

--error ER_SP_DOES_NOT_EXIST
DROP PACKAGE BODY test2;


DROP PACKAGE test2;


--echo #
--echo # Creating a new package in a remote database
--echo #

CREATE DATABASE test2;

DELIMITER $$;
CREATE PACKAGE test2.test2 COMMENT 'package-test2-comment' AS
  FUNCTION f1 RETURN INT;
  PROCEDURE p1;
END
$$
DELIMITER ;$$

DELIMITER $$;
CREATE PACKAGE BODY test2.test2 COMMENT 'package-body-test2-comment' AS
  FUNCTION f1 RETURN INT AS BEGIN RETURN 10; END;
  PROCEDURE p1 AS BEGIN SELECT f1(); END;
END;
$$
DELIMITER ;$$

--vertical_results
--replace_column 4 'root@localhost'  5 '0000-00-00 00:00:00' 6 '0000-00-00 00:00:00'
SHOW PACKAGE STATUS;
--replace_column 4 'root@localhost'  5 '0000-00-00 00:00:00' 6 '0000-00-00 00:00:00'
SHOW PACKAGE BODY STATUS;
--horizontal_results

USE test2;
SELECT test2.f1();
CALL test2.p1();
USE test;
DROP PACKAGE BODY test2.test2;
DROP PACKAGE test2.test2;
DROP DATABASE test2;


--echo #
--echo # Only public routines are available outside
--echo #

DELIMITER $$;
CREATE PACKAGE test2 AS
  FUNCTION f1 RETURN INT;
  PROCEDURE p1;
END;
$$
CREATE PACKAGE BODY test2 AS
  -- Public routines
  FUNCTION f1 RETURN TEXT AS
  BEGIN
    RETURN 'This is test2.f1';
  END;
  PROCEDURE p1 AS
  BEGIN
    SELECT 'This is test2.p1';
  END;
  -- Private routines
  FUNCTION f2 RETURN TEXT AS
  BEGIN
    RETURN 'This is test2.f2';
  END;
  PROCEDURE p2 AS
  BEGIN
    SELECT 'This is test2.p2';
  END;
END;
$$
DELIMITER ;$$
SELECT test2.f1();
CALL test2.p1();
--error ER_SP_DOES_NOT_EXIST
SELECT test2.f2();
--error ER_SP_DOES_NOT_EXIST
CALL test2.p2();
DROP PACKAGE test2;


--echo #
--echo # PACKAGE BODY with forward declarations
--echo #

DELIMITER $$;
CREATE PACKAGE test2 AS
  FUNCTION f1 RETURN INT;
  PROCEDURE p1;
END;
$$
CREATE PACKAGE BODY test2 AS
  -- Forward declarations
  FUNCTION f2private RETURN TEXT;
  PROCEDURE p2private;
  -- Public routines
  FUNCTION f1 RETURN TEXT AS
  BEGIN
    RETURN f2private();
  END;
  PROCEDURE p1 AS
  BEGIN
    CALL p2private;
  END;
  -- Definitions for the forward declarations
  FUNCTION f2private RETURN TEXT AS
  BEGIN
    RETURN 'This is f2private';
  END;
  PROCEDURE p2private AS
  BEGIN
   SELECT 'This is p2private';
  END;
END;
$$
DELIMITER ;$$
SELECT test2.f1();
CALL test2.p1();
DROP PACKAGE test2;


--echo #
--echo # Calling private routines with forward declarations,
--echo # using qualified notation, e.g. "CALL pkg.proc"
--echo #

DELIMITER $$;
CREATE PACKAGE test2 AS
  FUNCTION f1 RETURN INT;
  PROCEDURE p1;
END;
$$
CREATE PACKAGE BODY test2 AS
  -- Forward declarations
  FUNCTION f2private RETURN TEXT;
  PROCEDURE p2private;
  -- Public routines
  FUNCTION f1 RETURN TEXT AS
  BEGIN
    RETURN test2.f2private();
  END;
  PROCEDURE p1 AS
  BEGIN
    CALL test2.p2private;
  END;
  -- Definitions for the forward declarations
  FUNCTION f2private RETURN TEXT AS
  BEGIN
    RETURN 'This is f2private';
  END;
  PROCEDURE p2private AS
  BEGIN
   SELECT 'This is p2private' AS msg;
  END;
END;
$$
DELIMITER ;$$
SELECT test2.f1();
CALL test2.p1();
DROP PACKAGE test2;


--echo #
--echo # Calling private routines, using qualified notation, e.g. "pkg.proc"
--echo #

DELIMITER $$;
CREATE PACKAGE test2 AS
  FUNCTION f1 RETURN INT;
  PROCEDURE p1;
END;
$$
CREATE PACKAGE BODY test2 AS
  -- Private routines
  FUNCTION f2private RETURN TEXT AS
  BEGIN
    RETURN 'This is f2private';
  END;
  PROCEDURE p2private AS
  BEGIN
   SELECT 'This is p2private' AS msg;
  END;
  -- Public routines
  FUNCTION f1 RETURN TEXT AS
  BEGIN
    RETURN test2.f2private();
  END;
  PROCEDURE p1 AS
  BEGIN
    CALL test2.p2private;
  END;
END;
$$
DELIMITER ;$$
SELECT test2.f1();
CALL test2.p1();
DROP PACKAGE test2;


--echo #
--echo # Calling private routines from the package initialization section,
--echo # using qualified notation, e.g. "pkg.proc"
--echo #

DELIMITER $$;
CREATE PACKAGE test2 AS
  PROCEDURE p1;
END;
$$
CREATE PACKAGE BODY test2 AS
  -- Private routines
  FUNCTION f2private RETURN TEXT AS
  BEGIN
    RETURN 'This is f2private';
  END;
  PROCEDURE p2private AS
  BEGIN
   SELECT 'This is p2private' AS msg;
  END;
  -- Public routines
  PROCEDURE p1 AS
  BEGIN
    SELECT 'This is p1' AS msg;
  END;
BEGIN
  SELECT test2.f2private();
  CALL test2.p2private();
END;
$$
DELIMITER ;$$
CALL test2.p1();
DROP PACKAGE test2;


--echo #
--echo # Testing OR REPLACE
--echo #

DELIMITER $$;
CREATE OR REPLACE PACKAGE pkg AS
  FUNCTION f0 RETURN INT;
END;
$$
CREATE OR REPLACE PACKAGE pkg AS
  FUNCTION f1 RETURN INT;
END;
$$
DELIMITER ;$$
SELECT name, type, `body` FROM mysql.proc WHERE name LIKE 'pkg%' ORDER BY type;

DELIMITER $$;
CREATE OR REPLACE PACKAGE BODY pkg AS
  FUNCTION f1 RETURN INT AS BEGIN RETURN 10; END;
END;
$$
DELIMITER ;$$
SELECT name, type, `body` FROM mysql.proc WHERE name LIKE 'pkg%' ORDER BY type;
SELECT pkg.f1();

DELIMITER $$;
CREATE OR REPLACE PACKAGE BODY pkg AS
  FUNCTION f1 RETURN INT AS BEGIN RETURN 20; END;
END;
$$
DELIMITER ;$$
SELECT name, type, `body` FROM mysql.proc WHERE name LIKE 'pkg%' ORDER BY type;
SELECT pkg.f1();

DELIMITER $$;
CREATE OR REPLACE PACKAGE pkg AS
  FUNCTION f1 RETURN BIGINT;
END;
$$
DELIMITER ;$$
SELECT name, type, `body` FROM mysql.proc WHERE name LIKE 'pkg%' ORDER BY type;
--error ER_SP_DOES_NOT_EXIST
SELECT pkg.f1();

DELIMITER $$;
CREATE OR REPLACE PACKAGE BODY pkg AS
  FUNCTION f1 RETURN INT AS BEGIN RETURN 30; END;
END;
$$
DELIMITER ;$$
SELECT name, type, `body` FROM mysql.proc WHERE name LIKE 'pkg%' ORDER BY type;
SELECT pkg.f1();

DROP PACKAGE pkg;


--echo #
--echo # Package routines accessing tables
--echo #
CREATE TABLE t1 (a INT);
DELIMITER $$;
CREATE PACKAGE test2 AS
  PROCEDURE p1(a INT);
END;
$$
CREATE PACKAGE BODY test2 AS
  PROCEDURE p1(a INT) AS
  BEGIN
    INSERT INTO t1 VALUES (10);
  END;
END;
$$
DELIMITER ;$$
CALL test2.p1(10);
SELECT * FROM t1;
DROP PACKAGE test2;
DROP TABLE t1;


--echo #
--echo # CREATE PACKAGE: Optional package name after the "END" keyword
--echo #

DELIMITER $$;
--error ER_END_IDENTIFIER_DOES_NOT_MATCH
CREATE PACKAGE test2 AS
  FUNCTION f1 RETURN INT;
  PROCEDURE p1;
END test2.test2
$$
DELIMITER ;$$

DELIMITER $$;
--error ER_END_IDENTIFIER_DOES_NOT_MATCH
CREATE PACKAGE test2 AS
  FUNCTION f1 RETURN INT;
  PROCEDURE p1;
END test3
$$
DELIMITER ;$$

DELIMITER $$;
CREATE PACKAGE test2 AS
  FUNCTION f1 RETURN INT;
  PROCEDURE p1;
END test2
$$
DELIMITER ;$$
DROP PACKAGE test2;


--echo #
--echo # MDEV-12089 sql_mode=ORACLE: Understand optional routine name after the END keyword
--echo #


DELIMITER $$;
CREATE PACKAGE test2 AS
  FUNCTION f1 RETURN INT;
  PROCEDURE p1;
END test2;
$$
DELIMITER ;$$


DELIMITER $$;
--error ER_PARSE_ERROR
CREATE PACKAGE BODY test2 AS
  FUNCTION f1 RETURN INT AS
  BEGIN
    RETURN 10;
  END f1.f1;
END test2;
$$
DELIMITER ;$$


DELIMITER $$;
--error ER_END_IDENTIFIER_DOES_NOT_MATCH
CREATE PACKAGE BODY test2 AS
  FUNCTION f1 RETURN INT AS
  BEGIN
    RETURN 10;
  END f2;
END test2;
$$
DELIMITER ;$$


DELIMITER $$;
--error ER_PARSE_ERROR
CREATE PACKAGE BODY test2 AS
  PROCEDURE p1 AS
  BEGIN
    NULL;
  END p1.p1;
END test2;
$$
DELIMITER ;$$


DELIMITER $$;
--error ER_END_IDENTIFIER_DOES_NOT_MATCH
CREATE PACKAGE BODY test2 AS
  PROCEDURE p1 AS
  BEGIN
    NULL;
  END p2;
END test2;
$$
DELIMITER ;$$


DELIMITER $$;
CREATE PACKAGE BODY test2 AS
  FUNCTION f1 RETURN INT AS
  BEGIN
    RETURN 10;
  END f1;
  PROCEDURE p1 AS
  BEGIN
    NULL;
  END p1;
END test2;
$$
DELIMITER ;$$
DROP PACKAGE test2;

--echo #
--echo # Package and package routine name and end name are case insensitive
--echo #

DELIMITER $$;
CREATE PACKAGE test2 AS
  FUNCTION f1 RETURN TEXT;
  PROCEDURE p1;
END TEST2;
$$
DELIMITER ;$$

DELIMITER $$;
CREATE PACKAGE BODY test2 AS
  FUNCTION f1 RETURN TEXT AS
  BEGIN
    RETURN 'This is f1';
  END F1;
  PROCEDURE P1 AS
  BEGIN
    SELECT 'This is p1' AS msg;
  END p1;
END TEST2;
$$
DELIMITER ;$$
SELECT TEST2.F1();
SELECT test2.f1();
CALL TEST2.p1();
CALL test2.P1();
DROP PACKAGE BODY TEST2;
DROP PACKAGE TEST2;


--echo #
--echo # Testing various qualified/non-qualified db/package SP call chains
--echo #

DELIMITER $$;
CREATE FUNCTION f3() RETURN TEXT AS
BEGIN
  SET @track= @track || ' ' || 'test.f3()';
  RETURN '';
END;
$$
CREATE PROCEDURE p3() AS
BEGIN
  SET @track= @track || ' ' || 'test.p3()';
END;
$$
CREATE FUNCTION ff2(task TEXT) RETURN TEXT AS
  step TEXT := REGEXP_SUBSTR(task,'^[^ ]*');
  tail TEXT := REGEXP_REPLACE(task,'^[^ ]*[ ]*(.*)','\\1');
  rc TEXT;
BEGIN
  SET @track= @track || ' ' || 'test.ff2()';
  CASE step
    WHEN ''         THEN NULL;
    WHEN 'p3'       THEN CALL p3();
    WHEN 'f3'       THEN rc:= f3();
    WHEN 'pack.p2'  THEN CALL pack.p2(tail);
    WHEN 'pack.f2'  THEN rc:= pack.f2(tail);
    WHEN 'pack.p3'  THEN CALL pack.p3();
    WHEN 'pack.f3'  THEN rc:= pack.f3();
    WHEN 'test.p3'  THEN CALL test.p3();
    WHEN 'test.f3'  THEN rc:= test.f3();
    WHEN 'test.pp2' THEN CALL test.pp2(tail);
    WHEN 'test.ff2' THEN rc:= test.ff2(tail);
    ELSE SET @track= @track || ' ' || step || ' [unknown step]';
  END CASE;
  RETURN '';
END;
$$
CREATE PROCEDURE pp2(task TEXT) AS
  step TEXT := REGEXP_SUBSTR(task,'^[^ ]*');
  tail TEXT := REGEXP_REPLACE(task,'^[^ ]*[ ]*(.*)','\\1');
  rc TEXT;
BEGIN
  SET @track= @track || ' ' || 'test.pp2()';
  CASE step
    WHEN ''         THEN NULL;
    WHEN 'p3'       THEN CALL p3();
    WHEN 'f3'       THEN rc:= f3();
    WHEN 'pack.p2'  THEN CALL pack.p2(tail);
    WHEN 'pack.f2'  THEN rc:= pack.f2(tail);
    WHEN 'pack.p3'  THEN CALL pack.p3();
    WHEN 'pack.f3'  THEN rc:= pack.f3();
    WHEN 'test.p3'  THEN CALL test.p3();
    WHEN 'test.f3'  THEN rc:= test.f3();
    WHEN 'test.pp2' THEN CALL test.pp2(tail);
    WHEN 'test.ff2' THEN rc:= test.ff2(tail);
    ELSE SET @track= @track || ' ' || step || ' [unknown step]';
  END CASE;
END;
$$
CREATE PACKAGE pack AS
  PROCEDURE p1(task TEXT);
  PROCEDURE p2(task TEXT);
  FUNCTION f1(task TEXT) RETURN TEXT;
  FUNCTION f2(step2 TEXT) RETURN TEXT;
  FUNCTION f3 RETURN TEXT;
  PROCEDURE p3;
END;
$$
CREATE PACKAGE BODY pack AS
  PROCEDURE p1(task TEXT) AS
    step TEXT := REGEXP_SUBSTR(task,'^[^ ]*');
    tail TEXT := REGEXP_REPLACE(task,'^[^ ]*[ ]*(.*)','\\1');
    rc TEXT;
  BEGIN
    SET @track= 'test.pack.p1()';
    CASE step
      WHEN ''         THEN NULL;
      WHEN 'p2'       THEN CALL p2(tail);
      WHEN 'f2'       THEN rc:= f2(tail);
      WHEN 'p3'       THEN CALL p3();
      WHEN 'f3'       THEN rc:= f3();
      WHEN 'px'       THEN CALL px();
      WHEN 'fx'       THEN rc:= fx();
      WHEN 'pp2'      THEN CALL pp2(tail);
      WHEN 'ff2'      THEN rc:= ff2(tail);
      WHEN 'pack.p2'  THEN CALL pack.p2(tail);
      WHEN 'pack.f2'  THEN rc:= pack.f2(tail);
      WHEN 'pack.p3'  THEN CALL pack.p3();
      WHEN 'pack.f3'  THEN rc:= pack.f3();
      WHEN 'pack.px'  THEN CALL pack.px();
      WHEN 'pack.fx'  THEN rc:= pack.fx();
      WHEN 'test.p3'  THEN CALL test.p3();
      WHEN 'test.f3'  THEN rc:= test.f3();
      WHEN 'test.pp2' THEN CALL test.pp2(tail);
      WHEN 'test.ff2' THEN rc:= test.ff2(tail);
      ELSE SET @track= @track || ' ' || step || ' [unknown step]';
    END CASE;
    SELECT @track;
  END;

  FUNCTION f1(task TEXT) RETURN TEXT AS
    step TEXT := REGEXP_SUBSTR(task,'^[^ ]*');
    tail TEXT := REGEXP_REPLACE(task,'^[^ ]*[ ]*(.*)','\\1');
    rc TEXT;
  BEGIN
    SET @track= 'test.pack.f1()';
    CASE step
      WHEN ''         THEN NULL;
      WHEN 'p2'       THEN CALL p2(tail);
      WHEN 'f2'       THEN rc:= f2(tail);
      WHEN 'p3'       THEN CALL p3();
      WHEN 'f3'       THEN rc:= f3();
      WHEN 'px'       THEN CALL px();
      WHEN 'fx'       THEN rc:= fx();
      WHEN 'pp2'      THEN CALL pp2(tail);
      WHEN 'ff2'      THEN rc:= ff2(tail);
      WHEN 'pack.p2'  THEN CALL pack.p2(tail);
      WHEN 'pack.f2'  THEN rc:= pack.f2(tail);
      WHEN 'pack.p3'  THEN CALL pack.p3();
      WHEN 'pack.f3'  THEN rc:= pack.f3();
      WHEN 'pack.px'  THEN CALL pack.px();
      WHEN 'pack.fx'  THEN rc:= pack.fx();
      WHEN 'test.p3'  THEN CALL test.p3();
      WHEN 'test.f3'  THEN rc:= test.f3();
      WHEN 'test.pp2' THEN CALL test.pp2(tail);
      WHEN 'test.ff2' THEN rc:= test.ff2(tail);
      ELSE SET @track= @track || ' ' || step || ' [unknown step]';
    END CASE;
    SIGNAL SQLSTATE '01000' SET MESSAGE_TEXT=@track;
    RETURN '';
  END;

  PROCEDURE p2(task TEXT) AS
    step TEXT := REGEXP_SUBSTR(task,'^[^ ]*');
    tail TEXT := REGEXP_REPLACE(task,'^[^ ]*[ ]*(.*)','\\1');
    rc TEXT;
  BEGIN
    SET @track= @track || ' ' || 'test.pack.p2()';
    CASE step
      WHEN ''         THEN NULL;
      WHEN 'p2'       THEN CALL p2(tail);
      WHEN 'f2'       THEN rc:= f2(tail);
      WHEN 'p3'       THEN CALL p3();
      WHEN 'f3'       THEN rc:= f3();
      WHEN 'px'       THEN CALL px();
      WHEN 'fx'       THEN rc:= fx();
      WHEN 'pp2'      THEN CALL pp2(tail);
      WHEN 'ff2'      THEN rc:= ff2(tail);
      WHEN 'pack.p2'  THEN CALL pack.p2(tail);
      WHEN 'pack.f2'  THEN rc:= pack.f2(tail);
      WHEN 'pack.p3'  THEN CALL pack.p3();
      WHEN 'pack.f3'  THEN rc:= pack.f3();
      WHEN 'pack.px'  THEN CALL pack.px();
      WHEN 'pack.fx'  THEN rc:= pack.fx();
      WHEN 'test.p3'  THEN CALL test.p3();
      WHEN 'test.f3'  THEN rc:= test.f3();
      WHEN 'test.pp2' THEN CALL test.pp2(tail);
      WHEN 'test.ff2' THEN rc:= test.ff2(tail);
      ELSE SET @track= @track || ' ' || step || ' [unknown step]';
    END CASE;
  END;

  FUNCTION f2(task TEXT) RETURN TEXT AS
    step TEXT := REGEXP_SUBSTR(task,'^[^ ]*');
    tail TEXT := REGEXP_REPLACE(task,'^[^ ]*[ ]*(.*)','\\1');
    rc TEXT;
  BEGIN
    SET @track= @track || ' ' || 'test.pack.f2()';
    CASE step
      WHEN ''         THEN NULL;
      WHEN 'p2'       THEN CALL p2(tail);
      WHEN 'f2'       THEN rc:= f2(tail);
      WHEN 'p3'       THEN CALL p3();
      WHEN 'f3'       THEN rc:= f3();
      WHEN 'px'       THEN CALL px();
      WHEN 'fx'       THEN rc:= fx();
      WHEN 'pp2'      THEN CALL pp2(tail);
      WHEN 'ff2'      THEN rc:= ff2(tail);
      WHEN 'pack.p2'  THEN CALL pack.p2(tail);
      WHEN 'pack.f2'  THEN rc:= pack.f2(tail);
      WHEN 'pack.p3'  THEN CALL pack.p3();
      WHEN 'pack.f3'  THEN rc:= pack.f3();
      WHEN 'pack.px'  THEN CALL pack.px();
      WHEN 'pack.fx'  THEN rc:= pack.fx();
      WHEN 'test.p3'  THEN CALL test.p3();
      WHEN 'test.f3'  THEN rc:= test.f3();
      WHEN 'test.pp2' THEN CALL test.pp2(tail);
      WHEN 'test.ff2' THEN rc:= test.ff2(tail);
      ELSE SET @track= @track || ' ' || step || ' [unknown step]';
    END CASE;
    RETURN '';
  END;
  PROCEDURE p3 AS
  BEGIN
    SET @track= @track || ' ' || 'test.pack.p3()';
  END;
  FUNCTION f3 RETURN TEXT AS
  BEGIN
    SET @track= @track || ' ' || 'test.pack.f3()';
    RETURN '';
  END;

END pack;
$$
DELIMITER ;$$

SET max_sp_recursion_depth=10;

--echo # pack.routine -> *

CALL pack.p1('p2');
CALL pack.p1('f2');
--error ER_SP_DOES_NOT_EXIST
CALL pack.p1('px');
--error ER_SP_DOES_NOT_EXIST
CALL pack.p1('fx');

CALL pack.p1('pp2');
CALL pack.p1('ff2');

CALL pack.p1('pack.p2');
CALL pack.p1('pack.f2');
--error ER_SP_DOES_NOT_EXIST
CALL pack.p1('pack.px');
--error ER_SP_DOES_NOT_EXIST
CALL pack.p1('pack.fx');

CALL pack.p1('test.pp2');
CALL pack.p1('test.ff2');

DO pack.f1('p2');
DO pack.f1('f2');
--error ER_SP_DOES_NOT_EXIST
DO pack.p1('px');
--error ER_SP_DOES_NOT_EXIST
DO pack.p1('fx');

DO pack.f1('pp2');
DO pack.f1('ff2');

DO pack.f1('pack.p2');
DO pack.f1('pack.f2');
--error ER_SP_DOES_NOT_EXIST
SELECT pack.f1('pack.px');
--error ER_SP_DOES_NOT_EXIST
SELECT pack.f1('pack.fx');

DO pack.f1('test.pp2');
DO pack.f1('test.ff2');

--echo #
--echo # Qualified_package_routine -> Non_qualified_package_routine
--echo #

--echo # pack.routine -> [pack.]routine -> pack.routine

CALL pack.p1('p2 pack.p3');
CALL pack.p1('p2 pack.f3');
CALL pack.p1('f2 pack.p3');
CALL pack.p1('f2 pack.f3');

DO pack.f1('p2 pack.p3');
DO pack.f1('p2 pack.f3');
DO pack.f1('f2 pack.p3');
DO pack.f1('f2 pack.f3');

--echo # pack.routine -> [pack.]routine -> [pack]routine

CALL pack.p1('p2 p3');
CALL pack.p1('p2 f3');
CALL pack.p1('f2 p3');
CALL pack.p1('f2 f3');

DO pack.f1('p2 p3');
DO pack.f1('p2 f3');
DO pack.f1('f2 p3');
DO pack.f1('f2 f3');

--echo # pack.routine -> [pack.]routine -> test.routine

CALL pack.p1('p2 test.p3');
CALL pack.p1('p2 test.f3');
CALL pack.p1('f2 test.p3');
CALL pack.p1('f2 test.f3');

DO pack.f1('p2 test.p3');
DO pack.f1('p2 test.f3');
DO pack.f1('f2 test.p3');
DO pack.f1('f2 test.f3');

--echo # pack.routine -> [pack.]routine -> [test.]routine

CALL pack.p1('p2 pp2');
CALL pack.p1('p2 ff2');
CALL pack.p1('f2 pp2');
CALL pack.p1('f2 ff2');

DO pack.f1('p2 pp2');
DO pack.f1('p2 ff2');
DO pack.f1('f2 pp2');
DO pack.f1('f2 ff2');


--echo #
--echo # Qualified_package_routine -> Non_qualified_database_routine
--echo #

--echo # pack.routine -> [test.]routine -> pack.routine

CALL pack.p1('pp2 pack.p3');
CALL pack.p1('pp2 pack.f3');
CALL pack.p1('ff2 pack.p3');
CALL pack.p1('ff2 pack.f3');

DO pack.f1('pp2 pack.p3');
DO pack.f1('pp2 pack.f3');
DO pack.f1('ff2 pack.p3');
DO pack.f1('ff2 pack.f3');

--echo # pack.routine -> [test.]routine -> test.routine

CALL pack.p1('pp2 test.p3');
CALL pack.p1('pp2 test.f3');
CALL pack.p1('ff2 test.p3');
CALL pack.p1('ff2 test.f3');

DO pack.f1('pp2 test.p3');
DO pack.f1('pp2 test.f3');
DO pack.f1('ff2 test.p3');
DO pack.f1('ff2 test.f3');

--echo # pack.routine -> [test.]routine -> [test.]routine

CALL pack.p1('pp2 p3');
CALL pack.p1('pp2 f3');
CALL pack.p1('ff2 p3');
CALL pack.p1('ff2 f3');

DO pack.f1('pp2 p3');
DO pack.f1('pp2 f3');
DO pack.f1('ff2 p3');
DO pack.f1('ff2 f3');


--echo #
--echo # Qualified_package_routine -> Qualified_package_routine
--echo #

--echo # pack.routine -> pack.routine -> pack.routine

CALL pack.p1('pack.p2 pack.p3');
CALL pack.p1('pack.p2 pack.f3');
CALL pack.p1('pack.f2 pack.p3');
CALL pack.p1('pack.f2 pack.f3');

DO pack.f1('pack.p2 pack.p3');
DO pack.f1('pack.p2 pack.f3');
DO pack.f1('pack.f2 pack.p3');
DO pack.f1('pack.f2 pack.f3');

--echo # pack.routine -> pack.routine -> [pack.]routine

CALL pack.p1('pack.p2 p3');
CALL pack.p1('pack.p2 f3');
CALL pack.p1('pack.f2 p3');
CALL pack.p1('pack.f2 f3');

DO pack.f1('pack.p2 p3');
DO pack.f1('pack.p2 f3');
DO pack.f1('pack.f2 p3');
DO pack.f1('pack.f2 f3');

--echo # pack.routine -> pack.routine -> test.routine

CALL pack.p1('pack.p2 test.p3');
CALL pack.p1('pack.p2 test.f3');
CALL pack.p1('pack.f2 test.p3');
CALL pack.p1('pack.f2 test.f3');

DO pack.f1('pack.p2 test.p3');
DO pack.f1('pack.p2 test.f3');
DO pack.f1('pack.f2 test.p3');
DO pack.f1('pack.f2 test.f3');

--echo # pack.routine -> pack.routine -> [test.]routine

CALL pack.p1('pack.p2 pp2');
CALL pack.p1('pack.p2 ff2');
CALL pack.p1('pack.f2 pp2');
CALL pack.p1('pack.f2 ff2');

DO pack.f1('pack.p2 pp2');
DO pack.f1('pack.p2 ff2');
DO pack.f1('pack.f2 pp2');
DO pack.f1('pack.f2 ff2');


--echo #
--echo # Qualified_package_routine -> Qualified_database_routine
--echo #

--echo pack.routine -> test.routine -> pack.routine

CALL pack.p1('test.pp2 pack.p3');
CALL pack.p1('test.pp2 pack.f3');
CALL pack.p1('test.ff2 pack.p3');
CALL pack.p1('test.ff2 pack.f3');

DO pack.f1('test.pp2 pack.p3');
DO pack.f1('test.pp2 pack.f3');
DO pack.f1('test.ff2 pack.p3');
DO pack.f1('test.ff2 pack.f3');

--echo pack.routine -> test.routine -> test.routine

CALL pack.p1('test.pp2 test.p3');
CALL pack.p1('test.pp2 test.f3');
CALL pack.p1('test.ff2 test.p3');
CALL pack.p1('test.ff2 test.f3');

DO pack.f1('test.pp2 test.p3');
DO pack.f1('test.pp2 test.f3');
DO pack.f1('test.ff2 test.p3');
DO pack.f1('test.ff2 test.f3');

--echo pack.routine -> test.routine -> [test.]routine

CALL pack.p1('test.pp2 p3');
CALL pack.p1('test.pp2 f3');
CALL pack.p1('test.ff2 p3');
CALL pack.p1('test.ff2 f3');

DO pack.f1('test.pp2 p3');
DO pack.f1('test.pp2 f3');
DO pack.f1('test.ff2 p3');
DO pack.f1('test.ff2 f3');


--echo # Longer chains

CALL pack.p1('p2 f2 p2 test.pp2 test.ff2 pack.p3');
CALL pack.p1('p2 test.pp2 pack.p2 pack.f2 test.ff2 pack.p3');


DROP PACKAGE pack;
DROP FUNCTION f3;
DROP PROCEDURE p3;
DROP FUNCTION ff2;
DROP PROCEDURE pp2;


--echo #
--echo # Calling a standalone function from a non-current database,
--echo # which calls a package routine from the same non-current database.
--echo #

DELIMITER $$;
CREATE PROCEDURE p1 AS
BEGIN
  CALL pkg1.p1;
END;
$$
CREATE PACKAGE pkg1 AS
  PROCEDURE p1;
END;
$$
CREATE PACKAGE BODY pkg1 AS
  PROCEDURE p1 AS
  BEGIN
    SELECT database();
  END;
END;
$$
DELIMITER ;$$
# Current database
CALL p1;
CREATE DATABASE test2;
USE test2;
# Non-current database
CALL test.p1;
DROP DATABASE test2;
# No current database at all
CALL test.p1;
USE test;
DROP PACKAGE pkg1;
DROP PROCEDURE p1;


--echo #
--echo # Creating a package with a different DEFINER
--echo #

CREATE USER xxx@localhost;
DELIMITER $$;
CREATE DEFINER=xxx@localhost PACKAGE p1 AS
  PROCEDURE p1;
END;
$$
CREATE DEFINER=xxx@localhost PACKAGE BODY p1 AS
  PROCEDURE p1 AS
  BEGIN
    NULL;
  END;
END;
$$
DELIMITER ;$$
SELECT definer, name, security_type, type FROM mysql.proc WHERE name LIKE 'p1%' ORDER BY definer, name, type;
DROP PACKAGE p1;
DROP USER xxx@localhost;

--echo #
--echo # Creating a package with a different DEFINER, with SQL SECURITY INVOKER
--echo #

CREATE USER xxx@localhost;
DELIMITER $$;
CREATE DEFINER=xxx@localhost PACKAGE p1 SQL SECURITY INVOKER AS
  PROCEDURE p1;
END;
$$
CREATE DEFINER=xxx@localhost PACKAGE BODY p1 SQL SECURITY INVOKER AS
  PROCEDURE p1 AS
  BEGIN
    NULL;
  END;
END;
$$
DELIMITER ;$$
SELECT definer, name, security_type, type FROM mysql.proc WHERE name LIKE 'p1%' ORDER BY definer, name, type;
DROP PACKAGE p1;
DROP USER xxx@localhost;

--echo #
--echo # A package with an initialization section
--echo #

DELIMITER $$;
CREATE PACKAGE p1 AS
  PROCEDURE p1;
  FUNCTION f1 RETURN INT;
END;
$$
CREATE PACKAGE BODY p1 AS
  PROCEDURE p1 AS BEGIN SET @a=@a+1; SELECT @a; END;
  FUNCTION f1 RETURN INT AS BEGIN SET @a=@a+1; RETURN @a; END;
BEGIN
  SET @a:=10;
END;
$$
DELIMITER ;$$
CALL p1.p1();
CALL p1.p1();
SELECT p1.f1();
SELECT p1.f1();
--source sp-cache-invalidate.inc
SELECT p1.f1();
CALL p1.p1();
SELECT p1.f1();
CALL p1.p1();
DROP PACKAGE p1;


--echo #
--echo # A package with an initialization section calling
--echo # routines from the same package, and standalone routines.
--echo #

DELIMITER $$;
CREATE PROCEDURE init20 AS
BEGIN
  SET @msg= @msg || '[init20]';
END;
$$
CREATE PACKAGE p1 AS
  PROCEDURE init1;
  PROCEDURE init2;
  FUNCTION init3 RETURN INT;
  PROCEDURE p1;
  FUNCTION f1 RETURN TEXT;
END;
$$
CREATE PACKAGE BODY p1 AS
  PROCEDURE init1 AS
  BEGIN
    SET @msg= @msg || '[p1.init1]';
  END;
  PROCEDURE init2 AS
  BEGIN
    SET @msg= @msg || '[p1.init2]';
  END;
  FUNCTION init3 RETURN INT AS
  BEGIN
    SET @msg= @msg || '[p1.init3]';
    RETURN 0;
  END;
  PROCEDURE p1 AS
  BEGIN
    SET @msg= @msg || '[p1.p1]';
    SELECT @msg;
  END;
  FUNCTION f1 RETURN TEXT AS
  BEGIN
    SET @msg= @msg || '[p1.f1]';
    RETURN @msg;
  END;
BEGIN
  SET @msg= '';
  init1();
  init2();
  DO init3();
  init20();
END;
$$
DELIMITER ;$$
CALL p1.p1();
CALL p1.p1();
SELECT p1.f1();
SELECT p1.f1();
--source sp-cache-invalidate.inc
SELECT p1.f1();
CALL p1.p1();
SELECT p1.f1();
CALL p1.p1();
DROP PACKAGE p1;
DROP PROCEDURE init20;


--echo #
--echo # EXECUTE IMMEDIATE in the package initialization section
--echo #

SET @a=1000;
CREATE TABLE t1 AS SELECT 10 AS a;
DELIMITER $$;
CREATE PACKAGE p1 AS
  PROCEDURE p1;
  FUNCTION f1 RETURN INT;
END;
$$
CREATE PACKAGE BODY p1 AS
  PROCEDURE p1 AS BEGIN SET @a=@a+1; SELECT @a; END;
  FUNCTION f1 RETURN INT AS BEGIN SET @a=@a+1; RETURN @a; END;
BEGIN
  EXECUTE IMMEDIATE 'SELECT MAX(a) FROM t1 INTO @a';
END;
$$
DELIMITER ;$$
CALL p1.p1();
CALL p1.p1();
SELECT p1.f1();
SELECT p1.f1();
--source sp-cache-invalidate.inc
--error ER_STMT_NOT_ALLOWED_IN_SF_OR_TRG
SELECT p1.f1();
DROP PACKAGE p1;
DROP TABLE t1;


--echo #
--echo # A package with an initialization section, loading table data into a user variable
--echo #

SET @a=1000;
CREATE TABLE t1 AS SELECT 10 AS a;
DELIMITER $$;
CREATE PACKAGE p1 AS
  PROCEDURE p1;
  FUNCTION f1 RETURN INT;
END;
$$
CREATE PACKAGE BODY p1 AS
  PROCEDURE p1 AS BEGIN SET @a=@a+1; SELECT @a; END;
  FUNCTION f1 RETURN INT AS BEGIN SET @a=@a+1; RETURN @a; END;
BEGIN
  SELECT MAX(a) FROM t1 INTO @a;
END;
$$
DELIMITER ;$$
CALL p1.p1();
CALL p1.p1();
SELECT p1.f1();
SELECT p1.f1();
--source sp-cache-invalidate.inc
SELECT p1.f1();
DROP PACKAGE p1;
DROP TABLE t1;

--echo #
--echo # A package with an initialization section producing an error
--echo #

DELIMITER $$;
CREATE PACKAGE p1 AS
  PROCEDURE p1;
  FUNCTION f1 RETURN TEXT;
END;
$$
CREATE PACKAGE BODY p1 AS
  PROCEDURE p1 AS BEGIN SELECT 'This is p1' AS msg; END;
  FUNCTION f1 RETURN TEXT AS BEGIN RETURN 'This is f1'; END;
BEGIN
  SELECT 1 FROM t1 INTO @a;
END;
$$
DELIMITER ;$$
--error ER_NO_SUCH_TABLE
CALL p1.p1();
--error ER_NO_SUCH_TABLE
SELECT p1.f1();
--source sp-cache-invalidate.inc
--error ER_NO_SUCH_TABLE
SELECT p1.f1();
--error ER_NO_SUCH_TABLE
CALL p1.p1();
--error ER_NO_SUCH_TABLE
SELECT p1.f1();
CREATE TABLE t1 (a INT) AS SELECT 1;
CALL p1.p1();
--source sp-cache-invalidate.inc
SELECT p1.f1();
--source sp-cache-invalidate.inc
CALL p1.p1();
DROP TABLE t1;
DROP PACKAGE p1;


--echo #
--echo # A package with SF-unsafe statements in the initialization section
--echo #

DELIMITER $$;
CREATE PACKAGE p1 AS
  PROCEDURE p1;
  FUNCTION f1 RETURN TEXT;
END;
$$
CREATE PACKAGE BODY p1 AS
  PROCEDURE p1 AS BEGIN SELECT 'This is p1' AS msg; END;
  FUNCTION f1 RETURN TEXT AS BEGIN RETURN 'This is f1'; END;
BEGIN
  CREATE TABLE IF NOT EXISTS t1 (a INT);
  DROP TABLE IF EXISTS t1;
END;
$$
DELIMITER ;$$
CALL p1.p1();
SELECT p1.f1();
--source sp-cache-invalidate.inc
--error ER_COMMIT_NOT_ALLOWED_IN_SF_OR_TRG
SELECT p1.f1();
CALL p1.p1();
SELECT p1.f1();
DROP PACKAGE p1;


--echo #
--echo # MDEV-13139 Package-wide variables in CREATE PACKAGE
--echo #

DELIMITER $$;
CREATE PACKAGE p1 AS
  PROCEDURE p1;
  FUNCTION f1 RETURN INT;
END;
$$
--error ER_SP_DUP_VAR
CREATE PACKAGE BODY p1 AS
  a INT;
  a INT;
  PROCEDURE p1 AS
  BEGIN
    CREATE VIEW v1 AS SELECT a;
  END;
END;
$$
--error ER_PARSE_ERROR
CREATE PACKAGE BODY p1 AS
  a INT;
  PROCEDURE p1 AS
  BEGIN
    NULL;
  END;
  b INT; -- Variables cannot go after routine definitions
END;
$$
--error ER_VIEW_SELECT_VARIABLE
CREATE PACKAGE BODY p1 AS
  a INT;
  PROCEDURE p1 AS
  BEGIN
    CREATE VIEW v1 AS SELECT a;
  END;
END;
$$
CREATE PACKAGE BODY p1 AS
  a INT:=NULL;
  PROCEDURE p1 AS
  BEGIN
    SELECT a;
    a:=COALESCE(a,0)+100;
    SET a=a+1;
  END;
  FUNCTION f1 RETURN INT AS
  BEGIN
    RETURN a;
  END;
END;
$$
DELIMITER ;$$
CALL p1.p1;
CALL p1.p1;
CALL p1.p1;
SELECT p1.f1();
DROP PACKAGE p1;


--echo #
--echo # One package variable with a default value
--echo #

DELIMITER $$;
CREATE PACKAGE p1 AS
  PROCEDURE p1;
  FUNCTION f1 RETURN INT;
END;
$$
CREATE PACKAGE BODY p1 AS
  a INT:=10;
  PROCEDURE p1 AS BEGIN a:=a+1; SELECT a; END;
  FUNCTION f1 RETURN INT AS BEGIN a:=a+1; RETURN a; END;
END;
$$
DELIMITER ;$$
CALL p1.p1();
CALL p1.p1();
SELECT p1.f1();
SELECT p1.f1();
--source sp-cache-invalidate.inc
SELECT p1.f1();
CALL p1.p1();
SELECT p1.f1();
CALL p1.p1();
DROP PACKAGE p1;


DELIMITER $$;
CREATE PACKAGE p1 AS
  PROCEDURE p1;
  FUNCTION f1 RETURN INT;
END;
$$
CREATE PACKAGE BODY p1 AS
  a ROW (a INT, b TEXT):=ROW(10,'bbb');
  PROCEDURE p1 AS
  BEGIN
    a.a:= a.a+1;
    a.b:= a.b || 'B';
    SELECT a.a, a.b;
  END;
  FUNCTION f1 RETURN INT AS BEGIN a.a:= a.a+1; RETURN a.a; END;
END;
$$
DELIMITER ;$$
CALL p1.p1();
CALL p1.p1();
SELECT p1.f1();
SELECT p1.f1();
--source sp-cache-invalidate.inc
SELECT p1.f1();
CALL p1.p1();
SELECT p1.f1();
CALL p1.p1();
DROP PACKAGE p1;


CREATE TABLE t1 (a INT);
DELIMITER $$;
CREATE PACKAGE p1 AS
  PROCEDURE p1;
  FUNCTION f1 RETURN INT;
END;
$$
CREATE PACKAGE BODY p1 AS
  a t1.a%TYPE:=10;
  PROCEDURE p1 AS BEGIN a:=a+1; SELECT a; END;
  FUNCTION f1 RETURN INT AS BEGIN a:=a+1; RETURN a; END;
END;
$$
DELIMITER ;$$
CALL p1.p1();
CALL p1.p1();
SELECT p1.f1();
SELECT p1.f1();
--source sp-cache-invalidate.inc
SELECT p1.f1();
CALL p1.p1();
SELECT p1.f1();
CALL p1.p1();
DROP PACKAGE p1;
DROP TABLE t1;


CREATE TABLE t1 (a INT, b TEXT);
DELIMITER $$;
CREATE PACKAGE p1 AS
  PROCEDURE p1;
  FUNCTION f1 RETURN INT;
END;
$$
CREATE PACKAGE BODY p1 AS
  a t1%ROWTYPE:=ROW(10,'bbb');
  PROCEDURE p1 AS
  BEGIN
    a.a:= a.a+1;
    a.b:= a.b || 'B';
    SELECT a.a, a.b;
  END;
  FUNCTION f1 RETURN INT AS BEGIN a.a:= a.a+1; RETURN a.a; END;
END;
$$
DELIMITER ;$$
CALL p1.p1();
CALL p1.p1();
SELECT p1.f1();
SELECT p1.f1();
--source sp-cache-invalidate.inc
SELECT p1.f1();
CALL p1.p1();
SELECT p1.f1();
CALL p1.p1();
DROP PACKAGE p1;
DROP TABLE t1;


--echo #
--echo # One package variable, set in the package initialization section
--echo #

DELIMITER $$;
CREATE PACKAGE p1 AS
  PROCEDURE p1;
  FUNCTION f1 RETURN INT;
END;
$$
CREATE PACKAGE BODY p1 AS
  a INT;
  PROCEDURE p1 AS BEGIN a:=a+1; SELECT a; END;
  FUNCTION f1 RETURN INT AS BEGIN a:=a+1; RETURN a; END;
BEGIN
  a:=10;
END;
$$
DELIMITER ;$$
CALL p1.p1();
CALL p1.p1();
SELECT p1.f1();
SELECT p1.f1();
--source sp-cache-invalidate.inc
SELECT p1.f1();
CALL p1.p1();
SELECT p1.f1();
CALL p1.p1();
DROP PACKAGE p1;


--echo #
--echo # A package with an initialization section,
--echo # loading table data into a package variable
--echo #

CREATE TABLE t1 AS SELECT 10 AS a;
DELIMITER $$;
CREATE PACKAGE p1 AS
  PROCEDURE p1;
  FUNCTION f1 RETURN INT;
END;
$$
CREATE PACKAGE BODY p1 AS
  a INT;
  PROCEDURE p1 AS BEGIN SET a=a+1; SELECT a; END;
  FUNCTION f1 RETURN INT AS BEGIN SET a=a+1; RETURN a; END;
BEGIN
  a:=(SELECT MAX(t1.a) FROM t1);
END;
$$
DELIMITER ;$$
CALL p1.p1();
CALL p1.p1();
SELECT p1.f1();
SELECT p1.f1();
--source sp-cache-invalidate.inc
SELECT p1.f1();
DROP PACKAGE p1;
DROP TABLE t1;

--echo #
--echo # Package variables and XPath
--echo #

DELIMITER $$;
CREATE PACKAGE p1 AS
  FUNCTION f1 RETURN TEXT;
END;
$$
CREATE PACKAGE BODY p1 AS
  i INT:=0;
  xml TEXT:= '<a><b>b1</b><b>b2</b><b>b3</b></a>';
  FUNCTION f1 RETURN TEXT AS
  BEGIN
    SET i=i+1;
    RETURN ExtractValue(xml, '/a/b[$i]');
  END;
END;
$$
DELIMITER ;$$
SELECT p1.f1();
SELECT p1.f1();
SELECT p1.f1();
DROP PACKAGE p1;

--echo #
--echo # Package variables as OUT routine parameter
--echo #

DELIMITER $$;
CREATE PACKAGE p1 AS
  PROCEDURE p1;
END;
$$
CREATE PACKAGE BODY p1 AS
  a INT;
  b INT;
  c INT:=10;
  PROCEDURE p2(a OUT INT) AS
  BEGIN
    a:=c;
    c:=c+1;
  END;
  PROCEDURE p1 AS
  BEGIN
    CALL p2(b);
    SELECT a,b;
  END;
BEGIN
  CALL p2(a);
END;
$$
DELIMITER ;$$
CALL p1.p1;
DROP PACKAGE p1;


DELIMITER $$;
CREATE PACKAGE p1 AS
  PROCEDURE p1;
END;
$$
CREATE PACKAGE BODY p1 AS
  a ROW(a INT, b TEXT);
  b ROW(a INT, b TEXT);
  c ROW(a INT, b TEXT):=ROW(1,'b');
  PROCEDURE p2(x OUT ROW(a INT,b TEXT)) AS
  BEGIN
    x:=c;
    x.a:=c.a+100;
    x.b:=c.b||'X';
    c.a:=c.a+1;
    c.b:=c.b||'B';
  END;
  PROCEDURE p1 AS
  BEGIN
    CALL p2(b);
    SELECT a.a,a.b,b.a,b.b;
  END;
BEGIN
  CALL p2(a);
END;
$$
DELIMITER ;$$
CALL p1.p1;
DROP PACKAGE p1;


CREATE TABLE t1 (a INT,b TEXT);
DELIMITER $$;
CREATE PACKAGE p1 AS
  PROCEDURE p1;
END;
$$
CREATE PACKAGE BODY p1 AS
  a t1%ROWTYPE;
  b t1%ROWTYPE;
  c t1%ROWTYPE:=ROW(1,'b');
  PROCEDURE p2(x OUT t1%ROWTYPE) AS
  BEGIN
    x:=c;
    x.a:=c.a+100;
    x.b:=c.b||'X';
    c.a:=c.a+1;
    c.b:=c.b||'B';
  END;
  PROCEDURE p1 AS
  BEGIN
    CALL p2(b);
    SELECT a.a,a.b,b.a,b.b;
  END;
BEGIN
  CALL p2(a);
END;
$$
DELIMITER ;$$
CALL p1.p1;
DROP PACKAGE p1;
DROP TABLE t1;


--echo #
--echo # Package variable fields as OUT routine parameters
--echo #

CREATE TABLE t1 (a INT,b TEXT);
DELIMITER $$;
CREATE PACKAGE p1 AS
  PROCEDURE p1;
END;
$$
CREATE PACKAGE BODY p1 AS
  a t1%ROWTYPE;
  x t1%ROWTYPE:=ROW(10,'b');
  PROCEDURE p2(a OUT INT,b OUT TEXT) AS
  BEGIN
    a:=x.a;
    b:=x.b;
    x.a:=x.a+1;
    x.b:=x.b||'B';
  END;
  PROCEDURE p1 AS
  BEGIN
    CALL p2(a.a, a.b);
    SELECT a.a,a.b;
  END;
BEGIN
  CALL p2(a.a, a.b);
  SELECT a.a, a.b;
END;
$$
DELIMITER ;$$
CALL p1.p1;
DROP PACKAGE p1;
DROP TABLE t1;


--echo #
--echo # Package variables as SELECT INTO targets
--echo #

DELIMITER $$;
CREATE PACKAGE p1 AS
  PROCEDURE p1;
END;
$$
CREATE PACKAGE BODY p1 AS
  a INT;
  b INT;
  PROCEDURE p1 AS
  BEGIN
    SELECT 2 INTO b;
    SELECT a,b;
  END;
BEGIN
  SELECT 1 INTO a;
END;
$$
DELIMITER ;$$
CALL p1.p1;
DROP PACKAGE p1;


CREATE TABLE t1 (a INT, b TEXT);
INSERT INTO t1 VALUES (10,'b');
DELIMITER $$;
CREATE PACKAGE p1 AS
  PROCEDURE p1;
END;
$$
CREATE PACKAGE BODY p1 AS
  a t1%ROWTYPE;
  b t1%ROWTYPE;
  PROCEDURE p1 AS
  BEGIN
    SELECT * FROM t1 INTO a;
    SELECT a.a,a.b;
  END;
BEGIN
  SELECT * FROM t1 INTO b;
  SELECT b.a, b.b;
END;
$$
DELIMITER ;$$
CALL p1.p1;
DROP PACKAGE p1;
DROP TABLE t1;


--echo #
--echo # Package variable fields as SELECT INTO targets
--echo #

DELIMITER $$;
CREATE PACKAGE p1 AS
  PROCEDURE p1;
END;
$$
CREATE PACKAGE BODY p1 AS
  a ROW(a INT, b TEXT);
  b ROW(a INT, b TEXT);
  PROCEDURE p1 AS
  BEGIN
    SELECT 20,'x2' INTO b.a,b.b;
    SELECT a.a,a.b,b.a,b.b;
  END;
BEGIN
  SELECT 10,'x1' INTO a.a,a.b;
END;
$$
DELIMITER ;$$
CALL p1.p1;
DROP PACKAGE p1;


--echo #
--echo # Recursive package procedure calls
--echo # Makes sure that the non-top sp_head instances created by
--echo # sp_clone_and_link_routine() correctly reproduce the package context:
--echo # package variables, package routines.
--echo #

DELIMITER $$;
CREATE PACKAGE p1 AS
  PROCEDURE p1(c INT);
END p1;
$$
CREATE PACKAGE BODY p1 AS
  pv1 INT:=10;
  FUNCTION f1 RETURN INT AS BEGIN RETURN pv1+100; END;
  PROCEDURE p1(c INT) AS
  BEGIN
    SELECT c, pv1, f1();
    IF c>0 THEN
       pv1:=pv1+1;
       CALL p1(c-1);
    END IF;
  END;
END;
$$
DELIMITER ;$$
SET max_sp_recursion_depth=5;
CALL p1.p1(5);
SET max_sp_recursion_depth=0;
CALL p1.p1(0);
--error ER_SP_RECURSION_LIMIT
CALL p1.p1(1);
DROP PACKAGE p1;


--echo #
--echo # Non-reserved keywords as package body variable names
--echo #

DELIMITER $$;
CREATE PACKAGE p1 AS
  PROCEDURE p1;
END p1;
$$
CREATE PACKAGE BODY p1 AS
  ascii INT:=10;
  action INT:=20;
  PROCEDURE p1 AS
  BEGIN
    SELECT ascii, action;
  END;
BEGIN
  ascii := ascii + 1;
  action := action + 1;
END;
$$
DELIMITER ;$$
CALL p1.p1;
DROP PACKAGE p1;


--echo #
--echo # Package routines calling routines of another package
--echo #

DELIMITER $$;
CREATE PACKAGE p1 AS
  PROCEDURE p1;
  FUNCTION f1 RETURN TEXT;
END;
$$
CREATE PACKAGE p2 AS
  PROCEDURE p1;
  FUNCTION f1 RETURN TEXT;
END;
$$
CREATE PACKAGE BODY p1 AS
  PROCEDURE p1 AS
  BEGIN
    SELECT 'This is p1.p1' AS msg;
  END;
  FUNCTION f1 RETURN TEXT AS
  BEGIN
    RETURN 'This is p1.f1';
  END;
END;
$$
CREATE PACKAGE BODY p2 AS
  PROCEDURE p1 AS
  BEGIN
    CALL p1.p1;
  END;
  FUNCTION f1 RETURN TEXT AS
  BEGIN
    RETURN p1.f1();
  END;
END;
$$
DELIMITER ;$$
CALL p1.p1;
CALL p2.p1;
SELECT p1.f1(), p2.f1();
DROP PACKAGE p2;
DROP PACKAGE p1;

--echo #
--echo # Package names with dot characters
--echo #

DELIMITER $$;
CREATE PACKAGE "p1.p1" AS
  PROCEDURE p1;
  FUNCTION f1 RETURN TEXT;
END;
$$
CREATE PACKAGE BODY "p1.p1" AS
  PROCEDURE p1 AS
  BEGIN
    SELECT 'This is p1' AS msg;
  END;
  FUNCTION f1 RETURN TEXT AS
  BEGIN
    RETURN 'This is f1';
  END;
END;
$$
DELIMITER ;$$
CALL "p1.p1"."p1";
SELECT "p1.p1"."f1"();
DROP PACKAGE "p1.p1";


--echo #
--echo # MDEV-15070 Crash when doing a CREATE VIEW inside a package routine
--echo #

SET sql_mode=ORACLE;
DELIMITER $$;
CREATE OR REPLACE PACKAGE pkg1 AS
  PROCEDURE p00();
END;
$$
CREATE OR REPLACE PACKAGE BODY pkg1 AS
  PROCEDURE p01() AS
  BEGIN
    SELECT 'This is p01' AS msg;
  END;
  PROCEDURE p00() AS
  BEGIN
    CREATE OR REPLACE VIEW v1 AS SELECT 1;
    DROP VIEW v1;
    CALL p01();
  END;
END;
$$
DELIMITER ;$$
CALL pkg1.p00;
DROP PACKAGE pkg1;


CREATE OR REPLACE TABLE t1 (a INT);
CREATE OR REPLACE TRIGGER tr1 BEFORE INSERT ON t1 FOR EACH ROW SET NEW.a=1;
DELIMITER $$;
CREATE OR REPLACE PACKAGE pkg1 AS
  PROCEDURE p00();
END;
$$
CREATE OR REPLACE PACKAGE BODY pkg1 AS
  PROCEDURE p01() AS
  BEGIN
    SELECT 'This is p01' AS msg;
  END;
  PROCEDURE p00() AS
  BEGIN
    DROP TRIGGER tr1;
    CALL p01();
  END;
END;
$$
DELIMITER ;$$
CALL pkg1.p00;
DROP PACKAGE pkg1;
DROP TABLE t1;


--echo #
--echo # MDEV-17387 MariaDB Server giving wrong error while executing select query from procedure
--echo #

CREATE TABLE t1 (
  CTR varchar(2) NOT NULL,
  COR varchar(3) NOT NULL,
  DATE datetime NOT NULL,
  CHAN varchar(4) NOT NULL,
  CNO varchar(20) NOT NULL,
  JOBN varchar(18) NOT NULL,
  C1 varchar(30) DEFAULT NULL,
  C2 varchar(30) DEFAULT NULL,
  TIME datetime DEFAULT NULL,
  AMT decimal(12,2) DEFAULT NULL,
  DT datetime NOT NULL,
  pk int(11) NOT NULL,
  PRIMARY KEY (pk),
   KEY Indx1 (JOBN)
);

DELIMITER $$;

CREATE PACKAGE xyz IS
  PROCEDURE xyz123(ctr IN VARCHAR2,Jn IN VARCHAR2,R OUT VARCHAR2);
END;
$$

CREATE OR REPLACE PACKAGE BODY xyz IS
  PROCEDURE xyz123(
    ctr IN VARCHAR2,
    Jn IN VARCHAR2,
    R OUT VARCHAR2)
  AS
    lS NUMBER(10) :=0;
    CURSOR cBPD IS
      SELECT CTR, COR, DATE, CHAN, CNO, C1, C2, TIME, AMT
      FROM t1 WHERE JOBN=Jn;
  BEGIN
    FOR lbpd IN cBPD
    LOOP
      lS:=lS+1;
    END LOOP;
  EXCEPTION
    WHEN OTHERS THEN
    BEGIN
      SELECT SQLERRM;
    END;
  END;
END $$
DELIMITER ;$$

CALL xyz.xyz123(17,18,@R);
DROP PACKAGE xyz;
DROP TABLE t1;
<<<<<<< HEAD
--disable_prepare_warnings
=======


--echo #
--echo # MDEV-28166 sql_mode=ORACLE: fully qualified package function calls do not work: db.pkg.func()
--echo #

--error ER_WRONG_DB_NAME
SELECT `db `.pkg.func();
--error ER_SP_WRONG_NAME
SELECT db.`pkg `.func();
--error ER_SP_WRONG_NAME
SELECT db.pkg.`func `();


CREATE DATABASE db1;
USE db1;

DELIMITER $$;
CREATE PACKAGE pkg1 AS
  FUNCTION f1 RETURN TEXT;
  FUNCTION f2_db1_pkg1_f1 RETURN TEXT;
  FUNCTION f2_pkg1_f1 RETURN TEXT;
  FUNCTION f2_f1 RETURN TEXT;
END;
$$
CREATE PACKAGE BODY pkg1
AS
  FUNCTION f1 RETURN TEXT IS
  BEGIN
    RETURN 'This is db1.pkg1.f1';
  END;
  FUNCTION f2_db1_pkg1_f1 RETURN TEXT IS
  BEGIN
    RETURN db1.pkg1.f1();
  END;
  FUNCTION f2_pkg1_f1 RETURN TEXT IS
  BEGIN
    RETURN pkg1.f1();
  END;
  FUNCTION f2_f1 RETURN TEXT IS
  BEGIN
    RETURN f1();
  END;
END;
$$
DELIMITER ;$$

USE db1;
SELECT pkg1.f2_db1_pkg1_f1();
SELECT pkg1.f2_pkg1_f1();
SELECT pkg1.f2_f1();

SELECT db1.pkg1.f2_db1_pkg1_f1();
SELECT db1.pkg1.f2_pkg1_f1();
SELECT db1.pkg1.f2_f1();

USE test;
SELECT db1.pkg1.f2_db1_pkg1_f1();
SELECT db1.pkg1.f2_pkg1_f1();
SELECT db1.pkg1.f2_f1();

DROP DATABASE db1;


#
# Testing db.pkg.func() in the package initialization section
#

CREATE DATABASE db1;
CREATE DATABASE db2;

DELIMITER $$;
CREATE PACKAGE db1.pkg1 AS
  FUNCTION f1 RETURN TEXT;
END;
$$
CREATE PACKAGE BODY db1.pkg1 AS
  FUNCTION f1 RETURN TEXT AS
  BEGIN
    RETURN 'This is db1.pkg1.f1';
  END;
END;
$$
DELIMITER ;$$


DELIMITER $$;
CREATE PACKAGE db2.pkg1 AS
  FUNCTION f1 RETURN TEXT;
  FUNCTION var1 RETURN TEXT;
  FUNCTION var2 RETURN TEXT;
END;
$$
CREATE PACKAGE BODY db2.pkg1 AS
  m_var1 TEXT;
  m_var2 TEXT;
  FUNCTION f1 RETURN TEXT AS
  BEGIN
    RETURN 'This is db2.pkg1.f1';
  END;
  FUNCTION var1 RETURN TEXT AS
  BEGIN
    RETURN m_var1;
  END;
  FUNCTION var2 RETURN TEXT AS
  BEGIN
    RETURN m_var2;
  END;
BEGIN
  m_var1:= db1.pkg1.f1();
  m_var2:= db2.pkg1.f1();
END;
$$
DELIMITER ;$$

SELECT db2.pkg1.var1(), db2.pkg1.var2();

DROP DATABASE db1;
DROP DATABASE db2;

#
# Make sure fully qualified package function call does not support AS syntax:
#   SELECT db.pkg.func(10 AS a);
#

DELIMITER $$;
CREATE PACKAGE pkg1 AS
  FUNCTION f1(a TEXT) RETURN TEXT;
END;
$$
CREATE PACKAGE BODY pkg1 AS
  FUNCTION f1(a TEXT) RETURN TEXT AS
  BEGIN
    RETURN a;
  END;
END;
$$
DELIMITER ;$$
SELECT test.pkg1.f1('xxx');
--error ER_PARSE_ERROR
SELECT test.pkg1.f1('xxx' AS a);
DROP PACKAGE pkg1;


--echo #
--echo # MDEV-19328 sql_mode=ORACLE: Package function in VIEW
--echo #

SET sql_mode=ORACLE;
DELIMITER $$;
CREATE PACKAGE test1 AS
  FUNCTION f_test RETURN number;
END test1;
$$
CREATE PACKAGE BODY test1
AS
  FUNCTION f_test RETURN NUMBER IS
  BEGIN
    RETURN 1;
  END;
END test1;
$$
DELIMITER ;$$


SET sql_mode=ORACLE;
CREATE VIEW v_test AS SELECT 1 AS c1 FROM DUAL WHERE 1=test1.f_test();
SELECT * FROM v_test;
--vertical_results
SHOW CREATE VIEW v_test;
--horizontal_results
SET sql_mode=DEFAULT;
SELECT * FROM v_test;
--vertical_results
SHOW CREATE VIEW v_test;
--horizontal_results
DROP VIEW v_test;


SET sql_mode=DEFAULT;
--error ER_SP_DOES_NOT_EXIST
CREATE VIEW v_test AS SELECT 1 AS c1 FROM DUAL WHERE 1=test1.f_test();


SET sql_mode=ORACLE;
CREATE VIEW v_test AS SELECT 1 AS c1 FROM DUAL WHERE 1=test.test1.f_test();
SELECT * FROM v_test;
--vertical_results
SHOW CREATE VIEW v_test;
--horizontal_results
SET sql_mode=DEFAULT;
SELECT * FROM v_test;
--vertical_results
SHOW CREATE VIEW v_test;
--horizontal_results
DROP VIEW v_test;


SET sql_mode=DEFAULT;
CREATE VIEW v_test AS SELECT 1 AS c1 FROM DUAL WHERE 1=test.test1.f_test();
SELECT * FROM v_test;
--vertical_results
SHOW CREATE VIEW v_test;
--horizontal_results
SET sql_mode=ORACLE;
SELECT * FROM v_test;
--vertical_results
SHOW CREATE VIEW v_test;
--horizontal_results
DROP VIEW v_test;

SET sql_mode=ORACLE;
DROP PACKAGE test1;


--echo #
--echo # MDEV-19804 sql_mode=ORACLE: call procedure in packages
--echo #

--error ER_WRONG_DB_NAME
CALL `db1 `.pkg.p;
--error ER_SP_WRONG_NAME
CALL db1.`pkg `.p;
--error ER_SP_WRONG_NAME
CALL db1.pkg.`p `;


SET sql_mode=ORACLE;
DELIMITER $$;
CREATE PACKAGE pkg1 as
  PROCEDURE p1();
END;
$$
CREATE PACKAGE BODY pkg1 as
  PROCEDURE p1() as
  BEGIN
    SELECT 'test-function' AS c1;
  END;
END;
$$
DELIMITER ;$$

CALL pkg1.p1;
CALL test.pkg1.p1;

# In sql_mode=DEFAULT we support fully qualified package function names
# (this is needed for VIEWs). Let's make sure we also support fully
# qualified package procedure names, for symmetry

SET sql_mode=DEFAULT;
CALL test.pkg1.p1;
SET sql_mode=ORACLE;

DELIMITER $$;
BEGIN
  CALL pkg1.p1;
  CALL test.pkg1.p1;
END
$$
DELIMITER ;$$

DELIMITER $$;
BEGIN
  pkg1.p1;
  test.pkg1.p1;
END
$$
DELIMITER ;$$

DROP PACKAGE pkg1;


#
# Testing packages in different databases calling each other
# in routines and in the initialization section.
#

CREATE DATABASE db1;
DELIMITER $$;
CREATE PACKAGE db1.pkg1 AS
  PROCEDURE p1(a OUT TEXT);
END;
$$
CREATE PACKAGE BODY db1.pkg1 AS
  PROCEDURE p1(a OUT TEXT) AS
  BEGIN
    a:= 'This is db1.pkg1.p1';
  END;
END;
$$
DELIMITER ;$$

CREATE DATABASE db2;
DELIMITER $$;
CREATE PACKAGE db2.pkg1 AS
  FUNCTION var1 RETURN TEXT;
  PROCEDURE p1(a OUT TEXT);
  PROCEDURE p2_db1_pkg1_p1;
END;
$$
CREATE PACKAGE BODY db2.pkg1 AS
  m_var1 TEXT;
  FUNCTION var1 RETURN TEXT AS
  BEGIN
    RETURN m_var1;
  END;
  PROCEDURE p1(a OUT TEXT) AS
  BEGIN
    a:= 'This is db2.pkg1.p1';
  END;
  PROCEDURE p2_db1_pkg1_p1 AS
    a TEXT;
  BEGIN
    db1.pkg1.p1(a);
    SELECT a;
  END;
BEGIN
  db1.pkg1.p1(m_var1);
END;
$$
DELIMITER ;$$

SELECT db2.pkg1.var1();
CALL db2.pkg1.p2_db1_pkg1_p1;

DROP DATABASE db1;
DROP DATABASE db2;
>>>>>>> c14f60a7
<|MERGE_RESOLUTION|>--- conflicted
+++ resolved
@@ -2688,9 +2688,7 @@
 CALL xyz.xyz123(17,18,@R);
 DROP PACKAGE xyz;
 DROP TABLE t1;
-<<<<<<< HEAD
 --disable_prepare_warnings
-=======
 
 
 --echo #
@@ -3017,5 +3015,4 @@
 CALL db2.pkg1.p2_db1_pkg1_p1;
 
 DROP DATABASE db1;
-DROP DATABASE db2;
->>>>>>> c14f60a7
+DROP DATABASE db2;