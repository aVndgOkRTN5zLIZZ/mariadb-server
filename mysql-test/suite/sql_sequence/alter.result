--- conflicted
+++ resolved
@@ -302,23 +302,6 @@
 # End of 10.4 tests
 #
 #
-<<<<<<< HEAD
-# MDEV-31607 ER_DUP_KEY in mysql.table_stats upon REANME on sequence
-#
-CREATE SEQUENCE s1 ENGINE=InnoDB;
-CREATE SEQUENCE s2 ENGINE=InnoDB;
-SHOW CREATE SEQUENCE s1;
-Table	Create Table
-s1	CREATE SEQUENCE `s1` start with 1 minvalue 1 maxvalue 9223372036854775806 increment by 1 cache 1000 nocycle ENGINE=InnoDB
-SHOW CREATE SEQUENCE s2;
-Table	Create Table
-s2	CREATE SEQUENCE `s2` start with 1 minvalue 1 maxvalue 9223372036854775806 increment by 1 cache 1000 nocycle ENGINE=InnoDB
-DROP SEQUENCE s2;
-RENAME TABLE s1 TO s2;
-DROP SEQUENCE s2;
-#
-# End of 10.6 tests
-=======
 # MDEV-32350 Can't selectively restore sequences using innodb tables from
 # backup
 #
@@ -358,5 +341,21 @@
 drop sequence s1,s2;
 #
 # End of 10.5 tests
->>>>>>> 4955f601
+#
+#
+# MDEV-31607 ER_DUP_KEY in mysql.table_stats upon REANME on sequence
+#
+CREATE SEQUENCE s1 ENGINE=InnoDB;
+CREATE SEQUENCE s2 ENGINE=InnoDB;
+SHOW CREATE SEQUENCE s1;
+Table	Create Table
+s1	CREATE SEQUENCE `s1` start with 1 minvalue 1 maxvalue 9223372036854775806 increment by 1 cache 1000 nocycle ENGINE=InnoDB
+SHOW CREATE SEQUENCE s2;
+Table	Create Table
+s2	CREATE SEQUENCE `s2` start with 1 minvalue 1 maxvalue 9223372036854775806 increment by 1 cache 1000 nocycle ENGINE=InnoDB
+DROP SEQUENCE s2;
+RENAME TABLE s1 TO s2;
+DROP SEQUENCE s2;
+#
+# End of 10.6 tests
 #