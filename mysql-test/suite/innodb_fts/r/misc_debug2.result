--- conflicted
+++ resolved
@@ -1,9 +1,5 @@
-<<<<<<< HEAD
-call mtr.add_suppression("InnoDB: Tablespace for table .* is set as discarded");
-=======
 call mtr.add_suppression("InnoDB: Table '.*' tablespace is set as discarded.");
 call mtr.add_suppression("InnoDB: Tablespace for table .* is set as discarded.");
->>>>>>> 75d286c2
 CREATE TABLE mdev21563(f1 VARCHAR(100), FULLTEXT idx(f1))ENGINE=InnoDB;
 set debug_dbug="+d,fts_instrument_sync_request";
 INSERT INTO mdev21563 VALUES('This is a test');
