--- conflicted
+++ resolved
@@ -15,11 +15,7 @@
 SET GLOBAL wsrep_cluster_address = '';
 SET DEBUG_SYNC = 'now SIGNAL continue';
 connection node_2;
-<<<<<<< HEAD
-ERROR HY000: Lost connection to server during query
-=======
 Got one of the listed errors
->>>>>>> 04d731b6
 connection node_2a;
 SELECT * FROM mysql.wsrep_streaming_log;
 node_uuid	trx_id	seqno	flags	frag
