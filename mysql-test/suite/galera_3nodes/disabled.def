--- conflicted
+++ resolved
@@ -19,14 +19,11 @@
 galera_safe_to_bootstrap : MDEV-24097 galera_3nodes.galera_safe_to_bootstrap MTR sporadaically fails: Failed to start mysqld or mysql_shutdown failed
 galera_slave_options_do : MDEV-8798
 galera_slave_options_ignore : MDEV-8798
-<<<<<<< HEAD
 galera_vote_rejoin_mysqldump : MDEV-24481: galera_3nodes.galera_vote_rejoin_mysqldump MTR failed: mysql_shutdown failed
-=======
 galera_ipv6_mariabackup : MDEV-24097 MTR sporadaically fails: Failed to start mysqld or mysql_shutdown failed
 galera_ipv6_mariabackup_section : MDEV-24097 MTR sporadaically fails: Failed to start mysqld or mysql_shutdown failed
 galera_ipv6_rsync : MDEV-24097 MTR sporadaically fails: Failed to start mysqld or mysql_shutdown failed
 galera_ipv6_rsync_section : MDEV-24097 MTR sporadaically fails: Failed to start mysqld or mysql_shutdown failed
 galera_ssl_reload : MDEV-24097 MTR sporadaically fails: Failed to start mysqld or mysql_shutdown failed
 galera_toi_vote : MDEV-24097 MTR sporadaically fails: Failed to start mysqld or mysql_shutdown failed
-galera_wsrep_schema_init : MDEV-24097 MTR sporadaically fails: Failed to start mysqld or mysql_shutdown failed
->>>>>>> 681b7784
+galera_wsrep_schema_init : MDEV-24097 MTR sporadaically fails: Failed to start mysqld or mysql_shutdown failed