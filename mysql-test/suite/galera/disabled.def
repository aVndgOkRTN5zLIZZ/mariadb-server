--- conflicted
+++ resolved
@@ -10,11 +10,8 @@
 #
 ##############################################################################
 
-<<<<<<< HEAD
 GCF-1081 : MDEV-18283 Galera test failure on galera.GCF-1081
-=======
 MW-286 : MDEV-18464 Killing thread can cause mutex deadlock if done concurrently with Galera/replication victim kill
->>>>>>> e5e58777
 MW-329 : MDEV-19962 Galera test failure on MW-329
 MW-360 : needs rewrite to be MariaDB gtid compatible
 MW-388: MDEV-19803 Long semaphore wait error on galera.MW-388	
@@ -24,11 +21,8 @@
 galera_as_slave_gtid_replicate_do_db_cc : Requires MySQL GTID
 galera_as_slave_preordered : wsrep-preordered feature not merged to MariaDB
 galera_as_slave_replication_bundle : MDEV-15785 OPTION_GTID_BEGIN is set in Gtid_log_event::do_apply_event()
-<<<<<<< HEAD
 galera_bf_abort_group_commit : MDEV-18282 Galera test failure on galera.galera_bf_abort_group_commit
-=======
 galera_autoinc_sst_mariabackup : Known issue, may require porting MDEV-17458 from later versions
->>>>>>> e5e58777
 galera_binlog_rows_query_log_events: MariaDB does not support binlog_rows_query_log_events
 galera_binlog_stmt_autoinc: MDEV-19959 Galera test failure on galera_binlog_stmt_autoinc
 galera_concurrent_ctas : MDEV-18180 Galera test failure on galera.galera_concurrent_ctas
