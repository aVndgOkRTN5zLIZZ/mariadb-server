##############################################################################
#
#  List the test cases that are to be disabled temporarily.
#
#  Separate the test case name and the comment with ':'.
#
#    <testcasename> : MDEV-<xxxx> <comment>
#
#  Do not use any TAB characters for whitespace.
#
##############################################################################

galera_sequences : MDEV-35934/MDEV-33850 For Galera, create sequence with low cache got signal 6 error: [ERROR] WSREP: FSM: no such a transition REPLICATING -> COMMITTED
<<<<<<< HEAD
MDEV-26266 : MDEV-26266
=======
galera_wan : MDEV-35940 Unallowed state transition: donor -> synced in galera_wan
galera_vote_rejoin_ddl : MDEV-35940 Unallowed state transition: donor -> synced in galera_wan
MW-329 : MDEV-35951 Complete freeze during MW-329 test
galera_vote_rejoin_dml : MDEV-35964 Assertion `ist_seqno >= cc_seqno' failed in galera_vote_rejoin_dml
>>>>>>> 78d31088
<|MERGE_RESOLUTION|>--- conflicted
+++ resolved
@@ -11,11 +11,8 @@
 ##############################################################################
 
 galera_sequences : MDEV-35934/MDEV-33850 For Galera, create sequence with low cache got signal 6 error: [ERROR] WSREP: FSM: no such a transition REPLICATING -> COMMITTED
-<<<<<<< HEAD
 MDEV-26266 : MDEV-26266
-=======
 galera_wan : MDEV-35940 Unallowed state transition: donor -> synced in galera_wan
 galera_vote_rejoin_ddl : MDEV-35940 Unallowed state transition: donor -> synced in galera_wan
 MW-329 : MDEV-35951 Complete freeze during MW-329 test
-galera_vote_rejoin_dml : MDEV-35964 Assertion `ist_seqno >= cc_seqno' failed in galera_vote_rejoin_dml
->>>>>>> 78d31088
+galera_vote_rejoin_dml : MDEV-35964 Assertion `ist_seqno >= cc_seqno' failed in galera_vote_rejoin_dml