--source include/galera_cluster.inc
--source include/have_innodb.inc
--source include/have_aria.inc

create table t1(id serial, val varchar(100)) engine=myisam;
insert into t1 values(null, 'a');
insert into t1 values(null, 'b');
insert into t1 select null, 'c';
insert into t1 select null, 'd' from t1;
select * from t1;

create table t2(id serial, val varchar(100)) engine=aria;
insert into t2 values(null, 'a');
insert into t2 values(null, 'b');
insert into t2 select null, 'c';
insert into t2 select null, 'd' from t2;
select * from t2;

create table t3(id serial, val varchar(100)) engine=innodb;
insert into t3 values(null, 'a');
insert into t3 values(null, 'b');
insert into t3 select null, 'c';
insert into t3 select null, 'd' from t3;
select * from t3;

set global wsrep_mode='REPLICATE_MYISAM,REPLICATE_ARIA';

create table t4(id serial, val varchar(100)) engine=myisam;
insert into t4 values(null, 'a');
insert into t4 values(null, 'b');
insert into t4 select null, 'c';
insert into t4 select null, 'd' from t4;
select * from t4;

create table t5(id serial, val varchar(100)) engine=myisam;
insert into t5 values(null, 'a');
insert into t5 values(null, 'b');
insert into t5 select null, 'c';
insert into t5 select null, 'd' from t5;
select * from t2;

--connection node_2
select * from t1;
select * from t2;
select * from t3;
select * from t4;
select * from t5;
<<<<<<< HEAD
set global wsrep_mode=default;

--connection node_1
drop table t1,t2,t3,t4,t5;
set global wsrep_mode=default;
=======

--connection node_1
drop table t1,t2,t3,t4,t5;
set global wsrep_replicate_myisam=default;
>>>>>>> 04d731b6
<|MERGE_RESOLUTION|>--- conflicted
+++ resolved
@@ -45,15 +45,8 @@
 select * from t3;
 select * from t4;
 select * from t5;
-<<<<<<< HEAD
 set global wsrep_mode=default;
 
 --connection node_1
 drop table t1,t2,t3,t4,t5;
-set global wsrep_mode=default;
-=======
-
---connection node_1
-drop table t1,t2,t3,t4,t5;
-set global wsrep_replicate_myisam=default;
->>>>>>> 04d731b6
+set global wsrep_mode=default;