connect node_3, 127.0.0.1, root, , test, $NODE_MYPORT_3;
connection node_1;
CREATE TABLE t1 (f1 INTEGER) ENGINE=InnoDB;
SET GLOBAL wsrep_provider_options='gmcast.isolate=1';
SET SESSION wsrep_on = OFF;
SET SESSION wsrep_on = ON;
SET global wsrep_sync_wait=0;
connection node_3;
START SLAVE;
include/wait_for_slave_param.inc [Slave_IO_Running]
connection node_1;
SET GLOBAL wsrep_provider_options='gmcast.isolate=0';
connection node_3;
include/wait_for_slave_to_start.inc
connection node_1;
INSERT INTO t1 VALUES (1);
connection node_3;
connection node_1;
DROP TABLE t1;
<<<<<<< HEAD
SET global wsrep_sync_wait=7;
connection node_3;
=======
SET global wsrep_sync_wait=15;
>>>>>>> b29f26d7
STOP SLAVE;
RESET SLAVE ALL;
CALL mtr.add_suppression('failed registering on master');
CALL mtr.add_suppression('You need to use --log-bin to make --binlog-format work');<|MERGE_RESOLUTION|>--- conflicted
+++ resolved
@@ -17,12 +17,8 @@
 connection node_3;
 connection node_1;
 DROP TABLE t1;
-<<<<<<< HEAD
-SET global wsrep_sync_wait=7;
+SET global wsrep_sync_wait=15;
 connection node_3;
-=======
-SET global wsrep_sync_wait=15;
->>>>>>> b29f26d7
 STOP SLAVE;
 RESET SLAVE ALL;
 CALL mtr.add_suppression('failed registering on master');
