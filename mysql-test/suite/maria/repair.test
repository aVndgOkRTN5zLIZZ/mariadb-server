--- conflicted
+++ resolved
@@ -27,8 +27,6 @@
 --enable_result_log
 SELECT * FROM t1;
 UNLOCK TABLES;
-<<<<<<< HEAD
-=======
 DROP TABLE t1;
 
 --echo #
@@ -42,5 +40,4 @@
 REPAIR LOCAL TABLE t1 USE_FRM;
 REPAIR LOCAL TABLE t1;
 --enable_result_log
->>>>>>> b25d2a45
 DROP TABLE t1;