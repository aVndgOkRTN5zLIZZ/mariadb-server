--source include/have_innodb.inc
# Restarting is not supported when testing the embedded server.
--source include/not_embedded.inc
--source include/no_valgrind_without_big.inc

if ($MTR_COMBINATION_DESC) {
  let $AUTO_INCREMENT_KEY_a= AUTO_INCREMENT, PRIMARY KEY(a DESC);
  let $AUTO_INCREMENT_KEY_b= AUTO_INCREMENT, INDEX(b DESC);
  let $AUTO_INCREMENT_PRIMARY_KEY_a= AUTO_INCREMENT, PRIMARY KEY(a DESC);
  let $AUTO_INCREMENT_PRIMARY_KEY_b= AUTO_INCREMENT, ADD PRIMARY KEY(b DESC);
}
if (!$MTR_COMBINATION_DESC) {
  let $AUTO_INCREMENT_KEY_a= AUTO_INCREMENT KEY;
  let $AUTO_INCREMENT_KEY_b= AUTO_INCREMENT, KEY(b);
  let $AUTO_INCREMENT_PRIMARY_KEY_a= AUTO_INCREMENT PRIMARY KEY;
  let $AUTO_INCREMENT_PRIMARY_KEY_b= AUTO_INCREMENT PRIMARY KEY;
}

--echo #
--echo # MDEV-6076 Persistent AUTO_INCREMENT for InnoDB
--echo #
--echo # WL#6204 InnoDB persistent max value for autoinc columns
--echo #
--echo # Most of this test case is copied from the test innodb.autoinc_persist
--echo # that was introduced in MySQL 8.0.0. The observable behaviour
--echo # of MDEV-6076 is equivalent to WL#6204, with the exception that
--echo # there is less buffering taking place and redo log checkpoints
--echo # are not being treated specially.
--echo # Due to less buffering, there is no debug instrumentation testing
--echo # for MDEV-6076.
--echo #

--echo # Pre-create several tables

SET SQL_MODE='STRICT_ALL_TABLES';

eval CREATE TABLE t1(a TINYINT $AUTO_INCREMENT_KEY_a) ENGINE = InnoDB;
INSERT INTO t1 VALUES(0), (0), (0), (0), (-1), (-10), (0),
(20), (30), (31);
SELECT * FROM t1;

eval CREATE TABLE t2(a TINYINT UNSIGNED $AUTO_INCREMENT_KEY_a) ENGINE = InnoDB;
--error ER_WARN_DATA_OUT_OF_RANGE
INSERT INTO t2 VALUES(-5);
INSERT INTO t2 VALUES(0), (0), (0), (0), (8), (10), (0),
(20), (30), (31);
SELECT * FROM t2;

eval CREATE TABLE t3(a SMALLINT $AUTO_INCREMENT_KEY_a) ENGINE = InnoDB;
INSERT INTO t3 VALUES(0), (0), (0), (0), (-1), (-10), (0),
(20), (30), (31), (1024), (4096);
SELECT * FROM t3;

eval CREATE TABLE t4(a SMALLINT UNSIGNED $AUTO_INCREMENT_KEY_a) ENGINE = InnoDB;
--error ER_WARN_DATA_OUT_OF_RANGE
INSERT INTO t4 VALUES(-5);
INSERT INTO t4 VALUES(0), (0), (0), (0), (8), (10), (0),
(20), (30), (31), (1024), (4096);
SELECT * FROM t4;

eval CREATE TABLE t5(a MEDIUMINT $AUTO_INCREMENT_KEY_a) ENGINE = InnoDB;
INSERT INTO t5 VALUES(0), (0), (0), (0), (-1), (-10), (0),
(20), (30), (31), (1000000), (1000005);
SELECT * FROM t5;

eval CREATE TABLE t6(a MEDIUMINT UNSIGNED $AUTO_INCREMENT_KEY_a) ENGINE = InnoDB;
--error ER_WARN_DATA_OUT_OF_RANGE
INSERT INTO t6 VALUES(-5);
INSERT INTO t6 VALUES(0), (0), (0), (0), (8), (10), (0),
(20), (30), (31), (1000000), (1000005);
SELECT * FROM t6;

eval CREATE TABLE t7(a INT $AUTO_INCREMENT_KEY_a) ENGINE = InnoDB;
INSERT INTO t7 VALUES(0), (0), (0), (0), (-1), (-10), (0),
(20), (30), (31), (100000000), (100000008);
SELECT * FROM t7;

eval CREATE TABLE t8(a INT UNSIGNED $AUTO_INCREMENT_KEY_a) ENGINE = InnoDB;
--error ER_WARN_DATA_OUT_OF_RANGE
INSERT INTO t8 VALUES(-5);
INSERT INTO t8 VALUES(0), (0), (0), (0), (8), (10), (0),
(20), (30), (31), (100000000), (100000008);
SELECT * FROM t8;

eval CREATE TABLE t9(a BIGINT $AUTO_INCREMENT_KEY_a) ENGINE = InnoDB;
INSERT INTO t9 VALUES(0), (0), (0), (0), (-1), (-10), (0),
(20), (30), (31), (100000000000), (100000000006);
SELECT * FROM t9;

eval CREATE TABLE t10(a BIGINT UNSIGNED $AUTO_INCREMENT_KEY_a) ENGINE = InnoDB;
--error ER_WARN_DATA_OUT_OF_RANGE
INSERT INTO t10 VALUES(-5);
INSERT INTO t10 VALUES(0), (0), (0), (0), (8), (10), (0),
(20), (30), (31), (100000000000), (100000000006);
SELECT * FROM t10;

<<<<<<< HEAD
eval CREATE TABLE t11(a FLOAT $AUTO_INCREMENT_KEY_a) ENGINE = InnoDB;
INSERT INTO t11 VALUES(0), (0), (0), (0), (-1), (-10), (0),
(20), (30), (31);
SELECT * FROM t11;

eval CREATE TABLE t12(a DOUBLE $AUTO_INCREMENT_KEY_a) ENGINE = InnoDB;
INSERT INTO t12 VALUES(0), (0), (0), (0), (-1), (-10), (0),
(20), (30), (31);
=======
CREATE TABLE t11(a FLOAT AUTO_INCREMENT KEY) ENGINE = InnoDB;
INSERT INTO t11 VALUES(0), (0), (0), (0), (-1), (-10), (0), (20), (30), (31);
SELECT * FROM t11;

CREATE TABLE t11u(a FLOAT UNSIGNED AUTO_INCREMENT KEY) ENGINE = InnoDB;
--error ER_WARN_DATA_OUT_OF_RANGE
INSERT INTO t11u VALUES(0), (0), (0), (0), (-1), (-10), (0), (20), (30), (31);
INSERT INTO t11u VALUES(0), (0), (0), (0), (0), (20), (30), (31);
SELECT * FROM t11u;

CREATE TABLE t12(a DOUBLE AUTO_INCREMENT KEY) ENGINE = InnoDB;
INSERT INTO t12 VALUES(0), (0), (0), (0), (-1), (-10), (0), (20), (30), (31);
>>>>>>> bac2358c
SELECT * FROM t12;

CREATE TABLE t12u(a DOUBLE UNSIGNED AUTO_INCREMENT KEY) ENGINE = InnoDB;
--error ER_WARN_DATA_OUT_OF_RANGE
INSERT INTO t12u VALUES(0), (0), (0), (0), (-1), (-10), (0), (20), (30), (31);
INSERT INTO t12u VALUES(0), (0), (0), (0), (0), (20), (30), (31);
SELECT * FROM t12u;

--echo # Scenario 1: Normal restart, to test if the counters are persisted
--echo # Scenario 2: Delete some values, to test the counters should not be the
--echo # one which is the largest in current table

DELETE FROM t1 WHERE a > 30;
SELECT MAX(a) AS `Expect 30` FROM t1;
DELETE FROM t3 WHERE a > 2000;
SELECT MAX(a) AS `Expect 2000` FROM t3;
DELETE FROM t5 WHERE a > 1000000;
SELECT MAX(a) AS `Expect 1000000` FROM t5;
DELETE FROM t7 WHERE a > 100000000;
SELECT MAX(a) AS `Expect 100000000` FROM t7;
DELETE FROM t9 WHERE a > 100000000000;
SELECT MAX(a) AS `Expect 100000000000` FROM t9;

eval CREATE TABLE t13(a INT $AUTO_INCREMENT_KEY_a) ENGINE = InnoDB,
AUTO_INCREMENT = 1234;

--source include/restart_mysqld.inc

SHOW CREATE TABLE t13;
INSERT INTO t13 VALUES(0);
SELECT a AS `Expect 1234` FROM t13;
DROP TABLE t13;

INSERT INTO t1 VALUES(0), (0);
SELECT MAX(a) AS `Expect 33` FROM t1;
INSERT INTO t3 VALUES(0), (0);
SELECT MAX(a) AS `Expect 4098` FROM t3;
INSERT INTO t5 VALUES(0), (0);
SELECT MAX(a) AS `Expect 1000007` FROM t5;
INSERT INTO t7 VALUES(0), (0);
SELECT MAX(a) AS `Expect 100000010` FROM t7;
INSERT INTO t9 VALUES(0), (0);
SELECT MAX(a) AS `Expect 100000000008` FROM t9;

--echo # Scenario 3: Insert some bigger counters, the next counter should start
--echo # from there

INSERT INTO t1 VALUES(40), (0);
INSERT INTO t1 VALUES(42), (0);
SELECT a AS `Expect 43, 42` FROM t1 ORDER BY a DESC LIMIT 4;
INSERT INTO t3 VALUES(5000), (0);
INSERT INTO t3 VALUES(5010), (0);
SELECT a AS `Expect 5011, 5010` FROM t3 ORDER BY a DESC LIMIT 4;
INSERT INTO t5 VALUES(1000010), (0);
INSERT INTO t5 VALUES(1000020), (0);
SELECT a AS `Expect 1000021, 1000020` FROM t5 ORDER BY a DESC LIMIT 4;
INSERT INTO t7 VALUES(100000020), (0);
INSERT INTO t7 VALUES(100000030), (0);
SELECT a AS `Expect 100000031, 100000030` FROM t7 ORDER BY a DESC LIMIT 4;
INSERT INTO t9 VALUES(100000000010), (0);
INSERT INTO t9 VALUES(100000000020), (0);
SELECT a AS `Expect 100000000021, 100000000020` FROM t9 ORDER BY a DESC LIMIT 4;

--echo # Scenario 4: Update some values, to test the counters should be updated
--echo # to the bigger value, but not smaller value.

INSERT INTO t1 VALUES(50), (55);
# Updating to bigger value will update the auto-increment counter
UPDATE t1 SET a = 105 WHERE a = 5;
# Updating to smaller value will not update the counter
UPDATE t1 SET a = 100 WHERE a = 55;
--echo # This should insert 102, 106, 107, and make next counter 109.
INSERT INTO t1 VALUES(102), (0), (0);
SELECT a AS `Expect 107, 106` FROM t1 ORDER BY a DESC LIMIT 2;
DELETE FROM t1 WHERE a > 105;
INSERT INTO t1 VALUES(0);
SELECT MAX(a) AS `Expect 109` FROM t1;

--echo # Test the same things on t3, t5, t7, t9, to test if DDTableBuffer would
--echo # be updated accordingly

INSERT INTO t3 VALUES(60), (65);
# Updating to bigger value will update the auto-increment counter
UPDATE t3 SET a = 6005 WHERE a = 5;
# Updating to smaller value will not update the counter
UPDATE t3 SET a = 6000 WHERE a = 60;
--echo # This should insert 6002, 6006, 6007, and make next counter 6009.
INSERT INTO t3 VALUES(6002), (0), (0);
SELECT a AS `Expect 6007, 6006` FROM t3 ORDER BY a DESC LIMIT 2;
DELETE FROM t3 WHERE a > 6005;
INSERT INTO t3 VALUES(0);
SELECT MAX(a) AS `Expect 6009` FROM t3;

INSERT INTO t5 VALUES(100), (200);
# Updating to bigger value will update the auto-increment counter
UPDATE t5 SET a = 1000105 WHERE a = 5;
# Updating to smaller value will not update the counter
UPDATE t5 SET a = 1000100 WHERE a = 100;
--echo # This should insert 1000102, 1000106, 1000107, and make next counter
--echo # 1000109.
INSERT INTO t5 VALUES(1000102), (0), (0);
SELECT a AS `Expect 1000107, 1000106` FROM t5 ORDER BY a DESC LIMIT 2;
DELETE FROM t5 WHERE a > 1000105;
INSERT INTO t5 VALUES(0);
SELECT MAX(a) AS `Expect 1000109` FROM t5;

INSERT INTO t7 VALUES(100), (200);
# Updating to bigger value will update the auto-increment counter
UPDATE t7 SET a = 100000105 WHERE a = 5;
# Updating to smaller value will not update the counter
UPDATE t7 SET a = 100000100 WHERE a = 100;
--echo # This should insert 100000102, 1100000106, 100000107, and make next
--echo # counter 100000109.
INSERT INTO t7 VALUES(100000102), (0), (0);
SELECT a AS `Expect 100000107, 100000106` FROM t7 ORDER BY a DESC LIMIT 2;
DELETE FROM t7 WHERE a > 100000105;
INSERT INTO t7 VALUES(0);
SELECT MAX(a) AS `Expect 100000109` FROM t7;

INSERT INTO t9 VALUES(100), (200);
# Updating to bigger value will update the auto-increment counter
UPDATE t9 SET a = 100000000105 WHERE a = 5;
# Updating to smaller value will not update the counter
UPDATE t9 SET a = 100000000100 WHERE a = 100;
--echo # This should insert 100000000102, 100000000106, 100000000107, and make
--echo # next counter 100000000109.
INSERT INTO t9 VALUES(100000000102), (0), (0);
SELECT a AS `Expect 100000000107, 100000000106` FROM t9 ORDER BY a DESC LIMIT 2;
DELETE FROM t9 WHERE a > 100000000105;
INSERT INTO t9 VALUES(0);
SELECT MAX(a) AS `Expect 100000000109` FROM t9;

--source include/restart_mysqld.inc

INSERT INTO t1 VALUES(0), (0);
SELECT a AS `Expect 110, 111` FROM t1 ORDER BY a DESC LIMIT 2;

INSERT INTO t3 VALUES(0), (0);
SELECT a AS `Expect 6010, 6011` FROM t3 ORDER BY a DESC LIMIT 2;

INSERT INTO t5 VALUES(0), (0);
SELECT a AS `Expect 1100111, 1100110` FROM t5 ORDER BY a DESC LIMIT 2;

INSERT INTO t7 VALUES(0), (0);
SELECT a AS `Expect 100000111, 100000110` FROM t7 ORDER BY a DESC LIMIT 2;

INSERT INTO t9 VALUES(0), (0);
SELECT a AS `Expect 100000000111, 100000000110` FROM t9 ORDER BY a DESC LIMIT 2;

--echo # Scenario 5: Test kill the server

INSERT INTO t1 VALUES(125);
DELETE FROM t1 WHERE a = 125;

INSERT INTO t3 VALUES(6100);
DELETE FROM t3 WHERE a = 6100;

INSERT INTO t5 VALUES(1100200);
DELETE FROM t5 WHERE a = 1100200;

INSERT INTO t7 VALUES(100000200);
DELETE FROM t7 WHERE a = 100000200;

--echo # Ensure that all changes before the server is killed are persisted.
set global innodb_flush_log_at_trx_commit=1;

INSERT INTO t9 VALUES(100000000200);
DELETE FROM t9 WHERE a = 100000000200;

--let $shutdown_timeout=0
--source include/restart_mysqld.inc

INSERT INTO t1 VALUES(0);
SELECT a AS `Expect 126` FROM t1 ORDER BY a DESC LIMIT 1;

INSERT INTO t3 VALUES(0);
SELECT a AS `Expect 6101` FROM t3 ORDER BY a DESC LIMIT 1;

INSERT INTO t5 VALUES(0);
SELECT a AS `Expect 1100201` FROM t5 ORDER BY a DESC LIMIT 1;

INSERT INTO t7 VALUES(0);
SELECT a AS `Expect 100000201` FROM t7 ORDER BY a DESC LIMIT 1;

INSERT INTO t9 VALUES(0);
SELECT a AS `Expect 100000000201` FROM t9 ORDER BY a DESC LIMIT 1;

--echo # Scenario 6: Test truncate will reset the counters to 0

TRUNCATE TABLE t1;
TRUNCATE TABLE t3;
TRUNCATE TABLE t5;
TRUNCATE TABLE t7;
TRUNCATE TABLE t9;

INSERT INTO t1 VALUES(0), (0);
SELECT * FROM t1;

INSERT INTO t3 VALUES(0), (0);
SELECT * FROM t3;

INSERT INTO t5 VALUES(0), (0);
SELECT * FROM t5;

INSERT INTO t7 VALUES(0), (0);
SELECT * FROM t7;

INSERT INTO t9 VALUES(0), (0);
SELECT * FROM t9;

--echo # Ensure that all changes before the server is killed are persisted.
set global innodb_flush_log_at_trx_commit=1;

TRUNCATE TABLE t1;
TRUNCATE TABLE t3;
TRUNCATE TABLE t5;
TRUNCATE TABLE t7;
TRUNCATE TABLE t9;

--echo # Scenario 7: Test explicit rename table won't change the counter

RENAME TABLE t9 to t19;
INSERT INTO t19 VALUES(0), (0);
SELECT * FROM t19;

--source include/restart_mysqld.inc

INSERT INTO t1 VALUES(0), (0);
SELECT * FROM t1;

INSERT INTO t3 VALUES(0), (0);
SELECT * FROM t3;

INSERT INTO t5 VALUES(0), (0);
SELECT * FROM t5;

INSERT INTO t7 VALUES(0), (0);
SELECT * FROM t7;

INSERT INTO t19 VALUES(0), (0);
SELECT * FROM t19;
DELETE FROM t19 WHERE a = 4;

RENAME TABLE t19 to t9;
INSERT INTO t9 VALUES(0), (0);
SELECT * FROM t9;

TRUNCATE TABLE t9;

INSERT INTO t9 VALUES(0), (0);
SELECT * FROM t9;

--echo # Scenario 8: Test ALTER TABLE operations

INSERT INTO t3 VALUES(0), (0), (100), (200), (1000);
SELECT * FROM t3;
DELETE FROM t3 WHERE a > 300;
SELECT MAX(a) AS `Expect 200` FROM t3;
--echo # This will not change the counter to 150, but to 201, which is the next
--echo # of current max counter in the table
ALTER TABLE t3 AUTO_INCREMENT = 150;
SHOW CREATE TABLE t3;
INSERT INTO t3 VALUES(0);
SELECT MAX(a) AS `Expect 201` FROM t3;
--echo # This will change the counter to 500, which is bigger than any counter
--echo # in the table
ALTER TABLE t3 AUTO_INCREMENT = 500;
SHOW CREATE TABLE t3;
INSERT INTO t3 VALUES(0);
SELECT MAX(a) AS `Expect 500` FROM t3;

TRUNCATE TABLE t3;
ALTER TABLE t3 AUTO_INCREMENT = 100;
SHOW CREATE TABLE t3;
INSERT INTO t3 VALUES(0), (0);
SELECT * FROM t3;

INSERT INTO t3 VALUES(150), (180);
UPDATE t3 SET a = 200 WHERE a = 150;
INSERT INTO t3 VALUES(220);
--echo # This still fails to set to 120, but just 221
ALTER TABLE t3 AUTO_INCREMENT = 120;
SHOW CREATE TABLE t3;
INSERT INTO t3 VALUES(0);
SELECT MAX(a) AS `Expect 221` FROM t3;

DELETE FROM t3 WHERE a > 120;

ALTER TABLE t3 AUTO_INCREMENT = 120;
SHOW CREATE TABLE t3;

--echo # MDEV-6076: Test adding an AUTO_INCREMENT COLUMN
CREATE TABLE mdev6076a (b INT) ENGINE=InnoDB;
INSERT INTO mdev6076a VALUES(2),(1);
CREATE TABLE mdev6076b (b INT) ENGINE=InnoDB;
INSERT INTO mdev6076b VALUES(2),(1);
--error ER_ALTER_OPERATION_NOT_SUPPORTED_REASON
ALTER TABLE mdev6076a ADD COLUMN a SERIAL FIRST, LOCK=NONE;
ALTER TABLE mdev6076a ADD COLUMN a SERIAL FIRST, ALGORITHM=INPLACE;
ALTER TABLE mdev6076b ADD COLUMN a SERIAL FIRST, AUTO_INCREMENT=100,
ALGORITHM=INPLACE;
--echo # MDEV-6076: Test root page split and page_create_empty()
CREATE TABLE mdev6076empty (b SERIAL, pad CHAR(255) NOT NULL DEFAULT '')
ENGINE=InnoDB;
BEGIN;
--echo # Insert records in descending order of AUTO_INCREMENT,
--echo # causing a page split on the very last insert.
--echo # Without the fix in btr_page_empty() this would lose the counter value.
--echo # Without the fix in page_create_empty() the counter value would be lost
--echo # when ROLLBACK deletes the last row.
--disable_query_log
let $i= 55;
while ($i) {
 eval INSERT INTO mdev6076empty SET b=$i;
 dec $i;
}
--enable_query_log
ROLLBACK;

--source include/restart_mysqld.inc

INSERT INTO t3 VALUES(0);
SELECT MAX(a) AS `Expect 120` FROM t3;

INSERT INTO mdev6076a SET b=NULL;
SELECT * FROM mdev6076a;
INSERT INTO mdev6076b SET b=NULL;
SELECT * FROM mdev6076b;
# MDEV-515 resets the PAGE_ROOT_AUTOINC field in
# root page during rollback.
--disable_query_log
BEGIN;
let $i = 55;
WHILE ($i) {
 eval INSERT INTO mdev6076empty SET b=$i;
 dec $i;
}
ROLLBACK;
--enable_query_log
INSERT INTO mdev6076empty SET b=NULL;
SELECT * FROM mdev6076empty;
DROP TABLE mdev6076a, mdev6076b, mdev6076empty;

INSERT INTO t3 VALUES(0), (0), (200), (210);

--echo # Test the different algorithms in ALTER TABLE

--let $template = t3
--let $algorithm = INPLACE
--let $table = t_inplace
--source suite/innodb/include/autoinc_persist_alter.inc
--let $algorithm = COPY
--let $table = t_copy
--source suite/innodb/include/autoinc_persist_alter.inc

--echo # Scenario 9: Test the sql_mode = NO_AUTO_VALUE_ON_ZERO

eval CREATE TABLE t30 (a INT NOT NULL $AUTO_INCREMENT_PRIMARY_KEY_a, b INT, key(b)) ENGINE = InnoDB;

set SQL_MODE = NO_AUTO_VALUE_ON_ZERO;

INSERT INTO t30 VALUES(NULL, 1), (200, 2), (0, 3);
INSERT INTO t30(b) VALUES(4), (5), (6), (7);
SELECT * FROM t30 ORDER BY b;
ALTER TABLE t30 MODIFY b MEDIUMINT;
SELECT * FROM t30 ORDER BY b;

--echo # Ensure that all changes before the server is killed are persisted.
set global innodb_flush_log_at_trx_commit=1;

CREATE TABLE t31 (a INT) ENGINE = InnoDB;
INSERT INTO t31 VALUES(1), (2);
eval ALTER TABLE t31 ADD b INT $AUTO_INCREMENT_PRIMARY_KEY_b;
INSERT INTO t31 VALUES(3, 0), (4, NULL), (5, NULL);
--error ER_DUP_ENTRY
INSERT INTO t31 VALUES(6, 0);
SELECT * FROM t31;

SET SQL_MODE = 0;

--echo # Scenario 10: Rollback would not rollback the counter
eval CREATE TABLE t32 (a BIGINT $AUTO_INCREMENT_PRIMARY_KEY_a) ENGINE=InnoDB;

INSERT INTO t32 VALUES(0), (0);

--echo # Ensure that all changes before the server is killed are persisted.
set global innodb_flush_log_at_trx_commit=1;

START TRANSACTION;
INSERT INTO t32 VALUES(0), (0);
SELECT MAX(a) AS `Expect 4` FROM t32;
DELETE FROM t32 WHERE a >= 2;
ROLLBACK;

--echo # Scenario 11: Test duplicate primary key/secondary key will not stop
--echo # increasing the counter

eval CREATE TABLE t33 (
a BIGINT NOT NULL PRIMARY KEY,
b BIGINT NOT NULL $AUTO_INCREMENT_KEY_b) ENGINE = InnoDB;

INSERT INTO t33 VALUES(1, NULL);
INSERT INTO t33 VALUES(2, NULL);
--error ER_DUP_ENTRY
INSERT INTO t33 VALUES(2, NULL);

INSERT INTO t33 VALUES(3, NULL);
SELECT MAX(b) AS `Expect 4` FROM t33;

TRUNCATE TABLE t33;

INSERT INTO t33 VALUES(1, NULL);
INSERT INTO t33 VALUES(2, NULL);

set global innodb_flush_log_at_trx_commit=1;

START TRANSACTION;
UPDATE t33 SET a = 10 WHERE a = 1;
--error ER_DUP_ENTRY
INSERT INTO t33 VALUES(2, NULL);
COMMIT;

--source include/restart_mysqld.inc

--echo # This will not insert 0
INSERT INTO t31(a) VALUES(6), (0);
SELECT * FROM t31;
DROP TABLE t31;

set SQL_MODE = NO_AUTO_VALUE_ON_ZERO;

DELETE FROM t30 WHERE a = 0;
UPDATE t30 set a = 0 where b = 5;
SELECT * FROM t30 ORDER BY b;
DELETE FROM t30 WHERE a = 0;

UPDATE t30 SET a = NULL WHERE b = 6;
UPDATE t30 SET a = 300 WHERE b = 7;

SELECT * FROM t30 ORDER BY b;

SET SQL_MODE = 0;

SELECT MAX(a) AS `Expect 2` FROM t32;
INSERT INTO t32 VALUES(0), (0);
SELECT MAX(a) AS `Expect 6` FROM t32;

FLUSH TABLES t33 FOR EXPORT;
let MYSQLD_DATADIR=`select @@datadir`;
perl;
do "$ENV{MTR_SUITE_DIR}/include/innodb-util.pl";
ib_backup_tablespaces("test", "t33");
EOF
UNLOCK TABLES;
DROP TABLE t33;
eval CREATE TABLE t33 (
a BIGINT NOT NULL PRIMARY KEY,
b BIGINT NOT NULL $AUTO_INCREMENT_KEY_b) ENGINE = InnoDB;
ALTER TABLE t33 DISCARD TABLESPACE;
perl;
do "$ENV{MTR_SUITE_DIR}/include/innodb-util.pl";
ib_discard_tablespaces("test", "t33");
ib_restore_tablespaces("test", "t33");
EOF
ALTER TABLE t33 IMPORT TABLESPACE;

INSERT INTO t33 VALUES(3, NULL);
SELECT MAX(b) AS `Expect 4` FROM t33;
SELECT * FROM t33;

DROP TABLE t1, t2, t3, t4, t5, t6, t7, t8, t9, t10, t11, t12, t11u, t12u,
t30, t32, t33;<|MERGE_RESOLUTION|>--- conflicted
+++ resolved
@@ -94,29 +94,18 @@
 (20), (30), (31), (100000000000), (100000000006);
 SELECT * FROM t10;
 
-<<<<<<< HEAD
 eval CREATE TABLE t11(a FLOAT $AUTO_INCREMENT_KEY_a) ENGINE = InnoDB;
-INSERT INTO t11 VALUES(0), (0), (0), (0), (-1), (-10), (0),
-(20), (30), (31);
-SELECT * FROM t11;
-
-eval CREATE TABLE t12(a DOUBLE $AUTO_INCREMENT_KEY_a) ENGINE = InnoDB;
-INSERT INTO t12 VALUES(0), (0), (0), (0), (-1), (-10), (0),
-(20), (30), (31);
-=======
-CREATE TABLE t11(a FLOAT AUTO_INCREMENT KEY) ENGINE = InnoDB;
 INSERT INTO t11 VALUES(0), (0), (0), (0), (-1), (-10), (0), (20), (30), (31);
 SELECT * FROM t11;
 
-CREATE TABLE t11u(a FLOAT UNSIGNED AUTO_INCREMENT KEY) ENGINE = InnoDB;
+eval CREATE TABLE t11u(a FLOAT UNSIGNED $AUTO_INCREMENT_KEY_a) ENGINE = InnoDB;
 --error ER_WARN_DATA_OUT_OF_RANGE
 INSERT INTO t11u VALUES(0), (0), (0), (0), (-1), (-10), (0), (20), (30), (31);
 INSERT INTO t11u VALUES(0), (0), (0), (0), (0), (20), (30), (31);
 SELECT * FROM t11u;
 
-CREATE TABLE t12(a DOUBLE AUTO_INCREMENT KEY) ENGINE = InnoDB;
+eval CREATE TABLE t12(a DOUBLE $AUTO_INCREMENT_KEY_a) ENGINE = InnoDB;
 INSERT INTO t12 VALUES(0), (0), (0), (0), (-1), (-10), (0), (20), (30), (31);
->>>>>>> bac2358c
 SELECT * FROM t12;
 
 CREATE TABLE t12u(a DOUBLE UNSIGNED AUTO_INCREMENT KEY) ENGINE = InnoDB;
