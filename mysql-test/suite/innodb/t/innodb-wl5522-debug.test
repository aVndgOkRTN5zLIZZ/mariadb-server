# mysql-test-run.pl --embedded cannot restart the server.
--source include/not_embedded.inc

# Adding big test option for this test.
--source include/big_test.inc

# This test case needs to crash the server. Needs a debug server.
--source include/have_debug.inc

# Don't test this under valgrind, memory leaks will occur.
--source include/not_valgrind.inc

# Avoid CrashReporter popup on Mac
--source include/not_crashrep.inc

-- source include/have_innodb.inc

call mtr.add_suppression("InnoDB: Page for tablespace .* ");
call mtr.add_suppression("InnoDB: Invalid FSP_SPACE_FLAGS=");
call mtr.add_suppression("InnoDB: Corruption: Block in space_id .* in file .* corrupted");
call mtr.add_suppression("InnoDB: Based on page type .*");
FLUSH TABLES;

let MYSQLD_DATADIR =`SELECT @@datadir`;
let $innodb_file_per_table = `SELECT @@innodb_file_per_table`;
let $pathfix=/: '.*test_wl5522.*t1.ibd'/: 'test_wl5522\\t1.ibd'/;
let $strerrfix=/ (\(.+\))//;

SET GLOBAL innodb_file_per_table = 1;

CREATE DATABASE test_wl5522;

CREATE TABLE test_wl5522.t1 (c1 INT) ENGINE = InnoDB;
INSERT INTO test_wl5522.t1 VALUES(1),(2),(3);

--let $_server_id= `SELECT @@server_id`
--let $_expect_file_name= $MYSQLTEST_VARDIR/tmp/mysqld.$_server_id.expect

--exec echo wait > $_expect_file_name
SET SESSION debug_dbug="+d,ib_discard_before_commit_crash";
--error 2013
ALTER TABLE test_wl5522.t1 DISCARD TABLESPACE;

--source include/start_mysqld.inc

DROP TABLE test_wl5522.t1;

SET GLOBAL innodb_file_per_table = 1;

CREATE TABLE test_wl5522.t1 (c1 INT) ENGINE = InnoDB;
INSERT INTO test_wl5522.t1 VALUES(1),(2),(3);

--exec echo wait > $_expect_file_name
SET SESSION debug_dbug="+d,ib_discard_after_commit_crash";
--error 2013
ALTER TABLE test_wl5522.t1 DISCARD TABLESPACE;

--source include/start_mysqld.inc

DROP TABLE test_wl5522.t1;

SET GLOBAL innodb_file_per_table = 1;

# Create the table that we will use for crash recovery (during IMPORT)
CREATE TABLE test_wl5522.t1 (c1 INT) ENGINE = Innodb;
INSERT INTO test_wl5522.t1 VALUES (1), (2), (3), (4);

--replace_regex /, .*\).*t1.cfg/, Bad file descriptor) t1.cfg/

FLUSH TABLES test_wl5522.t1 FOR EXPORT;

perl;
do "$ENV{MTR_SUITE_DIR}/include/innodb-util.pl";
ib_backup_tablespaces("test_wl5522", "t1");
EOF
UNLOCK TABLES;

DROP TABLE test_wl5522.t1;

CREATE TABLE test_wl5522.t1 (c1 INT) ENGINE = Innodb;
INSERT INTO test_wl5522.t1 VALUES (1);

ALTER TABLE test_wl5522.t1 DISCARD TABLESPACE;

--error ER_TABLESPACE_DISCARDED
SELECT COUNT(*) FROM test_wl5522.t1;

# Restore files
perl;
do "$ENV{MTR_SUITE_DIR}/include/innodb-util.pl";
ib_restore_tablespaces("test_wl5522", "t1");
EOF

--error ER_TABLESPACE_DISCARDED
SELECT * FROM test_wl5522.t1;

--exec echo wait > $_expect_file_name
SET SESSION debug_dbug="+d,ib_import_before_commit_crash";
--error 2013
ALTER TABLE test_wl5522.t1 IMPORT TABLESPACE;

<<<<<<< HEAD
--enable_reconnect
--source include/wait_until_connected_again.inc
--disable_reconnect

#### Before commit crash
=======
--source include/start_mysqld.inc
>>>>>>> 6a524fcf

# Check that the DD is consistent after recovery

--error ER_TABLESPACE_DISCARDED
SELECT COUNT(*) FROM test_wl5522.t1;

--exec echo wait > $_expect_file_name
SET SESSION debug_dbug="+d,ib_import_before_checkpoint_crash";
--error 2013
ALTER TABLE test_wl5522.t1 IMPORT TABLESPACE;

# After the above test the results are non-deterministic,
# delete the old tablespace files and drop the table,
# recreate the table and do a proper import.
perl;
do "$ENV{MTR_SUITE_DIR}/include/innodb-util.pl";
ib_unlink_tablespace("test_wl5522", "t1");
EOF

<<<<<<< HEAD
--echo # Restart and reconnect to the server
--enable_reconnect
--exec echo "restart" > $MYSQLTEST_VARDIR/tmp/mysqld.1.expect
--source include/wait_until_connected_again.inc
--disable_reconnect

#### Before checkpoint crash

# After the above test the results are non-deterministic, recreate the table
# and do a proper import.
=======
--source include/start_mysqld.inc
>>>>>>> 6a524fcf

DROP TABLE test_wl5522.t1;

SET GLOBAL innodb_file_per_table = 1;
SELECT @@innodb_file_per_table;

CREATE TABLE test_wl5522.t1 (c1 INT) ENGINE = Innodb;

ALTER TABLE test_wl5522.t1 DISCARD TABLESPACE;

perl;
do "$ENV{MTR_SUITE_DIR}/include/innodb-util.pl";
ib_restore_tablespaces("test_wl5522", "t1");
EOF

ALTER TABLE test_wl5522.t1 IMPORT TABLESPACE;
CHECK TABLE test_wl5522.t1;

SELECT COUNT(*) FROM test_wl5522.t1;

INSERT INTO test_wl5522.t1 VALUES(400), (500), (600);

SELECT * FROM test_wl5522.t1;

DROP TABLE test_wl5522.t1;

# Test IO Write error(s), flush tables doesn't return an error message
# so we have to make do with the error/warning pushed by the server
CREATE TABLE test_wl5522.t1 (c1 INT) ENGINE = Innodb;
INSERT INTO test_wl5522.t1 VALUES (1);

SET @saved_debug_dbug = @@SESSION.debug_dbug;
SET SESSION debug_dbug="+d,ib_export_io_write_failure_1";

--replace_regex /, .*\).*t1.cfg/, Bad file descriptor) t1.cfg/

FLUSH TABLES test_wl5522.t1 FOR EXPORT;

UNLOCK TABLES;
<<<<<<< HEAD
=======

>>>>>>> 6a524fcf
SET SESSION debug_dbug=@saved_debug_dbug;

DROP TABLE test_wl5522.t1;


CREATE TABLE test_wl5522.t1 (c1 INT) ENGINE = Innodb;
INSERT INTO test_wl5522.t1 VALUES (1);

SET SESSION debug_dbug="+d,ib_export_io_write_failure_2";

--replace_regex /, .*\).*t1.cfg/, Bad file descriptor) t1.cfg/

FLUSH TABLES test_wl5522.t1 FOR EXPORT;

UNLOCK TABLES;

SET SESSION debug_dbug=@saved_debug_dbug;

DROP TABLE test_wl5522.t1;

CREATE TABLE test_wl5522.t1 (c1 INT) ENGINE = Innodb;
INSERT INTO test_wl5522.t1 VALUES (1);

SET SESSION debug_dbug="+d,ib_export_io_write_failure_3";

--replace_regex /, .*\).*t1.cfg/, Bad file descriptor) t1.cfg/

FLUSH TABLES test_wl5522.t1 FOR EXPORT;

UNLOCK TABLES;

SET SESSION debug_dbug=@saved_debug_dbug;

DROP TABLE test_wl5522.t1;

CREATE TABLE test_wl5522.t1 (c1 INT) ENGINE = Innodb;
INSERT INTO test_wl5522.t1 VALUES (1);

SET SESSION debug_dbug="+d,ib_export_io_write_failure_4";

--replace_regex /, .*\).*t1.cfg/, Bad file descriptor) t1.cfg/

FLUSH TABLES test_wl5522.t1 FOR EXPORT;

UNLOCK TABLES;

SET SESSION debug_dbug=@saved_debug_dbug;

DROP TABLE test_wl5522.t1;

CREATE TABLE test_wl5522.t1 (c1 INT) ENGINE = Innodb;
INSERT INTO test_wl5522.t1 VALUES (1);

SET SESSION debug_dbug="+d,ib_export_io_write_failure_5";

--replace_regex /, .*\).*t1.cfg/, Bad file descriptor) t1.cfg/

FLUSH TABLES test_wl5522.t1 FOR EXPORT;

UNLOCK TABLES;

SET SESSION debug_dbug=@saved_debug_dbug;

DROP TABLE test_wl5522.t1;


CREATE TABLE test_wl5522.t1 (c1 INT) ENGINE = Innodb;
INSERT INTO test_wl5522.t1 VALUES (1);

SET SESSION debug_dbug="+d,ib_export_io_write_failure_6";

--replace_regex /, .*\).*t1.cfg/, Bad file descriptor) t1.cfg/

FLUSH TABLES test_wl5522.t1 FOR EXPORT;

UNLOCK TABLES;

SET SESSION debug_dbug=@saved_debug_dbug;

DROP TABLE test_wl5522.t1;


CREATE TABLE test_wl5522.t1 (c1 INT) ENGINE = Innodb;
INSERT INTO test_wl5522.t1 VALUES (1);

SET SESSION debug_dbug="+d,ib_export_io_write_failure_7";

--replace_regex /, .*\).*t1.cfg/, Bad file descriptor) t1.cfg/

FLUSH TABLES test_wl5522.t1 FOR EXPORT;

UNLOCK TABLES;

SET SESSION debug_dbug=@saved_debug_dbug;

DROP TABLE test_wl5522.t1;


CREATE TABLE test_wl5522.t1 (c1 INT) ENGINE = Innodb;
INSERT INTO test_wl5522.t1 VALUES (1);

SET SESSION debug_dbug="+d,ib_export_io_write_failure_8";

--replace_regex /, .*\).*t1.cfg/, Bad file descriptor) t1.cfg/

FLUSH TABLES test_wl5522.t1 FOR EXPORT;

UNLOCK TABLES;

SET SESSION debug_dbug=@saved_debug_dbug;

DROP TABLE test_wl5522.t1;

CREATE TABLE test_wl5522.t1 (c1 INT) ENGINE = Innodb;
INSERT INTO test_wl5522.t1 VALUES (1);

SET SESSION debug_dbug="+d,ib_export_io_write_failure_9";

--replace_regex /, .*\).*t1.cfg/, Bad file descriptor) t1.cfg/

FLUSH TABLES test_wl5522.t1 FOR EXPORT;

UNLOCK TABLES;

SET SESSION debug_dbug=@saved_debug_dbug;

DROP TABLE test_wl5522.t1;


CREATE TABLE test_wl5522.t1 (c1 INT) ENGINE = Innodb;
INSERT INTO test_wl5522.t1 VALUES (1);

SET SESSION debug_dbug="+d,ib_export_io_write_failure_10";

--replace_regex /, .*\).*t1.cfg/, Bad file descriptor) t1.cfg/

FLUSH TABLES test_wl5522.t1 FOR EXPORT;

UNLOCK TABLES;

SET SESSION debug_dbug=@saved_debug_dbug;

DROP TABLE test_wl5522.t1;


CREATE TABLE test_wl5522.t1 (c1 INT) ENGINE = Innodb;
INSERT INTO test_wl5522.t1 VALUES (1);

SET SESSION debug_dbug="+d,ib_export_io_write_failure_11";

--replace_regex /, .*\).*t1.cfg/, Bad file descriptor) t1.cfg/

FLUSH TABLES test_wl5522.t1 FOR EXPORT;

UNLOCK TABLES;

SET SESSION debug_dbug=@saved_debug_dbug;

DROP TABLE test_wl5522.t1;


CREATE TABLE test_wl5522.t1 (c1 INT) ENGINE = Innodb;
INSERT INTO test_wl5522.t1 VALUES (1);

SET SESSION debug_dbug="+d,ib_export_io_write_failure_12";

--replace_regex /, .*\).*t1.cfg/, Bad file descriptor) t1.cfg/

FLUSH TABLES test_wl5522.t1 FOR EXPORT;

UNLOCK TABLES;

SET SESSION debug_dbug=@saved_debug_dbug;

DROP TABLE test_wl5522.t1;

# Create a table and save the tablespace and .cfg file
CREATE TABLE test_wl5522.t1 (c1 INT) ENGINE = Innodb;
INSERT INTO test_wl5522.t1 VALUES (100), (200), (300);
SELECT COUNT(*) FROM test_wl5522.t1;
FLUSH TABLES test_wl5522.t1 FOR EXPORT;

perl;
do "$ENV{MTR_SUITE_DIR}/include/innodb-util.pl";
ib_backup_tablespaces("test_wl5522", "t1");
EOF

UNLOCK TABLES;

DROP TABLE test_wl5522.t1;

# Test IO Read error(s)
CREATE TABLE test_wl5522.t1 (c1 INT) ENGINE = Innodb;
INSERT INTO test_wl5522.t1 VALUES (1);

ALTER TABLE test_wl5522.t1 DISCARD TABLESPACE;

--error ER_TABLESPACE_DISCARDED
SELECT COUNT(*) FROM test_wl5522.t1;

SET SESSION debug_dbug="+d,ib_import_io_read_error_1";

perl;
do "$ENV{MTR_SUITE_DIR}/include/innodb-util.pl";
ib_restore_cfg_files("test_wl5522", "t1");
EOF

--replace_regex $strerrfix

--error ER_IO_READ_ERROR
ALTER TABLE test_wl5522.t1 IMPORT TABLESPACE;

SET SESSION debug_dbug=@saved_debug_dbug;

DROP TABLE test_wl5522.t1;

CREATE TABLE test_wl5522.t1 (c1 INT) ENGINE = Innodb;
INSERT INTO test_wl5522.t1 VALUES (1);

ALTER TABLE test_wl5522.t1 DISCARD TABLESPACE;

--error ER_TABLESPACE_DISCARDED
SELECT COUNT(*) FROM test_wl5522.t1;

SET SESSION debug_dbug="+d,ib_import_io_read_error_2";

perl;
do "$ENV{MTR_SUITE_DIR}/include/innodb-util.pl";
ib_restore_cfg_files("test_wl5522", "t1");
EOF

--replace_regex $strerrfix

--error ER_IO_READ_ERROR
ALTER TABLE test_wl5522.t1 IMPORT TABLESPACE;

SET SESSION debug_dbug=@saved_debug_dbug;

DROP TABLE test_wl5522.t1;

CREATE TABLE test_wl5522.t1 (c1 INT) ENGINE = Innodb;
INSERT INTO test_wl5522.t1 VALUES (1);

ALTER TABLE test_wl5522.t1 DISCARD TABLESPACE;

--error ER_TABLESPACE_DISCARDED
SELECT COUNT(*) FROM test_wl5522.t1;

SET SESSION debug_dbug="+d,ib_import_io_read_error_3";

perl;
do "$ENV{MTR_SUITE_DIR}/include/innodb-util.pl";
ib_restore_cfg_files("test_wl5522", "t1");
EOF

--replace_regex $strerrfix

--error ER_IO_READ_ERROR
ALTER TABLE test_wl5522.t1 IMPORT TABLESPACE;

SET SESSION debug_dbug=@saved_debug_dbug;

DROP TABLE test_wl5522.t1;

CREATE TABLE test_wl5522.t1 (c1 INT) ENGINE = Innodb;
INSERT INTO test_wl5522.t1 VALUES (1);

ALTER TABLE test_wl5522.t1 DISCARD TABLESPACE;

--error ER_TABLESPACE_DISCARDED
SELECT COUNT(*) FROM test_wl5522.t1;

SET SESSION debug_dbug="+d,ib_import_io_read_error_4";

perl;
do "$ENV{MTR_SUITE_DIR}/include/innodb-util.pl";
ib_restore_cfg_files("test_wl5522", "t1");
EOF

--replace_regex $strerrfix

--error ER_IO_READ_ERROR
ALTER TABLE test_wl5522.t1 IMPORT TABLESPACE;

SET SESSION debug_dbug=@saved_debug_dbug;

DROP TABLE test_wl5522.t1;

CREATE TABLE test_wl5522.t1 (c1 INT) ENGINE = Innodb;
INSERT INTO test_wl5522.t1 VALUES (1);

ALTER TABLE test_wl5522.t1 DISCARD TABLESPACE;

--error ER_TABLESPACE_DISCARDED
SELECT COUNT(*) FROM test_wl5522.t1;

SET SESSION debug_dbug="+d,ib_import_io_read_error_5";

perl;
do "$ENV{MTR_SUITE_DIR}/include/innodb-util.pl";
ib_restore_cfg_files("test_wl5522", "t1");
EOF

--replace_regex $strerrfix

--error ER_IO_READ_ERROR
ALTER TABLE test_wl5522.t1 IMPORT TABLESPACE;

SET SESSION debug_dbug=@saved_debug_dbug;

DROP TABLE test_wl5522.t1;

CREATE TABLE test_wl5522.t1 (c1 INT) ENGINE = Innodb;
INSERT INTO test_wl5522.t1 VALUES (1);

ALTER TABLE test_wl5522.t1 DISCARD TABLESPACE;

--error ER_TABLESPACE_DISCARDED
SELECT COUNT(*) FROM test_wl5522.t1;

SET SESSION debug_dbug="+d,ib_import_io_read_error_6";

perl;
do "$ENV{MTR_SUITE_DIR}/include/innodb-util.pl";
ib_restore_cfg_files("test_wl5522", "t1");
EOF

--replace_regex $strerrfix

--error ER_IO_READ_ERROR
ALTER TABLE test_wl5522.t1 IMPORT TABLESPACE;

SET SESSION debug_dbug=@saved_debug_dbug;

DROP TABLE test_wl5522.t1;

CREATE TABLE test_wl5522.t1 (c1 INT) ENGINE = Innodb;
INSERT INTO test_wl5522.t1 VALUES (1);

ALTER TABLE test_wl5522.t1 DISCARD TABLESPACE;

--error ER_TABLESPACE_DISCARDED
SELECT COUNT(*) FROM test_wl5522.t1;

SET SESSION debug_dbug="+d,ib_import_io_read_error_7";

perl;
do "$ENV{MTR_SUITE_DIR}/include/innodb-util.pl";
ib_restore_cfg_files("test_wl5522", "t1");
EOF

--replace_regex $strerrfix

--error ER_IO_READ_ERROR
ALTER TABLE test_wl5522.t1 IMPORT TABLESPACE;

SET SESSION debug_dbug=@saved_debug_dbug;

DROP TABLE test_wl5522.t1;

CREATE TABLE test_wl5522.t1 (c1 INT) ENGINE = Innodb;
INSERT INTO test_wl5522.t1 VALUES (1);

ALTER TABLE test_wl5522.t1 DISCARD TABLESPACE;

--error ER_TABLESPACE_DISCARDED
SELECT COUNT(*) FROM test_wl5522.t1;

SET SESSION debug_dbug="+d,ib_import_io_read_error_8";

perl;
do "$ENV{MTR_SUITE_DIR}/include/innodb-util.pl";
ib_restore_cfg_files("test_wl5522", "t1");
EOF

--replace_regex $strerrfix

--error ER_IO_READ_ERROR
ALTER TABLE test_wl5522.t1 IMPORT TABLESPACE;

SET SESSION debug_dbug=@saved_debug_dbug;

DROP TABLE test_wl5522.t1;

CREATE TABLE test_wl5522.t1 (c1 INT) ENGINE = Innodb;
INSERT INTO test_wl5522.t1 VALUES (1);

ALTER TABLE test_wl5522.t1 DISCARD TABLESPACE;

--error ER_TABLESPACE_DISCARDED
SELECT COUNT(*) FROM test_wl5522.t1;

SET SESSION debug_dbug="+d,ib_import_io_read_error_9";

perl;
do "$ENV{MTR_SUITE_DIR}/include/innodb-util.pl";
ib_restore_cfg_files("test_wl5522", "t1");
EOF

--replace_regex $strerrfix

--error ER_IO_READ_ERROR
ALTER TABLE test_wl5522.t1 IMPORT TABLESPACE;

SET SESSION debug_dbug=@saved_debug_dbug;

DROP TABLE test_wl5522.t1;

# Test string read failure
CREATE TABLE test_wl5522.t1 (c1 INT) ENGINE = Innodb;
INSERT INTO test_wl5522.t1 VALUES (1);

ALTER TABLE test_wl5522.t1 DISCARD TABLESPACE;

--error ER_TABLESPACE_DISCARDED
SELECT COUNT(*) FROM test_wl5522.t1;

SET SESSION debug_dbug="+d,ib_import_string_read_error";

perl;
do "$ENV{MTR_SUITE_DIR}/include/innodb-util.pl";
ib_restore_cfg_files("test_wl5522", "t1");
EOF

--replace_regex $strerrfix

--error ER_IO_READ_ERROR
ALTER TABLE test_wl5522.t1 IMPORT TABLESPACE;

SET SESSION debug_dbug=@saved_debug_dbug;

DROP TABLE test_wl5522.t1;

# Test OOM error during import

CREATE TABLE test_wl5522.t1 (c1 INT) ENGINE = Innodb;
INSERT INTO test_wl5522.t1 VALUES (1);

ALTER TABLE test_wl5522.t1 DISCARD TABLESPACE;

--error ER_TABLESPACE_DISCARDED
SELECT COUNT(*) FROM test_wl5522.t1;

# Restore files
perl;
do "$ENV{MTR_SUITE_DIR}/include/innodb-util.pl";
ib_restore_tablespaces("test_wl5522", "t1");
EOF

SET SESSION debug_dbug="+d,ib_import_OOM_1";

--replace_regex /'.*t1.cfg'/'t1.cfg'/

--error ER_OUT_OF_RESOURCES 
ALTER TABLE test_wl5522.t1 IMPORT TABLESPACE;

SET SESSION debug_dbug=@saved_debug_dbug;

DROP TABLE test_wl5522.t1;


perl;
do "$ENV{MTR_SUITE_DIR}/include/innodb-util.pl";
ib_unlink_tablespace("test_wl5522", "t1");
EOF


CREATE TABLE test_wl5522.t1 (c1 INT) ENGINE = Innodb;
INSERT INTO test_wl5522.t1 VALUES (1);

ALTER TABLE test_wl5522.t1 DISCARD TABLESPACE;

--error ER_TABLESPACE_DISCARDED
SELECT COUNT(*) FROM test_wl5522.t1;

# Restore files
perl;
do "$ENV{MTR_SUITE_DIR}/include/innodb-util.pl";
ib_restore_tablespaces("test_wl5522", "t1");
EOF

SET SESSION debug_dbug="+d,ib_import_OOM_2";

--replace_regex /'.*t1.cfg'/'t1.cfg'/

--error ER_OUT_OF_RESOURCES 
ALTER TABLE test_wl5522.t1 IMPORT TABLESPACE;

SET SESSION debug_dbug=@saved_debug_dbug;

DROP TABLE test_wl5522.t1;


perl;
do "$ENV{MTR_SUITE_DIR}/include/innodb-util.pl";
ib_unlink_tablespace("test_wl5522", "t1");
EOF


CREATE TABLE test_wl5522.t1 (c1 INT) ENGINE = Innodb;
INSERT INTO test_wl5522.t1 VALUES (1);

ALTER TABLE test_wl5522.t1 DISCARD TABLESPACE;

--error ER_TABLESPACE_DISCARDED
SELECT COUNT(*) FROM test_wl5522.t1;

# Restore files
perl;
do "$ENV{MTR_SUITE_DIR}/include/innodb-util.pl";
ib_restore_tablespaces("test_wl5522", "t1");
EOF

SET SESSION debug_dbug="+d,ib_import_OOM_4";

--replace_regex /'.*t1.cfg'/'t1.cfg'/

--error ER_OUT_OF_RESOURCES 
ALTER TABLE test_wl5522.t1 IMPORT TABLESPACE;

SET SESSION debug_dbug=@saved_debug_dbug;

DROP TABLE test_wl5522.t1;


perl;
do "$ENV{MTR_SUITE_DIR}/include/innodb-util.pl";
ib_unlink_tablespace("test_wl5522", "t1");
EOF


CREATE TABLE test_wl5522.t1 (c1 INT) ENGINE = Innodb;
INSERT INTO test_wl5522.t1 VALUES (1);

ALTER TABLE test_wl5522.t1 DISCARD TABLESPACE;

--error ER_TABLESPACE_DISCARDED
SELECT COUNT(*) FROM test_wl5522.t1;

# Restore files
perl;
do "$ENV{MTR_SUITE_DIR}/include/innodb-util.pl";
ib_restore_tablespaces("test_wl5522", "t1");
EOF

SET SESSION debug_dbug="+d,ib_import_OOM_5";

--replace_regex /'.*t1.cfg'/'t1.cfg'/

--error ER_OUT_OF_RESOURCES 
ALTER TABLE test_wl5522.t1 IMPORT TABLESPACE;

SET SESSION debug_dbug=@saved_debug_dbug;

DROP TABLE test_wl5522.t1;


perl;
do "$ENV{MTR_SUITE_DIR}/include/innodb-util.pl";
ib_unlink_tablespace("test_wl5522", "t1");
EOF

CREATE TABLE test_wl5522.t1 (c1 INT) ENGINE = Innodb;
INSERT INTO test_wl5522.t1 VALUES (1);

ALTER TABLE test_wl5522.t1 DISCARD TABLESPACE;

--error ER_TABLESPACE_DISCARDED
SELECT COUNT(*) FROM test_wl5522.t1;

# Restore files
perl;
do "$ENV{MTR_SUITE_DIR}/include/innodb-util.pl";
ib_restore_tablespaces("test_wl5522", "t1");
EOF

SET SESSION debug_dbug="+d,ib_import_OOM_6";

--replace_regex /'.*t1.cfg'/'t1.cfg'/

--error ER_OUT_OF_RESOURCES 
ALTER TABLE test_wl5522.t1 IMPORT TABLESPACE;

SET SESSION debug_dbug=@saved_debug_dbug;

DROP TABLE test_wl5522.t1;

perl;
do "$ENV{MTR_SUITE_DIR}/include/innodb-util.pl";
ib_unlink_tablespace("test_wl5522", "t1");
EOF

CREATE TABLE test_wl5522.t1 (c1 INT) ENGINE = Innodb;
INSERT INTO test_wl5522.t1 VALUES (1);

ALTER TABLE test_wl5522.t1 DISCARD TABLESPACE;

--error ER_TABLESPACE_DISCARDED
SELECT COUNT(*) FROM test_wl5522.t1;

# Restore files
perl;
do "$ENV{MTR_SUITE_DIR}/include/innodb-util.pl";
ib_restore_tablespaces("test_wl5522", "t1");
EOF

SET SESSION debug_dbug="+d,ib_import_OOM_7";

--replace_regex /'.*t1.cfg'/'t1.cfg'/

--error ER_OUT_OF_RESOURCES 
ALTER TABLE test_wl5522.t1 IMPORT TABLESPACE;

SET SESSION debug_dbug=@saved_debug_dbug;

DROP TABLE test_wl5522.t1;

perl;
do "$ENV{MTR_SUITE_DIR}/include/innodb-util.pl";
ib_unlink_tablespace("test_wl5522", "t1");
EOF

CREATE TABLE test_wl5522.t1 (c1 INT) ENGINE = Innodb;
INSERT INTO test_wl5522.t1 VALUES (1);

ALTER TABLE test_wl5522.t1 DISCARD TABLESPACE;

--error ER_TABLESPACE_DISCARDED
SELECT COUNT(*) FROM test_wl5522.t1;

# Restore files
perl;
do "$ENV{MTR_SUITE_DIR}/include/innodb-util.pl";
ib_restore_tablespaces("test_wl5522", "t1");
EOF

SET SESSION debug_dbug="+d,ib_import_OOM_8";

--replace_regex /'.*t1.cfg'/'t1.cfg'/

--error ER_OUT_OF_RESOURCES 
ALTER TABLE test_wl5522.t1 IMPORT TABLESPACE;

SET SESSION debug_dbug=@saved_debug_dbug;

DROP TABLE test_wl5522.t1;

perl;
do "$ENV{MTR_SUITE_DIR}/include/innodb-util.pl";
ib_unlink_tablespace("test_wl5522", "t1");
EOF

CREATE TABLE test_wl5522.t1 (c1 INT) ENGINE = Innodb;
INSERT INTO test_wl5522.t1 VALUES (1);

ALTER TABLE test_wl5522.t1 DISCARD TABLESPACE;

--error ER_TABLESPACE_DISCARDED
SELECT COUNT(*) FROM test_wl5522.t1;

# Restore files
perl;
do "$ENV{MTR_SUITE_DIR}/include/innodb-util.pl";
ib_restore_tablespaces("test_wl5522", "t1");
EOF

SET SESSION debug_dbug="+d,ib_import_OOM_9";

--replace_regex /'.*t1.cfg'/'t1.cfg'/

--error ER_OUT_OF_RESOURCES 
ALTER TABLE test_wl5522.t1 IMPORT TABLESPACE;

SET SESSION debug_dbug=@saved_debug_dbug;

DROP TABLE test_wl5522.t1;

perl;
do "$ENV{MTR_SUITE_DIR}/include/innodb-util.pl";
ib_unlink_tablespace("test_wl5522", "t1");
EOF

CREATE TABLE test_wl5522.t1 (c1 INT) ENGINE = Innodb;
INSERT INTO test_wl5522.t1 VALUES (1);

ALTER TABLE test_wl5522.t1 DISCARD TABLESPACE;

--error ER_TABLESPACE_DISCARDED
SELECT COUNT(*) FROM test_wl5522.t1;

# Restore files
perl;
do "$ENV{MTR_SUITE_DIR}/include/innodb-util.pl";
ib_restore_tablespaces("test_wl5522", "t1");
EOF

SET SESSION debug_dbug="+d,ib_import_OOM_10";

--replace_regex /'.*t1.cfg'/'t1.cfg'/

--error ER_OUT_OF_RESOURCES 
ALTER TABLE test_wl5522.t1 IMPORT TABLESPACE;

SET SESSION debug_dbug=@saved_debug_dbug;

DROP TABLE test_wl5522.t1;

perl;
do "$ENV{MTR_SUITE_DIR}/include/innodb-util.pl";
ib_unlink_tablespace("test_wl5522", "t1");
EOF

####
# Test handling of internal failure error
CREATE TABLE test_wl5522.t1 (c1 INT) ENGINE = Innodb;

ALTER TABLE test_wl5522.t1 DISCARD TABLESPACE;

--error ER_TABLESPACE_DISCARDED
SELECT COUNT(*) FROM test_wl5522.t1;

# Restore files
perl;
do "$ENV{MTR_SUITE_DIR}/include/innodb-util.pl";
ib_restore_tablespaces("test_wl5522", "t1");
EOF

# Test failure after reset of space id and LSN in the tablespace
SET SESSION debug_dbug="+d,ib_import_internal_error";

--replace_regex /'.*t1.cfg'/'t1.cfg'/

--error ER_INTERNAL_ERROR
ALTER TABLE test_wl5522.t1 IMPORT TABLESPACE;

SET SESSION debug_dbug=@saved_debug_dbug;

# Restore files
perl;
do "$ENV{MTR_SUITE_DIR}/include/innodb-util.pl";
ib_restore_tablespaces("test_wl5522", "t1");
EOF

ALTER TABLE test_wl5522.t1 IMPORT TABLESPACE;

DROP TABLE test_wl5522.t1;


# Test failure after reset of space id and LSN in the tablespace
CREATE TABLE test_wl5522.t1 (c1 INT) ENGINE = Innodb;

ALTER TABLE test_wl5522.t1 DISCARD TABLESPACE;

--error ER_TABLESPACE_DISCARDED
SELECT COUNT(*) FROM test_wl5522.t1;

# Restore files
perl;
do "$ENV{MTR_SUITE_DIR}/include/innodb-util.pl";
ib_restore_tablespaces("test_wl5522", "t1");
EOF

# Test failure after reset of space id and LSN in the tablespace
SET SESSION debug_dbug="+d,ib_import_reset_space_and_lsn_failure";

--replace_regex /'.*t1.cfg'/'t1.cfg'/

--error ER_INTERNAL_ERROR
ALTER TABLE test_wl5522.t1 IMPORT TABLESPACE;

# Restore files
perl;
do "$ENV{MTR_SUITE_DIR}/include/innodb-util.pl";
ib_restore_tablespaces("test_wl5522", "t1");
EOF

SET SESSION debug_dbug=@saved_debug_dbug;

# Test failure after attempting a tablespace open
SET SESSION debug_dbug="+d,ib_import_open_tablespace_failure";

--replace_regex /file: '.*t1.ibd'/'t1.ibd'/

--error ER_GET_ERRMSG
ALTER TABLE test_wl5522.t1 IMPORT TABLESPACE;

SET SESSION debug_dbug=@saved_debug_dbug;

# Restore files
perl;
do "$ENV{MTR_SUITE_DIR}/include/innodb-util.pl";
ib_restore_tablespaces("test_wl5522", "t1");
EOF

# Test failure after ibuf check
SET SESSION debug_dbug="+d,ib_import_check_bitmap_failure";

# Need proper mapping of error codes :-(
--error ER_NOT_KEYFILE
ALTER TABLE test_wl5522.t1 IMPORT TABLESPACE;

SET SESSION debug_dbug=@saved_debug_dbug;

# Restore files
perl;
do "$ENV{MTR_SUITE_DIR}/include/innodb-util.pl";
ib_restore_tablespaces("test_wl5522", "t1");
EOF

# Test failure after adjusting the cluster index root page
SET SESSION debug_dbug="+d,ib_import_cluster_root_adjust_failure";

--error ER_NOT_KEYFILE
ALTER TABLE test_wl5522.t1 IMPORT TABLESPACE;

SET SESSION debug_dbug=@saved_debug_dbug;

# Restore files
perl;
do "$ENV{MTR_SUITE_DIR}/include/innodb-util.pl";
ib_restore_tablespaces("test_wl5522", "t1");
EOF

# Test failure after importing the cluster index
SET SESSION debug_dbug="+d,ib_import_cluster_failure";

--error ER_NOT_KEYFILE
ALTER TABLE test_wl5522.t1 IMPORT TABLESPACE;

SET SESSION debug_dbug=@saved_debug_dbug;

# Restore files
perl;
do "$ENV{MTR_SUITE_DIR}/include/innodb-util.pl";
ib_restore_tablespaces("test_wl5522", "t1");
EOF

# Test failure after importing the secondary index(es)
SET SESSION debug_dbug="+d,ib_import_sec_root_adjust_failure";

--error ER_NOT_KEYFILE
ALTER TABLE test_wl5522.t1 IMPORT TABLESPACE;

SET SESSION debug_dbug=@saved_debug_dbug;

# Restore files
perl;
do "$ENV{MTR_SUITE_DIR}/include/innodb-util.pl";
ib_restore_tablespaces("test_wl5522", "t1");
EOF

# Test failure after importing the cluster index
SET SESSION debug_dbug="+d,ib_import_set_max_rowid_failure";

--error ER_NOT_KEYFILE
ALTER TABLE test_wl5522.t1 IMPORT TABLESPACE;

SET SESSION debug_dbug=@saved_debug_dbug;

# Left over from the failed IMPORT
perl;
do "$ENV{MTR_SUITE_DIR}/include/innodb-util.pl";
ib_unlink_tablespace("test_wl5522", "t1");
EOF

DROP TABLE test_wl5522.t1;

--disable_query_log
# Enable metrics for the counters we are going to use
set global innodb_monitor_enable = purge_stop_count;
set global innodb_monitor_enable = purge_resume_count;
set global innodb_monitor_enable = ibuf_merges;
set global innodb_monitor_enable = ibuf_merges_insert;
--enable_query_log

#
# Create a large table with delete marked records, disable purge during
# the update so that we can test the IMPORT purge code.
#
CREATE TABLE test_wl5522.t1 (
	c1 BIGINT NOT NULL AUTO_INCREMENT PRIMARY KEY,
	c2 BIGINT,
	c3 VARCHAR(2048),
	c4 VARCHAR(2048),
	INDEX idx1(c2),
	INDEX idx2(c3(512)),
	INDEX idx3(c4(512))) Engine=InnoDB;

# Stop purge so that it doesn't remove the delete marked entries.
connect (purge_control,localhost,root);
START TRANSACTION WITH CONSISTENT SNAPSHOT;
connection default;

# Disable change buffer merge from the master thread, additionally
# enable aggressive flushing so that more changes are buffered.
SET GLOBAL innodb_disable_background_merge=ON;
SET GLOBAL innodb_monitor_reset = ibuf_merges;
SET GLOBAL innodb_monitor_reset = ibuf_merges_insert;

INSERT INTO test_wl5522.t1(c2, c3, c4) VALUES
	(1, REPEAT('a', 2048), REPEAT('a', 2048)),
	(2, REPEAT('b', 2048), REPEAT('b', 2048)),
	(3, REPEAT('c', 2048), REPEAT('c', 2048)),
	(4, REPEAT('d', 2048), REPEAT('d', 2048));

INSERT INTO test_wl5522.t1(c2, c3, c4) SELECT c2, c3, c4 FROM test_wl5522.t1;
INSERT INTO test_wl5522.t1(c2, c3, c4) SELECT c2, c3, c4 FROM test_wl5522.t1;
INSERT INTO test_wl5522.t1(c2, c3, c4) SELECT c2, c3, c4 FROM test_wl5522.t1;
INSERT INTO test_wl5522.t1(c2, c3, c4) SELECT c2, c3, c4 FROM test_wl5522.t1;
INSERT INTO test_wl5522.t1(c2, c3, c4) SELECT c2, c3, c4 FROM test_wl5522.t1;

DELETE FROM test_wl5522.t1 WHERE c2 = 1;

UPDATE test_wl5522.t1 SET c2 = c2 + c1;
UPDATE test_wl5522.t1 SET c2 = c2 + c1;
UPDATE test_wl5522.t1 SET c2 = c2 + c1;
UPDATE test_wl5522.t1 SET c2 = c2 + c1;
UPDATE test_wl5522.t1 SET c2 = c2 + c1;
UPDATE test_wl5522.t1 SET c2 = c2 + c1;
UPDATE test_wl5522.t1 SET c2 = c2 + c1;
UPDATE test_wl5522.t1 SET c2 = c2 + c1;
UPDATE test_wl5522.t1 SET c2 = c2 + c1;
UPDATE test_wl5522.t1 SET c2 = c2 + c1;
UPDATE test_wl5522.t1 SET c2 = c2 + c1;
UPDATE test_wl5522.t1 SET c2 = c2 + c1;
UPDATE test_wl5522.t1 SET c2 = c2 + c1;
UPDATE test_wl5522.t1 SET c2 = c2 + c1;
UPDATE test_wl5522.t1 SET c2 = c2 + c1;
UPDATE test_wl5522.t1 SET c3 = REPEAT("c2", 1024);
UPDATE test_wl5522.t1 SET c4 = REPEAT("c4", 1024);

SHOW CREATE TABLE test_wl5522.t1;

SELECT c1, c2 FROM test_wl5522.t1;
SELECT COUNT(*) FROM test_wl5522.t1;
SELECT SUM(c2) FROM test_wl5522.t1;

SELECT name
  FROM information_schema.innodb_metrics
  WHERE name = 'ibuf_merges_insert' AND count = 0;

FLUSH TABLES test_wl5522.t1 FOR EXPORT;

perl;
do "$ENV{MTR_SUITE_DIR}/include/innodb-util.pl";
ib_backup_tablespaces("test_wl5522", "t1");
EOF

UNLOCK TABLES;

SELECT name
  FROM information_schema.innodb_metrics
  WHERE name = 'ibuf_merges' AND count > 0;

SELECT name
  FROM information_schema.innodb_metrics
  WHERE name = 'ibuf_merges_inserts' AND count > 0;

SET GLOBAL innodb_disable_background_merge=OFF;

# Enable normal operation
connection purge_control;
COMMIT;
disconnect purge_control;
connection default;

DROP TABLE test_wl5522.t1;

CREATE TABLE test_wl5522.t1 (
	c1 BIGINT NOT NULL AUTO_INCREMENT PRIMARY KEY,
	c2 BIGINT,
	c3 VARCHAR(2048),
	c4 VARCHAR(2048),
	INDEX idx1(c2),
	INDEX idx2(c3(512)),
	INDEX idx3(c4(512))) Engine=InnoDB;

SELECT c1, c2 FROM test_wl5522.t1;

ALTER TABLE test_wl5522.t1 DISCARD TABLESPACE;

perl;
do "$ENV{MTR_SUITE_DIR}/include/innodb-util.pl";
ib_restore_tablespaces("test_wl5522", "t1");
EOF

ALTER TABLE test_wl5522.t1 IMPORT TABLESPACE;
CHECK TABLE test_wl5522.t1;

SELECT c1,c2 FROM test_wl5522.t1;
SELECT COUNT(*) FROM test_wl5522.t1;
SELECT SUM(c2) FROM test_wl5522.t1;

SHOW CREATE TABLE test_wl5522.t1;

DROP TABLE test_wl5522.t1;

####
# Create a table and save the tablespace and .cfg file, we need to create
# a Btree that has several levels
CREATE TABLE test_wl5522.t1 (c1 INT, c2 VARCHAR(1024), c3 BLOB) ENGINE = Innodb;

INSERT IGNORE INTO test_wl5522.t1 VALUES
	(100, REPEAT('Karanbir', 899), REPEAT('Ajeeth', 2731));

INSERT INTO test_wl5522.t1 SELECT * FROM test_wl5522.t1;
INSERT INTO test_wl5522.t1 SELECT * FROM test_wl5522.t1;
INSERT INTO test_wl5522.t1 SELECT * FROM test_wl5522.t1;
INSERT INTO test_wl5522.t1 SELECT * FROM test_wl5522.t1;
INSERT INTO test_wl5522.t1 SELECT * FROM test_wl5522.t1;
INSERT INTO test_wl5522.t1 SELECT * FROM test_wl5522.t1;
INSERT INTO test_wl5522.t1 SELECT * FROM test_wl5522.t1;
INSERT INTO test_wl5522.t1 SELECT * FROM test_wl5522.t1;
SELECT COUNT(*) FROM test_wl5522.t1;
FLUSH TABLES test_wl5522.t1 FOR EXPORT;

perl;
do "$ENV{MTR_SUITE_DIR}/include/innodb-util.pl";
ib_backup_tablespaces("test_wl5522", "t1");
EOF

UNLOCK TABLES;

DROP TABLE test_wl5522.t1;

CREATE TABLE test_wl5522.t1 (c1 INT, c2 VARCHAR(1024), c3 BLOB) ENGINE = Innodb;

ALTER TABLE test_wl5522.t1 DISCARD TABLESPACE;

--error ER_TABLESPACE_DISCARDED
SELECT COUNT(*) FROM test_wl5522.t1;

# Restore files
perl;
do "$ENV{MTR_SUITE_DIR}/include/innodb-util.pl";
ib_restore_tablespaces("test_wl5522", "t1");
EOF

SET SESSION debug_dbug="+d,ib_import_trigger_corruption_1";

--replace_regex /'.*t1.cfg'/'t1.cfg'/

--error ER_INTERNAL_ERROR
ALTER TABLE test_wl5522.t1 IMPORT TABLESPACE;

SET SESSION debug_dbug=@saved_debug_dbug;

DROP TABLE test_wl5522.t1;

perl;
do "$ENV{MTR_SUITE_DIR}/include/innodb-util.pl";
ib_unlink_tablespace("test_wl5522", "t1");
EOF

#

CREATE TABLE test_wl5522.t1 (c1 INT, c2 VARCHAR(1024), c3 BLOB) ENGINE = Innodb;

ALTER TABLE test_wl5522.t1 DISCARD TABLESPACE;

--error ER_TABLESPACE_DISCARDED
SELECT COUNT(*) FROM test_wl5522.t1;

# Restore files
perl;
do "$ENV{MTR_SUITE_DIR}/include/innodb-util.pl";
ib_restore_tablespaces("test_wl5522", "t1");
EOF

SET SESSION debug_dbug="+d,buf_page_import_corrupt_failure";

--replace_regex /'.*t1.cfg'/'t1.cfg'/

--error ER_INTERNAL_ERROR
ALTER TABLE test_wl5522.t1 IMPORT TABLESPACE;

SET SESSION debug_dbug=@saved_debug_dbug;

DROP TABLE test_wl5522.t1;

perl;
do "$ENV{MTR_SUITE_DIR}/include/innodb-util.pl";
ib_unlink_tablespace("test_wl5522", "t1");
EOF

#
CREATE TABLE test_wl5522.t1 (c1 INT, c2 VARCHAR(1024), c3 BLOB) ENGINE = Innodb;

ALTER TABLE test_wl5522.t1 DISCARD TABLESPACE;

--error ER_TABLESPACE_DISCARDED
SELECT COUNT(*) FROM test_wl5522.t1;

# Restore files
perl;
do "$ENV{MTR_SUITE_DIR}/include/innodb-util.pl";
ib_restore_tablespaces("test_wl5522", "t1");
EOF

SET SESSION debug_dbug="+d,ib_import_trigger_corruption_2";

--replace_regex $pathfix

--error ER_INNODB_INDEX_CORRUPT
ALTER TABLE test_wl5522.t1 IMPORT TABLESPACE;

SET SESSION debug_dbug=@saved_debug_dbug;

DROP TABLE test_wl5522.t1;

perl;
do "$ENV{MTR_SUITE_DIR}/include/innodb-util.pl";
ib_unlink_tablespace("test_wl5522", "t1");
EOF
#

CREATE TABLE test_wl5522.t1 (c1 INT, c2 VARCHAR(1024), c3 BLOB) ENGINE = Innodb;

ALTER TABLE test_wl5522.t1 DISCARD TABLESPACE;

--error ER_TABLESPACE_DISCARDED
SELECT COUNT(*) FROM test_wl5522.t1;

# Restore files
perl;
do "$ENV{MTR_SUITE_DIR}/include/innodb-util.pl";
ib_restore_tablespaces("test_wl5522", "t1");
EOF

SET SESSION debug_dbug="+d,ib_import_trigger_corruption_3";

--replace_regex $pathfix

--error ER_NOT_KEYFILE
ALTER TABLE test_wl5522.t1 IMPORT TABLESPACE;

SET SESSION debug_dbug=@saved_debug_dbug;

DROP TABLE test_wl5522.t1;

perl;
do "$ENV{MTR_SUITE_DIR}/include/innodb-util.pl";
ib_unlink_tablespace("test_wl5522", "t1");
EOF

CREATE TABLE test_wl5522.t1 (c1 INT, c2 VARCHAR(1024), c3 BLOB) ENGINE = Innodb;

ALTER TABLE test_wl5522.t1 DISCARD TABLESPACE;

--error ER_TABLESPACE_DISCARDED
SELECT COUNT(*) FROM test_wl5522.t1;

SET SESSION debug_dbug="+d,ib_import_create_index_failure_1";

ALTER TABLE test_wl5522.t1 ADD INDEX idx(c1);

SET SESSION debug_dbug=@saved_debug_dbug;

DROP TABLE test_wl5522.t1;

perl;
do "$ENV{MTR_SUITE_DIR}/include/innodb-util.pl";
ib_unlink_tablespace("test_wl5522", "t1");
EOF

#

CREATE TABLE test_wl5522.t1 (c1 INT, c2 VARCHAR(1024), c3 BLOB) ENGINE = Innodb;

ALTER TABLE test_wl5522.t1 DISCARD TABLESPACE;

--error ER_TABLESPACE_DISCARDED
SELECT COUNT(*) FROM test_wl5522.t1;

# Restore files
perl;
do "$ENV{MTR_SUITE_DIR}/include/innodb-util.pl";
ib_restore_tablespaces("test_wl5522", "t1");
EOF

SET SESSION debug_dbug="+d,fil_space_create_failure";

--replace_regex $pathfix

--error ER_GET_ERRMSG
ALTER TABLE test_wl5522.t1 IMPORT TABLESPACE;

SET SESSION debug_dbug=@saved_debug_dbug;

DROP TABLE test_wl5522.t1;

perl;
do "$ENV{MTR_SUITE_DIR}/include/innodb-util.pl";
ib_unlink_tablespace("test_wl5522", "t1");
EOF

#

CREATE TABLE test_wl5522.t1 (c1 INT, c2 VARCHAR(1024), c3 BLOB) ENGINE = Innodb;

ALTER TABLE test_wl5522.t1 DISCARD TABLESPACE;

--error ER_TABLESPACE_DISCARDED
SELECT COUNT(*) FROM test_wl5522.t1;

# Restore files
perl;
do "$ENV{MTR_SUITE_DIR}/include/innodb-util.pl";
ib_restore_tablespaces("test_wl5522", "t1");
EOF

SET SESSION debug_dbug="+d,dict_tf_to_fsp_flags_failure";

--replace_regex $pathfix

--error ER_GET_ERRMSG
ALTER TABLE test_wl5522.t1 IMPORT TABLESPACE;

SET SESSION debug_dbug=@saved_debug_dbug;

DROP TABLE test_wl5522.t1;

perl;
do "$ENV{MTR_SUITE_DIR}/include/innodb-util.pl";
ib_unlink_tablespace("test_wl5522", "t1");
EOF

#

CREATE TABLE test_wl5522.t1 (c1 INT, c2 VARCHAR(1024), c3 BLOB) ENGINE = Innodb;

ALTER TABLE test_wl5522.t1 DISCARD TABLESPACE;

--error ER_TABLESPACE_DISCARDED
SELECT COUNT(*) FROM test_wl5522.t1;

# Restore files
perl;
do "$ENV{MTR_SUITE_DIR}/include/innodb-util.pl";
ib_restore_tablespaces("test_wl5522", "t1");
EOF

SET SESSION debug_dbug="+d,fsp_flags_is_valid_failure";

--replace_regex /'.*t1.cfg'/'t1.cfg'/

--error ER_INTERNAL_ERROR
ALTER TABLE test_wl5522.t1 IMPORT TABLESPACE;

SET SESSION debug_dbug=@saved_debug_dbug;

DROP TABLE test_wl5522.t1;

perl;
do "$ENV{MTR_SUITE_DIR}/include/innodb-util.pl";
ib_unlink_tablespace("test_wl5522", "t1");
EOF


DROP DATABASE test_wl5522;

set global innodb_monitor_disable = all;
set global innodb_monitor_reset_all = all;

-- disable_warnings
set global innodb_monitor_enable = default;
set global innodb_monitor_disable = default;
set global innodb_monitor_reset = default;
set global innodb_monitor_reset_all = default;
-- enable_warnings

--disable_query_log
call mtr.add_suppression("InnoDB: The log sequence numbers [0-9]+ and [0-9]+ in ibdata files do not match the log sequence number [0-9]+ in the ib_logfiles!");
call mtr.add_suppression("'Resource temporarily unavailable'");
call mtr.add_suppression("Monitor ibuf_merges is already enabled");
call mtr.add_suppression("Monitor ibuf_merges_insert is already enabled");
call mtr.add_suppression("Got error -1 when reading table '.*'");
call mtr.add_suppression("InnoDB: Table '.*' tablespace is set as discarded.");
call mtr.add_suppression("InnoDB: Tablespace '.*' exists in the cache.*");
call mtr.add_suppression("InnoDB: Freeing existing tablespace '.*' entry from the cache with id.*");
call mtr.add_suppression("InnoDB: The table .* doesn't have a corresponding tablespace, it was discarded");
call mtr.add_suppression(".*There was an error writing to the meta data file.*");
call mtr.add_suppression("InnoDB: Trying to import a tablespace, but could not open the tablespace file");
call mtr.add_suppression("Unsupported tablespace format");
call mtr.add_suppression("Error in page .* of index \"GEN_CLUST_INDEX\" of table \"test_wl5522\".\"t1\"");
call mtr.add_suppression("Page is marked as free");
call mtr.add_suppression("t1.ibd: Page .* at offset .* looks corrupted");
call mtr.add_suppression("but tablespace with that id or name does not exist");
call mtr.add_suppression("Failed to find tablespace for table '\"test_wl5522\".\"t1\"' in the cache");
call mtr.add_suppression("Could not find a valid tablespace file for 'test_wl5522.*t1'");
call mtr.add_suppression("while reading index meta-data, expected to read 44 bytes but read only 0 bytes");
--enable_query_log

#cleanup
--remove_file $MYSQLTEST_VARDIR/tmp/t1.cfg
--remove_file $MYSQLTEST_VARDIR/tmp/t1.ibd

eval SET GLOBAL INNODB_FILE_PER_TABLE=$innodb_file_per_table;<|MERGE_RESOLUTION|>--- conflicted
+++ resolved
@@ -14,12 +14,6 @@
 --source include/not_crashrep.inc
 
 -- source include/have_innodb.inc
-
-call mtr.add_suppression("InnoDB: Page for tablespace .* ");
-call mtr.add_suppression("InnoDB: Invalid FSP_SPACE_FLAGS=");
-call mtr.add_suppression("InnoDB: Corruption: Block in space_id .* in file .* corrupted");
-call mtr.add_suppression("InnoDB: Based on page type .*");
-FLUSH TABLES;
 
 let MYSQLD_DATADIR =`SELECT @@datadir`;
 let $innodb_file_per_table = `SELECT @@innodb_file_per_table`;
@@ -99,15 +93,7 @@
 --error 2013
 ALTER TABLE test_wl5522.t1 IMPORT TABLESPACE;
 
-<<<<<<< HEAD
---enable_reconnect
---source include/wait_until_connected_again.inc
---disable_reconnect
-
-#### Before commit crash
-=======
 --source include/start_mysqld.inc
->>>>>>> 6a524fcf
 
 # Check that the DD is consistent after recovery
 
@@ -127,20 +113,7 @@
 ib_unlink_tablespace("test_wl5522", "t1");
 EOF
 
-<<<<<<< HEAD
---echo # Restart and reconnect to the server
---enable_reconnect
---exec echo "restart" > $MYSQLTEST_VARDIR/tmp/mysqld.1.expect
---source include/wait_until_connected_again.inc
---disable_reconnect
-
-#### Before checkpoint crash
-
-# After the above test the results are non-deterministic, recreate the table
-# and do a proper import.
-=======
 --source include/start_mysqld.inc
->>>>>>> 6a524fcf
 
 DROP TABLE test_wl5522.t1;
 
@@ -180,10 +153,7 @@
 FLUSH TABLES test_wl5522.t1 FOR EXPORT;
 
 UNLOCK TABLES;
-<<<<<<< HEAD
-=======
-
->>>>>>> 6a524fcf
+
 SET SESSION debug_dbug=@saved_debug_dbug;
 
 DROP TABLE test_wl5522.t1;
@@ -1475,6 +1445,8 @@
 call mtr.add_suppression("Failed to find tablespace for table '\"test_wl5522\".\"t1\"' in the cache");
 call mtr.add_suppression("Could not find a valid tablespace file for 'test_wl5522.*t1'");
 call mtr.add_suppression("while reading index meta-data, expected to read 44 bytes but read only 0 bytes");
+call mtr.add_suppression("Page for tablespace.*that index is not found from configuration file");
+call mtr.add_suppression("Invalid FSP_SPACE_FLAGS=0x0");
 --enable_query_log
 
 #cleanup
