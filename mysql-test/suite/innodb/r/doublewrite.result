#
# MDEV-32242 innodb.doublewrite test case always is skipped
#
<<<<<<< HEAD
SET GLOBAL innodb_fast_shutdown = 0;
# restart
show variables like 'innodb_doublewrite';
Variable_name	Value
innodb_doublewrite	ON
show variables like 'innodb_fil_make_page_dirty_debug';
Variable_name	Value
innodb_fil_make_page_dirty_debug	0
show variables like 'innodb_saved_page_number_debug';
Variable_name	Value
innodb_saved_page_number_debug	0
connect  stop_purge,localhost,root,,;
START TRANSACTION WITH CONSISTENT SNAPSHOT;
connection default;
create table t1 (f1 int primary key, f2 blob) engine=innodb stats_persistent=0;
=======
create table t1 (f1 int primary key, f2 blob) engine=innodb;
>>>>>>> 2c60d43d
start transaction;
insert into t1 values(1, repeat('#',12));
insert into t1 values(2, repeat('+',12));
insert into t1 values(3, repeat('/',12));
insert into t1 values(4, repeat('-',12));
insert into t1 values(5, repeat('.',12));
commit work;
<<<<<<< HEAD
# ---------------------------------------------------------------
# Test Begin: Test if recovery works if first page of user
# tablespace is full of zeroes.
select space into @space_id from information_schema.innodb_sys_tables
where name = 'test/t1';
begin;
insert into t1 values (6, repeat('%', 12));
# Ensure that dirty pages of table t1 are flushed.
set global innodb_buf_flush_list_now = 1;
# Make the first page dirty for table t1
set global innodb_saved_page_number_debug = 0;
set global innodb_fil_make_page_dirty_debug = @space_id;
# Ensure that dirty pages of table t1 are flushed.
set global innodb_buf_flush_list_now = 1;
# Kill the server
disconnect stop_purge;
# Make the first page (page_no=0) of the user tablespace
# full of zeroes.
#
# MDEV-11623: Use old FSP_SPACE_FLAGS in the doublewrite buffer.
# restart
check table t1;
Table	Op	Msg_type	Msg_text
test.t1	check	status	OK
select f1, f2 from t1;
f1	f2
1	############
2	++++++++++++
3	////////////
4	------------
5	............
# Test End
# ---------------------------------------------------------------
# Test Begin: Test if recovery works if first page of user
# tablespace is corrupted.
select space into @space_id from information_schema.innodb_sys_tables
where name = 'test/t1';
# Ensure that dirty pages of table t1 is flushed.
flush tables t1 for export;
unlock tables;
set global innodb_log_checkpoint_now=1;
begin;
insert into t1 values (6, repeat('%', 12));
# Make the first page dirty for table t1
set global innodb_saved_page_number_debug = 0;
set global innodb_fil_make_page_dirty_debug = @space_id;
# Ensure that dirty pages of table t1 are flushed.
set global innodb_buf_flush_list_now = 1;
# Kill the server
# Corrupt the first page (page_no=0) of the user tablespace.
# restart
check table t1;
Table	Op	Msg_type	Msg_text
test.t1	check	status	OK
select f1, f2 from t1;
f1	f2
1	############
2	++++++++++++
3	////////////
4	------------
5	............
# Test End
# ---------------------------------------------------------------
# Test Begin: Test if recovery works if 2nd page of user
# tablespace is full of zeroes.
select space into @space_id from information_schema.innodb_sys_tables
where name = 'test/t1';
# Ensure that dirty pages of table t1 is flushed.
flush tables t1 for export;
unlock tables;
begin;
insert into t1 values (6, repeat('%', 400));
# Make the 2nd page dirty for table t1
set global innodb_saved_page_number_debug = 1;
set global innodb_fil_make_page_dirty_debug = @space_id;
# Ensure that dirty pages of table t1 are flushed.
set global innodb_buf_flush_list_now = 1;
# Kill the server
# Make the 2nd page (page_no=1) of the tablespace all zeroes.
# restart
check table t1;
Table	Op	Msg_type	Msg_text
test.t1	check	status	OK
select f1, f2 from t1;
f1	f2
1	############
2	++++++++++++
3	////////////
4	------------
5	............
# Test End
# ---------------------------------------------------------------
# Test Begin: Test if recovery works if 2nd page of user
# tablespace is corrupted.
select space into @space_id from information_schema.innodb_sys_tables
where name = 'test/t1';
# Ensure that dirty pages of table t1 is flushed.
flush tables t1 for export;
unlock tables;
begin;
insert into t1 values (6, repeat('%', 400));
# Make the 2nd page dirty for table t1
set global innodb_saved_page_number_debug = 1;
set global innodb_fil_make_page_dirty_debug = @space_id;
# Ensure that the dirty pages of table t1 are flushed.
set global innodb_buf_flush_list_now = 1;
# Kill the server
# Corrupt the 2nd page (page_no=1) of the user tablespace.
# restart
check table t1;
Table	Op	Msg_type	Msg_text
test.t1	check	status	OK
select f1, f2 from t1;
f1	f2
1	############
2	++++++++++++
3	////////////
4	------------
5	............
# Test End
# ---------------------------------------------------------------
# Test Begin: Test if recovery works if first page of
# system tablespace is full of zeroes.
begin;
insert into t1 values (6, repeat('%', 400));
# Ensure that all dirty pages in the system are flushed.
set global innodb_buf_flush_list_now = 1;
# Make the first page dirty for system tablespace
set global innodb_saved_page_number_debug = 0;
set global innodb_fil_make_page_dirty_debug = 0;
# Ensure that the dirty page of system tablespace is also flushed.
set global innodb_buf_flush_list_now = 1;
# Kill the server
# Make the first page (page_no=0) of the system tablespace
# all zeroes.
# restart
check table t1;
Table	Op	Msg_type	Msg_text
test.t1	check	status	OK
select f1, f2 from t1;
f1	f2
1	############
2	++++++++++++
3	////////////
4	------------
5	............
# Test End
# ---------------------------------------------------------------
# Test Begin: Test if recovery works if first page of
# system tablespace is corrupted.
begin;
insert into t1 values (6, repeat('%', 400));
# Ensure that all dirty pages in the system are flushed.
set global innodb_buf_flush_list_now = 1;
# Make the first page dirty for system tablespace
set global innodb_saved_page_number_debug = 0;
set global innodb_fil_make_page_dirty_debug = 0;
# Ensure that the dirty page of system tablespace is also flushed.
set global innodb_buf_flush_list_now = 1;
# Kill the server
# Corrupt the first page (page_no=0) of the system tablespace.
# restart
check table t1;
Table	Op	Msg_type	Msg_text
test.t1	check	status	OK
select f1, f2 from t1;
f1	f2
1	############
2	++++++++++++
3	////////////
4	------------
5	............
# Test End
# ---------------------------------------------------------------
# Test Begin: Test if recovery works if 2nd page of
# system tablespace is full of zeroes.
begin;
insert into t1 values (6, repeat('%', 400));
# Ensure that all dirty pages in the system are flushed.
set global innodb_buf_flush_list_now = 1;
# Make the second page dirty for system tablespace
set global innodb_saved_page_number_debug = 1;
set global innodb_fil_make_page_dirty_debug = 0;
# Ensure that the dirty page of system tablespace is also flushed.
set global innodb_buf_flush_list_now = 1;
# Kill the server
# Make the 2nd page (page_no=1) of the system tablespace
# all zeroes.
=======
SET GLOBAL innodb_fast_shutdown = 0;
>>>>>>> 2c60d43d
# restart
connect  dml,localhost,root,,;
XA START 'x';
insert into t1 values (6, repeat('%', @@innodb_page_size/2));
XA END 'x';
XA PREPARE 'x';
disconnect dml;
connection default;
flush table t1 for export;
# restart
FOUND 1 /InnoDB: Restoring page \[page id: space=[1-9][0-9]*, page number=0\] of datafile/ in mysqld.1.err
FOUND 1 /InnoDB: Recovered page \[page id: space=[1-9][0-9]*, page number=3\]/ in mysqld.1.err
XA ROLLBACK 'x';
check table t1;
Table	Op	Msg_type	Msg_text
test.t1	check	status	OK
select f1, f2 from t1;
f1	f2
1	############
2	++++++++++++
3	////////////
4	------------
5	............
drop table t1;
# End of 10.5 tests<|MERGE_RESOLUTION|>--- conflicted
+++ resolved
@@ -1,25 +1,7 @@
 #
 # MDEV-32242 innodb.doublewrite test case always is skipped
 #
-<<<<<<< HEAD
-SET GLOBAL innodb_fast_shutdown = 0;
-# restart
-show variables like 'innodb_doublewrite';
-Variable_name	Value
-innodb_doublewrite	ON
-show variables like 'innodb_fil_make_page_dirty_debug';
-Variable_name	Value
-innodb_fil_make_page_dirty_debug	0
-show variables like 'innodb_saved_page_number_debug';
-Variable_name	Value
-innodb_saved_page_number_debug	0
-connect  stop_purge,localhost,root,,;
-START TRANSACTION WITH CONSISTENT SNAPSHOT;
-connection default;
 create table t1 (f1 int primary key, f2 blob) engine=innodb stats_persistent=0;
-=======
-create table t1 (f1 int primary key, f2 blob) engine=innodb;
->>>>>>> 2c60d43d
 start transaction;
 insert into t1 values(1, repeat('#',12));
 insert into t1 values(2, repeat('+',12));
@@ -27,198 +9,7 @@
 insert into t1 values(4, repeat('-',12));
 insert into t1 values(5, repeat('.',12));
 commit work;
-<<<<<<< HEAD
-# ---------------------------------------------------------------
-# Test Begin: Test if recovery works if first page of user
-# tablespace is full of zeroes.
-select space into @space_id from information_schema.innodb_sys_tables
-where name = 'test/t1';
-begin;
-insert into t1 values (6, repeat('%', 12));
-# Ensure that dirty pages of table t1 are flushed.
-set global innodb_buf_flush_list_now = 1;
-# Make the first page dirty for table t1
-set global innodb_saved_page_number_debug = 0;
-set global innodb_fil_make_page_dirty_debug = @space_id;
-# Ensure that dirty pages of table t1 are flushed.
-set global innodb_buf_flush_list_now = 1;
-# Kill the server
-disconnect stop_purge;
-# Make the first page (page_no=0) of the user tablespace
-# full of zeroes.
-#
-# MDEV-11623: Use old FSP_SPACE_FLAGS in the doublewrite buffer.
-# restart
-check table t1;
-Table	Op	Msg_type	Msg_text
-test.t1	check	status	OK
-select f1, f2 from t1;
-f1	f2
-1	############
-2	++++++++++++
-3	////////////
-4	------------
-5	............
-# Test End
-# ---------------------------------------------------------------
-# Test Begin: Test if recovery works if first page of user
-# tablespace is corrupted.
-select space into @space_id from information_schema.innodb_sys_tables
-where name = 'test/t1';
-# Ensure that dirty pages of table t1 is flushed.
-flush tables t1 for export;
-unlock tables;
-set global innodb_log_checkpoint_now=1;
-begin;
-insert into t1 values (6, repeat('%', 12));
-# Make the first page dirty for table t1
-set global innodb_saved_page_number_debug = 0;
-set global innodb_fil_make_page_dirty_debug = @space_id;
-# Ensure that dirty pages of table t1 are flushed.
-set global innodb_buf_flush_list_now = 1;
-# Kill the server
-# Corrupt the first page (page_no=0) of the user tablespace.
-# restart
-check table t1;
-Table	Op	Msg_type	Msg_text
-test.t1	check	status	OK
-select f1, f2 from t1;
-f1	f2
-1	############
-2	++++++++++++
-3	////////////
-4	------------
-5	............
-# Test End
-# ---------------------------------------------------------------
-# Test Begin: Test if recovery works if 2nd page of user
-# tablespace is full of zeroes.
-select space into @space_id from information_schema.innodb_sys_tables
-where name = 'test/t1';
-# Ensure that dirty pages of table t1 is flushed.
-flush tables t1 for export;
-unlock tables;
-begin;
-insert into t1 values (6, repeat('%', 400));
-# Make the 2nd page dirty for table t1
-set global innodb_saved_page_number_debug = 1;
-set global innodb_fil_make_page_dirty_debug = @space_id;
-# Ensure that dirty pages of table t1 are flushed.
-set global innodb_buf_flush_list_now = 1;
-# Kill the server
-# Make the 2nd page (page_no=1) of the tablespace all zeroes.
-# restart
-check table t1;
-Table	Op	Msg_type	Msg_text
-test.t1	check	status	OK
-select f1, f2 from t1;
-f1	f2
-1	############
-2	++++++++++++
-3	////////////
-4	------------
-5	............
-# Test End
-# ---------------------------------------------------------------
-# Test Begin: Test if recovery works if 2nd page of user
-# tablespace is corrupted.
-select space into @space_id from information_schema.innodb_sys_tables
-where name = 'test/t1';
-# Ensure that dirty pages of table t1 is flushed.
-flush tables t1 for export;
-unlock tables;
-begin;
-insert into t1 values (6, repeat('%', 400));
-# Make the 2nd page dirty for table t1
-set global innodb_saved_page_number_debug = 1;
-set global innodb_fil_make_page_dirty_debug = @space_id;
-# Ensure that the dirty pages of table t1 are flushed.
-set global innodb_buf_flush_list_now = 1;
-# Kill the server
-# Corrupt the 2nd page (page_no=1) of the user tablespace.
-# restart
-check table t1;
-Table	Op	Msg_type	Msg_text
-test.t1	check	status	OK
-select f1, f2 from t1;
-f1	f2
-1	############
-2	++++++++++++
-3	////////////
-4	------------
-5	............
-# Test End
-# ---------------------------------------------------------------
-# Test Begin: Test if recovery works if first page of
-# system tablespace is full of zeroes.
-begin;
-insert into t1 values (6, repeat('%', 400));
-# Ensure that all dirty pages in the system are flushed.
-set global innodb_buf_flush_list_now = 1;
-# Make the first page dirty for system tablespace
-set global innodb_saved_page_number_debug = 0;
-set global innodb_fil_make_page_dirty_debug = 0;
-# Ensure that the dirty page of system tablespace is also flushed.
-set global innodb_buf_flush_list_now = 1;
-# Kill the server
-# Make the first page (page_no=0) of the system tablespace
-# all zeroes.
-# restart
-check table t1;
-Table	Op	Msg_type	Msg_text
-test.t1	check	status	OK
-select f1, f2 from t1;
-f1	f2
-1	############
-2	++++++++++++
-3	////////////
-4	------------
-5	............
-# Test End
-# ---------------------------------------------------------------
-# Test Begin: Test if recovery works if first page of
-# system tablespace is corrupted.
-begin;
-insert into t1 values (6, repeat('%', 400));
-# Ensure that all dirty pages in the system are flushed.
-set global innodb_buf_flush_list_now = 1;
-# Make the first page dirty for system tablespace
-set global innodb_saved_page_number_debug = 0;
-set global innodb_fil_make_page_dirty_debug = 0;
-# Ensure that the dirty page of system tablespace is also flushed.
-set global innodb_buf_flush_list_now = 1;
-# Kill the server
-# Corrupt the first page (page_no=0) of the system tablespace.
-# restart
-check table t1;
-Table	Op	Msg_type	Msg_text
-test.t1	check	status	OK
-select f1, f2 from t1;
-f1	f2
-1	############
-2	++++++++++++
-3	////////////
-4	------------
-5	............
-# Test End
-# ---------------------------------------------------------------
-# Test Begin: Test if recovery works if 2nd page of
-# system tablespace is full of zeroes.
-begin;
-insert into t1 values (6, repeat('%', 400));
-# Ensure that all dirty pages in the system are flushed.
-set global innodb_buf_flush_list_now = 1;
-# Make the second page dirty for system tablespace
-set global innodb_saved_page_number_debug = 1;
-set global innodb_fil_make_page_dirty_debug = 0;
-# Ensure that the dirty page of system tablespace is also flushed.
-set global innodb_buf_flush_list_now = 1;
-# Kill the server
-# Make the 2nd page (page_no=1) of the system tablespace
-# all zeroes.
-=======
 SET GLOBAL innodb_fast_shutdown = 0;
->>>>>>> 2c60d43d
 # restart
 connect  dml,localhost,root,,;
 XA START 'x';
