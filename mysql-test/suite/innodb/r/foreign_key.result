--- conflicted
+++ resolved
@@ -812,26 +812,6 @@
 Parsing foreign keys 3...
 ERROR HY000: Can't create table `test`.`t1` (errno: 150 "Foreign key constraint is incorrectly formed")
 Parsing foreign keys 4...
-<<<<<<< HEAD
-# End of 10.2 tests
-CREATE TABLE t1 (a GEOMETRY, INDEX(a(8)),
-FOREIGN KEY (a) REFERENCES x (xx)) ENGINE=InnoDB;
-ERROR HY000: Can't create table `test`.`t1` (errno: 150 "Foreign key constraint is incorrectly formed")
-#
-# MDEV-23675 Assertion `pos < table->n_def' in dict_table_get_nth_col
-#
-CREATE TABLE t1 (pk int PRIMARY KEY, a INT, b INT, c INT, KEY(c),
-FOREIGN KEY fx (b) REFERENCES t1 (c))
-ENGINE=InnoDB;
-INSERT INTO t1 VALUES (1,0,10,10);
-ALTER TABLE t1 DROP a, ALGORITHM=INSTANT;
-SET FOREIGN_KEY_CHECKS= 0;
-DROP INDEX fx ON t1;
-INSERT INTO t1 VALUES (2,11,11);
-DROP TABLE t1;
-SET FOREIGN_KEY_CHECKS=DEFAULT;
-# End of 10.4 tests
-=======
 #
 # MDEV-27583 InnoDB uses different constants for FK cascade
 #            error message in SQL vs error log
@@ -852,4 +832,20 @@
 DROP TABLE t1;
 FOUND 1 /InnoDB: Cannot delete/update rows with cascading foreign key constraints that exceed max depth of 15.*/ in mysqld.1.err
 # End of 10.2 tests
->>>>>>> 5b237e59
+CREATE TABLE t1 (a GEOMETRY, INDEX(a(8)),
+FOREIGN KEY (a) REFERENCES x (xx)) ENGINE=InnoDB;
+ERROR HY000: Can't create table `test`.`t1` (errno: 150 "Foreign key constraint is incorrectly formed")
+#
+# MDEV-23675 Assertion `pos < table->n_def' in dict_table_get_nth_col
+#
+CREATE TABLE t1 (pk int PRIMARY KEY, a INT, b INT, c INT, KEY(c),
+FOREIGN KEY fx (b) REFERENCES t1 (c))
+ENGINE=InnoDB;
+INSERT INTO t1 VALUES (1,0,10,10);
+ALTER TABLE t1 DROP a, ALGORITHM=INSTANT;
+SET FOREIGN_KEY_CHECKS= 0;
+DROP INDEX fx ON t1;
+INSERT INTO t1 VALUES (2,11,11);
+DROP TABLE t1;
+SET FOREIGN_KEY_CHECKS=DEFAULT;
+# End of 10.4 tests