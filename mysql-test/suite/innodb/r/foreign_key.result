--- conflicted
+++ resolved
@@ -801,7 +801,17 @@
 SET FOREIGN_KEY_CHECKS= 0;
 ALTER TABLE t1 ADD FOREIGN KEY (a) REFERENCES t1 (pk);
 DROP TABLE t1;
-<<<<<<< HEAD
+SET FOREIGN_KEY_CHECKS= 1;
+#
+# MDEV-23455 Hangs + Sig11 in unknown location(s) due to single complex FK query
+#
+Parsing foreign keys 1...
+ERROR HY000: Can't create table `test`.`t0` (errno: 150 "Foreign key constraint is incorrectly formed")
+Parsing foreign keys 2...
+ERROR HY000: Can't create table `test`.`t1` (errno: 150 "Foreign key constraint is incorrectly formed")
+Parsing foreign keys 3...
+ERROR HY000: Can't create table `test`.`t1` (errno: 150 "Foreign key constraint is incorrectly formed")
+Parsing foreign keys 4...
 # End of 10.2 tests
 CREATE TABLE t1 (a GEOMETRY, INDEX(a(8)),
 FOREIGN KEY (a) REFERENCES x (xx)) ENGINE=InnoDB;
@@ -819,18 +829,4 @@
 INSERT INTO t1 VALUES (2,11,11);
 DROP TABLE t1;
 SET FOREIGN_KEY_CHECKS=DEFAULT;
-# End of 10.4 tests
-=======
-SET FOREIGN_KEY_CHECKS= 1;
-#
-# MDEV-23455 Hangs + Sig11 in unknown location(s) due to single complex FK query
-#
-Parsing foreign keys 1...
-ERROR HY000: Can't create table `test`.`t0` (errno: 150 "Foreign key constraint is incorrectly formed")
-Parsing foreign keys 2...
-ERROR HY000: Can't create table `test`.`t1` (errno: 150 "Foreign key constraint is incorrectly formed")
-Parsing foreign keys 3...
-ERROR HY000: Can't create table `test`.`t1` (errno: 150 "Foreign key constraint is incorrectly formed")
-Parsing foreign keys 4...
-# End of 10.2 tests
->>>>>>> 2c9bf0ae
+# End of 10.4 tests