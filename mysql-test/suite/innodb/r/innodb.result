--- conflicted
+++ resolved
@@ -3353,13 +3353,10 @@
 test.t1	check	status	OK
 ALTER TABLE t1 FORCE;
 DROP TABLE t1;
-<<<<<<< HEAD
-ALTER DATABASE test CHARACTER SET utf8mb4 COLLATE utf8mb4_uca1400_ai_ci;
-=======
 #
 # MDEV-35723: applying zero offset to null pointer on INSERT
 #
 CREATE TABLE t1(c TEXT(1) NOT NULL, INDEX (c)) ENGINE=InnoDB;
 INSERT INTO t1 SET c='';
 DROP TABLE t1;
->>>>>>> 07711102
+ALTER DATABASE test CHARACTER SET utf8mb4 COLLATE utf8mb4_uca1400_ai_ci;