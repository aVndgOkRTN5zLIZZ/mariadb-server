--- conflicted
+++ resolved
@@ -15,17 +15,6 @@
 DROP TABLE imp_t1, t1;
 SET GLOBAL innodb_checksum_algorithm=@save_innodb_checksum_algorithm;
 #
-<<<<<<< HEAD
-# MDEV-27006 Assertion `!lock_trx_has_sys_table_locks(trx)'
-#	failed in dberr_t row_discard_tablespace_for_mysql
-#		(dict_table_t*, trx_t*)
-CREATE TABLE t1 (c INT KEY) ENGINE=INNODB;
-CREATE TABLE t2 (c INT KEY,FOREIGN KEY(c) REFERENCES t1 (c)) ENGINE=INNODB;
-ALTER TABLE t1 DISCARD TABLESPACE;
-ERROR 23000: Cannot delete or update a parent row: a foreign key constraint fails
-DROP TABLE t2, t1;
-# End of 10.6 tests
-=======
 # MDEV-18288: Transportable Tablespaces leave AUTO_INCREMENT in mismatched
 # state, causing INSERT errors in newly imported tables when .cfg is not used.
 #
@@ -60,4 +49,13 @@
 4
 5
 DROP TABLE t2;
->>>>>>> f5373db8
+#
+# MDEV-27006 Assertion `!lock_trx_has_sys_table_locks(trx)'
+#	failed in dberr_t row_discard_tablespace_for_mysql
+#		(dict_table_t*, trx_t*)
+CREATE TABLE t1 (c INT KEY) ENGINE=INNODB;
+CREATE TABLE t2 (c INT KEY,FOREIGN KEY(c) REFERENCES t1 (c)) ENGINE=INNODB;
+ALTER TABLE t1 DISCARD TABLESPACE;
+ERROR 23000: Cannot delete or update a parent row: a foreign key constraint fails
+DROP TABLE t2, t1;
+# End of 10.6 tests