drop table if exists t1,t2;
create table t1 (a int, b int, v int as (a+1), index idx(b));
insert into t1(a, b) values
(4, 40), (3, 30), (5, 50), (7, 70), (8, 80), (2, 20), (1, 10);
select * from t1 order by b;
a	b	v
1	10	2
2	20	3
3	30	4
4	40	5
5	50	6
7	70	8
8	80	9
delete from t1 where v > 6 order by b limit 1;
select * from t1 order by b;
a	b	v
1	10	2
2	20	3
3	30	4
4	40	5
5	50	6
8	80	9
update t1 set a=v order by b limit 1;
select * from t1 order by b;
a	b	v
2	10	3
2	20	3
3	30	4
4	40	5
5	50	6
8	80	9
drop table t1;
CREATE TABLE t1 (
a int NOT NULL DEFAULT '0',
v double AS ((1, a)) VIRTUAL
);
ERROR HY000: Expression for computed column cannot return a row
CREATE TABLE t1 (
a CHAR(255) BINARY NOT NULL DEFAULT 0,
b CHAR(255) BINARY NOT NULL DEFAULT 0,
v CHAR(255) BINARY AS (CONCAT(a,b)) VIRTUAL );
INSERT INTO t1(a,b) VALUES ('4','7'), ('4','6');
SELECT 1 AS C FROM t1 ORDER BY v;
C
1
1
DROP TABLE t1;
CREATE TABLE t1(a int, b int DEFAULT 0, v INT AS (b+10) PERSISTENT);
INSERT INTO t1(a) VALUES (1);
SELECT b, v FROM t1;
b	v
0	10
DROP TABLE t1;
CREATE TABLE t1(a int DEFAULT 100, v int AS (a+1) PERSISTENT);
INSERT INTO t1 () VALUES ();
CREATE TABLE t2(a int DEFAULT 100 , v int AS (a+1));
INSERT INTO t2 () VALUES ();
SELECT a, v FROM t1;
a	v
100	101
SELECT a, v FROM t2;
a	v
100	101
DROP TABLE t1,t2;
CREATE TABLE t1 (
a datetime NOT NULL DEFAULT '2000-01-01',
v boolean AS (a < '2001-01-01')
);
INSERT INTO t1(a) VALUES ('2002-02-15');
INSERT INTO t1(a) VALUES ('2000-10-15');
SELECT a, v FROM t1;
a	v
2002-02-15 00:00:00	0
2000-10-15 00:00:00	1
SELECT a, v FROM t1;
a	v
2002-02-15 00:00:00	0
2000-10-15 00:00:00	1
CREATE TABLE t2 (
a datetime NOT NULL DEFAULT '2000-01-01',
v boolean AS (a < '2001-01-01') PERSISTENT
);
INSERT INTO t2(a) VALUES ('2002-02-15');
INSERT INTO t2(a) VALUES ('2000-10-15');
SELECT * FROM t2;
a	v
2002-02-15 00:00:00	0
2000-10-15 00:00:00	1
DROP TABLE t1, t2;
<<<<<<< HEAD
CREATE TABLE t1 (
a char(255), b char(255), c char(255), d char(255),
v char(255) AS (CONCAT(c,d) ) VIRTUAL
);
INSERT INTO t1(a,b,c,d) VALUES ('w','x','y','z'), ('W','X','Y','Z');
SELECT v FROM t1 ORDER BY CONCAT(a,b);
v
yz
YZ
DROP TABLE t1;
CREATE TABLE t1 (f1 INTEGER, v1 INTEGER AS (f1) VIRTUAL);
CREATE TABLE t2 AS SELECT v1 FROM t1;
SHOW CREATE TABLE t2;
Table	Create Table
t2	CREATE TABLE `t2` (
  `v1` int(11) DEFAULT NULL
) ENGINE=MyISAM DEFAULT CHARSET=latin1
DROP TABLE t1,t2;
=======
CREATE TABLE t1 (p int, a double NOT NULL, v double AS (ROUND(a,p)) VIRTUAL);
INSERT INTO t1 VALUES (0,1,0);
Warnings:
Warning	1645	The value specified for computed column 'v' in table 't1' ignored
INSERT INTO t1 VALUES (NULL,0,0);
Warnings:
Warning	1645	The value specified for computed column 'v' in table 't1' ignored
SELECT a, p, v, ROUND(a,p), ROUND(a,p+NULL) FROM t1;
a	p	v	ROUND(a,p)	ROUND(a,p+NULL)
1	0	1	1	NULL
0	NULL	NULL	NULL	NULL
DROP TABLE t1;
CREATE TABLE t1 (p int, a double NOT NULL);
INSERT INTO t1(p,a) VALUES (0,1);
INSERT INTO t1(p,a) VALUES (NULL,0);
SELECT a, p, ROUND(a,p), ROUND(a,p+NULL) FROM t1;
a	p	ROUND(a,p)	ROUND(a,p+NULL)
1	0	1	NULL
0	NULL	NULL	NULL
DROP TABLE t1;
>>>>>>> f83a6a66
<|MERGE_RESOLUTION|>--- conflicted
+++ resolved
@@ -87,7 +87,6 @@
 2002-02-15 00:00:00	0
 2000-10-15 00:00:00	1
 DROP TABLE t1, t2;
-<<<<<<< HEAD
 CREATE TABLE t1 (
 a char(255), b char(255), c char(255), d char(255),
 v char(255) AS (CONCAT(c,d) ) VIRTUAL
@@ -106,7 +105,6 @@
   `v1` int(11) DEFAULT NULL
 ) ENGINE=MyISAM DEFAULT CHARSET=latin1
 DROP TABLE t1,t2;
-=======
 CREATE TABLE t1 (p int, a double NOT NULL, v double AS (ROUND(a,p)) VIRTUAL);
 INSERT INTO t1 VALUES (0,1,0);
 Warnings:
@@ -126,5 +124,4 @@
 a	p	ROUND(a,p)	ROUND(a,p+NULL)
 1	0	1	NULL
 0	NULL	NULL	NULL
-DROP TABLE t1;
->>>>>>> f83a6a66
+DROP TABLE t1;