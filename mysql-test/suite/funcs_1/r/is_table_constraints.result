--- conflicted
+++ resolved
@@ -142,16 +142,7 @@
 def	db_datadict	my_idx2	db_datadict	t1	UNIQUE
 def	db_datadict	PRIMARY	db_datadict	t1	PRIMARY KEY
 SHOW INDEXES FROM db_datadict.t1;
-<<<<<<< HEAD
 Table	Non_unique	Key_name	Seq_in_index	Column_name	Collation	Cardinality	Sub_part	Packed	Null	Index_type	Comment	Index_comment	Ignored
-t1	0	PRIMARY	1	f1	###	###	###	###	###	###	###		NO
-t1	0	PRIMARY	2	f2	###	###	###	###	###	###	###		NO
-t1	0	my_idx1	1	f6	###	###	###	###	###	###	###		NO
-t1	0	my_idx1	2	f1	###	###	###	###	###	###	###		NO
-t1	0	my_idx2	1	f3	###	###	###	###	###	###	###		NO
-=======
-Table	Non_unique	Key_name	Seq_in_index	Column_name	Collation	Cardinality	Sub_part	Packed	Null	Index_type	Comment	Index_comment
->>>>>>> 734a4d5e
 SHOW INDEXES FROM db_datadict.t2;
 ERROR 42000: SELECT command denied to user 'testuser1'@'localhost' for table `db_datadict`.`t2`
 connection default;
