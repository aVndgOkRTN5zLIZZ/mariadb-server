--- conflicted
+++ resolved
@@ -77,11 +77,7 @@
   `CHARACTER_SET_CLIENT` varchar(32) NOT NULL,
   `COLLATION_CONNECTION` varchar(32) NOT NULL,
   `DATABASE_COLLATION` varchar(32) NOT NULL
-<<<<<<< HEAD
-)  DEFAULT CHARSET=utf8mb3
-=======
-)  DEFAULT CHARSET=utf8 COLLATE=utf8_general_ci
->>>>>>> 0792aff1
+)  DEFAULT CHARSET=utf8mb3 COLLATE=utf8mb3_general_ci
 SHOW COLUMNS FROM information_schema.TRIGGERS;
 Field	Type	Null	Key	Default	Extra
 TRIGGER_CATALOG	varchar(512)	NO		NULL	
