SELECT * FROM information_schema.columns
WHERE table_schema = 'information_schema'
AND table_name <> 'profiling' AND table_name not like 'innodb_%'
ORDER BY table_schema, table_name, column_name;
TABLE_CATALOG	TABLE_SCHEMA	TABLE_NAME	COLUMN_NAME	ORDINAL_POSITION	COLUMN_DEFAULT	IS_NULLABLE	DATA_TYPE	CHARACTER_MAXIMUM_LENGTH	CHARACTER_OCTET_LENGTH	NUMERIC_PRECISION	NUMERIC_SCALE	DATETIME_PRECISION	CHARACTER_SET_NAME	COLLATION_NAME	COLUMN_TYPE	COLUMN_KEY	EXTRA	PRIVILEGES	COLUMN_COMMENT	IS_GENERATED	GENERATION_EXPRESSION
def	information_schema	ALL_PLUGINS	LOAD_OPTION	11	NULL	NO	varchar	64	192	NULL	NULL	NULL	utf8mb3	utf8mb3_general_ci	varchar(64)					NEVER	NULL
def	information_schema	ALL_PLUGINS	PLUGIN_AUTHOR	8	NULL	YES	varchar	64	192	NULL	NULL	NULL	utf8mb3	utf8mb3_general_ci	varchar(64)					NEVER	NULL
def	information_schema	ALL_PLUGINS	PLUGIN_AUTH_VERSION	13	NULL	YES	varchar	80	240	NULL	NULL	NULL	utf8mb3	utf8mb3_general_ci	varchar(80)					NEVER	NULL
def	information_schema	ALL_PLUGINS	PLUGIN_DESCRIPTION	9	NULL	YES	longtext	4294967295	4294967295	NULL	NULL	NULL	utf8mb3	utf8mb3_general_ci	longtext					NEVER	NULL
def	information_schema	ALL_PLUGINS	PLUGIN_LIBRARY	6	NULL	YES	varchar	64	192	NULL	NULL	NULL	utf8mb3	utf8mb3_general_ci	varchar(64)					NEVER	NULL
def	information_schema	ALL_PLUGINS	PLUGIN_LIBRARY_VERSION	7	NULL	YES	varchar	20	60	NULL	NULL	NULL	utf8mb3	utf8mb3_general_ci	varchar(20)					NEVER	NULL
def	information_schema	ALL_PLUGINS	PLUGIN_LICENSE	10	NULL	NO	varchar	80	240	NULL	NULL	NULL	utf8mb3	utf8mb3_general_ci	varchar(80)					NEVER	NULL
def	information_schema	ALL_PLUGINS	PLUGIN_MATURITY	12	NULL	NO	varchar	12	36	NULL	NULL	NULL	utf8mb3	utf8mb3_general_ci	varchar(12)					NEVER	NULL
def	information_schema	ALL_PLUGINS	PLUGIN_NAME	1	NULL	NO	varchar	64	192	NULL	NULL	NULL	utf8mb3	utf8mb3_general_ci	varchar(64)					NEVER	NULL
def	information_schema	ALL_PLUGINS	PLUGIN_STATUS	3	NULL	NO	varchar	16	48	NULL	NULL	NULL	utf8mb3	utf8mb3_general_ci	varchar(16)					NEVER	NULL
def	information_schema	ALL_PLUGINS	PLUGIN_TYPE	4	NULL	NO	varchar	80	240	NULL	NULL	NULL	utf8mb3	utf8mb3_general_ci	varchar(80)					NEVER	NULL
def	information_schema	ALL_PLUGINS	PLUGIN_TYPE_VERSION	5	NULL	NO	varchar	20	60	NULL	NULL	NULL	utf8mb3	utf8mb3_general_ci	varchar(20)					NEVER	NULL
def	information_schema	ALL_PLUGINS	PLUGIN_VERSION	2	NULL	NO	varchar	20	60	NULL	NULL	NULL	utf8mb3	utf8mb3_general_ci	varchar(20)					NEVER	NULL
def	information_schema	APPLICABLE_ROLES	GRANTEE	1	NULL	NO	varchar	385	1155	NULL	NULL	NULL	utf8mb3	utf8mb3_general_ci	varchar(385)					NEVER	NULL
def	information_schema	APPLICABLE_ROLES	IS_DEFAULT	4	NULL	YES	varchar	3	9	NULL	NULL	NULL	utf8mb3	utf8mb3_general_ci	varchar(3)					NEVER	NULL
def	information_schema	APPLICABLE_ROLES	IS_GRANTABLE	3	NULL	NO	varchar	3	9	NULL	NULL	NULL	utf8mb3	utf8mb3_general_ci	varchar(3)					NEVER	NULL
def	information_schema	APPLICABLE_ROLES	ROLE_NAME	2	NULL	NO	varchar	128	384	NULL	NULL	NULL	utf8mb3	utf8mb3_general_ci	varchar(128)					NEVER	NULL
def	information_schema	CHARACTER_SETS	CHARACTER_SET_NAME	1	NULL	NO	varchar	32	96	NULL	NULL	NULL	utf8mb3	utf8mb3_general_ci	varchar(32)					NEVER	NULL
def	information_schema	CHARACTER_SETS	DEFAULT_COLLATE_NAME	2	NULL	NO	varchar	32	96	NULL	NULL	NULL	utf8mb3	utf8mb3_general_ci	varchar(32)					NEVER	NULL
def	information_schema	CHARACTER_SETS	DESCRIPTION	3	NULL	NO	varchar	60	180	NULL	NULL	NULL	utf8mb3	utf8mb3_general_ci	varchar(60)					NEVER	NULL
def	information_schema	CHARACTER_SETS	MAXLEN	4	NULL	NO	bigint	NULL	NULL	19	0	NULL	NULL	NULL	bigint(3)					NEVER	NULL
def	information_schema	CHECK_CONSTRAINTS	CHECK_CLAUSE	6	NULL	NO	longtext	4294967295	4294967295	NULL	NULL	NULL	utf8mb3	utf8mb3_general_ci	longtext					NEVER	NULL
def	information_schema	CHECK_CONSTRAINTS	CONSTRAINT_CATALOG	1	NULL	NO	varchar	512	1536	NULL	NULL	NULL	utf8mb3	utf8mb3_general_ci	varchar(512)					NEVER	NULL
def	information_schema	CHECK_CONSTRAINTS	CONSTRAINT_NAME	4	NULL	NO	varchar	64	192	NULL	NULL	NULL	utf8mb3	utf8mb3_general_ci	varchar(64)					NEVER	NULL
def	information_schema	CHECK_CONSTRAINTS	CONSTRAINT_SCHEMA	2	NULL	NO	varchar	64	192	NULL	NULL	NULL	utf8mb3	utf8mb3_general_ci	varchar(64)					NEVER	NULL
def	information_schema	CHECK_CONSTRAINTS	LEVEL	5	NULL	NO	varchar	6	18	NULL	NULL	NULL	utf8mb3	utf8mb3_general_ci	varchar(6)					NEVER	NULL
def	information_schema	CHECK_CONSTRAINTS	TABLE_NAME	3	NULL	NO	varchar	64	192	NULL	NULL	NULL	utf8mb3	utf8mb3_general_ci	varchar(64)					NEVER	NULL
def	information_schema	CLIENT_STATISTICS	ACCESS_DENIED	22	NULL	NO	bigint	NULL	NULL	19	0	NULL	NULL	NULL	bigint(21)					NEVER	NULL
def	information_schema	CLIENT_STATISTICS	BINLOG_BYTES_WRITTEN	9	NULL	NO	bigint	NULL	NULL	19	0	NULL	NULL	NULL	bigint(21)					NEVER	NULL
def	information_schema	CLIENT_STATISTICS	BUSY_TIME	5	NULL	NO	double	NULL	NULL	21	NULL	NULL	NULL	NULL	double					NEVER	NULL
def	information_schema	CLIENT_STATISTICS	BYTES_RECEIVED	7	NULL	NO	bigint	NULL	NULL	19	0	NULL	NULL	NULL	bigint(21)					NEVER	NULL
def	information_schema	CLIENT_STATISTICS	BYTES_SENT	8	NULL	NO	bigint	NULL	NULL	19	0	NULL	NULL	NULL	bigint(21)					NEVER	NULL
def	information_schema	CLIENT_STATISTICS	CLIENT	1	NULL	NO	varchar	64	192	NULL	NULL	NULL	utf8mb3	utf8mb3_general_ci	varchar(64)					NEVER	NULL
def	information_schema	CLIENT_STATISTICS	COMMIT_TRANSACTIONS	18	NULL	NO	bigint	NULL	NULL	19	0	NULL	NULL	NULL	bigint(21)					NEVER	NULL
def	information_schema	CLIENT_STATISTICS	CONCURRENT_CONNECTIONS	3	NULL	NO	bigint	NULL	NULL	19	0	NULL	NULL	NULL	bigint(21)					NEVER	NULL
def	information_schema	CLIENT_STATISTICS	CONNECTED_TIME	4	NULL	NO	bigint	NULL	NULL	19	0	NULL	NULL	NULL	bigint(21)					NEVER	NULL
def	information_schema	CLIENT_STATISTICS	CPU_TIME	6	NULL	NO	double	NULL	NULL	21	NULL	NULL	NULL	NULL	double					NEVER	NULL
def	information_schema	CLIENT_STATISTICS	DENIED_CONNECTIONS	20	NULL	NO	bigint	NULL	NULL	19	0	NULL	NULL	NULL	bigint(21)					NEVER	NULL
def	information_schema	CLIENT_STATISTICS	EMPTY_QUERIES	23	NULL	NO	bigint	NULL	NULL	19	0	NULL	NULL	NULL	bigint(21)					NEVER	NULL
def	information_schema	CLIENT_STATISTICS	LOST_CONNECTIONS	21	NULL	NO	bigint	NULL	NULL	19	0	NULL	NULL	NULL	bigint(21)					NEVER	NULL
def	information_schema	CLIENT_STATISTICS	MAX_STATEMENT_TIME_EXCEEDED	25	NULL	NO	bigint	NULL	NULL	19	0	NULL	NULL	NULL	bigint(21)					NEVER	NULL
def	information_schema	CLIENT_STATISTICS	OTHER_COMMANDS	17	NULL	NO	bigint	NULL	NULL	19	0	NULL	NULL	NULL	bigint(21)					NEVER	NULL
def	information_schema	CLIENT_STATISTICS	ROLLBACK_TRANSACTIONS	19	NULL	NO	bigint	NULL	NULL	19	0	NULL	NULL	NULL	bigint(21)					NEVER	NULL
def	information_schema	CLIENT_STATISTICS	ROWS_DELETED	12	NULL	NO	bigint	NULL	NULL	19	0	NULL	NULL	NULL	bigint(21)					NEVER	NULL
def	information_schema	CLIENT_STATISTICS	ROWS_INSERTED	13	NULL	NO	bigint	NULL	NULL	19	0	NULL	NULL	NULL	bigint(21)					NEVER	NULL
def	information_schema	CLIENT_STATISTICS	ROWS_READ	10	NULL	NO	bigint	NULL	NULL	19	0	NULL	NULL	NULL	bigint(21)					NEVER	NULL
def	information_schema	CLIENT_STATISTICS	ROWS_SENT	11	NULL	NO	bigint	NULL	NULL	19	0	NULL	NULL	NULL	bigint(21)					NEVER	NULL
def	information_schema	CLIENT_STATISTICS	ROWS_UPDATED	14	NULL	NO	bigint	NULL	NULL	19	0	NULL	NULL	NULL	bigint(21)					NEVER	NULL
def	information_schema	CLIENT_STATISTICS	SELECT_COMMANDS	15	NULL	NO	bigint	NULL	NULL	19	0	NULL	NULL	NULL	bigint(21)					NEVER	NULL
def	information_schema	CLIENT_STATISTICS	TOTAL_CONNECTIONS	2	NULL	NO	bigint	NULL	NULL	19	0	NULL	NULL	NULL	bigint(21)					NEVER	NULL
def	information_schema	CLIENT_STATISTICS	TOTAL_SSL_CONNECTIONS	24	NULL	NO	bigint	NULL	NULL	20	0	NULL	NULL	NULL	bigint(21) unsigned					NEVER	NULL
def	information_schema	CLIENT_STATISTICS	UPDATE_COMMANDS	16	NULL	NO	bigint	NULL	NULL	19	0	NULL	NULL	NULL	bigint(21)					NEVER	NULL
def	information_schema	COLLATIONS	CHARACTER_SET_NAME	2	NULL	NO	varchar	32	96	NULL	NULL	NULL	utf8mb3	utf8mb3_general_ci	varchar(32)					NEVER	NULL
def	information_schema	COLLATIONS	COLLATION_NAME	1	NULL	NO	varchar	32	96	NULL	NULL	NULL	utf8mb3	utf8mb3_general_ci	varchar(32)					NEVER	NULL
def	information_schema	COLLATIONS	ID	3	NULL	NO	bigint	NULL	NULL	19	0	NULL	NULL	NULL	bigint(11)					NEVER	NULL
def	information_schema	COLLATIONS	IS_COMPILED	5	NULL	NO	varchar	3	9	NULL	NULL	NULL	utf8mb3	utf8mb3_general_ci	varchar(3)					NEVER	NULL
def	information_schema	COLLATIONS	IS_DEFAULT	4	NULL	NO	varchar	3	9	NULL	NULL	NULL	utf8mb3	utf8mb3_general_ci	varchar(3)					NEVER	NULL
def	information_schema	COLLATIONS	SORTLEN	6	NULL	NO	bigint	NULL	NULL	19	0	NULL	NULL	NULL	bigint(3)					NEVER	NULL
def	information_schema	COLLATION_CHARACTER_SET_APPLICABILITY	CHARACTER_SET_NAME	2	NULL	NO	varchar	32	96	NULL	NULL	NULL	utf8mb3	utf8mb3_general_ci	varchar(32)					NEVER	NULL
def	information_schema	COLLATION_CHARACTER_SET_APPLICABILITY	COLLATION_NAME	1	NULL	NO	varchar	32	96	NULL	NULL	NULL	utf8mb3	utf8mb3_general_ci	varchar(32)					NEVER	NULL
def	information_schema	COLUMNS	CHARACTER_MAXIMUM_LENGTH	9	NULL	YES	bigint	NULL	NULL	20	0	NULL	NULL	NULL	bigint(21) unsigned					NEVER	NULL
def	information_schema	COLUMNS	CHARACTER_OCTET_LENGTH	10	NULL	YES	bigint	NULL	NULL	20	0	NULL	NULL	NULL	bigint(21) unsigned					NEVER	NULL
def	information_schema	COLUMNS	CHARACTER_SET_NAME	14	NULL	YES	varchar	32	96	NULL	NULL	NULL	utf8mb3	utf8mb3_general_ci	varchar(32)					NEVER	NULL
def	information_schema	COLUMNS	COLLATION_NAME	15	NULL	YES	varchar	32	96	NULL	NULL	NULL	utf8mb3	utf8mb3_general_ci	varchar(32)					NEVER	NULL
def	information_schema	COLUMNS	COLUMN_COMMENT	20	NULL	NO	varchar	1024	3072	NULL	NULL	NULL	utf8mb3	utf8mb3_general_ci	varchar(1024)					NEVER	NULL
def	information_schema	COLUMNS	COLUMN_DEFAULT	6	NULL	YES	longtext	4294967295	4294967295	NULL	NULL	NULL	utf8mb3	utf8mb3_general_ci	longtext					NEVER	NULL
def	information_schema	COLUMNS	COLUMN_KEY	17	NULL	NO	varchar	3	9	NULL	NULL	NULL	utf8mb3	utf8mb3_general_ci	varchar(3)					NEVER	NULL
def	information_schema	COLUMNS	COLUMN_NAME	4	NULL	NO	varchar	64	192	NULL	NULL	NULL	utf8mb3	utf8mb3_general_ci	varchar(64)					NEVER	NULL
def	information_schema	COLUMNS	COLUMN_TYPE	16	NULL	NO	longtext	4294967295	4294967295	NULL	NULL	NULL	utf8mb3	utf8mb3_general_ci	longtext					NEVER	NULL
def	information_schema	COLUMNS	DATA_TYPE	8	NULL	NO	varchar	64	192	NULL	NULL	NULL	utf8mb3	utf8mb3_general_ci	varchar(64)					NEVER	NULL
def	information_schema	COLUMNS	DATETIME_PRECISION	13	NULL	YES	bigint	NULL	NULL	20	0	NULL	NULL	NULL	bigint(21) unsigned					NEVER	NULL
def	information_schema	COLUMNS	EXTRA	18	NULL	NO	varchar	80	240	NULL	NULL	NULL	utf8mb3	utf8mb3_general_ci	varchar(80)					NEVER	NULL
def	information_schema	COLUMNS	GENERATION_EXPRESSION	22	NULL	YES	longtext	4294967295	4294967295	NULL	NULL	NULL	utf8mb3	utf8mb3_general_ci	longtext					NEVER	NULL
def	information_schema	COLUMNS	IS_GENERATED	21	NULL	NO	varchar	6	18	NULL	NULL	NULL	utf8mb3	utf8mb3_general_ci	varchar(6)					NEVER	NULL
def	information_schema	COLUMNS	IS_NULLABLE	7	NULL	NO	varchar	3	9	NULL	NULL	NULL	utf8mb3	utf8mb3_general_ci	varchar(3)					NEVER	NULL
def	information_schema	COLUMNS	NUMERIC_PRECISION	11	NULL	YES	bigint	NULL	NULL	20	0	NULL	NULL	NULL	bigint(21) unsigned					NEVER	NULL
def	information_schema	COLUMNS	NUMERIC_SCALE	12	NULL	YES	bigint	NULL	NULL	20	0	NULL	NULL	NULL	bigint(21) unsigned					NEVER	NULL
def	information_schema	COLUMNS	ORDINAL_POSITION	5	NULL	NO	bigint	NULL	NULL	20	0	NULL	NULL	NULL	bigint(21) unsigned					NEVER	NULL
def	information_schema	COLUMNS	PRIVILEGES	19	NULL	NO	varchar	80	240	NULL	NULL	NULL	utf8mb3	utf8mb3_general_ci	varchar(80)					NEVER	NULL
def	information_schema	COLUMNS	TABLE_CATALOG	1	NULL	NO	varchar	512	1536	NULL	NULL	NULL	utf8mb3	utf8mb3_general_ci	varchar(512)					NEVER	NULL
def	information_schema	COLUMNS	TABLE_NAME	3	NULL	NO	varchar	64	192	NULL	NULL	NULL	utf8mb3	utf8mb3_general_ci	varchar(64)					NEVER	NULL
def	information_schema	COLUMNS	TABLE_SCHEMA	2	NULL	NO	varchar	64	192	NULL	NULL	NULL	utf8mb3	utf8mb3_general_ci	varchar(64)					NEVER	NULL
def	information_schema	COLUMN_PRIVILEGES	COLUMN_NAME	5	NULL	NO	varchar	64	192	NULL	NULL	NULL	utf8mb3	utf8mb3_general_ci	varchar(64)					NEVER	NULL
def	information_schema	COLUMN_PRIVILEGES	GRANTEE	1	NULL	NO	varchar	385	1155	NULL	NULL	NULL	utf8mb3	utf8mb3_general_ci	varchar(385)					NEVER	NULL
def	information_schema	COLUMN_PRIVILEGES	IS_GRANTABLE	7	NULL	NO	varchar	3	9	NULL	NULL	NULL	utf8mb3	utf8mb3_general_ci	varchar(3)					NEVER	NULL
def	information_schema	COLUMN_PRIVILEGES	PRIVILEGE_TYPE	6	NULL	NO	varchar	64	192	NULL	NULL	NULL	utf8mb3	utf8mb3_general_ci	varchar(64)					NEVER	NULL
def	information_schema	COLUMN_PRIVILEGES	TABLE_CATALOG	2	NULL	NO	varchar	512	1536	NULL	NULL	NULL	utf8mb3	utf8mb3_general_ci	varchar(512)					NEVER	NULL
def	information_schema	COLUMN_PRIVILEGES	TABLE_NAME	4	NULL	NO	varchar	64	192	NULL	NULL	NULL	utf8mb3	utf8mb3_general_ci	varchar(64)					NEVER	NULL
def	information_schema	COLUMN_PRIVILEGES	TABLE_SCHEMA	3	NULL	NO	varchar	64	192	NULL	NULL	NULL	utf8mb3	utf8mb3_general_ci	varchar(64)					NEVER	NULL
def	information_schema	ENABLED_ROLES	ROLE_NAME	1	NULL	YES	varchar	128	384	NULL	NULL	NULL	utf8mb3	utf8mb3_general_ci	varchar(128)					NEVER	NULL
def	information_schema	ENGINES	COMMENT	3	NULL	NO	varchar	160	480	NULL	NULL	NULL	utf8mb3	utf8mb3_general_ci	varchar(160)					NEVER	NULL
def	information_schema	ENGINES	ENGINE	1	NULL	NO	varchar	64	192	NULL	NULL	NULL	utf8mb3	utf8mb3_general_ci	varchar(64)					NEVER	NULL
def	information_schema	ENGINES	SAVEPOINTS	6	NULL	YES	varchar	3	9	NULL	NULL	NULL	utf8mb3	utf8mb3_general_ci	varchar(3)					NEVER	NULL
def	information_schema	ENGINES	SUPPORT	2	NULL	NO	varchar	8	24	NULL	NULL	NULL	utf8mb3	utf8mb3_general_ci	varchar(8)					NEVER	NULL
def	information_schema	ENGINES	TRANSACTIONS	4	NULL	YES	varchar	3	9	NULL	NULL	NULL	utf8mb3	utf8mb3_general_ci	varchar(3)					NEVER	NULL
def	information_schema	ENGINES	XA	5	NULL	YES	varchar	3	9	NULL	NULL	NULL	utf8mb3	utf8mb3_general_ci	varchar(3)					NEVER	NULL
def	information_schema	EVENTS	CHARACTER_SET_CLIENT	22	NULL	NO	varchar	32	96	NULL	NULL	NULL	utf8mb3	utf8mb3_general_ci	varchar(32)					NEVER	NULL
def	information_schema	EVENTS	COLLATION_CONNECTION	23	NULL	NO	varchar	32	96	NULL	NULL	NULL	utf8mb3	utf8mb3_general_ci	varchar(32)					NEVER	NULL
def	information_schema	EVENTS	CREATED	17	NULL	NO	datetime	NULL	NULL	NULL	NULL	0	NULL	NULL	datetime					NEVER	NULL
def	information_schema	EVENTS	DATABASE_COLLATION	24	NULL	NO	varchar	32	96	NULL	NULL	NULL	utf8mb3	utf8mb3_general_ci	varchar(32)					NEVER	NULL
def	information_schema	EVENTS	DEFINER	4	NULL	NO	varchar	384	1152	NULL	NULL	NULL	utf8mb3	utf8mb3_general_ci	varchar(384)					NEVER	NULL
def	information_schema	EVENTS	ENDS	14	NULL	YES	datetime	NULL	NULL	NULL	NULL	0	NULL	NULL	datetime					NEVER	NULL
def	information_schema	EVENTS	EVENT_BODY	6	NULL	NO	varchar	8	24	NULL	NULL	NULL	utf8mb3	utf8mb3_general_ci	varchar(8)					NEVER	NULL
def	information_schema	EVENTS	EVENT_CATALOG	1	NULL	NO	varchar	64	192	NULL	NULL	NULL	utf8mb3	utf8mb3_general_ci	varchar(64)					NEVER	NULL
def	information_schema	EVENTS	EVENT_COMMENT	20	NULL	NO	varchar	64	192	NULL	NULL	NULL	utf8mb3	utf8mb3_general_ci	varchar(64)					NEVER	NULL
def	information_schema	EVENTS	EVENT_DEFINITION	7	NULL	NO	longtext	4294967295	4294967295	NULL	NULL	NULL	utf8mb3	utf8mb3_general_ci	longtext					NEVER	NULL
def	information_schema	EVENTS	EVENT_NAME	3	NULL	NO	varchar	64	192	NULL	NULL	NULL	utf8mb3	utf8mb3_general_ci	varchar(64)					NEVER	NULL
def	information_schema	EVENTS	EVENT_SCHEMA	2	NULL	NO	varchar	64	192	NULL	NULL	NULL	utf8mb3	utf8mb3_general_ci	varchar(64)					NEVER	NULL
def	information_schema	EVENTS	EVENT_TYPE	8	NULL	NO	varchar	9	27	NULL	NULL	NULL	utf8mb3	utf8mb3_general_ci	varchar(9)					NEVER	NULL
def	information_schema	EVENTS	EXECUTE_AT	9	NULL	YES	datetime	NULL	NULL	NULL	NULL	0	NULL	NULL	datetime					NEVER	NULL
def	information_schema	EVENTS	INTERVAL_FIELD	11	NULL	YES	varchar	18	54	NULL	NULL	NULL	utf8mb3	utf8mb3_general_ci	varchar(18)					NEVER	NULL
def	information_schema	EVENTS	INTERVAL_VALUE	10	NULL	YES	varchar	256	768	NULL	NULL	NULL	utf8mb3	utf8mb3_general_ci	varchar(256)					NEVER	NULL
def	information_schema	EVENTS	LAST_ALTERED	18	NULL	NO	datetime	NULL	NULL	NULL	NULL	0	NULL	NULL	datetime					NEVER	NULL
def	information_schema	EVENTS	LAST_EXECUTED	19	NULL	YES	datetime	NULL	NULL	NULL	NULL	0	NULL	NULL	datetime					NEVER	NULL
def	information_schema	EVENTS	ON_COMPLETION	16	NULL	NO	varchar	12	36	NULL	NULL	NULL	utf8mb3	utf8mb3_general_ci	varchar(12)					NEVER	NULL
def	information_schema	EVENTS	ORIGINATOR	21	NULL	NO	bigint	NULL	NULL	19	0	NULL	NULL	NULL	bigint(10)					NEVER	NULL
def	information_schema	EVENTS	SQL_MODE	12	NULL	NO	varchar	8192	24576	NULL	NULL	NULL	utf8mb3	utf8mb3_general_ci	varchar(8192)					NEVER	NULL
def	information_schema	EVENTS	STARTS	13	NULL	YES	datetime	NULL	NULL	NULL	NULL	0	NULL	NULL	datetime					NEVER	NULL
def	information_schema	EVENTS	STATUS	15	NULL	NO	varchar	18	54	NULL	NULL	NULL	utf8mb3	utf8mb3_general_ci	varchar(18)					NEVER	NULL
def	information_schema	EVENTS	TIME_ZONE	5	NULL	NO	varchar	64	192	NULL	NULL	NULL	utf8mb3	utf8mb3_general_ci	varchar(64)					NEVER	NULL
def	information_schema	FILES	AUTOEXTEND_SIZE	19	NULL	YES	bigint	NULL	NULL	20	0	NULL	NULL	NULL	bigint(21) unsigned					NEVER	NULL
def	information_schema	FILES	AVG_ROW_LENGTH	28	NULL	YES	bigint	NULL	NULL	20	0	NULL	NULL	NULL	bigint(21) unsigned					NEVER	NULL
def	information_schema	FILES	CHECKSUM	36	NULL	YES	bigint	NULL	NULL	20	0	NULL	NULL	NULL	bigint(21) unsigned					NEVER	NULL
def	information_schema	FILES	CHECK_TIME	35	NULL	YES	datetime	NULL	NULL	NULL	NULL	0	NULL	NULL	datetime					NEVER	NULL
def	information_schema	FILES	CREATE_TIME	33	NULL	YES	datetime	NULL	NULL	NULL	NULL	0	NULL	NULL	datetime					NEVER	NULL
def	information_schema	FILES	CREATION_TIME	20	NULL	YES	datetime	NULL	NULL	NULL	NULL	0	NULL	NULL	datetime					NEVER	NULL
def	information_schema	FILES	DATA_FREE	32	NULL	YES	bigint	NULL	NULL	20	0	NULL	NULL	NULL	bigint(21) unsigned					NEVER	NULL
def	information_schema	FILES	DATA_LENGTH	29	NULL	YES	bigint	NULL	NULL	20	0	NULL	NULL	NULL	bigint(21) unsigned					NEVER	NULL
def	information_schema	FILES	DELETED_ROWS	12	NULL	YES	bigint	NULL	NULL	19	0	NULL	NULL	NULL	bigint(4)					NEVER	NULL
def	information_schema	FILES	ENGINE	10	NULL	NO	varchar	64	192	NULL	NULL	NULL	utf8mb3	utf8mb3_general_ci	varchar(64)					NEVER	NULL
def	information_schema	FILES	EXTENT_SIZE	16	NULL	NO	bigint	NULL	NULL	19	0	NULL	NULL	NULL	bigint(4)					NEVER	NULL
def	information_schema	FILES	EXTRA	38	NULL	YES	varchar	255	765	NULL	NULL	NULL	utf8mb3	utf8mb3_general_ci	varchar(255)					NEVER	NULL
def	information_schema	FILES	FILE_ID	1	NULL	NO	bigint	NULL	NULL	19	0	NULL	NULL	NULL	bigint(4)					NEVER	NULL
def	information_schema	FILES	FILE_NAME	2	NULL	YES	varchar	512	1536	NULL	NULL	NULL	utf8mb3	utf8mb3_general_ci	varchar(512)					NEVER	NULL
def	information_schema	FILES	FILE_TYPE	3	NULL	NO	varchar	20	60	NULL	NULL	NULL	utf8mb3	utf8mb3_general_ci	varchar(20)					NEVER	NULL
def	information_schema	FILES	FREE_EXTENTS	14	NULL	YES	bigint	NULL	NULL	19	0	NULL	NULL	NULL	bigint(4)					NEVER	NULL
def	information_schema	FILES	FULLTEXT_KEYS	11	NULL	YES	varchar	64	192	NULL	NULL	NULL	utf8mb3	utf8mb3_general_ci	varchar(64)					NEVER	NULL
def	information_schema	FILES	INDEX_LENGTH	31	NULL	YES	bigint	NULL	NULL	20	0	NULL	NULL	NULL	bigint(21) unsigned					NEVER	NULL
def	information_schema	FILES	INITIAL_SIZE	17	NULL	YES	bigint	NULL	NULL	20	0	NULL	NULL	NULL	bigint(21) unsigned					NEVER	NULL
def	information_schema	FILES	LAST_ACCESS_TIME	22	NULL	YES	datetime	NULL	NULL	NULL	NULL	0	NULL	NULL	datetime					NEVER	NULL
def	information_schema	FILES	LAST_UPDATE_TIME	21	NULL	YES	datetime	NULL	NULL	NULL	NULL	0	NULL	NULL	datetime					NEVER	NULL
def	information_schema	FILES	LOGFILE_GROUP_NAME	8	NULL	YES	varchar	64	192	NULL	NULL	NULL	utf8mb3	utf8mb3_general_ci	varchar(64)					NEVER	NULL
def	information_schema	FILES	LOGFILE_GROUP_NUMBER	9	NULL	YES	bigint	NULL	NULL	19	0	NULL	NULL	NULL	bigint(4)					NEVER	NULL
def	information_schema	FILES	MAXIMUM_SIZE	18	NULL	YES	bigint	NULL	NULL	20	0	NULL	NULL	NULL	bigint(21) unsigned					NEVER	NULL
def	information_schema	FILES	MAX_DATA_LENGTH	30	NULL	YES	bigint	NULL	NULL	20	0	NULL	NULL	NULL	bigint(21) unsigned					NEVER	NULL
def	information_schema	FILES	RECOVER_TIME	23	NULL	YES	bigint	NULL	NULL	19	0	NULL	NULL	NULL	bigint(4)					NEVER	NULL
def	information_schema	FILES	ROW_FORMAT	26	NULL	YES	varchar	10	30	NULL	NULL	NULL	utf8mb3	utf8mb3_general_ci	varchar(10)					NEVER	NULL
def	information_schema	FILES	STATUS	37	NULL	NO	varchar	20	60	NULL	NULL	NULL	utf8mb3	utf8mb3_general_ci	varchar(20)					NEVER	NULL
def	information_schema	FILES	TABLESPACE_NAME	4	NULL	YES	varchar	64	192	NULL	NULL	NULL	utf8mb3	utf8mb3_general_ci	varchar(64)					NEVER	NULL
def	information_schema	FILES	TABLE_CATALOG	5	NULL	NO	varchar	64	192	NULL	NULL	NULL	utf8mb3	utf8mb3_general_ci	varchar(64)					NEVER	NULL
def	information_schema	FILES	TABLE_NAME	7	NULL	YES	varchar	64	192	NULL	NULL	NULL	utf8mb3	utf8mb3_general_ci	varchar(64)					NEVER	NULL
def	information_schema	FILES	TABLE_ROWS	27	NULL	YES	bigint	NULL	NULL	20	0	NULL	NULL	NULL	bigint(21) unsigned					NEVER	NULL
def	information_schema	FILES	TABLE_SCHEMA	6	NULL	YES	varchar	64	192	NULL	NULL	NULL	utf8mb3	utf8mb3_general_ci	varchar(64)					NEVER	NULL
def	information_schema	FILES	TOTAL_EXTENTS	15	NULL	YES	bigint	NULL	NULL	19	0	NULL	NULL	NULL	bigint(4)					NEVER	NULL
def	information_schema	FILES	TRANSACTION_COUNTER	24	NULL	YES	bigint	NULL	NULL	19	0	NULL	NULL	NULL	bigint(4)					NEVER	NULL
def	information_schema	FILES	UPDATE_COUNT	13	NULL	YES	bigint	NULL	NULL	19	0	NULL	NULL	NULL	bigint(4)					NEVER	NULL
def	information_schema	FILES	UPDATE_TIME	34	NULL	YES	datetime	NULL	NULL	NULL	NULL	0	NULL	NULL	datetime					NEVER	NULL
def	information_schema	FILES	VERSION	25	NULL	YES	bigint	NULL	NULL	20	0	NULL	NULL	NULL	bigint(21) unsigned					NEVER	NULL
def	information_schema	GEOMETRY_COLUMNS	COORD_DIMENSION	11	NULL	NO	tinyint	NULL	NULL	3	0	NULL	NULL	NULL	tinyint(2)					NEVER	NULL
def	information_schema	GEOMETRY_COLUMNS	F_GEOMETRY_COLUMN	4	NULL	NO	varchar	64	192	NULL	NULL	NULL	utf8mb3	utf8mb3_general_ci	varchar(64)					NEVER	NULL
def	information_schema	GEOMETRY_COLUMNS	F_TABLE_CATALOG	1	NULL	NO	varchar	512	1536	NULL	NULL	NULL	utf8mb3	utf8mb3_general_ci	varchar(512)					NEVER	NULL
def	information_schema	GEOMETRY_COLUMNS	F_TABLE_NAME	3	NULL	NO	varchar	64	192	NULL	NULL	NULL	utf8mb3	utf8mb3_general_ci	varchar(64)					NEVER	NULL
def	information_schema	GEOMETRY_COLUMNS	F_TABLE_SCHEMA	2	NULL	NO	varchar	64	192	NULL	NULL	NULL	utf8mb3	utf8mb3_general_ci	varchar(64)					NEVER	NULL
def	information_schema	GEOMETRY_COLUMNS	GEOMETRY_TYPE	10	NULL	NO	int	NULL	NULL	10	0	NULL	NULL	NULL	int(7)					NEVER	NULL
def	information_schema	GEOMETRY_COLUMNS	G_GEOMETRY_COLUMN	8	NULL	NO	varchar	64	192	NULL	NULL	NULL	utf8mb3	utf8mb3_general_ci	varchar(64)					NEVER	NULL
def	information_schema	GEOMETRY_COLUMNS	G_TABLE_CATALOG	5	NULL	NO	varchar	512	1536	NULL	NULL	NULL	utf8mb3	utf8mb3_general_ci	varchar(512)					NEVER	NULL
def	information_schema	GEOMETRY_COLUMNS	G_TABLE_NAME	7	NULL	NO	varchar	64	192	NULL	NULL	NULL	utf8mb3	utf8mb3_general_ci	varchar(64)					NEVER	NULL
def	information_schema	GEOMETRY_COLUMNS	G_TABLE_SCHEMA	6	NULL	NO	varchar	64	192	NULL	NULL	NULL	utf8mb3	utf8mb3_general_ci	varchar(64)					NEVER	NULL
def	information_schema	GEOMETRY_COLUMNS	MAX_PPR	12	NULL	NO	tinyint	NULL	NULL	3	0	NULL	NULL	NULL	tinyint(2)					NEVER	NULL
def	information_schema	GEOMETRY_COLUMNS	SRID	13	NULL	NO	smallint	NULL	NULL	5	0	NULL	NULL	NULL	smallint(5)					NEVER	NULL
def	information_schema	GEOMETRY_COLUMNS	STORAGE_TYPE	9	NULL	NO	tinyint	NULL	NULL	3	0	NULL	NULL	NULL	tinyint(2)					NEVER	NULL
def	information_schema	GLOBAL_STATUS	VARIABLE_NAME	1	NULL	NO	varchar	64	192	NULL	NULL	NULL	utf8mb3	utf8mb3_general_ci	varchar(64)					NEVER	NULL
def	information_schema	GLOBAL_STATUS	VARIABLE_VALUE	2	NULL	NO	varchar	2048	6144	NULL	NULL	NULL	utf8mb3	utf8mb3_general_ci	varchar(2048)					NEVER	NULL
def	information_schema	GLOBAL_VARIABLES	VARIABLE_NAME	1	NULL	NO	varchar	64	192	NULL	NULL	NULL	utf8mb3	utf8mb3_general_ci	varchar(64)					NEVER	NULL
def	information_schema	GLOBAL_VARIABLES	VARIABLE_VALUE	2	NULL	NO	varchar	2048	6144	NULL	NULL	NULL	utf8mb3	utf8mb3_general_ci	varchar(2048)					NEVER	NULL
def	information_schema	INDEX_STATISTICS	INDEX_NAME	3	NULL	NO	varchar	192	576	NULL	NULL	NULL	utf8mb3	utf8mb3_general_ci	varchar(192)					NEVER	NULL
def	information_schema	INDEX_STATISTICS	ROWS_READ	4	NULL	NO	bigint	NULL	NULL	19	0	NULL	NULL	NULL	bigint(21)					NEVER	NULL
def	information_schema	INDEX_STATISTICS	TABLE_NAME	2	NULL	NO	varchar	192	576	NULL	NULL	NULL	utf8mb3	utf8mb3_general_ci	varchar(192)					NEVER	NULL
def	information_schema	INDEX_STATISTICS	TABLE_SCHEMA	1	NULL	NO	varchar	192	576	NULL	NULL	NULL	utf8mb3	utf8mb3_general_ci	varchar(192)					NEVER	NULL
def	information_schema	KEYWORDS	WORD	1	NULL	YES	varchar	64	192	NULL	NULL	NULL	utf8mb3	utf8mb3_general_ci	varchar(64)					NEVER	NULL
def	information_schema	KEY_CACHES	BLOCK_SIZE	5	NULL	NO	bigint	NULL	NULL	20	0	NULL	NULL	NULL	bigint(21) unsigned					NEVER	NULL
def	information_schema	KEY_CACHES	DIRTY_BLOCKS	8	NULL	NO	bigint	NULL	NULL	20	0	NULL	NULL	NULL	bigint(21) unsigned					NEVER	NULL
def	information_schema	KEY_CACHES	FULL_SIZE	4	NULL	NO	bigint	NULL	NULL	20	0	NULL	NULL	NULL	bigint(21) unsigned					NEVER	NULL
def	information_schema	KEY_CACHES	KEY_CACHE_NAME	1	NULL	NO	varchar	192	576	NULL	NULL	NULL	utf8mb3	utf8mb3_general_ci	varchar(192)					NEVER	NULL
def	information_schema	KEY_CACHES	READS	10	NULL	NO	bigint	NULL	NULL	20	0	NULL	NULL	NULL	bigint(21) unsigned					NEVER	NULL
def	information_schema	KEY_CACHES	READ_REQUESTS	9	NULL	NO	bigint	NULL	NULL	20	0	NULL	NULL	NULL	bigint(21) unsigned					NEVER	NULL
def	information_schema	KEY_CACHES	SEGMENTS	2	NULL	YES	int	NULL	NULL	10	0	NULL	NULL	NULL	int(3) unsigned					NEVER	NULL
def	information_schema	KEY_CACHES	SEGMENT_NUMBER	3	NULL	YES	int	NULL	NULL	10	0	NULL	NULL	NULL	int(3) unsigned					NEVER	NULL
def	information_schema	KEY_CACHES	UNUSED_BLOCKS	7	NULL	NO	bigint	NULL	NULL	20	0	NULL	NULL	NULL	bigint(21) unsigned					NEVER	NULL
def	information_schema	KEY_CACHES	USED_BLOCKS	6	NULL	NO	bigint	NULL	NULL	20	0	NULL	NULL	NULL	bigint(21) unsigned					NEVER	NULL
def	information_schema	KEY_CACHES	WRITES	12	NULL	NO	bigint	NULL	NULL	20	0	NULL	NULL	NULL	bigint(21) unsigned					NEVER	NULL
def	information_schema	KEY_CACHES	WRITE_REQUESTS	11	NULL	NO	bigint	NULL	NULL	20	0	NULL	NULL	NULL	bigint(21) unsigned					NEVER	NULL
def	information_schema	KEY_COLUMN_USAGE	COLUMN_NAME	7	NULL	NO	varchar	64	192	NULL	NULL	NULL	utf8mb3	utf8mb3_general_ci	varchar(64)					NEVER	NULL
def	information_schema	KEY_COLUMN_USAGE	CONSTRAINT_CATALOG	1	NULL	NO	varchar	512	1536	NULL	NULL	NULL	utf8mb3	utf8mb3_general_ci	varchar(512)					NEVER	NULL
def	information_schema	KEY_COLUMN_USAGE	CONSTRAINT_NAME	3	NULL	NO	varchar	64	192	NULL	NULL	NULL	utf8mb3	utf8mb3_general_ci	varchar(64)					NEVER	NULL
def	information_schema	KEY_COLUMN_USAGE	CONSTRAINT_SCHEMA	2	NULL	NO	varchar	64	192	NULL	NULL	NULL	utf8mb3	utf8mb3_general_ci	varchar(64)					NEVER	NULL
def	information_schema	KEY_COLUMN_USAGE	ORDINAL_POSITION	8	NULL	NO	bigint	NULL	NULL	19	0	NULL	NULL	NULL	bigint(10)					NEVER	NULL
def	information_schema	KEY_COLUMN_USAGE	POSITION_IN_UNIQUE_CONSTRAINT	9	NULL	YES	bigint	NULL	NULL	19	0	NULL	NULL	NULL	bigint(10)					NEVER	NULL
def	information_schema	KEY_COLUMN_USAGE	REFERENCED_COLUMN_NAME	12	NULL	YES	varchar	64	192	NULL	NULL	NULL	utf8mb3	utf8mb3_general_ci	varchar(64)					NEVER	NULL
def	information_schema	KEY_COLUMN_USAGE	REFERENCED_TABLE_NAME	11	NULL	YES	varchar	64	192	NULL	NULL	NULL	utf8mb3	utf8mb3_general_ci	varchar(64)					NEVER	NULL
def	information_schema	KEY_COLUMN_USAGE	REFERENCED_TABLE_SCHEMA	10	NULL	YES	varchar	64	192	NULL	NULL	NULL	utf8mb3	utf8mb3_general_ci	varchar(64)					NEVER	NULL
def	information_schema	KEY_COLUMN_USAGE	TABLE_CATALOG	4	NULL	NO	varchar	512	1536	NULL	NULL	NULL	utf8mb3	utf8mb3_general_ci	varchar(512)					NEVER	NULL
def	information_schema	KEY_COLUMN_USAGE	TABLE_NAME	6	NULL	NO	varchar	64	192	NULL	NULL	NULL	utf8mb3	utf8mb3_general_ci	varchar(64)					NEVER	NULL
def	information_schema	KEY_COLUMN_USAGE	TABLE_SCHEMA	5	NULL	NO	varchar	64	192	NULL	NULL	NULL	utf8mb3	utf8mb3_general_ci	varchar(64)					NEVER	NULL
def	information_schema	OPTIMIZER_TRACE	INSUFFICIENT_PRIVILEGES	4	NULL	NO	tinyint	NULL	NULL	3	0	NULL	NULL	NULL	tinyint(1)					NEVER	NULL
def	information_schema	OPTIMIZER_TRACE	MISSING_BYTES_BEYOND_MAX_MEM_SIZE	3	NULL	NO	int	NULL	NULL	10	0	NULL	NULL	NULL	int(20)					NEVER	NULL
def	information_schema	OPTIMIZER_TRACE	QUERY	1	NULL	NO	longtext	4294967295	4294967295	NULL	NULL	NULL	utf8mb3	utf8mb3_general_ci	longtext					NEVER	NULL
def	information_schema	OPTIMIZER_TRACE	TRACE	2	NULL	NO	longtext	4294967295	4294967295	NULL	NULL	NULL	utf8mb3	utf8mb3_general_ci	longtext					NEVER	NULL
def	information_schema	PARAMETERS	CHARACTER_MAXIMUM_LENGTH	8	NULL	YES	int	NULL	NULL	10	0	NULL	NULL	NULL	int(21)					NEVER	NULL
def	information_schema	PARAMETERS	CHARACTER_OCTET_LENGTH	9	NULL	YES	int	NULL	NULL	10	0	NULL	NULL	NULL	int(21)					NEVER	NULL
def	information_schema	PARAMETERS	CHARACTER_SET_NAME	13	NULL	YES	varchar	64	192	NULL	NULL	NULL	utf8mb3	utf8mb3_general_ci	varchar(64)					NEVER	NULL
def	information_schema	PARAMETERS	COLLATION_NAME	14	NULL	YES	varchar	64	192	NULL	NULL	NULL	utf8mb3	utf8mb3_general_ci	varchar(64)					NEVER	NULL
def	information_schema	PARAMETERS	DATA_TYPE	7	NULL	NO	varchar	64	192	NULL	NULL	NULL	utf8mb3	utf8mb3_general_ci	varchar(64)					NEVER	NULL
def	information_schema	PARAMETERS	DATETIME_PRECISION	12	NULL	YES	bigint	NULL	NULL	20	0	NULL	NULL	NULL	bigint(21) unsigned					NEVER	NULL
def	information_schema	PARAMETERS	DTD_IDENTIFIER	15	NULL	NO	longtext	4294967295	4294967295	NULL	NULL	NULL	utf8mb3	utf8mb3_general_ci	longtext					NEVER	NULL
def	information_schema	PARAMETERS	NUMERIC_PRECISION	10	NULL	YES	int	NULL	NULL	10	0	NULL	NULL	NULL	int(21)					NEVER	NULL
def	information_schema	PARAMETERS	NUMERIC_SCALE	11	NULL	YES	int	NULL	NULL	10	0	NULL	NULL	NULL	int(21)					NEVER	NULL
def	information_schema	PARAMETERS	ORDINAL_POSITION	4	NULL	NO	int	NULL	NULL	10	0	NULL	NULL	NULL	int(21)					NEVER	NULL
def	information_schema	PARAMETERS	PARAMETER_MODE	5	NULL	YES	varchar	5	15	NULL	NULL	NULL	utf8mb3	utf8mb3_general_ci	varchar(5)					NEVER	NULL
def	information_schema	PARAMETERS	PARAMETER_NAME	6	NULL	YES	varchar	64	192	NULL	NULL	NULL	utf8mb3	utf8mb3_general_ci	varchar(64)					NEVER	NULL
def	information_schema	PARAMETERS	ROUTINE_TYPE	16	NULL	NO	varchar	9	27	NULL	NULL	NULL	utf8mb3	utf8mb3_general_ci	varchar(9)					NEVER	NULL
def	information_schema	PARAMETERS	SPECIFIC_CATALOG	1	NULL	NO	varchar	512	1536	NULL	NULL	NULL	utf8mb3	utf8mb3_general_ci	varchar(512)					NEVER	NULL
def	information_schema	PARAMETERS	SPECIFIC_NAME	3	NULL	NO	varchar	64	192	NULL	NULL	NULL	utf8mb3	utf8mb3_general_ci	varchar(64)					NEVER	NULL
def	information_schema	PARAMETERS	SPECIFIC_SCHEMA	2	NULL	NO	varchar	64	192	NULL	NULL	NULL	utf8mb3	utf8mb3_general_ci	varchar(64)					NEVER	NULL
def	information_schema	PARTITIONS	AVG_ROW_LENGTH	14	NULL	NO	bigint	NULL	NULL	20	0	NULL	NULL	NULL	bigint(21) unsigned					NEVER	NULL
def	information_schema	PARTITIONS	CHECKSUM	22	NULL	YES	bigint	NULL	NULL	20	0	NULL	NULL	NULL	bigint(21) unsigned					NEVER	NULL
def	information_schema	PARTITIONS	CHECK_TIME	21	NULL	YES	datetime	NULL	NULL	NULL	NULL	0	NULL	NULL	datetime					NEVER	NULL
def	information_schema	PARTITIONS	CREATE_TIME	19	NULL	YES	datetime	NULL	NULL	NULL	NULL	0	NULL	NULL	datetime					NEVER	NULL
def	information_schema	PARTITIONS	DATA_FREE	18	NULL	NO	bigint	NULL	NULL	20	0	NULL	NULL	NULL	bigint(21) unsigned					NEVER	NULL
def	information_schema	PARTITIONS	DATA_LENGTH	15	NULL	NO	bigint	NULL	NULL	20	0	NULL	NULL	NULL	bigint(21) unsigned					NEVER	NULL
def	information_schema	PARTITIONS	INDEX_LENGTH	17	NULL	NO	bigint	NULL	NULL	20	0	NULL	NULL	NULL	bigint(21) unsigned					NEVER	NULL
def	information_schema	PARTITIONS	MAX_DATA_LENGTH	16	NULL	YES	bigint	NULL	NULL	20	0	NULL	NULL	NULL	bigint(21) unsigned					NEVER	NULL
def	information_schema	PARTITIONS	NODEGROUP	24	NULL	NO	varchar	12	36	NULL	NULL	NULL	utf8mb3	utf8mb3_general_ci	varchar(12)					NEVER	NULL
def	information_schema	PARTITIONS	PARTITION_COMMENT	23	NULL	NO	varchar	80	240	NULL	NULL	NULL	utf8mb3	utf8mb3_general_ci	varchar(80)					NEVER	NULL
def	information_schema	PARTITIONS	PARTITION_DESCRIPTION	12	NULL	YES	longtext	4294967295	4294967295	NULL	NULL	NULL	utf8mb3	utf8mb3_general_ci	longtext					NEVER	NULL
def	information_schema	PARTITIONS	PARTITION_EXPRESSION	10	NULL	YES	longtext	4294967295	4294967295	NULL	NULL	NULL	utf8mb3	utf8mb3_general_ci	longtext					NEVER	NULL
def	information_schema	PARTITIONS	PARTITION_METHOD	8	NULL	YES	varchar	18	54	NULL	NULL	NULL	utf8mb3	utf8mb3_general_ci	varchar(18)					NEVER	NULL
def	information_schema	PARTITIONS	PARTITION_NAME	4	NULL	YES	varchar	64	192	NULL	NULL	NULL	utf8mb3	utf8mb3_general_ci	varchar(64)					NEVER	NULL
def	information_schema	PARTITIONS	PARTITION_ORDINAL_POSITION	6	NULL	YES	bigint	NULL	NULL	20	0	NULL	NULL	NULL	bigint(21) unsigned					NEVER	NULL
def	information_schema	PARTITIONS	SUBPARTITION_EXPRESSION	11	NULL	YES	longtext	4294967295	4294967295	NULL	NULL	NULL	utf8mb3	utf8mb3_general_ci	longtext					NEVER	NULL
def	information_schema	PARTITIONS	SUBPARTITION_METHOD	9	NULL	YES	varchar	12	36	NULL	NULL	NULL	utf8mb3	utf8mb3_general_ci	varchar(12)					NEVER	NULL
def	information_schema	PARTITIONS	SUBPARTITION_NAME	5	NULL	YES	varchar	64	192	NULL	NULL	NULL	utf8mb3	utf8mb3_general_ci	varchar(64)					NEVER	NULL
def	information_schema	PARTITIONS	SUBPARTITION_ORDINAL_POSITION	7	NULL	YES	bigint	NULL	NULL	20	0	NULL	NULL	NULL	bigint(21) unsigned					NEVER	NULL
def	information_schema	PARTITIONS	TABLESPACE_NAME	25	NULL	YES	varchar	64	192	NULL	NULL	NULL	utf8mb3	utf8mb3_general_ci	varchar(64)					NEVER	NULL
def	information_schema	PARTITIONS	TABLE_CATALOG	1	NULL	NO	varchar	512	1536	NULL	NULL	NULL	utf8mb3	utf8mb3_general_ci	varchar(512)					NEVER	NULL
def	information_schema	PARTITIONS	TABLE_NAME	3	NULL	NO	varchar	64	192	NULL	NULL	NULL	utf8mb3	utf8mb3_general_ci	varchar(64)					NEVER	NULL
def	information_schema	PARTITIONS	TABLE_ROWS	13	NULL	NO	bigint	NULL	NULL	20	0	NULL	NULL	NULL	bigint(21) unsigned					NEVER	NULL
def	information_schema	PARTITIONS	TABLE_SCHEMA	2	NULL	NO	varchar	64	192	NULL	NULL	NULL	utf8mb3	utf8mb3_general_ci	varchar(64)					NEVER	NULL
def	information_schema	PARTITIONS	UPDATE_TIME	20	NULL	YES	datetime	NULL	NULL	NULL	NULL	0	NULL	NULL	datetime					NEVER	NULL
def	information_schema	PLUGINS	LOAD_OPTION	11	NULL	NO	varchar	64	192	NULL	NULL	NULL	utf8mb3	utf8mb3_general_ci	varchar(64)					NEVER	NULL
def	information_schema	PLUGINS	PLUGIN_AUTHOR	8	NULL	YES	varchar	64	192	NULL	NULL	NULL	utf8mb3	utf8mb3_general_ci	varchar(64)					NEVER	NULL
def	information_schema	PLUGINS	PLUGIN_AUTH_VERSION	13	NULL	YES	varchar	80	240	NULL	NULL	NULL	utf8mb3	utf8mb3_general_ci	varchar(80)					NEVER	NULL
def	information_schema	PLUGINS	PLUGIN_DESCRIPTION	9	NULL	YES	longtext	4294967295	4294967295	NULL	NULL	NULL	utf8mb3	utf8mb3_general_ci	longtext					NEVER	NULL
def	information_schema	PLUGINS	PLUGIN_LIBRARY	6	NULL	YES	varchar	64	192	NULL	NULL	NULL	utf8mb3	utf8mb3_general_ci	varchar(64)					NEVER	NULL
def	information_schema	PLUGINS	PLUGIN_LIBRARY_VERSION	7	NULL	YES	varchar	20	60	NULL	NULL	NULL	utf8mb3	utf8mb3_general_ci	varchar(20)					NEVER	NULL
def	information_schema	PLUGINS	PLUGIN_LICENSE	10	NULL	NO	varchar	80	240	NULL	NULL	NULL	utf8mb3	utf8mb3_general_ci	varchar(80)					NEVER	NULL
def	information_schema	PLUGINS	PLUGIN_MATURITY	12	NULL	NO	varchar	12	36	NULL	NULL	NULL	utf8mb3	utf8mb3_general_ci	varchar(12)					NEVER	NULL
def	information_schema	PLUGINS	PLUGIN_NAME	1	NULL	NO	varchar	64	192	NULL	NULL	NULL	utf8mb3	utf8mb3_general_ci	varchar(64)					NEVER	NULL
def	information_schema	PLUGINS	PLUGIN_STATUS	3	NULL	NO	varchar	16	48	NULL	NULL	NULL	utf8mb3	utf8mb3_general_ci	varchar(16)					NEVER	NULL
def	information_schema	PLUGINS	PLUGIN_TYPE	4	NULL	NO	varchar	80	240	NULL	NULL	NULL	utf8mb3	utf8mb3_general_ci	varchar(80)					NEVER	NULL
def	information_schema	PLUGINS	PLUGIN_TYPE_VERSION	5	NULL	NO	varchar	20	60	NULL	NULL	NULL	utf8mb3	utf8mb3_general_ci	varchar(20)					NEVER	NULL
def	information_schema	PLUGINS	PLUGIN_VERSION	2	NULL	NO	varchar	20	60	NULL	NULL	NULL	utf8mb3	utf8mb3_general_ci	varchar(20)					NEVER	NULL
def	information_schema	PROCESSLIST	COMMAND	5	NULL	NO	varchar	16	48	NULL	NULL	NULL	utf8mb3	utf8mb3_general_ci	varchar(16)					NEVER	NULL
def	information_schema	PROCESSLIST	DB	4	NULL	YES	varchar	64	192	NULL	NULL	NULL	utf8mb3	utf8mb3_general_ci	varchar(64)					NEVER	NULL
def	information_schema	PROCESSLIST	EXAMINED_ROWS	15	NULL	NO	int	NULL	NULL	10	0	NULL	NULL	NULL	int(7)					NEVER	NULL
def	information_schema	PROCESSLIST	HOST	3	NULL	NO	varchar	64	192	NULL	NULL	NULL	utf8mb3	utf8mb3_general_ci	varchar(64)					NEVER	NULL
def	information_schema	PROCESSLIST	ID	1	NULL	NO	bigint	NULL	NULL	19	0	NULL	NULL	NULL	bigint(4)					NEVER	NULL
def	information_schema	PROCESSLIST	INFO	8	NULL	YES	longtext	4294967295	4294967295	NULL	NULL	NULL	utf8mb3	utf8mb3_general_ci	longtext					NEVER	NULL
def	information_schema	PROCESSLIST	INFO_BINARY	17	NULL	YES	blob	65535	65535	NULL	NULL	NULL	NULL	NULL	blob					NEVER	NULL
def	information_schema	PROCESSLIST	MAX_MEMORY_USED	14	NULL	NO	bigint	NULL	NULL	19	0	NULL	NULL	NULL	bigint(7)					NEVER	NULL
def	information_schema	PROCESSLIST	MAX_STAGE	11	NULL	NO	tinyint	NULL	NULL	3	0	NULL	NULL	NULL	tinyint(2)					NEVER	NULL
def	information_schema	PROCESSLIST	MEMORY_USED	13	NULL	NO	bigint	NULL	NULL	19	0	NULL	NULL	NULL	bigint(7)					NEVER	NULL
def	information_schema	PROCESSLIST	PROGRESS	12	NULL	NO	decimal	NULL	NULL	7	3	NULL	NULL	NULL	decimal(7,3)					NEVER	NULL
def	information_schema	PROCESSLIST	QUERY_ID	16	NULL	NO	bigint	NULL	NULL	19	0	NULL	NULL	NULL	bigint(4)					NEVER	NULL
def	information_schema	PROCESSLIST	STAGE	10	NULL	NO	tinyint	NULL	NULL	3	0	NULL	NULL	NULL	tinyint(2)					NEVER	NULL
def	information_schema	PROCESSLIST	STATE	7	NULL	YES	varchar	64	192	NULL	NULL	NULL	utf8mb3	utf8mb3_general_ci	varchar(64)					NEVER	NULL
def	information_schema	PROCESSLIST	TID	18	NULL	NO	bigint	NULL	NULL	19	0	NULL	NULL	NULL	bigint(4)					NEVER	NULL
def	information_schema	PROCESSLIST	TIME	6	NULL	NO	int	NULL	NULL	10	0	NULL	NULL	NULL	int(7)					NEVER	NULL
def	information_schema	PROCESSLIST	TIME_MS	9	NULL	NO	decimal	NULL	NULL	22	3	NULL	NULL	NULL	decimal(22,3)					NEVER	NULL
<<<<<<< HEAD
def	information_schema	PROCESSLIST	USER	2	NULL	NO	varchar	128	384	NULL	NULL	NULL	utf8mb3	utf8mb3_general_ci	varchar(128)					NEVER	NULL
def	information_schema	REFERENTIAL_CONSTRAINTS	CONSTRAINT_CATALOG	1	NULL	NO	varchar	512	1536	NULL	NULL	NULL	utf8mb3	utf8mb3_general_ci	varchar(512)					NEVER	NULL
def	information_schema	REFERENTIAL_CONSTRAINTS	CONSTRAINT_NAME	3	NULL	NO	varchar	64	192	NULL	NULL	NULL	utf8mb3	utf8mb3_general_ci	varchar(64)					NEVER	NULL
def	information_schema	REFERENTIAL_CONSTRAINTS	CONSTRAINT_SCHEMA	2	NULL	NO	varchar	64	192	NULL	NULL	NULL	utf8mb3	utf8mb3_general_ci	varchar(64)					NEVER	NULL
def	information_schema	REFERENTIAL_CONSTRAINTS	DELETE_RULE	9	NULL	NO	varchar	64	192	NULL	NULL	NULL	utf8mb3	utf8mb3_general_ci	varchar(64)					NEVER	NULL
def	information_schema	REFERENTIAL_CONSTRAINTS	MATCH_OPTION	7	NULL	NO	varchar	64	192	NULL	NULL	NULL	utf8mb3	utf8mb3_general_ci	varchar(64)					NEVER	NULL
def	information_schema	REFERENTIAL_CONSTRAINTS	REFERENCED_TABLE_NAME	11	NULL	NO	varchar	64	192	NULL	NULL	NULL	utf8mb3	utf8mb3_general_ci	varchar(64)					NEVER	NULL
def	information_schema	REFERENTIAL_CONSTRAINTS	TABLE_NAME	10	NULL	NO	varchar	64	192	NULL	NULL	NULL	utf8mb3	utf8mb3_general_ci	varchar(64)					NEVER	NULL
def	information_schema	REFERENTIAL_CONSTRAINTS	UNIQUE_CONSTRAINT_CATALOG	4	NULL	NO	varchar	512	1536	NULL	NULL	NULL	utf8mb3	utf8mb3_general_ci	varchar(512)					NEVER	NULL
def	information_schema	REFERENTIAL_CONSTRAINTS	UNIQUE_CONSTRAINT_NAME	6	NULL	YES	varchar	64	192	NULL	NULL	NULL	utf8mb3	utf8mb3_general_ci	varchar(64)					NEVER	NULL
def	information_schema	REFERENTIAL_CONSTRAINTS	UNIQUE_CONSTRAINT_SCHEMA	5	NULL	NO	varchar	64	192	NULL	NULL	NULL	utf8mb3	utf8mb3_general_ci	varchar(64)					NEVER	NULL
def	information_schema	REFERENTIAL_CONSTRAINTS	UPDATE_RULE	8	NULL	NO	varchar	64	192	NULL	NULL	NULL	utf8mb3	utf8mb3_general_ci	varchar(64)					NEVER	NULL
=======
def	information_schema	PROCESSLIST	USER	2	NULL	NO	varchar	128	384	NULL	NULL	NULL	utf8	utf8_general_ci	varchar(128)					NEVER	NULL
def	information_schema	REFERENTIAL_CONSTRAINTS	CONSTRAINT_CATALOG	1	NULL	NO	varchar	512	1536	NULL	NULL	NULL	utf8	utf8_general_ci	varchar(512)					NEVER	NULL
def	information_schema	REFERENTIAL_CONSTRAINTS	CONSTRAINT_NAME	3	NULL	NO	varchar	64	192	NULL	NULL	NULL	utf8	utf8_general_ci	varchar(64)					NEVER	NULL
def	information_schema	REFERENTIAL_CONSTRAINTS	CONSTRAINT_SCHEMA	2	NULL	NO	varchar	64	192	NULL	NULL	NULL	utf8	utf8_general_ci	varchar(64)					NEVER	NULL
def	information_schema	REFERENTIAL_CONSTRAINTS	DELETE_RULE	9	NULL	NO	varchar	64	192	NULL	NULL	NULL	utf8	utf8_general_ci	varchar(64)					NEVER	NULL
def	information_schema	REFERENTIAL_CONSTRAINTS	MATCH_OPTION	7	NULL	NO	varchar	64	192	NULL	NULL	NULL	utf8	utf8_general_ci	varchar(64)					NEVER	NULL
def	information_schema	REFERENTIAL_CONSTRAINTS	REFERENCED_TABLE_NAME	11	NULL	YES	varchar	64	192	NULL	NULL	NULL	utf8	utf8_general_ci	varchar(64)					NEVER	NULL
def	information_schema	REFERENTIAL_CONSTRAINTS	TABLE_NAME	10	NULL	NO	varchar	64	192	NULL	NULL	NULL	utf8	utf8_general_ci	varchar(64)					NEVER	NULL
def	information_schema	REFERENTIAL_CONSTRAINTS	UNIQUE_CONSTRAINT_CATALOG	4	NULL	NO	varchar	512	1536	NULL	NULL	NULL	utf8	utf8_general_ci	varchar(512)					NEVER	NULL
def	information_schema	REFERENTIAL_CONSTRAINTS	UNIQUE_CONSTRAINT_NAME	6	NULL	YES	varchar	64	192	NULL	NULL	NULL	utf8	utf8_general_ci	varchar(64)					NEVER	NULL
def	information_schema	REFERENTIAL_CONSTRAINTS	UNIQUE_CONSTRAINT_SCHEMA	5	NULL	NO	varchar	64	192	NULL	NULL	NULL	utf8	utf8_general_ci	varchar(64)					NEVER	NULL
def	information_schema	REFERENTIAL_CONSTRAINTS	UPDATE_RULE	8	NULL	NO	varchar	64	192	NULL	NULL	NULL	utf8	utf8_general_ci	varchar(64)					NEVER	NULL
>>>>>>> 734a4d5e
def	information_schema	ROUTINES	CHARACTER_MAXIMUM_LENGTH	7	NULL	YES	int	NULL	NULL	10	0	NULL	NULL	NULL	int(21)					NEVER	NULL
def	information_schema	ROUTINES	CHARACTER_OCTET_LENGTH	8	NULL	YES	int	NULL	NULL	10	0	NULL	NULL	NULL	int(21)					NEVER	NULL
def	information_schema	ROUTINES	CHARACTER_SET_CLIENT	29	NULL	NO	varchar	32	96	NULL	NULL	NULL	utf8mb3	utf8mb3_general_ci	varchar(32)					NEVER	NULL
def	information_schema	ROUTINES	CHARACTER_SET_NAME	12	NULL	YES	varchar	64	192	NULL	NULL	NULL	utf8mb3	utf8mb3_general_ci	varchar(64)					NEVER	NULL
def	information_schema	ROUTINES	COLLATION_CONNECTION	30	NULL	NO	varchar	32	96	NULL	NULL	NULL	utf8mb3	utf8mb3_general_ci	varchar(32)					NEVER	NULL
def	information_schema	ROUTINES	COLLATION_NAME	13	NULL	YES	varchar	64	192	NULL	NULL	NULL	utf8mb3	utf8mb3_general_ci	varchar(64)					NEVER	NULL
def	information_schema	ROUTINES	CREATED	24	NULL	NO	datetime	NULL	NULL	NULL	NULL	0	NULL	NULL	datetime					NEVER	NULL
def	information_schema	ROUTINES	DATABASE_COLLATION	31	NULL	NO	varchar	32	96	NULL	NULL	NULL	utf8mb3	utf8mb3_general_ci	varchar(32)					NEVER	NULL
def	information_schema	ROUTINES	DATA_TYPE	6	NULL	NO	varchar	64	192	NULL	NULL	NULL	utf8mb3	utf8mb3_general_ci	varchar(64)					NEVER	NULL
def	information_schema	ROUTINES	DATETIME_PRECISION	11	NULL	YES	bigint	NULL	NULL	20	0	NULL	NULL	NULL	bigint(21) unsigned					NEVER	NULL
def	information_schema	ROUTINES	DEFINER	28	NULL	NO	varchar	384	1152	NULL	NULL	NULL	utf8mb3	utf8mb3_general_ci	varchar(384)					NEVER	NULL
def	information_schema	ROUTINES	DTD_IDENTIFIER	14	NULL	YES	longtext	4294967295	4294967295	NULL	NULL	NULL	utf8mb3	utf8mb3_general_ci	longtext					NEVER	NULL
def	information_schema	ROUTINES	EXTERNAL_LANGUAGE	18	NULL	YES	varchar	64	192	NULL	NULL	NULL	utf8mb3	utf8mb3_general_ci	varchar(64)					NEVER	NULL
def	information_schema	ROUTINES	EXTERNAL_NAME	17	NULL	YES	varchar	64	192	NULL	NULL	NULL	utf8mb3	utf8mb3_general_ci	varchar(64)					NEVER	NULL
def	information_schema	ROUTINES	IS_DETERMINISTIC	20	NULL	NO	varchar	3	9	NULL	NULL	NULL	utf8mb3	utf8mb3_general_ci	varchar(3)					NEVER	NULL
def	information_schema	ROUTINES	LAST_ALTERED	25	NULL	NO	datetime	NULL	NULL	NULL	NULL	0	NULL	NULL	datetime					NEVER	NULL
def	information_schema	ROUTINES	NUMERIC_PRECISION	9	NULL	YES	int	NULL	NULL	10	0	NULL	NULL	NULL	int(21)					NEVER	NULL
def	information_schema	ROUTINES	NUMERIC_SCALE	10	NULL	YES	int	NULL	NULL	10	0	NULL	NULL	NULL	int(21)					NEVER	NULL
def	information_schema	ROUTINES	PARAMETER_STYLE	19	NULL	NO	varchar	8	24	NULL	NULL	NULL	utf8mb3	utf8mb3_general_ci	varchar(8)					NEVER	NULL
def	information_schema	ROUTINES	ROUTINE_BODY	15	NULL	NO	varchar	8	24	NULL	NULL	NULL	utf8mb3	utf8mb3_general_ci	varchar(8)					NEVER	NULL
def	information_schema	ROUTINES	ROUTINE_CATALOG	2	NULL	NO	varchar	512	1536	NULL	NULL	NULL	utf8mb3	utf8mb3_general_ci	varchar(512)					NEVER	NULL
def	information_schema	ROUTINES	ROUTINE_COMMENT	27	NULL	NO	longtext	4294967295	4294967295	NULL	NULL	NULL	utf8mb3	utf8mb3_general_ci	longtext					NEVER	NULL
def	information_schema	ROUTINES	ROUTINE_DEFINITION	16	NULL	YES	longtext	4294967295	4294967295	NULL	NULL	NULL	utf8mb3	utf8mb3_general_ci	longtext					NEVER	NULL
def	information_schema	ROUTINES	ROUTINE_NAME	4	NULL	NO	varchar	64	192	NULL	NULL	NULL	utf8mb3	utf8mb3_general_ci	varchar(64)					NEVER	NULL
def	information_schema	ROUTINES	ROUTINE_SCHEMA	3	NULL	NO	varchar	64	192	NULL	NULL	NULL	utf8mb3	utf8mb3_general_ci	varchar(64)					NEVER	NULL
def	information_schema	ROUTINES	ROUTINE_TYPE	5	NULL	NO	varchar	13	39	NULL	NULL	NULL	utf8mb3	utf8mb3_general_ci	varchar(13)					NEVER	NULL
def	information_schema	ROUTINES	SECURITY_TYPE	23	NULL	NO	varchar	7	21	NULL	NULL	NULL	utf8mb3	utf8mb3_general_ci	varchar(7)					NEVER	NULL
def	information_schema	ROUTINES	SPECIFIC_NAME	1	NULL	NO	varchar	64	192	NULL	NULL	NULL	utf8mb3	utf8mb3_general_ci	varchar(64)					NEVER	NULL
def	information_schema	ROUTINES	SQL_DATA_ACCESS	21	NULL	NO	varchar	64	192	NULL	NULL	NULL	utf8mb3	utf8mb3_general_ci	varchar(64)					NEVER	NULL
def	information_schema	ROUTINES	SQL_MODE	26	NULL	NO	varchar	8192	24576	NULL	NULL	NULL	utf8mb3	utf8mb3_general_ci	varchar(8192)					NEVER	NULL
def	information_schema	ROUTINES	SQL_PATH	22	NULL	YES	varchar	64	192	NULL	NULL	NULL	utf8mb3	utf8mb3_general_ci	varchar(64)					NEVER	NULL
def	information_schema	SCHEMATA	CATALOG_NAME	1	NULL	NO	varchar	512	1536	NULL	NULL	NULL	utf8mb3	utf8mb3_general_ci	varchar(512)					NEVER	NULL
def	information_schema	SCHEMATA	DEFAULT_CHARACTER_SET_NAME	3	NULL	NO	varchar	32	96	NULL	NULL	NULL	utf8mb3	utf8mb3_general_ci	varchar(32)					NEVER	NULL
def	information_schema	SCHEMATA	DEFAULT_COLLATION_NAME	4	NULL	NO	varchar	32	96	NULL	NULL	NULL	utf8mb3	utf8mb3_general_ci	varchar(32)					NEVER	NULL
def	information_schema	SCHEMATA	SCHEMA_COMMENT	6	NULL	NO	varchar	1024	3072	NULL	NULL	NULL	utf8mb3	utf8mb3_general_ci	varchar(1024)					NEVER	NULL
def	information_schema	SCHEMATA	SCHEMA_NAME	2	NULL	NO	varchar	64	192	NULL	NULL	NULL	utf8mb3	utf8mb3_general_ci	varchar(64)					NEVER	NULL
def	information_schema	SCHEMATA	SQL_PATH	5	NULL	YES	varchar	512	1536	NULL	NULL	NULL	utf8mb3	utf8mb3_general_ci	varchar(512)					NEVER	NULL
def	information_schema	SCHEMA_PRIVILEGES	GRANTEE	1	NULL	NO	varchar	385	1155	NULL	NULL	NULL	utf8mb3	utf8mb3_general_ci	varchar(385)					NEVER	NULL
def	information_schema	SCHEMA_PRIVILEGES	IS_GRANTABLE	5	NULL	NO	varchar	3	9	NULL	NULL	NULL	utf8mb3	utf8mb3_general_ci	varchar(3)					NEVER	NULL
def	information_schema	SCHEMA_PRIVILEGES	PRIVILEGE_TYPE	4	NULL	NO	varchar	64	192	NULL	NULL	NULL	utf8mb3	utf8mb3_general_ci	varchar(64)					NEVER	NULL
def	information_schema	SCHEMA_PRIVILEGES	TABLE_CATALOG	2	NULL	NO	varchar	512	1536	NULL	NULL	NULL	utf8mb3	utf8mb3_general_ci	varchar(512)					NEVER	NULL
def	information_schema	SCHEMA_PRIVILEGES	TABLE_SCHEMA	3	NULL	NO	varchar	64	192	NULL	NULL	NULL	utf8mb3	utf8mb3_general_ci	varchar(64)					NEVER	NULL
def	information_schema	SESSION_STATUS	VARIABLE_NAME	1	NULL	NO	varchar	64	192	NULL	NULL	NULL	utf8mb3	utf8mb3_general_ci	varchar(64)					NEVER	NULL
def	information_schema	SESSION_STATUS	VARIABLE_VALUE	2	NULL	NO	varchar	2048	6144	NULL	NULL	NULL	utf8mb3	utf8mb3_general_ci	varchar(2048)					NEVER	NULL
def	information_schema	SESSION_VARIABLES	VARIABLE_NAME	1	NULL	NO	varchar	64	192	NULL	NULL	NULL	utf8mb3	utf8mb3_general_ci	varchar(64)					NEVER	NULL
def	information_schema	SESSION_VARIABLES	VARIABLE_VALUE	2	NULL	NO	varchar	2048	6144	NULL	NULL	NULL	utf8mb3	utf8mb3_general_ci	varchar(2048)					NEVER	NULL
def	information_schema	SPATIAL_REF_SYS	AUTH_NAME	2	NULL	NO	varchar	512	1536	NULL	NULL	NULL	utf8mb3	utf8mb3_general_ci	varchar(512)					NEVER	NULL
def	information_schema	SPATIAL_REF_SYS	AUTH_SRID	3	NULL	NO	int	NULL	NULL	10	0	NULL	NULL	NULL	int(5)					NEVER	NULL
def	information_schema	SPATIAL_REF_SYS	SRID	1	NULL	NO	smallint	NULL	NULL	5	0	NULL	NULL	NULL	smallint(5)					NEVER	NULL
def	information_schema	SPATIAL_REF_SYS	SRTEXT	4	NULL	NO	varchar	2048	6144	NULL	NULL	NULL	utf8mb3	utf8mb3_general_ci	varchar(2048)					NEVER	NULL
def	information_schema	SQL_FUNCTIONS	FUNCTION	1	NULL	YES	varchar	64	192	NULL	NULL	NULL	utf8mb3	utf8mb3_general_ci	varchar(64)					NEVER	NULL
def	information_schema	STATISTICS	CARDINALITY	10	NULL	YES	bigint	NULL	NULL	19	0	NULL	NULL	NULL	bigint(21)					NEVER	NULL
def	information_schema	STATISTICS	COLLATION	9	NULL	YES	varchar	1	3	NULL	NULL	NULL	utf8mb3	utf8mb3_general_ci	varchar(1)					NEVER	NULL
def	information_schema	STATISTICS	COLUMN_NAME	8	NULL	NO	varchar	64	192	NULL	NULL	NULL	utf8mb3	utf8mb3_general_ci	varchar(64)					NEVER	NULL
def	information_schema	STATISTICS	COMMENT	15	NULL	YES	varchar	16	48	NULL	NULL	NULL	utf8mb3	utf8mb3_general_ci	varchar(16)					NEVER	NULL
def	information_schema	STATISTICS	IGNORED	17	NULL	NO	varchar	3	9	NULL	NULL	NULL	utf8mb3	utf8mb3_general_ci	varchar(3)					NEVER	NULL
def	information_schema	STATISTICS	INDEX_COMMENT	16	NULL	NO	varchar	1024	3072	NULL	NULL	NULL	utf8mb3	utf8mb3_general_ci	varchar(1024)					NEVER	NULL
def	information_schema	STATISTICS	INDEX_NAME	6	NULL	NO	varchar	64	192	NULL	NULL	NULL	utf8mb3	utf8mb3_general_ci	varchar(64)					NEVER	NULL
def	information_schema	STATISTICS	INDEX_SCHEMA	5	NULL	NO	varchar	64	192	NULL	NULL	NULL	utf8mb3	utf8mb3_general_ci	varchar(64)					NEVER	NULL
def	information_schema	STATISTICS	INDEX_TYPE	14	NULL	NO	varchar	16	48	NULL	NULL	NULL	utf8mb3	utf8mb3_general_ci	varchar(16)					NEVER	NULL
def	information_schema	STATISTICS	NON_UNIQUE	4	NULL	NO	bigint	NULL	NULL	19	0	NULL	NULL	NULL	bigint(1)					NEVER	NULL
def	information_schema	STATISTICS	NULLABLE	13	NULL	NO	varchar	3	9	NULL	NULL	NULL	utf8mb3	utf8mb3_general_ci	varchar(3)					NEVER	NULL
def	information_schema	STATISTICS	PACKED	12	NULL	YES	varchar	10	30	NULL	NULL	NULL	utf8mb3	utf8mb3_general_ci	varchar(10)					NEVER	NULL
def	information_schema	STATISTICS	SEQ_IN_INDEX	7	NULL	NO	bigint	NULL	NULL	19	0	NULL	NULL	NULL	bigint(2)					NEVER	NULL
def	information_schema	STATISTICS	SUB_PART	11	NULL	YES	bigint	NULL	NULL	19	0	NULL	NULL	NULL	bigint(3)					NEVER	NULL
def	information_schema	STATISTICS	TABLE_CATALOG	1	NULL	NO	varchar	512	1536	NULL	NULL	NULL	utf8mb3	utf8mb3_general_ci	varchar(512)					NEVER	NULL
def	information_schema	STATISTICS	TABLE_NAME	3	NULL	NO	varchar	64	192	NULL	NULL	NULL	utf8mb3	utf8mb3_general_ci	varchar(64)					NEVER	NULL
def	information_schema	STATISTICS	TABLE_SCHEMA	2	NULL	NO	varchar	64	192	NULL	NULL	NULL	utf8mb3	utf8mb3_general_ci	varchar(64)					NEVER	NULL
def	information_schema	SYSTEM_VARIABLES	COMMAND_LINE_ARGUMENT	14	NULL	YES	varchar	64	192	NULL	NULL	NULL	utf8mb3	utf8mb3_general_ci	varchar(64)					NEVER	NULL
def	information_schema	SYSTEM_VARIABLES	DEFAULT_VALUE	5	NULL	YES	varchar	2048	6144	NULL	NULL	NULL	utf8mb3	utf8mb3_general_ci	varchar(2048)					NEVER	NULL
def	information_schema	SYSTEM_VARIABLES	ENUM_VALUE_LIST	12	NULL	YES	longtext	4294967295	4294967295	NULL	NULL	NULL	utf8mb3	utf8mb3_general_ci	longtext					NEVER	NULL
def	information_schema	SYSTEM_VARIABLES	GLOBAL_VALUE	3	NULL	YES	varchar	2048	6144	NULL	NULL	NULL	utf8mb3	utf8mb3_general_ci	varchar(2048)					NEVER	NULL
def	information_schema	SYSTEM_VARIABLES	GLOBAL_VALUE_ORIGIN	4	NULL	NO	varchar	64	192	NULL	NULL	NULL	utf8mb3	utf8mb3_general_ci	varchar(64)					NEVER	NULL
def	information_schema	SYSTEM_VARIABLES	GLOBAL_VALUE_PATH	15	NULL	YES	varchar	2048	6144	NULL	NULL	NULL	utf8mb3	utf8mb3_general_ci	varchar(2048)					NEVER	NULL
def	information_schema	SYSTEM_VARIABLES	NUMERIC_BLOCK_SIZE	11	NULL	YES	varchar	21	63	NULL	NULL	NULL	utf8mb3	utf8mb3_general_ci	varchar(21)					NEVER	NULL
def	information_schema	SYSTEM_VARIABLES	NUMERIC_MAX_VALUE	10	NULL	YES	varchar	21	63	NULL	NULL	NULL	utf8mb3	utf8mb3_general_ci	varchar(21)					NEVER	NULL
def	information_schema	SYSTEM_VARIABLES	NUMERIC_MIN_VALUE	9	NULL	YES	varchar	21	63	NULL	NULL	NULL	utf8mb3	utf8mb3_general_ci	varchar(21)					NEVER	NULL
def	information_schema	SYSTEM_VARIABLES	READ_ONLY	13	NULL	NO	varchar	3	9	NULL	NULL	NULL	utf8mb3	utf8mb3_general_ci	varchar(3)					NEVER	NULL
def	information_schema	SYSTEM_VARIABLES	SESSION_VALUE	2	NULL	YES	varchar	2048	6144	NULL	NULL	NULL	utf8mb3	utf8mb3_general_ci	varchar(2048)					NEVER	NULL
def	information_schema	SYSTEM_VARIABLES	VARIABLE_COMMENT	8	NULL	NO	varchar	2048	6144	NULL	NULL	NULL	utf8mb3	utf8mb3_general_ci	varchar(2048)					NEVER	NULL
def	information_schema	SYSTEM_VARIABLES	VARIABLE_NAME	1	NULL	NO	varchar	64	192	NULL	NULL	NULL	utf8mb3	utf8mb3_general_ci	varchar(64)					NEVER	NULL
def	information_schema	SYSTEM_VARIABLES	VARIABLE_SCOPE	6	NULL	NO	varchar	64	192	NULL	NULL	NULL	utf8mb3	utf8mb3_general_ci	varchar(64)					NEVER	NULL
def	information_schema	SYSTEM_VARIABLES	VARIABLE_TYPE	7	NULL	NO	varchar	64	192	NULL	NULL	NULL	utf8mb3	utf8mb3_general_ci	varchar(64)					NEVER	NULL
def	information_schema	TABLES	AUTO_INCREMENT	14	NULL	YES	bigint	NULL	NULL	20	0	NULL	NULL	NULL	bigint(21) unsigned					NEVER	NULL
def	information_schema	TABLES	AVG_ROW_LENGTH	9	NULL	YES	bigint	NULL	NULL	20	0	NULL	NULL	NULL	bigint(21) unsigned					NEVER	NULL
def	information_schema	TABLES	CHECKSUM	19	NULL	YES	bigint	NULL	NULL	20	0	NULL	NULL	NULL	bigint(21) unsigned					NEVER	NULL
def	information_schema	TABLES	CHECK_TIME	17	NULL	YES	datetime	NULL	NULL	NULL	NULL	0	NULL	NULL	datetime					NEVER	NULL
def	information_schema	TABLES	CREATE_OPTIONS	20	NULL	YES	varchar	2048	6144	NULL	NULL	NULL	utf8mb3	utf8mb3_general_ci	varchar(2048)					NEVER	NULL
def	information_schema	TABLES	CREATE_TIME	15	NULL	YES	datetime	NULL	NULL	NULL	NULL	0	NULL	NULL	datetime					NEVER	NULL
def	information_schema	TABLES	DATA_FREE	13	NULL	YES	bigint	NULL	NULL	20	0	NULL	NULL	NULL	bigint(21) unsigned					NEVER	NULL
def	information_schema	TABLES	DATA_LENGTH	10	NULL	YES	bigint	NULL	NULL	20	0	NULL	NULL	NULL	bigint(21) unsigned					NEVER	NULL
def	information_schema	TABLES	ENGINE	5	NULL	YES	varchar	64	192	NULL	NULL	NULL	utf8mb3	utf8mb3_general_ci	varchar(64)					NEVER	NULL
def	information_schema	TABLES	INDEX_LENGTH	12	NULL	YES	bigint	NULL	NULL	20	0	NULL	NULL	NULL	bigint(21) unsigned					NEVER	NULL
def	information_schema	TABLES	MAX_DATA_LENGTH	11	NULL	YES	bigint	NULL	NULL	20	0	NULL	NULL	NULL	bigint(21) unsigned					NEVER	NULL
def	information_schema	TABLES	MAX_INDEX_LENGTH	22	NULL	YES	bigint	NULL	NULL	20	0	NULL	NULL	NULL	bigint(21) unsigned					NEVER	NULL
def	information_schema	TABLES	ROW_FORMAT	7	NULL	YES	varchar	10	30	NULL	NULL	NULL	utf8mb3	utf8mb3_general_ci	varchar(10)					NEVER	NULL
def	information_schema	TABLES	TABLE_CATALOG	1	NULL	NO	varchar	512	1536	NULL	NULL	NULL	utf8mb3	utf8mb3_general_ci	varchar(512)					NEVER	NULL
def	information_schema	TABLES	TABLE_COLLATION	18	NULL	YES	varchar	32	96	NULL	NULL	NULL	utf8mb3	utf8mb3_general_ci	varchar(32)					NEVER	NULL
def	information_schema	TABLES	TABLE_COMMENT	21	NULL	NO	varchar	2048	6144	NULL	NULL	NULL	utf8mb3	utf8mb3_general_ci	varchar(2048)					NEVER	NULL
def	information_schema	TABLES	TABLE_NAME	3	NULL	NO	varchar	64	192	NULL	NULL	NULL	utf8mb3	utf8mb3_general_ci	varchar(64)					NEVER	NULL
def	information_schema	TABLES	TABLE_ROWS	8	NULL	YES	bigint	NULL	NULL	20	0	NULL	NULL	NULL	bigint(21) unsigned					NEVER	NULL
def	information_schema	TABLES	TABLE_SCHEMA	2	NULL	NO	varchar	64	192	NULL	NULL	NULL	utf8mb3	utf8mb3_general_ci	varchar(64)					NEVER	NULL
def	information_schema	TABLES	TABLE_TYPE	4	NULL	NO	varchar	64	192	NULL	NULL	NULL	utf8mb3	utf8mb3_general_ci	varchar(64)					NEVER	NULL
def	information_schema	TABLES	TEMPORARY	23	NULL	YES	varchar	1	3	NULL	NULL	NULL	utf8mb3	utf8mb3_general_ci	varchar(1)					NEVER	NULL
def	information_schema	TABLES	UPDATE_TIME	16	NULL	YES	datetime	NULL	NULL	NULL	NULL	0	NULL	NULL	datetime					NEVER	NULL
def	information_schema	TABLES	VERSION	6	NULL	YES	bigint	NULL	NULL	20	0	NULL	NULL	NULL	bigint(21) unsigned					NEVER	NULL
def	information_schema	TABLESPACES	AUTOEXTEND_SIZE	6	NULL	YES	bigint	NULL	NULL	20	0	NULL	NULL	NULL	bigint(21) unsigned					NEVER	NULL
def	information_schema	TABLESPACES	ENGINE	2	NULL	NO	varchar	64	192	NULL	NULL	NULL	utf8mb3	utf8mb3_general_ci	varchar(64)					NEVER	NULL
def	information_schema	TABLESPACES	EXTENT_SIZE	5	NULL	YES	bigint	NULL	NULL	20	0	NULL	NULL	NULL	bigint(21) unsigned					NEVER	NULL
def	information_schema	TABLESPACES	LOGFILE_GROUP_NAME	4	NULL	YES	varchar	64	192	NULL	NULL	NULL	utf8mb3	utf8mb3_general_ci	varchar(64)					NEVER	NULL
def	information_schema	TABLESPACES	MAXIMUM_SIZE	7	NULL	YES	bigint	NULL	NULL	20	0	NULL	NULL	NULL	bigint(21) unsigned					NEVER	NULL
def	information_schema	TABLESPACES	NODEGROUP_ID	8	NULL	YES	bigint	NULL	NULL	20	0	NULL	NULL	NULL	bigint(21) unsigned					NEVER	NULL
def	information_schema	TABLESPACES	TABLESPACE_COMMENT	9	NULL	YES	varchar	2048	6144	NULL	NULL	NULL	utf8mb3	utf8mb3_general_ci	varchar(2048)					NEVER	NULL
def	information_schema	TABLESPACES	TABLESPACE_NAME	1	NULL	NO	varchar	64	192	NULL	NULL	NULL	utf8mb3	utf8mb3_general_ci	varchar(64)					NEVER	NULL
def	information_schema	TABLESPACES	TABLESPACE_TYPE	3	NULL	YES	varchar	64	192	NULL	NULL	NULL	utf8mb3	utf8mb3_general_ci	varchar(64)					NEVER	NULL
def	information_schema	TABLE_CONSTRAINTS	CONSTRAINT_CATALOG	1	NULL	NO	varchar	512	1536	NULL	NULL	NULL	utf8mb3	utf8mb3_general_ci	varchar(512)					NEVER	NULL
def	information_schema	TABLE_CONSTRAINTS	CONSTRAINT_NAME	3	NULL	NO	varchar	64	192	NULL	NULL	NULL	utf8mb3	utf8mb3_general_ci	varchar(64)					NEVER	NULL
def	information_schema	TABLE_CONSTRAINTS	CONSTRAINT_SCHEMA	2	NULL	NO	varchar	64	192	NULL	NULL	NULL	utf8mb3	utf8mb3_general_ci	varchar(64)					NEVER	NULL
def	information_schema	TABLE_CONSTRAINTS	CONSTRAINT_TYPE	6	NULL	NO	varchar	64	192	NULL	NULL	NULL	utf8mb3	utf8mb3_general_ci	varchar(64)					NEVER	NULL
def	information_schema	TABLE_CONSTRAINTS	TABLE_NAME	5	NULL	NO	varchar	64	192	NULL	NULL	NULL	utf8mb3	utf8mb3_general_ci	varchar(64)					NEVER	NULL
def	information_schema	TABLE_CONSTRAINTS	TABLE_SCHEMA	4	NULL	NO	varchar	64	192	NULL	NULL	NULL	utf8mb3	utf8mb3_general_ci	varchar(64)					NEVER	NULL
def	information_schema	TABLE_PRIVILEGES	GRANTEE	1	NULL	NO	varchar	385	1155	NULL	NULL	NULL	utf8mb3	utf8mb3_general_ci	varchar(385)					NEVER	NULL
def	information_schema	TABLE_PRIVILEGES	IS_GRANTABLE	6	NULL	NO	varchar	3	9	NULL	NULL	NULL	utf8mb3	utf8mb3_general_ci	varchar(3)					NEVER	NULL
def	information_schema	TABLE_PRIVILEGES	PRIVILEGE_TYPE	5	NULL	NO	varchar	64	192	NULL	NULL	NULL	utf8mb3	utf8mb3_general_ci	varchar(64)					NEVER	NULL
def	information_schema	TABLE_PRIVILEGES	TABLE_CATALOG	2	NULL	NO	varchar	512	1536	NULL	NULL	NULL	utf8mb3	utf8mb3_general_ci	varchar(512)					NEVER	NULL
def	information_schema	TABLE_PRIVILEGES	TABLE_NAME	4	NULL	NO	varchar	64	192	NULL	NULL	NULL	utf8mb3	utf8mb3_general_ci	varchar(64)					NEVER	NULL
def	information_schema	TABLE_PRIVILEGES	TABLE_SCHEMA	3	NULL	NO	varchar	64	192	NULL	NULL	NULL	utf8mb3	utf8mb3_general_ci	varchar(64)					NEVER	NULL
def	information_schema	TABLE_STATISTICS	ROWS_CHANGED	4	NULL	NO	bigint	NULL	NULL	19	0	NULL	NULL	NULL	bigint(21)					NEVER	NULL
def	information_schema	TABLE_STATISTICS	ROWS_CHANGED_X_INDEXES	5	NULL	NO	bigint	NULL	NULL	19	0	NULL	NULL	NULL	bigint(21)					NEVER	NULL
def	information_schema	TABLE_STATISTICS	ROWS_READ	3	NULL	NO	bigint	NULL	NULL	19	0	NULL	NULL	NULL	bigint(21)					NEVER	NULL
def	information_schema	TABLE_STATISTICS	TABLE_NAME	2	NULL	NO	varchar	192	576	NULL	NULL	NULL	utf8mb3	utf8mb3_general_ci	varchar(192)					NEVER	NULL
def	information_schema	TABLE_STATISTICS	TABLE_SCHEMA	1	NULL	NO	varchar	192	576	NULL	NULL	NULL	utf8mb3	utf8mb3_general_ci	varchar(192)					NEVER	NULL
def	information_schema	TRIGGERS	ACTION_CONDITION	9	NULL	YES	longtext	4294967295	4294967295	NULL	NULL	NULL	utf8mb3	utf8mb3_general_ci	longtext					NEVER	NULL
def	information_schema	TRIGGERS	ACTION_ORDER	8	NULL	NO	bigint	NULL	NULL	19	0	NULL	NULL	NULL	bigint(4)					NEVER	NULL
def	information_schema	TRIGGERS	ACTION_ORIENTATION	11	NULL	NO	varchar	9	27	NULL	NULL	NULL	utf8mb3	utf8mb3_general_ci	varchar(9)					NEVER	NULL
def	information_schema	TRIGGERS	ACTION_REFERENCE_NEW_ROW	16	NULL	NO	varchar	3	9	NULL	NULL	NULL	utf8mb3	utf8mb3_general_ci	varchar(3)					NEVER	NULL
def	information_schema	TRIGGERS	ACTION_REFERENCE_NEW_TABLE	14	NULL	YES	varchar	64	192	NULL	NULL	NULL	utf8mb3	utf8mb3_general_ci	varchar(64)					NEVER	NULL
def	information_schema	TRIGGERS	ACTION_REFERENCE_OLD_ROW	15	NULL	NO	varchar	3	9	NULL	NULL	NULL	utf8mb3	utf8mb3_general_ci	varchar(3)					NEVER	NULL
def	information_schema	TRIGGERS	ACTION_REFERENCE_OLD_TABLE	13	NULL	YES	varchar	64	192	NULL	NULL	NULL	utf8mb3	utf8mb3_general_ci	varchar(64)					NEVER	NULL
def	information_schema	TRIGGERS	ACTION_STATEMENT	10	NULL	NO	longtext	4294967295	4294967295	NULL	NULL	NULL	utf8mb3	utf8mb3_general_ci	longtext					NEVER	NULL
def	information_schema	TRIGGERS	ACTION_TIMING	12	NULL	NO	varchar	6	18	NULL	NULL	NULL	utf8mb3	utf8mb3_general_ci	varchar(6)					NEVER	NULL
def	information_schema	TRIGGERS	CHARACTER_SET_CLIENT	20	NULL	NO	varchar	32	96	NULL	NULL	NULL	utf8mb3	utf8mb3_general_ci	varchar(32)					NEVER	NULL
def	information_schema	TRIGGERS	COLLATION_CONNECTION	21	NULL	NO	varchar	32	96	NULL	NULL	NULL	utf8mb3	utf8mb3_general_ci	varchar(32)					NEVER	NULL
def	information_schema	TRIGGERS	CREATED	17	NULL	YES	datetime	NULL	NULL	NULL	NULL	2	NULL	NULL	datetime(2)					NEVER	NULL
def	information_schema	TRIGGERS	DATABASE_COLLATION	22	NULL	NO	varchar	32	96	NULL	NULL	NULL	utf8mb3	utf8mb3_general_ci	varchar(32)					NEVER	NULL
def	information_schema	TRIGGERS	DEFINER	19	NULL	NO	varchar	384	1152	NULL	NULL	NULL	utf8mb3	utf8mb3_general_ci	varchar(384)					NEVER	NULL
def	information_schema	TRIGGERS	EVENT_MANIPULATION	4	NULL	NO	varchar	6	18	NULL	NULL	NULL	utf8mb3	utf8mb3_general_ci	varchar(6)					NEVER	NULL
def	information_schema	TRIGGERS	EVENT_OBJECT_CATALOG	5	NULL	NO	varchar	512	1536	NULL	NULL	NULL	utf8mb3	utf8mb3_general_ci	varchar(512)					NEVER	NULL
def	information_schema	TRIGGERS	EVENT_OBJECT_SCHEMA	6	NULL	NO	varchar	64	192	NULL	NULL	NULL	utf8mb3	utf8mb3_general_ci	varchar(64)					NEVER	NULL
def	information_schema	TRIGGERS	EVENT_OBJECT_TABLE	7	NULL	NO	varchar	64	192	NULL	NULL	NULL	utf8mb3	utf8mb3_general_ci	varchar(64)					NEVER	NULL
def	information_schema	TRIGGERS	SQL_MODE	18	NULL	NO	varchar	8192	24576	NULL	NULL	NULL	utf8mb3	utf8mb3_general_ci	varchar(8192)					NEVER	NULL
def	information_schema	TRIGGERS	TRIGGER_CATALOG	1	NULL	NO	varchar	512	1536	NULL	NULL	NULL	utf8mb3	utf8mb3_general_ci	varchar(512)					NEVER	NULL
def	information_schema	TRIGGERS	TRIGGER_NAME	3	NULL	NO	varchar	64	192	NULL	NULL	NULL	utf8mb3	utf8mb3_general_ci	varchar(64)					NEVER	NULL
def	information_schema	TRIGGERS	TRIGGER_SCHEMA	2	NULL	NO	varchar	64	192	NULL	NULL	NULL	utf8mb3	utf8mb3_general_ci	varchar(64)					NEVER	NULL
def	information_schema	USER_PRIVILEGES	GRANTEE	1	NULL	NO	varchar	385	1155	NULL	NULL	NULL	utf8mb3	utf8mb3_general_ci	varchar(385)					NEVER	NULL
def	information_schema	USER_PRIVILEGES	IS_GRANTABLE	4	NULL	NO	varchar	3	9	NULL	NULL	NULL	utf8mb3	utf8mb3_general_ci	varchar(3)					NEVER	NULL
def	information_schema	USER_PRIVILEGES	PRIVILEGE_TYPE	3	NULL	NO	varchar	64	192	NULL	NULL	NULL	utf8mb3	utf8mb3_general_ci	varchar(64)					NEVER	NULL
def	information_schema	USER_PRIVILEGES	TABLE_CATALOG	2	NULL	NO	varchar	512	1536	NULL	NULL	NULL	utf8mb3	utf8mb3_general_ci	varchar(512)					NEVER	NULL
def	information_schema	USER_STATISTICS	ACCESS_DENIED	22	NULL	NO	bigint	NULL	NULL	19	0	NULL	NULL	NULL	bigint(21)					NEVER	NULL
def	information_schema	USER_STATISTICS	BINLOG_BYTES_WRITTEN	9	NULL	NO	bigint	NULL	NULL	19	0	NULL	NULL	NULL	bigint(21)					NEVER	NULL
def	information_schema	USER_STATISTICS	BUSY_TIME	5	NULL	NO	double	NULL	NULL	21	NULL	NULL	NULL	NULL	double					NEVER	NULL
def	information_schema	USER_STATISTICS	BYTES_RECEIVED	7	NULL	NO	bigint	NULL	NULL	19	0	NULL	NULL	NULL	bigint(21)					NEVER	NULL
def	information_schema	USER_STATISTICS	BYTES_SENT	8	NULL	NO	bigint	NULL	NULL	19	0	NULL	NULL	NULL	bigint(21)					NEVER	NULL
def	information_schema	USER_STATISTICS	COMMIT_TRANSACTIONS	18	NULL	NO	bigint	NULL	NULL	19	0	NULL	NULL	NULL	bigint(21)					NEVER	NULL
def	information_schema	USER_STATISTICS	CONCURRENT_CONNECTIONS	3	NULL	NO	int	NULL	NULL	10	0	NULL	NULL	NULL	int(11)					NEVER	NULL
def	information_schema	USER_STATISTICS	CONNECTED_TIME	4	NULL	NO	int	NULL	NULL	10	0	NULL	NULL	NULL	int(11)					NEVER	NULL
def	information_schema	USER_STATISTICS	CPU_TIME	6	NULL	NO	double	NULL	NULL	21	NULL	NULL	NULL	NULL	double					NEVER	NULL
def	information_schema	USER_STATISTICS	DENIED_CONNECTIONS	20	NULL	NO	bigint	NULL	NULL	19	0	NULL	NULL	NULL	bigint(21)					NEVER	NULL
def	information_schema	USER_STATISTICS	EMPTY_QUERIES	23	NULL	NO	bigint	NULL	NULL	19	0	NULL	NULL	NULL	bigint(21)					NEVER	NULL
def	information_schema	USER_STATISTICS	LOST_CONNECTIONS	21	NULL	NO	bigint	NULL	NULL	19	0	NULL	NULL	NULL	bigint(21)					NEVER	NULL
def	information_schema	USER_STATISTICS	MAX_STATEMENT_TIME_EXCEEDED	25	NULL	NO	bigint	NULL	NULL	19	0	NULL	NULL	NULL	bigint(21)					NEVER	NULL
def	information_schema	USER_STATISTICS	OTHER_COMMANDS	17	NULL	NO	bigint	NULL	NULL	19	0	NULL	NULL	NULL	bigint(21)					NEVER	NULL
def	information_schema	USER_STATISTICS	ROLLBACK_TRANSACTIONS	19	NULL	NO	bigint	NULL	NULL	19	0	NULL	NULL	NULL	bigint(21)					NEVER	NULL
def	information_schema	USER_STATISTICS	ROWS_DELETED	12	NULL	NO	bigint	NULL	NULL	19	0	NULL	NULL	NULL	bigint(21)					NEVER	NULL
def	information_schema	USER_STATISTICS	ROWS_INSERTED	13	NULL	NO	bigint	NULL	NULL	19	0	NULL	NULL	NULL	bigint(21)					NEVER	NULL
def	information_schema	USER_STATISTICS	ROWS_READ	10	NULL	NO	bigint	NULL	NULL	19	0	NULL	NULL	NULL	bigint(21)					NEVER	NULL
def	information_schema	USER_STATISTICS	ROWS_SENT	11	NULL	NO	bigint	NULL	NULL	19	0	NULL	NULL	NULL	bigint(21)					NEVER	NULL
def	information_schema	USER_STATISTICS	ROWS_UPDATED	14	NULL	NO	bigint	NULL	NULL	19	0	NULL	NULL	NULL	bigint(21)					NEVER	NULL
def	information_schema	USER_STATISTICS	SELECT_COMMANDS	15	NULL	NO	bigint	NULL	NULL	19	0	NULL	NULL	NULL	bigint(21)					NEVER	NULL
def	information_schema	USER_STATISTICS	TOTAL_CONNECTIONS	2	NULL	NO	int	NULL	NULL	10	0	NULL	NULL	NULL	int(11)					NEVER	NULL
def	information_schema	USER_STATISTICS	TOTAL_SSL_CONNECTIONS	24	NULL	NO	bigint	NULL	NULL	20	0	NULL	NULL	NULL	bigint(21) unsigned					NEVER	NULL
def	information_schema	USER_STATISTICS	UPDATE_COMMANDS	16	NULL	NO	bigint	NULL	NULL	19	0	NULL	NULL	NULL	bigint(21)					NEVER	NULL
def	information_schema	USER_STATISTICS	USER	1	NULL	NO	varchar	128	384	NULL	NULL	NULL	utf8mb3	utf8mb3_general_ci	varchar(128)					NEVER	NULL
def	information_schema	VIEWS	ALGORITHM	11	NULL	NO	varchar	10	30	NULL	NULL	NULL	utf8mb3	utf8mb3_general_ci	varchar(10)					NEVER	NULL
def	information_schema	VIEWS	CHARACTER_SET_CLIENT	9	NULL	NO	varchar	32	96	NULL	NULL	NULL	utf8mb3	utf8mb3_general_ci	varchar(32)					NEVER	NULL
def	information_schema	VIEWS	CHECK_OPTION	5	NULL	NO	varchar	8	24	NULL	NULL	NULL	utf8mb3	utf8mb3_general_ci	varchar(8)					NEVER	NULL
def	information_schema	VIEWS	COLLATION_CONNECTION	10	NULL	NO	varchar	32	96	NULL	NULL	NULL	utf8mb3	utf8mb3_general_ci	varchar(32)					NEVER	NULL
def	information_schema	VIEWS	DEFINER	7	NULL	NO	varchar	384	1152	NULL	NULL	NULL	utf8mb3	utf8mb3_general_ci	varchar(384)					NEVER	NULL
def	information_schema	VIEWS	IS_UPDATABLE	6	NULL	NO	varchar	3	9	NULL	NULL	NULL	utf8mb3	utf8mb3_general_ci	varchar(3)					NEVER	NULL
def	information_schema	VIEWS	SECURITY_TYPE	8	NULL	NO	varchar	7	21	NULL	NULL	NULL	utf8mb3	utf8mb3_general_ci	varchar(7)					NEVER	NULL
def	information_schema	VIEWS	TABLE_CATALOG	1	NULL	NO	varchar	512	1536	NULL	NULL	NULL	utf8mb3	utf8mb3_general_ci	varchar(512)					NEVER	NULL
def	information_schema	VIEWS	TABLE_NAME	3	NULL	NO	varchar	64	192	NULL	NULL	NULL	utf8mb3	utf8mb3_general_ci	varchar(64)					NEVER	NULL
def	information_schema	VIEWS	TABLE_SCHEMA	2	NULL	NO	varchar	64	192	NULL	NULL	NULL	utf8mb3	utf8mb3_general_ci	varchar(64)					NEVER	NULL
def	information_schema	VIEWS	VIEW_DEFINITION	4	NULL	NO	longtext	4294967295	4294967295	NULL	NULL	NULL	utf8mb3	utf8mb3_general_ci	longtext					NEVER	NULL
##########################################################################
# Show the quotient of CHARACTER_OCTET_LENGTH and CHARACTER_MAXIMUM_LENGTH
##########################################################################
SELECT DISTINCT
CHARACTER_OCTET_LENGTH / CHARACTER_MAXIMUM_LENGTH AS COL_CML,
DATA_TYPE,
CHARACTER_SET_NAME,
COLLATION_NAME
FROM information_schema.columns
WHERE table_schema = 'information_schema'
AND table_name <> 'profiling' AND table_name not like 'innodb_%'
AND CHARACTER_OCTET_LENGTH / CHARACTER_MAXIMUM_LENGTH = 1
ORDER BY CHARACTER_SET_NAME, COLLATION_NAME, COL_CML;
COL_CML	DATA_TYPE	CHARACTER_SET_NAME	COLLATION_NAME
1.0000	blob	NULL	NULL
1.0000	longtext	utf8mb3	utf8mb3_general_ci
SELECT DISTINCT
CHARACTER_OCTET_LENGTH / CHARACTER_MAXIMUM_LENGTH AS COL_CML,
DATA_TYPE,
CHARACTER_SET_NAME,
COLLATION_NAME
FROM information_schema.columns
WHERE table_schema = 'information_schema'
AND table_name <> 'profiling' AND table_name not like 'innodb_%'
AND CHARACTER_OCTET_LENGTH / CHARACTER_MAXIMUM_LENGTH <> 1
ORDER BY CHARACTER_SET_NAME, COLLATION_NAME, COL_CML;
COL_CML	DATA_TYPE	CHARACTER_SET_NAME	COLLATION_NAME
3.0000	varchar	utf8mb3	utf8mb3_general_ci
SELECT DISTINCT
CHARACTER_OCTET_LENGTH / CHARACTER_MAXIMUM_LENGTH AS COL_CML,
DATA_TYPE,
CHARACTER_SET_NAME,
COLLATION_NAME
FROM information_schema.columns
WHERE table_schema = 'information_schema'
AND table_name <> 'profiling' AND table_name not like 'innodb_%'
AND CHARACTER_OCTET_LENGTH / CHARACTER_MAXIMUM_LENGTH IS NULL
ORDER BY CHARACTER_SET_NAME, COLLATION_NAME, COL_CML;
COL_CML	DATA_TYPE	CHARACTER_SET_NAME	COLLATION_NAME
NULL	bigint	NULL	NULL
NULL	datetime	NULL	NULL
NULL	decimal	NULL	NULL
NULL	double	NULL	NULL
NULL	int	NULL	NULL
NULL	smallint	NULL	NULL
NULL	tinyint	NULL	NULL
--> CHAR(0) is allowed (see manual), and here both CHARACHTER_* values
--> are 0, which is intended behavior, and the result of 0 / 0 IS NULL
SELECT CHARACTER_OCTET_LENGTH / CHARACTER_MAXIMUM_LENGTH AS COL_CML,
TABLE_SCHEMA,
TABLE_NAME,
COLUMN_NAME,
DATA_TYPE,
CHARACTER_MAXIMUM_LENGTH,
CHARACTER_OCTET_LENGTH,
CHARACTER_SET_NAME,
COLLATION_NAME,
COLUMN_TYPE
FROM information_schema.columns
WHERE table_schema = 'information_schema'
AND table_name <> 'profiling' AND table_name not like 'innodb_%'
ORDER BY TABLE_SCHEMA, TABLE_NAME, ORDINAL_POSITION;
COL_CML	TABLE_SCHEMA	TABLE_NAME	COLUMN_NAME	DATA_TYPE	CHARACTER_MAXIMUM_LENGTH	CHARACTER_OCTET_LENGTH	CHARACTER_SET_NAME	COLLATION_NAME	COLUMN_TYPE
3.0000	information_schema	ALL_PLUGINS	PLUGIN_NAME	varchar	64	192	utf8mb3	utf8mb3_general_ci	varchar(64)
3.0000	information_schema	ALL_PLUGINS	PLUGIN_VERSION	varchar	20	60	utf8mb3	utf8mb3_general_ci	varchar(20)
3.0000	information_schema	ALL_PLUGINS	PLUGIN_STATUS	varchar	16	48	utf8mb3	utf8mb3_general_ci	varchar(16)
3.0000	information_schema	ALL_PLUGINS	PLUGIN_TYPE	varchar	80	240	utf8mb3	utf8mb3_general_ci	varchar(80)
3.0000	information_schema	ALL_PLUGINS	PLUGIN_TYPE_VERSION	varchar	20	60	utf8mb3	utf8mb3_general_ci	varchar(20)
3.0000	information_schema	ALL_PLUGINS	PLUGIN_LIBRARY	varchar	64	192	utf8mb3	utf8mb3_general_ci	varchar(64)
3.0000	information_schema	ALL_PLUGINS	PLUGIN_LIBRARY_VERSION	varchar	20	60	utf8mb3	utf8mb3_general_ci	varchar(20)
3.0000	information_schema	ALL_PLUGINS	PLUGIN_AUTHOR	varchar	64	192	utf8mb3	utf8mb3_general_ci	varchar(64)
1.0000	information_schema	ALL_PLUGINS	PLUGIN_DESCRIPTION	longtext	4294967295	4294967295	utf8mb3	utf8mb3_general_ci	longtext
3.0000	information_schema	ALL_PLUGINS	PLUGIN_LICENSE	varchar	80	240	utf8mb3	utf8mb3_general_ci	varchar(80)
3.0000	information_schema	ALL_PLUGINS	LOAD_OPTION	varchar	64	192	utf8mb3	utf8mb3_general_ci	varchar(64)
3.0000	information_schema	ALL_PLUGINS	PLUGIN_MATURITY	varchar	12	36	utf8mb3	utf8mb3_general_ci	varchar(12)
3.0000	information_schema	ALL_PLUGINS	PLUGIN_AUTH_VERSION	varchar	80	240	utf8mb3	utf8mb3_general_ci	varchar(80)
3.0000	information_schema	APPLICABLE_ROLES	GRANTEE	varchar	385	1155	utf8mb3	utf8mb3_general_ci	varchar(385)
3.0000	information_schema	APPLICABLE_ROLES	ROLE_NAME	varchar	128	384	utf8mb3	utf8mb3_general_ci	varchar(128)
3.0000	information_schema	APPLICABLE_ROLES	IS_GRANTABLE	varchar	3	9	utf8mb3	utf8mb3_general_ci	varchar(3)
3.0000	information_schema	APPLICABLE_ROLES	IS_DEFAULT	varchar	3	9	utf8mb3	utf8mb3_general_ci	varchar(3)
3.0000	information_schema	CHARACTER_SETS	CHARACTER_SET_NAME	varchar	32	96	utf8mb3	utf8mb3_general_ci	varchar(32)
3.0000	information_schema	CHARACTER_SETS	DEFAULT_COLLATE_NAME	varchar	32	96	utf8mb3	utf8mb3_general_ci	varchar(32)
3.0000	information_schema	CHARACTER_SETS	DESCRIPTION	varchar	60	180	utf8mb3	utf8mb3_general_ci	varchar(60)
NULL	information_schema	CHARACTER_SETS	MAXLEN	bigint	NULL	NULL	NULL	NULL	bigint(3)
3.0000	information_schema	CHECK_CONSTRAINTS	CONSTRAINT_CATALOG	varchar	512	1536	utf8mb3	utf8mb3_general_ci	varchar(512)
3.0000	information_schema	CHECK_CONSTRAINTS	CONSTRAINT_SCHEMA	varchar	64	192	utf8mb3	utf8mb3_general_ci	varchar(64)
3.0000	information_schema	CHECK_CONSTRAINTS	TABLE_NAME	varchar	64	192	utf8mb3	utf8mb3_general_ci	varchar(64)
3.0000	information_schema	CHECK_CONSTRAINTS	CONSTRAINT_NAME	varchar	64	192	utf8mb3	utf8mb3_general_ci	varchar(64)
3.0000	information_schema	CHECK_CONSTRAINTS	LEVEL	varchar	6	18	utf8mb3	utf8mb3_general_ci	varchar(6)
1.0000	information_schema	CHECK_CONSTRAINTS	CHECK_CLAUSE	longtext	4294967295	4294967295	utf8mb3	utf8mb3_general_ci	longtext
3.0000	information_schema	CLIENT_STATISTICS	CLIENT	varchar	64	192	utf8mb3	utf8mb3_general_ci	varchar(64)
NULL	information_schema	CLIENT_STATISTICS	TOTAL_CONNECTIONS	bigint	NULL	NULL	NULL	NULL	bigint(21)
NULL	information_schema	CLIENT_STATISTICS	CONCURRENT_CONNECTIONS	bigint	NULL	NULL	NULL	NULL	bigint(21)
NULL	information_schema	CLIENT_STATISTICS	CONNECTED_TIME	bigint	NULL	NULL	NULL	NULL	bigint(21)
NULL	information_schema	CLIENT_STATISTICS	BUSY_TIME	double	NULL	NULL	NULL	NULL	double
NULL	information_schema	CLIENT_STATISTICS	CPU_TIME	double	NULL	NULL	NULL	NULL	double
NULL	information_schema	CLIENT_STATISTICS	BYTES_RECEIVED	bigint	NULL	NULL	NULL	NULL	bigint(21)
NULL	information_schema	CLIENT_STATISTICS	BYTES_SENT	bigint	NULL	NULL	NULL	NULL	bigint(21)
NULL	information_schema	CLIENT_STATISTICS	BINLOG_BYTES_WRITTEN	bigint	NULL	NULL	NULL	NULL	bigint(21)
NULL	information_schema	CLIENT_STATISTICS	ROWS_READ	bigint	NULL	NULL	NULL	NULL	bigint(21)
NULL	information_schema	CLIENT_STATISTICS	ROWS_SENT	bigint	NULL	NULL	NULL	NULL	bigint(21)
NULL	information_schema	CLIENT_STATISTICS	ROWS_DELETED	bigint	NULL	NULL	NULL	NULL	bigint(21)
NULL	information_schema	CLIENT_STATISTICS	ROWS_INSERTED	bigint	NULL	NULL	NULL	NULL	bigint(21)
NULL	information_schema	CLIENT_STATISTICS	ROWS_UPDATED	bigint	NULL	NULL	NULL	NULL	bigint(21)
NULL	information_schema	CLIENT_STATISTICS	SELECT_COMMANDS	bigint	NULL	NULL	NULL	NULL	bigint(21)
NULL	information_schema	CLIENT_STATISTICS	UPDATE_COMMANDS	bigint	NULL	NULL	NULL	NULL	bigint(21)
NULL	information_schema	CLIENT_STATISTICS	OTHER_COMMANDS	bigint	NULL	NULL	NULL	NULL	bigint(21)
NULL	information_schema	CLIENT_STATISTICS	COMMIT_TRANSACTIONS	bigint	NULL	NULL	NULL	NULL	bigint(21)
NULL	information_schema	CLIENT_STATISTICS	ROLLBACK_TRANSACTIONS	bigint	NULL	NULL	NULL	NULL	bigint(21)
NULL	information_schema	CLIENT_STATISTICS	DENIED_CONNECTIONS	bigint	NULL	NULL	NULL	NULL	bigint(21)
NULL	information_schema	CLIENT_STATISTICS	LOST_CONNECTIONS	bigint	NULL	NULL	NULL	NULL	bigint(21)
NULL	information_schema	CLIENT_STATISTICS	ACCESS_DENIED	bigint	NULL	NULL	NULL	NULL	bigint(21)
NULL	information_schema	CLIENT_STATISTICS	EMPTY_QUERIES	bigint	NULL	NULL	NULL	NULL	bigint(21)
NULL	information_schema	CLIENT_STATISTICS	TOTAL_SSL_CONNECTIONS	bigint	NULL	NULL	NULL	NULL	bigint(21) unsigned
NULL	information_schema	CLIENT_STATISTICS	MAX_STATEMENT_TIME_EXCEEDED	bigint	NULL	NULL	NULL	NULL	bigint(21)
3.0000	information_schema	COLLATIONS	COLLATION_NAME	varchar	32	96	utf8mb3	utf8mb3_general_ci	varchar(32)
3.0000	information_schema	COLLATIONS	CHARACTER_SET_NAME	varchar	32	96	utf8mb3	utf8mb3_general_ci	varchar(32)
NULL	information_schema	COLLATIONS	ID	bigint	NULL	NULL	NULL	NULL	bigint(11)
3.0000	information_schema	COLLATIONS	IS_DEFAULT	varchar	3	9	utf8mb3	utf8mb3_general_ci	varchar(3)
3.0000	information_schema	COLLATIONS	IS_COMPILED	varchar	3	9	utf8mb3	utf8mb3_general_ci	varchar(3)
NULL	information_schema	COLLATIONS	SORTLEN	bigint	NULL	NULL	NULL	NULL	bigint(3)
3.0000	information_schema	COLLATION_CHARACTER_SET_APPLICABILITY	COLLATION_NAME	varchar	32	96	utf8mb3	utf8mb3_general_ci	varchar(32)
3.0000	information_schema	COLLATION_CHARACTER_SET_APPLICABILITY	CHARACTER_SET_NAME	varchar	32	96	utf8mb3	utf8mb3_general_ci	varchar(32)
3.0000	information_schema	COLUMNS	TABLE_CATALOG	varchar	512	1536	utf8mb3	utf8mb3_general_ci	varchar(512)
3.0000	information_schema	COLUMNS	TABLE_SCHEMA	varchar	64	192	utf8mb3	utf8mb3_general_ci	varchar(64)
3.0000	information_schema	COLUMNS	TABLE_NAME	varchar	64	192	utf8mb3	utf8mb3_general_ci	varchar(64)
3.0000	information_schema	COLUMNS	COLUMN_NAME	varchar	64	192	utf8mb3	utf8mb3_general_ci	varchar(64)
NULL	information_schema	COLUMNS	ORDINAL_POSITION	bigint	NULL	NULL	NULL	NULL	bigint(21) unsigned
1.0000	information_schema	COLUMNS	COLUMN_DEFAULT	longtext	4294967295	4294967295	utf8mb3	utf8mb3_general_ci	longtext
3.0000	information_schema	COLUMNS	IS_NULLABLE	varchar	3	9	utf8mb3	utf8mb3_general_ci	varchar(3)
3.0000	information_schema	COLUMNS	DATA_TYPE	varchar	64	192	utf8mb3	utf8mb3_general_ci	varchar(64)
NULL	information_schema	COLUMNS	CHARACTER_MAXIMUM_LENGTH	bigint	NULL	NULL	NULL	NULL	bigint(21) unsigned
NULL	information_schema	COLUMNS	CHARACTER_OCTET_LENGTH	bigint	NULL	NULL	NULL	NULL	bigint(21) unsigned
NULL	information_schema	COLUMNS	NUMERIC_PRECISION	bigint	NULL	NULL	NULL	NULL	bigint(21) unsigned
NULL	information_schema	COLUMNS	NUMERIC_SCALE	bigint	NULL	NULL	NULL	NULL	bigint(21) unsigned
NULL	information_schema	COLUMNS	DATETIME_PRECISION	bigint	NULL	NULL	NULL	NULL	bigint(21) unsigned
3.0000	information_schema	COLUMNS	CHARACTER_SET_NAME	varchar	32	96	utf8mb3	utf8mb3_general_ci	varchar(32)
3.0000	information_schema	COLUMNS	COLLATION_NAME	varchar	32	96	utf8mb3	utf8mb3_general_ci	varchar(32)
1.0000	information_schema	COLUMNS	COLUMN_TYPE	longtext	4294967295	4294967295	utf8mb3	utf8mb3_general_ci	longtext
3.0000	information_schema	COLUMNS	COLUMN_KEY	varchar	3	9	utf8mb3	utf8mb3_general_ci	varchar(3)
3.0000	information_schema	COLUMNS	EXTRA	varchar	80	240	utf8mb3	utf8mb3_general_ci	varchar(80)
3.0000	information_schema	COLUMNS	PRIVILEGES	varchar	80	240	utf8mb3	utf8mb3_general_ci	varchar(80)
3.0000	information_schema	COLUMNS	COLUMN_COMMENT	varchar	1024	3072	utf8mb3	utf8mb3_general_ci	varchar(1024)
3.0000	information_schema	COLUMNS	IS_GENERATED	varchar	6	18	utf8mb3	utf8mb3_general_ci	varchar(6)
1.0000	information_schema	COLUMNS	GENERATION_EXPRESSION	longtext	4294967295	4294967295	utf8mb3	utf8mb3_general_ci	longtext
3.0000	information_schema	COLUMN_PRIVILEGES	GRANTEE	varchar	385	1155	utf8mb3	utf8mb3_general_ci	varchar(385)
3.0000	information_schema	COLUMN_PRIVILEGES	TABLE_CATALOG	varchar	512	1536	utf8mb3	utf8mb3_general_ci	varchar(512)
3.0000	information_schema	COLUMN_PRIVILEGES	TABLE_SCHEMA	varchar	64	192	utf8mb3	utf8mb3_general_ci	varchar(64)
3.0000	information_schema	COLUMN_PRIVILEGES	TABLE_NAME	varchar	64	192	utf8mb3	utf8mb3_general_ci	varchar(64)
3.0000	information_schema	COLUMN_PRIVILEGES	COLUMN_NAME	varchar	64	192	utf8mb3	utf8mb3_general_ci	varchar(64)
3.0000	information_schema	COLUMN_PRIVILEGES	PRIVILEGE_TYPE	varchar	64	192	utf8mb3	utf8mb3_general_ci	varchar(64)
3.0000	information_schema	COLUMN_PRIVILEGES	IS_GRANTABLE	varchar	3	9	utf8mb3	utf8mb3_general_ci	varchar(3)
3.0000	information_schema	ENABLED_ROLES	ROLE_NAME	varchar	128	384	utf8mb3	utf8mb3_general_ci	varchar(128)
3.0000	information_schema	ENGINES	ENGINE	varchar	64	192	utf8mb3	utf8mb3_general_ci	varchar(64)
3.0000	information_schema	ENGINES	SUPPORT	varchar	8	24	utf8mb3	utf8mb3_general_ci	varchar(8)
3.0000	information_schema	ENGINES	COMMENT	varchar	160	480	utf8mb3	utf8mb3_general_ci	varchar(160)
3.0000	information_schema	ENGINES	TRANSACTIONS	varchar	3	9	utf8mb3	utf8mb3_general_ci	varchar(3)
3.0000	information_schema	ENGINES	XA	varchar	3	9	utf8mb3	utf8mb3_general_ci	varchar(3)
3.0000	information_schema	ENGINES	SAVEPOINTS	varchar	3	9	utf8mb3	utf8mb3_general_ci	varchar(3)
3.0000	information_schema	EVENTS	EVENT_CATALOG	varchar	64	192	utf8mb3	utf8mb3_general_ci	varchar(64)
3.0000	information_schema	EVENTS	EVENT_SCHEMA	varchar	64	192	utf8mb3	utf8mb3_general_ci	varchar(64)
3.0000	information_schema	EVENTS	EVENT_NAME	varchar	64	192	utf8mb3	utf8mb3_general_ci	varchar(64)
3.0000	information_schema	EVENTS	DEFINER	varchar	384	1152	utf8mb3	utf8mb3_general_ci	varchar(384)
3.0000	information_schema	EVENTS	TIME_ZONE	varchar	64	192	utf8mb3	utf8mb3_general_ci	varchar(64)
3.0000	information_schema	EVENTS	EVENT_BODY	varchar	8	24	utf8mb3	utf8mb3_general_ci	varchar(8)
1.0000	information_schema	EVENTS	EVENT_DEFINITION	longtext	4294967295	4294967295	utf8mb3	utf8mb3_general_ci	longtext
3.0000	information_schema	EVENTS	EVENT_TYPE	varchar	9	27	utf8mb3	utf8mb3_general_ci	varchar(9)
NULL	information_schema	EVENTS	EXECUTE_AT	datetime	NULL	NULL	NULL	NULL	datetime
3.0000	information_schema	EVENTS	INTERVAL_VALUE	varchar	256	768	utf8mb3	utf8mb3_general_ci	varchar(256)
3.0000	information_schema	EVENTS	INTERVAL_FIELD	varchar	18	54	utf8mb3	utf8mb3_general_ci	varchar(18)
3.0000	information_schema	EVENTS	SQL_MODE	varchar	8192	24576	utf8mb3	utf8mb3_general_ci	varchar(8192)
NULL	information_schema	EVENTS	STARTS	datetime	NULL	NULL	NULL	NULL	datetime
NULL	information_schema	EVENTS	ENDS	datetime	NULL	NULL	NULL	NULL	datetime
3.0000	information_schema	EVENTS	STATUS	varchar	18	54	utf8mb3	utf8mb3_general_ci	varchar(18)
3.0000	information_schema	EVENTS	ON_COMPLETION	varchar	12	36	utf8mb3	utf8mb3_general_ci	varchar(12)
NULL	information_schema	EVENTS	CREATED	datetime	NULL	NULL	NULL	NULL	datetime
NULL	information_schema	EVENTS	LAST_ALTERED	datetime	NULL	NULL	NULL	NULL	datetime
NULL	information_schema	EVENTS	LAST_EXECUTED	datetime	NULL	NULL	NULL	NULL	datetime
3.0000	information_schema	EVENTS	EVENT_COMMENT	varchar	64	192	utf8mb3	utf8mb3_general_ci	varchar(64)
NULL	information_schema	EVENTS	ORIGINATOR	bigint	NULL	NULL	NULL	NULL	bigint(10)
3.0000	information_schema	EVENTS	CHARACTER_SET_CLIENT	varchar	32	96	utf8mb3	utf8mb3_general_ci	varchar(32)
3.0000	information_schema	EVENTS	COLLATION_CONNECTION	varchar	32	96	utf8mb3	utf8mb3_general_ci	varchar(32)
3.0000	information_schema	EVENTS	DATABASE_COLLATION	varchar	32	96	utf8mb3	utf8mb3_general_ci	varchar(32)
NULL	information_schema	FILES	FILE_ID	bigint	NULL	NULL	NULL	NULL	bigint(4)
3.0000	information_schema	FILES	FILE_NAME	varchar	512	1536	utf8mb3	utf8mb3_general_ci	varchar(512)
3.0000	information_schema	FILES	FILE_TYPE	varchar	20	60	utf8mb3	utf8mb3_general_ci	varchar(20)
3.0000	information_schema	FILES	TABLESPACE_NAME	varchar	64	192	utf8mb3	utf8mb3_general_ci	varchar(64)
3.0000	information_schema	FILES	TABLE_CATALOG	varchar	64	192	utf8mb3	utf8mb3_general_ci	varchar(64)
3.0000	information_schema	FILES	TABLE_SCHEMA	varchar	64	192	utf8mb3	utf8mb3_general_ci	varchar(64)
3.0000	information_schema	FILES	TABLE_NAME	varchar	64	192	utf8mb3	utf8mb3_general_ci	varchar(64)
3.0000	information_schema	FILES	LOGFILE_GROUP_NAME	varchar	64	192	utf8mb3	utf8mb3_general_ci	varchar(64)
NULL	information_schema	FILES	LOGFILE_GROUP_NUMBER	bigint	NULL	NULL	NULL	NULL	bigint(4)
3.0000	information_schema	FILES	ENGINE	varchar	64	192	utf8mb3	utf8mb3_general_ci	varchar(64)
3.0000	information_schema	FILES	FULLTEXT_KEYS	varchar	64	192	utf8mb3	utf8mb3_general_ci	varchar(64)
NULL	information_schema	FILES	DELETED_ROWS	bigint	NULL	NULL	NULL	NULL	bigint(4)
NULL	information_schema	FILES	UPDATE_COUNT	bigint	NULL	NULL	NULL	NULL	bigint(4)
NULL	information_schema	FILES	FREE_EXTENTS	bigint	NULL	NULL	NULL	NULL	bigint(4)
NULL	information_schema	FILES	TOTAL_EXTENTS	bigint	NULL	NULL	NULL	NULL	bigint(4)
NULL	information_schema	FILES	EXTENT_SIZE	bigint	NULL	NULL	NULL	NULL	bigint(4)
NULL	information_schema	FILES	INITIAL_SIZE	bigint	NULL	NULL	NULL	NULL	bigint(21) unsigned
NULL	information_schema	FILES	MAXIMUM_SIZE	bigint	NULL	NULL	NULL	NULL	bigint(21) unsigned
NULL	information_schema	FILES	AUTOEXTEND_SIZE	bigint	NULL	NULL	NULL	NULL	bigint(21) unsigned
NULL	information_schema	FILES	CREATION_TIME	datetime	NULL	NULL	NULL	NULL	datetime
NULL	information_schema	FILES	LAST_UPDATE_TIME	datetime	NULL	NULL	NULL	NULL	datetime
NULL	information_schema	FILES	LAST_ACCESS_TIME	datetime	NULL	NULL	NULL	NULL	datetime
NULL	information_schema	FILES	RECOVER_TIME	bigint	NULL	NULL	NULL	NULL	bigint(4)
NULL	information_schema	FILES	TRANSACTION_COUNTER	bigint	NULL	NULL	NULL	NULL	bigint(4)
NULL	information_schema	FILES	VERSION	bigint	NULL	NULL	NULL	NULL	bigint(21) unsigned
3.0000	information_schema	FILES	ROW_FORMAT	varchar	10	30	utf8mb3	utf8mb3_general_ci	varchar(10)
NULL	information_schema	FILES	TABLE_ROWS	bigint	NULL	NULL	NULL	NULL	bigint(21) unsigned
NULL	information_schema	FILES	AVG_ROW_LENGTH	bigint	NULL	NULL	NULL	NULL	bigint(21) unsigned
NULL	information_schema	FILES	DATA_LENGTH	bigint	NULL	NULL	NULL	NULL	bigint(21) unsigned
NULL	information_schema	FILES	MAX_DATA_LENGTH	bigint	NULL	NULL	NULL	NULL	bigint(21) unsigned
NULL	information_schema	FILES	INDEX_LENGTH	bigint	NULL	NULL	NULL	NULL	bigint(21) unsigned
NULL	information_schema	FILES	DATA_FREE	bigint	NULL	NULL	NULL	NULL	bigint(21) unsigned
NULL	information_schema	FILES	CREATE_TIME	datetime	NULL	NULL	NULL	NULL	datetime
NULL	information_schema	FILES	UPDATE_TIME	datetime	NULL	NULL	NULL	NULL	datetime
NULL	information_schema	FILES	CHECK_TIME	datetime	NULL	NULL	NULL	NULL	datetime
NULL	information_schema	FILES	CHECKSUM	bigint	NULL	NULL	NULL	NULL	bigint(21) unsigned
3.0000	information_schema	FILES	STATUS	varchar	20	60	utf8mb3	utf8mb3_general_ci	varchar(20)
3.0000	information_schema	FILES	EXTRA	varchar	255	765	utf8mb3	utf8mb3_general_ci	varchar(255)
3.0000	information_schema	GEOMETRY_COLUMNS	F_TABLE_CATALOG	varchar	512	1536	utf8mb3	utf8mb3_general_ci	varchar(512)
3.0000	information_schema	GEOMETRY_COLUMNS	F_TABLE_SCHEMA	varchar	64	192	utf8mb3	utf8mb3_general_ci	varchar(64)
3.0000	information_schema	GEOMETRY_COLUMNS	F_TABLE_NAME	varchar	64	192	utf8mb3	utf8mb3_general_ci	varchar(64)
3.0000	information_schema	GEOMETRY_COLUMNS	F_GEOMETRY_COLUMN	varchar	64	192	utf8mb3	utf8mb3_general_ci	varchar(64)
3.0000	information_schema	GEOMETRY_COLUMNS	G_TABLE_CATALOG	varchar	512	1536	utf8mb3	utf8mb3_general_ci	varchar(512)
3.0000	information_schema	GEOMETRY_COLUMNS	G_TABLE_SCHEMA	varchar	64	192	utf8mb3	utf8mb3_general_ci	varchar(64)
3.0000	information_schema	GEOMETRY_COLUMNS	G_TABLE_NAME	varchar	64	192	utf8mb3	utf8mb3_general_ci	varchar(64)
3.0000	information_schema	GEOMETRY_COLUMNS	G_GEOMETRY_COLUMN	varchar	64	192	utf8mb3	utf8mb3_general_ci	varchar(64)
NULL	information_schema	GEOMETRY_COLUMNS	STORAGE_TYPE	tinyint	NULL	NULL	NULL	NULL	tinyint(2)
NULL	information_schema	GEOMETRY_COLUMNS	GEOMETRY_TYPE	int	NULL	NULL	NULL	NULL	int(7)
NULL	information_schema	GEOMETRY_COLUMNS	COORD_DIMENSION	tinyint	NULL	NULL	NULL	NULL	tinyint(2)
NULL	information_schema	GEOMETRY_COLUMNS	MAX_PPR	tinyint	NULL	NULL	NULL	NULL	tinyint(2)
NULL	information_schema	GEOMETRY_COLUMNS	SRID	smallint	NULL	NULL	NULL	NULL	smallint(5)
3.0000	information_schema	GLOBAL_STATUS	VARIABLE_NAME	varchar	64	192	utf8mb3	utf8mb3_general_ci	varchar(64)
3.0000	information_schema	GLOBAL_STATUS	VARIABLE_VALUE	varchar	2048	6144	utf8mb3	utf8mb3_general_ci	varchar(2048)
3.0000	information_schema	GLOBAL_VARIABLES	VARIABLE_NAME	varchar	64	192	utf8mb3	utf8mb3_general_ci	varchar(64)
3.0000	information_schema	GLOBAL_VARIABLES	VARIABLE_VALUE	varchar	2048	6144	utf8mb3	utf8mb3_general_ci	varchar(2048)
3.0000	information_schema	INDEX_STATISTICS	TABLE_SCHEMA	varchar	192	576	utf8mb3	utf8mb3_general_ci	varchar(192)
3.0000	information_schema	INDEX_STATISTICS	TABLE_NAME	varchar	192	576	utf8mb3	utf8mb3_general_ci	varchar(192)
3.0000	information_schema	INDEX_STATISTICS	INDEX_NAME	varchar	192	576	utf8mb3	utf8mb3_general_ci	varchar(192)
NULL	information_schema	INDEX_STATISTICS	ROWS_READ	bigint	NULL	NULL	NULL	NULL	bigint(21)
3.0000	information_schema	KEYWORDS	WORD	varchar	64	192	utf8mb3	utf8mb3_general_ci	varchar(64)
3.0000	information_schema	KEY_CACHES	KEY_CACHE_NAME	varchar	192	576	utf8mb3	utf8mb3_general_ci	varchar(192)
NULL	information_schema	KEY_CACHES	SEGMENTS	int	NULL	NULL	NULL	NULL	int(3) unsigned
NULL	information_schema	KEY_CACHES	SEGMENT_NUMBER	int	NULL	NULL	NULL	NULL	int(3) unsigned
NULL	information_schema	KEY_CACHES	FULL_SIZE	bigint	NULL	NULL	NULL	NULL	bigint(21) unsigned
NULL	information_schema	KEY_CACHES	BLOCK_SIZE	bigint	NULL	NULL	NULL	NULL	bigint(21) unsigned
NULL	information_schema	KEY_CACHES	USED_BLOCKS	bigint	NULL	NULL	NULL	NULL	bigint(21) unsigned
NULL	information_schema	KEY_CACHES	UNUSED_BLOCKS	bigint	NULL	NULL	NULL	NULL	bigint(21) unsigned
NULL	information_schema	KEY_CACHES	DIRTY_BLOCKS	bigint	NULL	NULL	NULL	NULL	bigint(21) unsigned
NULL	information_schema	KEY_CACHES	READ_REQUESTS	bigint	NULL	NULL	NULL	NULL	bigint(21) unsigned
NULL	information_schema	KEY_CACHES	READS	bigint	NULL	NULL	NULL	NULL	bigint(21) unsigned
NULL	information_schema	KEY_CACHES	WRITE_REQUESTS	bigint	NULL	NULL	NULL	NULL	bigint(21) unsigned
NULL	information_schema	KEY_CACHES	WRITES	bigint	NULL	NULL	NULL	NULL	bigint(21) unsigned
3.0000	information_schema	KEY_COLUMN_USAGE	CONSTRAINT_CATALOG	varchar	512	1536	utf8mb3	utf8mb3_general_ci	varchar(512)
3.0000	information_schema	KEY_COLUMN_USAGE	CONSTRAINT_SCHEMA	varchar	64	192	utf8mb3	utf8mb3_general_ci	varchar(64)
3.0000	information_schema	KEY_COLUMN_USAGE	CONSTRAINT_NAME	varchar	64	192	utf8mb3	utf8mb3_general_ci	varchar(64)
3.0000	information_schema	KEY_COLUMN_USAGE	TABLE_CATALOG	varchar	512	1536	utf8mb3	utf8mb3_general_ci	varchar(512)
3.0000	information_schema	KEY_COLUMN_USAGE	TABLE_SCHEMA	varchar	64	192	utf8mb3	utf8mb3_general_ci	varchar(64)
3.0000	information_schema	KEY_COLUMN_USAGE	TABLE_NAME	varchar	64	192	utf8mb3	utf8mb3_general_ci	varchar(64)
3.0000	information_schema	KEY_COLUMN_USAGE	COLUMN_NAME	varchar	64	192	utf8mb3	utf8mb3_general_ci	varchar(64)
NULL	information_schema	KEY_COLUMN_USAGE	ORDINAL_POSITION	bigint	NULL	NULL	NULL	NULL	bigint(10)
NULL	information_schema	KEY_COLUMN_USAGE	POSITION_IN_UNIQUE_CONSTRAINT	bigint	NULL	NULL	NULL	NULL	bigint(10)
3.0000	information_schema	KEY_COLUMN_USAGE	REFERENCED_TABLE_SCHEMA	varchar	64	192	utf8mb3	utf8mb3_general_ci	varchar(64)
3.0000	information_schema	KEY_COLUMN_USAGE	REFERENCED_TABLE_NAME	varchar	64	192	utf8mb3	utf8mb3_general_ci	varchar(64)
3.0000	information_schema	KEY_COLUMN_USAGE	REFERENCED_COLUMN_NAME	varchar	64	192	utf8mb3	utf8mb3_general_ci	varchar(64)
1.0000	information_schema	OPTIMIZER_TRACE	QUERY	longtext	4294967295	4294967295	utf8mb3	utf8mb3_general_ci	longtext
1.0000	information_schema	OPTIMIZER_TRACE	TRACE	longtext	4294967295	4294967295	utf8mb3	utf8mb3_general_ci	longtext
NULL	information_schema	OPTIMIZER_TRACE	MISSING_BYTES_BEYOND_MAX_MEM_SIZE	int	NULL	NULL	NULL	NULL	int(20)
NULL	information_schema	OPTIMIZER_TRACE	INSUFFICIENT_PRIVILEGES	tinyint	NULL	NULL	NULL	NULL	tinyint(1)
3.0000	information_schema	PARAMETERS	SPECIFIC_CATALOG	varchar	512	1536	utf8mb3	utf8mb3_general_ci	varchar(512)
3.0000	information_schema	PARAMETERS	SPECIFIC_SCHEMA	varchar	64	192	utf8mb3	utf8mb3_general_ci	varchar(64)
3.0000	information_schema	PARAMETERS	SPECIFIC_NAME	varchar	64	192	utf8mb3	utf8mb3_general_ci	varchar(64)
NULL	information_schema	PARAMETERS	ORDINAL_POSITION	int	NULL	NULL	NULL	NULL	int(21)
3.0000	information_schema	PARAMETERS	PARAMETER_MODE	varchar	5	15	utf8mb3	utf8mb3_general_ci	varchar(5)
3.0000	information_schema	PARAMETERS	PARAMETER_NAME	varchar	64	192	utf8mb3	utf8mb3_general_ci	varchar(64)
3.0000	information_schema	PARAMETERS	DATA_TYPE	varchar	64	192	utf8mb3	utf8mb3_general_ci	varchar(64)
NULL	information_schema	PARAMETERS	CHARACTER_MAXIMUM_LENGTH	int	NULL	NULL	NULL	NULL	int(21)
NULL	information_schema	PARAMETERS	CHARACTER_OCTET_LENGTH	int	NULL	NULL	NULL	NULL	int(21)
NULL	information_schema	PARAMETERS	NUMERIC_PRECISION	int	NULL	NULL	NULL	NULL	int(21)
NULL	information_schema	PARAMETERS	NUMERIC_SCALE	int	NULL	NULL	NULL	NULL	int(21)
NULL	information_schema	PARAMETERS	DATETIME_PRECISION	bigint	NULL	NULL	NULL	NULL	bigint(21) unsigned
3.0000	information_schema	PARAMETERS	CHARACTER_SET_NAME	varchar	64	192	utf8mb3	utf8mb3_general_ci	varchar(64)
3.0000	information_schema	PARAMETERS	COLLATION_NAME	varchar	64	192	utf8mb3	utf8mb3_general_ci	varchar(64)
1.0000	information_schema	PARAMETERS	DTD_IDENTIFIER	longtext	4294967295	4294967295	utf8mb3	utf8mb3_general_ci	longtext
3.0000	information_schema	PARAMETERS	ROUTINE_TYPE	varchar	9	27	utf8mb3	utf8mb3_general_ci	varchar(9)
3.0000	information_schema	PARTITIONS	TABLE_CATALOG	varchar	512	1536	utf8mb3	utf8mb3_general_ci	varchar(512)
3.0000	information_schema	PARTITIONS	TABLE_SCHEMA	varchar	64	192	utf8mb3	utf8mb3_general_ci	varchar(64)
3.0000	information_schema	PARTITIONS	TABLE_NAME	varchar	64	192	utf8mb3	utf8mb3_general_ci	varchar(64)
3.0000	information_schema	PARTITIONS	PARTITION_NAME	varchar	64	192	utf8mb3	utf8mb3_general_ci	varchar(64)
3.0000	information_schema	PARTITIONS	SUBPARTITION_NAME	varchar	64	192	utf8mb3	utf8mb3_general_ci	varchar(64)
NULL	information_schema	PARTITIONS	PARTITION_ORDINAL_POSITION	bigint	NULL	NULL	NULL	NULL	bigint(21) unsigned
NULL	information_schema	PARTITIONS	SUBPARTITION_ORDINAL_POSITION	bigint	NULL	NULL	NULL	NULL	bigint(21) unsigned
3.0000	information_schema	PARTITIONS	PARTITION_METHOD	varchar	18	54	utf8mb3	utf8mb3_general_ci	varchar(18)
3.0000	information_schema	PARTITIONS	SUBPARTITION_METHOD	varchar	12	36	utf8mb3	utf8mb3_general_ci	varchar(12)
1.0000	information_schema	PARTITIONS	PARTITION_EXPRESSION	longtext	4294967295	4294967295	utf8mb3	utf8mb3_general_ci	longtext
1.0000	information_schema	PARTITIONS	SUBPARTITION_EXPRESSION	longtext	4294967295	4294967295	utf8mb3	utf8mb3_general_ci	longtext
1.0000	information_schema	PARTITIONS	PARTITION_DESCRIPTION	longtext	4294967295	4294967295	utf8mb3	utf8mb3_general_ci	longtext
NULL	information_schema	PARTITIONS	TABLE_ROWS	bigint	NULL	NULL	NULL	NULL	bigint(21) unsigned
NULL	information_schema	PARTITIONS	AVG_ROW_LENGTH	bigint	NULL	NULL	NULL	NULL	bigint(21) unsigned
NULL	information_schema	PARTITIONS	DATA_LENGTH	bigint	NULL	NULL	NULL	NULL	bigint(21) unsigned
NULL	information_schema	PARTITIONS	MAX_DATA_LENGTH	bigint	NULL	NULL	NULL	NULL	bigint(21) unsigned
NULL	information_schema	PARTITIONS	INDEX_LENGTH	bigint	NULL	NULL	NULL	NULL	bigint(21) unsigned
NULL	information_schema	PARTITIONS	DATA_FREE	bigint	NULL	NULL	NULL	NULL	bigint(21) unsigned
NULL	information_schema	PARTITIONS	CREATE_TIME	datetime	NULL	NULL	NULL	NULL	datetime
NULL	information_schema	PARTITIONS	UPDATE_TIME	datetime	NULL	NULL	NULL	NULL	datetime
NULL	information_schema	PARTITIONS	CHECK_TIME	datetime	NULL	NULL	NULL	NULL	datetime
NULL	information_schema	PARTITIONS	CHECKSUM	bigint	NULL	NULL	NULL	NULL	bigint(21) unsigned
3.0000	information_schema	PARTITIONS	PARTITION_COMMENT	varchar	80	240	utf8mb3	utf8mb3_general_ci	varchar(80)
3.0000	information_schema	PARTITIONS	NODEGROUP	varchar	12	36	utf8mb3	utf8mb3_general_ci	varchar(12)
3.0000	information_schema	PARTITIONS	TABLESPACE_NAME	varchar	64	192	utf8mb3	utf8mb3_general_ci	varchar(64)
3.0000	information_schema	PLUGINS	PLUGIN_NAME	varchar	64	192	utf8mb3	utf8mb3_general_ci	varchar(64)
3.0000	information_schema	PLUGINS	PLUGIN_VERSION	varchar	20	60	utf8mb3	utf8mb3_general_ci	varchar(20)
3.0000	information_schema	PLUGINS	PLUGIN_STATUS	varchar	16	48	utf8mb3	utf8mb3_general_ci	varchar(16)
3.0000	information_schema	PLUGINS	PLUGIN_TYPE	varchar	80	240	utf8mb3	utf8mb3_general_ci	varchar(80)
3.0000	information_schema	PLUGINS	PLUGIN_TYPE_VERSION	varchar	20	60	utf8mb3	utf8mb3_general_ci	varchar(20)
3.0000	information_schema	PLUGINS	PLUGIN_LIBRARY	varchar	64	192	utf8mb3	utf8mb3_general_ci	varchar(64)
3.0000	information_schema	PLUGINS	PLUGIN_LIBRARY_VERSION	varchar	20	60	utf8mb3	utf8mb3_general_ci	varchar(20)
3.0000	information_schema	PLUGINS	PLUGIN_AUTHOR	varchar	64	192	utf8mb3	utf8mb3_general_ci	varchar(64)
1.0000	information_schema	PLUGINS	PLUGIN_DESCRIPTION	longtext	4294967295	4294967295	utf8mb3	utf8mb3_general_ci	longtext
3.0000	information_schema	PLUGINS	PLUGIN_LICENSE	varchar	80	240	utf8mb3	utf8mb3_general_ci	varchar(80)
3.0000	information_schema	PLUGINS	LOAD_OPTION	varchar	64	192	utf8mb3	utf8mb3_general_ci	varchar(64)
3.0000	information_schema	PLUGINS	PLUGIN_MATURITY	varchar	12	36	utf8mb3	utf8mb3_general_ci	varchar(12)
3.0000	information_schema	PLUGINS	PLUGIN_AUTH_VERSION	varchar	80	240	utf8mb3	utf8mb3_general_ci	varchar(80)
NULL	information_schema	PROCESSLIST	ID	bigint	NULL	NULL	NULL	NULL	bigint(4)
3.0000	information_schema	PROCESSLIST	USER	varchar	128	384	utf8mb3	utf8mb3_general_ci	varchar(128)
3.0000	information_schema	PROCESSLIST	HOST	varchar	64	192	utf8mb3	utf8mb3_general_ci	varchar(64)
3.0000	information_schema	PROCESSLIST	DB	varchar	64	192	utf8mb3	utf8mb3_general_ci	varchar(64)
3.0000	information_schema	PROCESSLIST	COMMAND	varchar	16	48	utf8mb3	utf8mb3_general_ci	varchar(16)
NULL	information_schema	PROCESSLIST	TIME	int	NULL	NULL	NULL	NULL	int(7)
3.0000	information_schema	PROCESSLIST	STATE	varchar	64	192	utf8mb3	utf8mb3_general_ci	varchar(64)
1.0000	information_schema	PROCESSLIST	INFO	longtext	4294967295	4294967295	utf8mb3	utf8mb3_general_ci	longtext
NULL	information_schema	PROCESSLIST	TIME_MS	decimal	NULL	NULL	NULL	NULL	decimal(22,3)
NULL	information_schema	PROCESSLIST	STAGE	tinyint	NULL	NULL	NULL	NULL	tinyint(2)
NULL	information_schema	PROCESSLIST	MAX_STAGE	tinyint	NULL	NULL	NULL	NULL	tinyint(2)
NULL	information_schema	PROCESSLIST	PROGRESS	decimal	NULL	NULL	NULL	NULL	decimal(7,3)
NULL	information_schema	PROCESSLIST	MEMORY_USED	bigint	NULL	NULL	NULL	NULL	bigint(7)
NULL	information_schema	PROCESSLIST	MAX_MEMORY_USED	bigint	NULL	NULL	NULL	NULL	bigint(7)
NULL	information_schema	PROCESSLIST	EXAMINED_ROWS	int	NULL	NULL	NULL	NULL	int(7)
NULL	information_schema	PROCESSLIST	QUERY_ID	bigint	NULL	NULL	NULL	NULL	bigint(4)
1.0000	information_schema	PROCESSLIST	INFO_BINARY	blob	65535	65535	NULL	NULL	blob
NULL	information_schema	PROCESSLIST	TID	bigint	NULL	NULL	NULL	NULL	bigint(4)
3.0000	information_schema	REFERENTIAL_CONSTRAINTS	CONSTRAINT_CATALOG	varchar	512	1536	utf8mb3	utf8mb3_general_ci	varchar(512)
3.0000	information_schema	REFERENTIAL_CONSTRAINTS	CONSTRAINT_SCHEMA	varchar	64	192	utf8mb3	utf8mb3_general_ci	varchar(64)
3.0000	information_schema	REFERENTIAL_CONSTRAINTS	CONSTRAINT_NAME	varchar	64	192	utf8mb3	utf8mb3_general_ci	varchar(64)
3.0000	information_schema	REFERENTIAL_CONSTRAINTS	UNIQUE_CONSTRAINT_CATALOG	varchar	512	1536	utf8mb3	utf8mb3_general_ci	varchar(512)
3.0000	information_schema	REFERENTIAL_CONSTRAINTS	UNIQUE_CONSTRAINT_SCHEMA	varchar	64	192	utf8mb3	utf8mb3_general_ci	varchar(64)
3.0000	information_schema	REFERENTIAL_CONSTRAINTS	UNIQUE_CONSTRAINT_NAME	varchar	64	192	utf8mb3	utf8mb3_general_ci	varchar(64)
3.0000	information_schema	REFERENTIAL_CONSTRAINTS	MATCH_OPTION	varchar	64	192	utf8mb3	utf8mb3_general_ci	varchar(64)
3.0000	information_schema	REFERENTIAL_CONSTRAINTS	UPDATE_RULE	varchar	64	192	utf8mb3	utf8mb3_general_ci	varchar(64)
3.0000	information_schema	REFERENTIAL_CONSTRAINTS	DELETE_RULE	varchar	64	192	utf8mb3	utf8mb3_general_ci	varchar(64)
3.0000	information_schema	REFERENTIAL_CONSTRAINTS	TABLE_NAME	varchar	64	192	utf8mb3	utf8mb3_general_ci	varchar(64)
3.0000	information_schema	REFERENTIAL_CONSTRAINTS	REFERENCED_TABLE_NAME	varchar	64	192	utf8mb3	utf8mb3_general_ci	varchar(64)
3.0000	information_schema	ROUTINES	SPECIFIC_NAME	varchar	64	192	utf8mb3	utf8mb3_general_ci	varchar(64)
3.0000	information_schema	ROUTINES	ROUTINE_CATALOG	varchar	512	1536	utf8mb3	utf8mb3_general_ci	varchar(512)
3.0000	information_schema	ROUTINES	ROUTINE_SCHEMA	varchar	64	192	utf8mb3	utf8mb3_general_ci	varchar(64)
3.0000	information_schema	ROUTINES	ROUTINE_NAME	varchar	64	192	utf8mb3	utf8mb3_general_ci	varchar(64)
3.0000	information_schema	ROUTINES	ROUTINE_TYPE	varchar	13	39	utf8mb3	utf8mb3_general_ci	varchar(13)
3.0000	information_schema	ROUTINES	DATA_TYPE	varchar	64	192	utf8mb3	utf8mb3_general_ci	varchar(64)
NULL	information_schema	ROUTINES	CHARACTER_MAXIMUM_LENGTH	int	NULL	NULL	NULL	NULL	int(21)
NULL	information_schema	ROUTINES	CHARACTER_OCTET_LENGTH	int	NULL	NULL	NULL	NULL	int(21)
NULL	information_schema	ROUTINES	NUMERIC_PRECISION	int	NULL	NULL	NULL	NULL	int(21)
NULL	information_schema	ROUTINES	NUMERIC_SCALE	int	NULL	NULL	NULL	NULL	int(21)
NULL	information_schema	ROUTINES	DATETIME_PRECISION	bigint	NULL	NULL	NULL	NULL	bigint(21) unsigned
3.0000	information_schema	ROUTINES	CHARACTER_SET_NAME	varchar	64	192	utf8mb3	utf8mb3_general_ci	varchar(64)
3.0000	information_schema	ROUTINES	COLLATION_NAME	varchar	64	192	utf8mb3	utf8mb3_general_ci	varchar(64)
1.0000	information_schema	ROUTINES	DTD_IDENTIFIER	longtext	4294967295	4294967295	utf8mb3	utf8mb3_general_ci	longtext
3.0000	information_schema	ROUTINES	ROUTINE_BODY	varchar	8	24	utf8mb3	utf8mb3_general_ci	varchar(8)
1.0000	information_schema	ROUTINES	ROUTINE_DEFINITION	longtext	4294967295	4294967295	utf8mb3	utf8mb3_general_ci	longtext
3.0000	information_schema	ROUTINES	EXTERNAL_NAME	varchar	64	192	utf8mb3	utf8mb3_general_ci	varchar(64)
3.0000	information_schema	ROUTINES	EXTERNAL_LANGUAGE	varchar	64	192	utf8mb3	utf8mb3_general_ci	varchar(64)
3.0000	information_schema	ROUTINES	PARAMETER_STYLE	varchar	8	24	utf8mb3	utf8mb3_general_ci	varchar(8)
3.0000	information_schema	ROUTINES	IS_DETERMINISTIC	varchar	3	9	utf8mb3	utf8mb3_general_ci	varchar(3)
3.0000	information_schema	ROUTINES	SQL_DATA_ACCESS	varchar	64	192	utf8mb3	utf8mb3_general_ci	varchar(64)
3.0000	information_schema	ROUTINES	SQL_PATH	varchar	64	192	utf8mb3	utf8mb3_general_ci	varchar(64)
3.0000	information_schema	ROUTINES	SECURITY_TYPE	varchar	7	21	utf8mb3	utf8mb3_general_ci	varchar(7)
NULL	information_schema	ROUTINES	CREATED	datetime	NULL	NULL	NULL	NULL	datetime
NULL	information_schema	ROUTINES	LAST_ALTERED	datetime	NULL	NULL	NULL	NULL	datetime
3.0000	information_schema	ROUTINES	SQL_MODE	varchar	8192	24576	utf8mb3	utf8mb3_general_ci	varchar(8192)
1.0000	information_schema	ROUTINES	ROUTINE_COMMENT	longtext	4294967295	4294967295	utf8mb3	utf8mb3_general_ci	longtext
3.0000	information_schema	ROUTINES	DEFINER	varchar	384	1152	utf8mb3	utf8mb3_general_ci	varchar(384)
3.0000	information_schema	ROUTINES	CHARACTER_SET_CLIENT	varchar	32	96	utf8mb3	utf8mb3_general_ci	varchar(32)
3.0000	information_schema	ROUTINES	COLLATION_CONNECTION	varchar	32	96	utf8mb3	utf8mb3_general_ci	varchar(32)
3.0000	information_schema	ROUTINES	DATABASE_COLLATION	varchar	32	96	utf8mb3	utf8mb3_general_ci	varchar(32)
3.0000	information_schema	SCHEMATA	CATALOG_NAME	varchar	512	1536	utf8mb3	utf8mb3_general_ci	varchar(512)
3.0000	information_schema	SCHEMATA	SCHEMA_NAME	varchar	64	192	utf8mb3	utf8mb3_general_ci	varchar(64)
3.0000	information_schema	SCHEMATA	DEFAULT_CHARACTER_SET_NAME	varchar	32	96	utf8mb3	utf8mb3_general_ci	varchar(32)
3.0000	information_schema	SCHEMATA	DEFAULT_COLLATION_NAME	varchar	32	96	utf8mb3	utf8mb3_general_ci	varchar(32)
3.0000	information_schema	SCHEMATA	SQL_PATH	varchar	512	1536	utf8mb3	utf8mb3_general_ci	varchar(512)
3.0000	information_schema	SCHEMATA	SCHEMA_COMMENT	varchar	1024	3072	utf8mb3	utf8mb3_general_ci	varchar(1024)
3.0000	information_schema	SCHEMA_PRIVILEGES	GRANTEE	varchar	385	1155	utf8mb3	utf8mb3_general_ci	varchar(385)
3.0000	information_schema	SCHEMA_PRIVILEGES	TABLE_CATALOG	varchar	512	1536	utf8mb3	utf8mb3_general_ci	varchar(512)
3.0000	information_schema	SCHEMA_PRIVILEGES	TABLE_SCHEMA	varchar	64	192	utf8mb3	utf8mb3_general_ci	varchar(64)
3.0000	information_schema	SCHEMA_PRIVILEGES	PRIVILEGE_TYPE	varchar	64	192	utf8mb3	utf8mb3_general_ci	varchar(64)
3.0000	information_schema	SCHEMA_PRIVILEGES	IS_GRANTABLE	varchar	3	9	utf8mb3	utf8mb3_general_ci	varchar(3)
3.0000	information_schema	SESSION_STATUS	VARIABLE_NAME	varchar	64	192	utf8mb3	utf8mb3_general_ci	varchar(64)
3.0000	information_schema	SESSION_STATUS	VARIABLE_VALUE	varchar	2048	6144	utf8mb3	utf8mb3_general_ci	varchar(2048)
3.0000	information_schema	SESSION_VARIABLES	VARIABLE_NAME	varchar	64	192	utf8mb3	utf8mb3_general_ci	varchar(64)
3.0000	information_schema	SESSION_VARIABLES	VARIABLE_VALUE	varchar	2048	6144	utf8mb3	utf8mb3_general_ci	varchar(2048)
NULL	information_schema	SPATIAL_REF_SYS	SRID	smallint	NULL	NULL	NULL	NULL	smallint(5)
3.0000	information_schema	SPATIAL_REF_SYS	AUTH_NAME	varchar	512	1536	utf8mb3	utf8mb3_general_ci	varchar(512)
NULL	information_schema	SPATIAL_REF_SYS	AUTH_SRID	int	NULL	NULL	NULL	NULL	int(5)
3.0000	information_schema	SPATIAL_REF_SYS	SRTEXT	varchar	2048	6144	utf8mb3	utf8mb3_general_ci	varchar(2048)
3.0000	information_schema	SQL_FUNCTIONS	FUNCTION	varchar	64	192	utf8mb3	utf8mb3_general_ci	varchar(64)
3.0000	information_schema	STATISTICS	TABLE_CATALOG	varchar	512	1536	utf8mb3	utf8mb3_general_ci	varchar(512)
3.0000	information_schema	STATISTICS	TABLE_SCHEMA	varchar	64	192	utf8mb3	utf8mb3_general_ci	varchar(64)
3.0000	information_schema	STATISTICS	TABLE_NAME	varchar	64	192	utf8mb3	utf8mb3_general_ci	varchar(64)
NULL	information_schema	STATISTICS	NON_UNIQUE	bigint	NULL	NULL	NULL	NULL	bigint(1)
3.0000	information_schema	STATISTICS	INDEX_SCHEMA	varchar	64	192	utf8mb3	utf8mb3_general_ci	varchar(64)
3.0000	information_schema	STATISTICS	INDEX_NAME	varchar	64	192	utf8mb3	utf8mb3_general_ci	varchar(64)
NULL	information_schema	STATISTICS	SEQ_IN_INDEX	bigint	NULL	NULL	NULL	NULL	bigint(2)
3.0000	information_schema	STATISTICS	COLUMN_NAME	varchar	64	192	utf8mb3	utf8mb3_general_ci	varchar(64)
3.0000	information_schema	STATISTICS	COLLATION	varchar	1	3	utf8mb3	utf8mb3_general_ci	varchar(1)
NULL	information_schema	STATISTICS	CARDINALITY	bigint	NULL	NULL	NULL	NULL	bigint(21)
NULL	information_schema	STATISTICS	SUB_PART	bigint	NULL	NULL	NULL	NULL	bigint(3)
3.0000	information_schema	STATISTICS	PACKED	varchar	10	30	utf8mb3	utf8mb3_general_ci	varchar(10)
3.0000	information_schema	STATISTICS	NULLABLE	varchar	3	9	utf8mb3	utf8mb3_general_ci	varchar(3)
3.0000	information_schema	STATISTICS	INDEX_TYPE	varchar	16	48	utf8mb3	utf8mb3_general_ci	varchar(16)
3.0000	information_schema	STATISTICS	COMMENT	varchar	16	48	utf8mb3	utf8mb3_general_ci	varchar(16)
3.0000	information_schema	STATISTICS	INDEX_COMMENT	varchar	1024	3072	utf8mb3	utf8mb3_general_ci	varchar(1024)
3.0000	information_schema	STATISTICS	IGNORED	varchar	3	9	utf8mb3	utf8mb3_general_ci	varchar(3)
3.0000	information_schema	SYSTEM_VARIABLES	VARIABLE_NAME	varchar	64	192	utf8mb3	utf8mb3_general_ci	varchar(64)
3.0000	information_schema	SYSTEM_VARIABLES	SESSION_VALUE	varchar	2048	6144	utf8mb3	utf8mb3_general_ci	varchar(2048)
3.0000	information_schema	SYSTEM_VARIABLES	GLOBAL_VALUE	varchar	2048	6144	utf8mb3	utf8mb3_general_ci	varchar(2048)
3.0000	information_schema	SYSTEM_VARIABLES	GLOBAL_VALUE_ORIGIN	varchar	64	192	utf8mb3	utf8mb3_general_ci	varchar(64)
3.0000	information_schema	SYSTEM_VARIABLES	DEFAULT_VALUE	varchar	2048	6144	utf8mb3	utf8mb3_general_ci	varchar(2048)
3.0000	information_schema	SYSTEM_VARIABLES	VARIABLE_SCOPE	varchar	64	192	utf8mb3	utf8mb3_general_ci	varchar(64)
3.0000	information_schema	SYSTEM_VARIABLES	VARIABLE_TYPE	varchar	64	192	utf8mb3	utf8mb3_general_ci	varchar(64)
3.0000	information_schema	SYSTEM_VARIABLES	VARIABLE_COMMENT	varchar	2048	6144	utf8mb3	utf8mb3_general_ci	varchar(2048)
3.0000	information_schema	SYSTEM_VARIABLES	NUMERIC_MIN_VALUE	varchar	21	63	utf8mb3	utf8mb3_general_ci	varchar(21)
3.0000	information_schema	SYSTEM_VARIABLES	NUMERIC_MAX_VALUE	varchar	21	63	utf8mb3	utf8mb3_general_ci	varchar(21)
3.0000	information_schema	SYSTEM_VARIABLES	NUMERIC_BLOCK_SIZE	varchar	21	63	utf8mb3	utf8mb3_general_ci	varchar(21)
1.0000	information_schema	SYSTEM_VARIABLES	ENUM_VALUE_LIST	longtext	4294967295	4294967295	utf8mb3	utf8mb3_general_ci	longtext
3.0000	information_schema	SYSTEM_VARIABLES	READ_ONLY	varchar	3	9	utf8mb3	utf8mb3_general_ci	varchar(3)
3.0000	information_schema	SYSTEM_VARIABLES	COMMAND_LINE_ARGUMENT	varchar	64	192	utf8mb3	utf8mb3_general_ci	varchar(64)
3.0000	information_schema	SYSTEM_VARIABLES	GLOBAL_VALUE_PATH	varchar	2048	6144	utf8mb3	utf8mb3_general_ci	varchar(2048)
3.0000	information_schema	TABLES	TABLE_CATALOG	varchar	512	1536	utf8mb3	utf8mb3_general_ci	varchar(512)
3.0000	information_schema	TABLES	TABLE_SCHEMA	varchar	64	192	utf8mb3	utf8mb3_general_ci	varchar(64)
3.0000	information_schema	TABLES	TABLE_NAME	varchar	64	192	utf8mb3	utf8mb3_general_ci	varchar(64)
3.0000	information_schema	TABLES	TABLE_TYPE	varchar	64	192	utf8mb3	utf8mb3_general_ci	varchar(64)
3.0000	information_schema	TABLES	ENGINE	varchar	64	192	utf8mb3	utf8mb3_general_ci	varchar(64)
NULL	information_schema	TABLES	VERSION	bigint	NULL	NULL	NULL	NULL	bigint(21) unsigned
3.0000	information_schema	TABLES	ROW_FORMAT	varchar	10	30	utf8mb3	utf8mb3_general_ci	varchar(10)
NULL	information_schema	TABLES	TABLE_ROWS	bigint	NULL	NULL	NULL	NULL	bigint(21) unsigned
NULL	information_schema	TABLES	AVG_ROW_LENGTH	bigint	NULL	NULL	NULL	NULL	bigint(21) unsigned
NULL	information_schema	TABLES	DATA_LENGTH	bigint	NULL	NULL	NULL	NULL	bigint(21) unsigned
NULL	information_schema	TABLES	MAX_DATA_LENGTH	bigint	NULL	NULL	NULL	NULL	bigint(21) unsigned
NULL	information_schema	TABLES	INDEX_LENGTH	bigint	NULL	NULL	NULL	NULL	bigint(21) unsigned
NULL	information_schema	TABLES	DATA_FREE	bigint	NULL	NULL	NULL	NULL	bigint(21) unsigned
NULL	information_schema	TABLES	AUTO_INCREMENT	bigint	NULL	NULL	NULL	NULL	bigint(21) unsigned
NULL	information_schema	TABLES	CREATE_TIME	datetime	NULL	NULL	NULL	NULL	datetime
NULL	information_schema	TABLES	UPDATE_TIME	datetime	NULL	NULL	NULL	NULL	datetime
NULL	information_schema	TABLES	CHECK_TIME	datetime	NULL	NULL	NULL	NULL	datetime
3.0000	information_schema	TABLES	TABLE_COLLATION	varchar	32	96	utf8mb3	utf8mb3_general_ci	varchar(32)
NULL	information_schema	TABLES	CHECKSUM	bigint	NULL	NULL	NULL	NULL	bigint(21) unsigned
3.0000	information_schema	TABLES	CREATE_OPTIONS	varchar	2048	6144	utf8mb3	utf8mb3_general_ci	varchar(2048)
3.0000	information_schema	TABLES	TABLE_COMMENT	varchar	2048	6144	utf8mb3	utf8mb3_general_ci	varchar(2048)
NULL	information_schema	TABLES	MAX_INDEX_LENGTH	bigint	NULL	NULL	NULL	NULL	bigint(21) unsigned
3.0000	information_schema	TABLES	TEMPORARY	varchar	1	3	utf8mb3	utf8mb3_general_ci	varchar(1)
3.0000	information_schema	TABLESPACES	TABLESPACE_NAME	varchar	64	192	utf8mb3	utf8mb3_general_ci	varchar(64)
3.0000	information_schema	TABLESPACES	ENGINE	varchar	64	192	utf8mb3	utf8mb3_general_ci	varchar(64)
3.0000	information_schema	TABLESPACES	TABLESPACE_TYPE	varchar	64	192	utf8mb3	utf8mb3_general_ci	varchar(64)
3.0000	information_schema	TABLESPACES	LOGFILE_GROUP_NAME	varchar	64	192	utf8mb3	utf8mb3_general_ci	varchar(64)
NULL	information_schema	TABLESPACES	EXTENT_SIZE	bigint	NULL	NULL	NULL	NULL	bigint(21) unsigned
NULL	information_schema	TABLESPACES	AUTOEXTEND_SIZE	bigint	NULL	NULL	NULL	NULL	bigint(21) unsigned
NULL	information_schema	TABLESPACES	MAXIMUM_SIZE	bigint	NULL	NULL	NULL	NULL	bigint(21) unsigned
NULL	information_schema	TABLESPACES	NODEGROUP_ID	bigint	NULL	NULL	NULL	NULL	bigint(21) unsigned
3.0000	information_schema	TABLESPACES	TABLESPACE_COMMENT	varchar	2048	6144	utf8mb3	utf8mb3_general_ci	varchar(2048)
3.0000	information_schema	TABLE_CONSTRAINTS	CONSTRAINT_CATALOG	varchar	512	1536	utf8mb3	utf8mb3_general_ci	varchar(512)
3.0000	information_schema	TABLE_CONSTRAINTS	CONSTRAINT_SCHEMA	varchar	64	192	utf8mb3	utf8mb3_general_ci	varchar(64)
3.0000	information_schema	TABLE_CONSTRAINTS	CONSTRAINT_NAME	varchar	64	192	utf8mb3	utf8mb3_general_ci	varchar(64)
3.0000	information_schema	TABLE_CONSTRAINTS	TABLE_SCHEMA	varchar	64	192	utf8mb3	utf8mb3_general_ci	varchar(64)
3.0000	information_schema	TABLE_CONSTRAINTS	TABLE_NAME	varchar	64	192	utf8mb3	utf8mb3_general_ci	varchar(64)
3.0000	information_schema	TABLE_CONSTRAINTS	CONSTRAINT_TYPE	varchar	64	192	utf8mb3	utf8mb3_general_ci	varchar(64)
3.0000	information_schema	TABLE_PRIVILEGES	GRANTEE	varchar	385	1155	utf8mb3	utf8mb3_general_ci	varchar(385)
3.0000	information_schema	TABLE_PRIVILEGES	TABLE_CATALOG	varchar	512	1536	utf8mb3	utf8mb3_general_ci	varchar(512)
3.0000	information_schema	TABLE_PRIVILEGES	TABLE_SCHEMA	varchar	64	192	utf8mb3	utf8mb3_general_ci	varchar(64)
3.0000	information_schema	TABLE_PRIVILEGES	TABLE_NAME	varchar	64	192	utf8mb3	utf8mb3_general_ci	varchar(64)
3.0000	information_schema	TABLE_PRIVILEGES	PRIVILEGE_TYPE	varchar	64	192	utf8mb3	utf8mb3_general_ci	varchar(64)
3.0000	information_schema	TABLE_PRIVILEGES	IS_GRANTABLE	varchar	3	9	utf8mb3	utf8mb3_general_ci	varchar(3)
3.0000	information_schema	TABLE_STATISTICS	TABLE_SCHEMA	varchar	192	576	utf8mb3	utf8mb3_general_ci	varchar(192)
3.0000	information_schema	TABLE_STATISTICS	TABLE_NAME	varchar	192	576	utf8mb3	utf8mb3_general_ci	varchar(192)
NULL	information_schema	TABLE_STATISTICS	ROWS_READ	bigint	NULL	NULL	NULL	NULL	bigint(21)
NULL	information_schema	TABLE_STATISTICS	ROWS_CHANGED	bigint	NULL	NULL	NULL	NULL	bigint(21)
NULL	information_schema	TABLE_STATISTICS	ROWS_CHANGED_X_INDEXES	bigint	NULL	NULL	NULL	NULL	bigint(21)
3.0000	information_schema	TRIGGERS	TRIGGER_CATALOG	varchar	512	1536	utf8mb3	utf8mb3_general_ci	varchar(512)
3.0000	information_schema	TRIGGERS	TRIGGER_SCHEMA	varchar	64	192	utf8mb3	utf8mb3_general_ci	varchar(64)
3.0000	information_schema	TRIGGERS	TRIGGER_NAME	varchar	64	192	utf8mb3	utf8mb3_general_ci	varchar(64)
3.0000	information_schema	TRIGGERS	EVENT_MANIPULATION	varchar	6	18	utf8mb3	utf8mb3_general_ci	varchar(6)
3.0000	information_schema	TRIGGERS	EVENT_OBJECT_CATALOG	varchar	512	1536	utf8mb3	utf8mb3_general_ci	varchar(512)
3.0000	information_schema	TRIGGERS	EVENT_OBJECT_SCHEMA	varchar	64	192	utf8mb3	utf8mb3_general_ci	varchar(64)
3.0000	information_schema	TRIGGERS	EVENT_OBJECT_TABLE	varchar	64	192	utf8mb3	utf8mb3_general_ci	varchar(64)
NULL	information_schema	TRIGGERS	ACTION_ORDER	bigint	NULL	NULL	NULL	NULL	bigint(4)
1.0000	information_schema	TRIGGERS	ACTION_CONDITION	longtext	4294967295	4294967295	utf8mb3	utf8mb3_general_ci	longtext
1.0000	information_schema	TRIGGERS	ACTION_STATEMENT	longtext	4294967295	4294967295	utf8mb3	utf8mb3_general_ci	longtext
3.0000	information_schema	TRIGGERS	ACTION_ORIENTATION	varchar	9	27	utf8mb3	utf8mb3_general_ci	varchar(9)
3.0000	information_schema	TRIGGERS	ACTION_TIMING	varchar	6	18	utf8mb3	utf8mb3_general_ci	varchar(6)
3.0000	information_schema	TRIGGERS	ACTION_REFERENCE_OLD_TABLE	varchar	64	192	utf8mb3	utf8mb3_general_ci	varchar(64)
3.0000	information_schema	TRIGGERS	ACTION_REFERENCE_NEW_TABLE	varchar	64	192	utf8mb3	utf8mb3_general_ci	varchar(64)
3.0000	information_schema	TRIGGERS	ACTION_REFERENCE_OLD_ROW	varchar	3	9	utf8mb3	utf8mb3_general_ci	varchar(3)
3.0000	information_schema	TRIGGERS	ACTION_REFERENCE_NEW_ROW	varchar	3	9	utf8mb3	utf8mb3_general_ci	varchar(3)
NULL	information_schema	TRIGGERS	CREATED	datetime	NULL	NULL	NULL	NULL	datetime(2)
3.0000	information_schema	TRIGGERS	SQL_MODE	varchar	8192	24576	utf8mb3	utf8mb3_general_ci	varchar(8192)
3.0000	information_schema	TRIGGERS	DEFINER	varchar	384	1152	utf8mb3	utf8mb3_general_ci	varchar(384)
3.0000	information_schema	TRIGGERS	CHARACTER_SET_CLIENT	varchar	32	96	utf8mb3	utf8mb3_general_ci	varchar(32)
3.0000	information_schema	TRIGGERS	COLLATION_CONNECTION	varchar	32	96	utf8mb3	utf8mb3_general_ci	varchar(32)
3.0000	information_schema	TRIGGERS	DATABASE_COLLATION	varchar	32	96	utf8mb3	utf8mb3_general_ci	varchar(32)
3.0000	information_schema	USER_PRIVILEGES	GRANTEE	varchar	385	1155	utf8mb3	utf8mb3_general_ci	varchar(385)
3.0000	information_schema	USER_PRIVILEGES	TABLE_CATALOG	varchar	512	1536	utf8mb3	utf8mb3_general_ci	varchar(512)
3.0000	information_schema	USER_PRIVILEGES	PRIVILEGE_TYPE	varchar	64	192	utf8mb3	utf8mb3_general_ci	varchar(64)
3.0000	information_schema	USER_PRIVILEGES	IS_GRANTABLE	varchar	3	9	utf8mb3	utf8mb3_general_ci	varchar(3)
3.0000	information_schema	USER_STATISTICS	USER	varchar	128	384	utf8mb3	utf8mb3_general_ci	varchar(128)
NULL	information_schema	USER_STATISTICS	TOTAL_CONNECTIONS	int	NULL	NULL	NULL	NULL	int(11)
NULL	information_schema	USER_STATISTICS	CONCURRENT_CONNECTIONS	int	NULL	NULL	NULL	NULL	int(11)
NULL	information_schema	USER_STATISTICS	CONNECTED_TIME	int	NULL	NULL	NULL	NULL	int(11)
NULL	information_schema	USER_STATISTICS	BUSY_TIME	double	NULL	NULL	NULL	NULL	double
NULL	information_schema	USER_STATISTICS	CPU_TIME	double	NULL	NULL	NULL	NULL	double
NULL	information_schema	USER_STATISTICS	BYTES_RECEIVED	bigint	NULL	NULL	NULL	NULL	bigint(21)
NULL	information_schema	USER_STATISTICS	BYTES_SENT	bigint	NULL	NULL	NULL	NULL	bigint(21)
NULL	information_schema	USER_STATISTICS	BINLOG_BYTES_WRITTEN	bigint	NULL	NULL	NULL	NULL	bigint(21)
NULL	information_schema	USER_STATISTICS	ROWS_READ	bigint	NULL	NULL	NULL	NULL	bigint(21)
NULL	information_schema	USER_STATISTICS	ROWS_SENT	bigint	NULL	NULL	NULL	NULL	bigint(21)
NULL	information_schema	USER_STATISTICS	ROWS_DELETED	bigint	NULL	NULL	NULL	NULL	bigint(21)
NULL	information_schema	USER_STATISTICS	ROWS_INSERTED	bigint	NULL	NULL	NULL	NULL	bigint(21)
NULL	information_schema	USER_STATISTICS	ROWS_UPDATED	bigint	NULL	NULL	NULL	NULL	bigint(21)
NULL	information_schema	USER_STATISTICS	SELECT_COMMANDS	bigint	NULL	NULL	NULL	NULL	bigint(21)
NULL	information_schema	USER_STATISTICS	UPDATE_COMMANDS	bigint	NULL	NULL	NULL	NULL	bigint(21)
NULL	information_schema	USER_STATISTICS	OTHER_COMMANDS	bigint	NULL	NULL	NULL	NULL	bigint(21)
NULL	information_schema	USER_STATISTICS	COMMIT_TRANSACTIONS	bigint	NULL	NULL	NULL	NULL	bigint(21)
NULL	information_schema	USER_STATISTICS	ROLLBACK_TRANSACTIONS	bigint	NULL	NULL	NULL	NULL	bigint(21)
NULL	information_schema	USER_STATISTICS	DENIED_CONNECTIONS	bigint	NULL	NULL	NULL	NULL	bigint(21)
NULL	information_schema	USER_STATISTICS	LOST_CONNECTIONS	bigint	NULL	NULL	NULL	NULL	bigint(21)
NULL	information_schema	USER_STATISTICS	ACCESS_DENIED	bigint	NULL	NULL	NULL	NULL	bigint(21)
NULL	information_schema	USER_STATISTICS	EMPTY_QUERIES	bigint	NULL	NULL	NULL	NULL	bigint(21)
NULL	information_schema	USER_STATISTICS	TOTAL_SSL_CONNECTIONS	bigint	NULL	NULL	NULL	NULL	bigint(21) unsigned
NULL	information_schema	USER_STATISTICS	MAX_STATEMENT_TIME_EXCEEDED	bigint	NULL	NULL	NULL	NULL	bigint(21)
3.0000	information_schema	VIEWS	TABLE_CATALOG	varchar	512	1536	utf8mb3	utf8mb3_general_ci	varchar(512)
3.0000	information_schema	VIEWS	TABLE_SCHEMA	varchar	64	192	utf8mb3	utf8mb3_general_ci	varchar(64)
3.0000	information_schema	VIEWS	TABLE_NAME	varchar	64	192	utf8mb3	utf8mb3_general_ci	varchar(64)
1.0000	information_schema	VIEWS	VIEW_DEFINITION	longtext	4294967295	4294967295	utf8mb3	utf8mb3_general_ci	longtext
3.0000	information_schema	VIEWS	CHECK_OPTION	varchar	8	24	utf8mb3	utf8mb3_general_ci	varchar(8)
3.0000	information_schema	VIEWS	IS_UPDATABLE	varchar	3	9	utf8mb3	utf8mb3_general_ci	varchar(3)
3.0000	information_schema	VIEWS	DEFINER	varchar	384	1152	utf8mb3	utf8mb3_general_ci	varchar(384)
3.0000	information_schema	VIEWS	SECURITY_TYPE	varchar	7	21	utf8mb3	utf8mb3_general_ci	varchar(7)
3.0000	information_schema	VIEWS	CHARACTER_SET_CLIENT	varchar	32	96	utf8mb3	utf8mb3_general_ci	varchar(32)
3.0000	information_schema	VIEWS	COLLATION_CONNECTION	varchar	32	96	utf8mb3	utf8mb3_general_ci	varchar(32)
3.0000	information_schema	VIEWS	ALGORITHM	varchar	10	30	utf8mb3	utf8mb3_general_ci	varchar(10)<|MERGE_RESOLUTION|>--- conflicted
+++ resolved
@@ -282,33 +282,18 @@
 def	information_schema	PROCESSLIST	TID	18	NULL	NO	bigint	NULL	NULL	19	0	NULL	NULL	NULL	bigint(4)					NEVER	NULL
 def	information_schema	PROCESSLIST	TIME	6	NULL	NO	int	NULL	NULL	10	0	NULL	NULL	NULL	int(7)					NEVER	NULL
 def	information_schema	PROCESSLIST	TIME_MS	9	NULL	NO	decimal	NULL	NULL	22	3	NULL	NULL	NULL	decimal(22,3)					NEVER	NULL
-<<<<<<< HEAD
 def	information_schema	PROCESSLIST	USER	2	NULL	NO	varchar	128	384	NULL	NULL	NULL	utf8mb3	utf8mb3_general_ci	varchar(128)					NEVER	NULL
 def	information_schema	REFERENTIAL_CONSTRAINTS	CONSTRAINT_CATALOG	1	NULL	NO	varchar	512	1536	NULL	NULL	NULL	utf8mb3	utf8mb3_general_ci	varchar(512)					NEVER	NULL
 def	information_schema	REFERENTIAL_CONSTRAINTS	CONSTRAINT_NAME	3	NULL	NO	varchar	64	192	NULL	NULL	NULL	utf8mb3	utf8mb3_general_ci	varchar(64)					NEVER	NULL
 def	information_schema	REFERENTIAL_CONSTRAINTS	CONSTRAINT_SCHEMA	2	NULL	NO	varchar	64	192	NULL	NULL	NULL	utf8mb3	utf8mb3_general_ci	varchar(64)					NEVER	NULL
 def	information_schema	REFERENTIAL_CONSTRAINTS	DELETE_RULE	9	NULL	NO	varchar	64	192	NULL	NULL	NULL	utf8mb3	utf8mb3_general_ci	varchar(64)					NEVER	NULL
 def	information_schema	REFERENTIAL_CONSTRAINTS	MATCH_OPTION	7	NULL	NO	varchar	64	192	NULL	NULL	NULL	utf8mb3	utf8mb3_general_ci	varchar(64)					NEVER	NULL
-def	information_schema	REFERENTIAL_CONSTRAINTS	REFERENCED_TABLE_NAME	11	NULL	NO	varchar	64	192	NULL	NULL	NULL	utf8mb3	utf8mb3_general_ci	varchar(64)					NEVER	NULL
+def	information_schema	REFERENTIAL_CONSTRAINTS	REFERENCED_TABLE_NAME	11	NULL	YES	varchar	64	192	NULL	NULL	NULL	utf8mb3	utf8mb3_general_ci	varchar(64)					NEVER	NULL
 def	information_schema	REFERENTIAL_CONSTRAINTS	TABLE_NAME	10	NULL	NO	varchar	64	192	NULL	NULL	NULL	utf8mb3	utf8mb3_general_ci	varchar(64)					NEVER	NULL
 def	information_schema	REFERENTIAL_CONSTRAINTS	UNIQUE_CONSTRAINT_CATALOG	4	NULL	NO	varchar	512	1536	NULL	NULL	NULL	utf8mb3	utf8mb3_general_ci	varchar(512)					NEVER	NULL
 def	information_schema	REFERENTIAL_CONSTRAINTS	UNIQUE_CONSTRAINT_NAME	6	NULL	YES	varchar	64	192	NULL	NULL	NULL	utf8mb3	utf8mb3_general_ci	varchar(64)					NEVER	NULL
 def	information_schema	REFERENTIAL_CONSTRAINTS	UNIQUE_CONSTRAINT_SCHEMA	5	NULL	NO	varchar	64	192	NULL	NULL	NULL	utf8mb3	utf8mb3_general_ci	varchar(64)					NEVER	NULL
 def	information_schema	REFERENTIAL_CONSTRAINTS	UPDATE_RULE	8	NULL	NO	varchar	64	192	NULL	NULL	NULL	utf8mb3	utf8mb3_general_ci	varchar(64)					NEVER	NULL
-=======
-def	information_schema	PROCESSLIST	USER	2	NULL	NO	varchar	128	384	NULL	NULL	NULL	utf8	utf8_general_ci	varchar(128)					NEVER	NULL
-def	information_schema	REFERENTIAL_CONSTRAINTS	CONSTRAINT_CATALOG	1	NULL	NO	varchar	512	1536	NULL	NULL	NULL	utf8	utf8_general_ci	varchar(512)					NEVER	NULL
-def	information_schema	REFERENTIAL_CONSTRAINTS	CONSTRAINT_NAME	3	NULL	NO	varchar	64	192	NULL	NULL	NULL	utf8	utf8_general_ci	varchar(64)					NEVER	NULL
-def	information_schema	REFERENTIAL_CONSTRAINTS	CONSTRAINT_SCHEMA	2	NULL	NO	varchar	64	192	NULL	NULL	NULL	utf8	utf8_general_ci	varchar(64)					NEVER	NULL
-def	information_schema	REFERENTIAL_CONSTRAINTS	DELETE_RULE	9	NULL	NO	varchar	64	192	NULL	NULL	NULL	utf8	utf8_general_ci	varchar(64)					NEVER	NULL
-def	information_schema	REFERENTIAL_CONSTRAINTS	MATCH_OPTION	7	NULL	NO	varchar	64	192	NULL	NULL	NULL	utf8	utf8_general_ci	varchar(64)					NEVER	NULL
-def	information_schema	REFERENTIAL_CONSTRAINTS	REFERENCED_TABLE_NAME	11	NULL	YES	varchar	64	192	NULL	NULL	NULL	utf8	utf8_general_ci	varchar(64)					NEVER	NULL
-def	information_schema	REFERENTIAL_CONSTRAINTS	TABLE_NAME	10	NULL	NO	varchar	64	192	NULL	NULL	NULL	utf8	utf8_general_ci	varchar(64)					NEVER	NULL
-def	information_schema	REFERENTIAL_CONSTRAINTS	UNIQUE_CONSTRAINT_CATALOG	4	NULL	NO	varchar	512	1536	NULL	NULL	NULL	utf8	utf8_general_ci	varchar(512)					NEVER	NULL
-def	information_schema	REFERENTIAL_CONSTRAINTS	UNIQUE_CONSTRAINT_NAME	6	NULL	YES	varchar	64	192	NULL	NULL	NULL	utf8	utf8_general_ci	varchar(64)					NEVER	NULL
-def	information_schema	REFERENTIAL_CONSTRAINTS	UNIQUE_CONSTRAINT_SCHEMA	5	NULL	NO	varchar	64	192	NULL	NULL	NULL	utf8	utf8_general_ci	varchar(64)					NEVER	NULL
-def	information_schema	REFERENTIAL_CONSTRAINTS	UPDATE_RULE	8	NULL	NO	varchar	64	192	NULL	NULL	NULL	utf8	utf8_general_ci	varchar(64)					NEVER	NULL
->>>>>>> 734a4d5e
 def	information_schema	ROUTINES	CHARACTER_MAXIMUM_LENGTH	7	NULL	YES	int	NULL	NULL	10	0	NULL	NULL	NULL	int(21)					NEVER	NULL
 def	information_schema	ROUTINES	CHARACTER_OCTET_LENGTH	8	NULL	YES	int	NULL	NULL	10	0	NULL	NULL	NULL	int(21)					NEVER	NULL
 def	information_schema	ROUTINES	CHARACTER_SET_CLIENT	29	NULL	NO	varchar	32	96	NULL	NULL	NULL	utf8mb3	utf8mb3_general_ci	varchar(32)					NEVER	NULL
