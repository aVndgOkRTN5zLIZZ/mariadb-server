change master 'master1' to 
master_port=MYPORT_1, 
master_host='127.0.0.1', 
master_user='root';
start slave 'master1';
set default_master_connection = 'master1';
include/wait_for_slave_to_start.inc
drop table if exists t1;
create table t1 (i int) engine=MyISAM;
insert into t1 values (1),(2);
stop slave 'master1';
show slave 'master1' status;
<<<<<<< HEAD
Slave_IO_State	Master_Host	Master_User	Master_Port	Connect_Retry	Master_Log_File	Read_Master_Log_Pos	Relay_Log_File	Relay_Log_Pos	Relay_Master_Log_File	Slave_IO_Running	Slave_SQL_Running	Replicate_Do_DB	Replicate_Ignore_DB	Replicate_Do_Table	Replicate_Ignore_Table	Replicate_Wild_Do_Table	Replicate_Wild_Ignore_Table	Last_Errno	Last_Error	Skip_Counter	Exec_Master_Log_Pos	Relay_Log_Space	Until_Condition	Until_Log_File	Until_Log_Pos	Master_SSL_Allowed	Master_SSL_CA_File	Master_SSL_CA_Path	Master_SSL_Cert	Master_SSL_Cipher	Master_SSL_Key	Seconds_Behind_Master	Master_SSL_Verify_Server_Cert	Last_IO_Errno	Last_IO_Error	Last_SQL_Errno	Last_SQL_Error	Replicate_Ignore_Server_Ids	Master_Server_Id	Master_SSL_Crl	Master_SSL_Crlpath	Using_Gtid
	127.0.0.1	root	MYPORT_1	60	master-bin.000001	800	mysqld-relay-bin-master1.000002	1088	master-bin.000001	No	No							0		0	800	1394	None		0	No						NULL	No	0		0			1			0
=======
Slave_IO_State	Master_Host	Master_User	Master_Port	Connect_Retry	Master_Log_File	Read_Master_Log_Pos	Relay_Log_File	Relay_Log_Pos	Relay_Master_Log_File	Slave_IO_Running	Slave_SQL_Running	Replicate_Do_DB	Replicate_Ignore_DB	Replicate_Do_Table	Replicate_Ignore_Table	Replicate_Wild_Do_Table	Replicate_Wild_Ignore_Table	Last_Errno	Last_Error	Skip_Counter	Exec_Master_Log_Pos	Relay_Log_Space	Until_Condition	Until_Log_File	Until_Log_Pos	Master_SSL_Allowed	Master_SSL_CA_File	Master_SSL_CA_Path	Master_SSL_Cert	Master_SSL_Cipher	Master_SSL_Key	Seconds_Behind_Master	Master_SSL_Verify_Server_Cert	Last_IO_Errno	Last_IO_Error	Last_SQL_Errno	Last_SQL_Error	Replicate_Ignore_Server_Ids	Master_Server_Id	Using_Gtid
	127.0.0.1	root	MYPORT_1	60	master-bin.000001	802	mysqld-relay-bin-master1.000002	1090	master-bin.000001	No	No							0		0	802	1396	None		0	No						NULL	No	0		0			1	No
>>>>>>> ee2b7db3
mysqld-relay-bin-master1.000001
mysqld-relay-bin-master1.000002
mysqld-relay-bin-master1.index
reset slave 'master1';
show slave 'master1' status;
<<<<<<< HEAD
Slave_IO_State	Master_Host	Master_User	Master_Port	Connect_Retry	Master_Log_File	Read_Master_Log_Pos	Relay_Log_File	Relay_Log_Pos	Relay_Master_Log_File	Slave_IO_Running	Slave_SQL_Running	Replicate_Do_DB	Replicate_Ignore_DB	Replicate_Do_Table	Replicate_Ignore_Table	Replicate_Wild_Do_Table	Replicate_Wild_Ignore_Table	Last_Errno	Last_Error	Skip_Counter	Exec_Master_Log_Pos	Relay_Log_Space	Until_Condition	Until_Log_File	Until_Log_Pos	Master_SSL_Allowed	Master_SSL_CA_File	Master_SSL_CA_Path	Master_SSL_Cert	Master_SSL_Cipher	Master_SSL_Key	Seconds_Behind_Master	Master_SSL_Verify_Server_Cert	Last_IO_Errno	Last_IO_Error	Last_SQL_Errno	Last_SQL_Error	Replicate_Ignore_Server_Ids	Master_Server_Id	Master_SSL_Crl	Master_SSL_Crlpath	Using_Gtid
	127.0.0.1	root	MYPORT_1	60		4		1088		No	No							0		0	0	1394	None		0	No						NULL	No	0		0			1			0
=======
Slave_IO_State	Master_Host	Master_User	Master_Port	Connect_Retry	Master_Log_File	Read_Master_Log_Pos	Relay_Log_File	Relay_Log_Pos	Relay_Master_Log_File	Slave_IO_Running	Slave_SQL_Running	Replicate_Do_DB	Replicate_Ignore_DB	Replicate_Do_Table	Replicate_Ignore_Table	Replicate_Wild_Do_Table	Replicate_Wild_Ignore_Table	Last_Errno	Last_Error	Skip_Counter	Exec_Master_Log_Pos	Relay_Log_Space	Until_Condition	Until_Log_File	Until_Log_Pos	Master_SSL_Allowed	Master_SSL_CA_File	Master_SSL_CA_Path	Master_SSL_Cert	Master_SSL_Cipher	Master_SSL_Key	Seconds_Behind_Master	Master_SSL_Verify_Server_Cert	Last_IO_Errno	Last_IO_Error	Last_SQL_Errno	Last_SQL_Error	Replicate_Ignore_Server_Ids	Master_Server_Id	Using_Gtid
	127.0.0.1	root	MYPORT_1	60		4		1090		No	No							0		0	0	1396	None		0	No						NULL	No	0		0			1	No
>>>>>>> ee2b7db3
reset slave 'master1' all;
show slave 'master1' status;
ERROR HY000: There is no master connection 'master1'
drop table t1;
include/reset_master_slave.inc
drop table t1;
include/reset_master_slave.inc<|MERGE_RESOLUTION|>--- conflicted
+++ resolved
@@ -10,25 +10,15 @@
 insert into t1 values (1),(2);
 stop slave 'master1';
 show slave 'master1' status;
-<<<<<<< HEAD
 Slave_IO_State	Master_Host	Master_User	Master_Port	Connect_Retry	Master_Log_File	Read_Master_Log_Pos	Relay_Log_File	Relay_Log_Pos	Relay_Master_Log_File	Slave_IO_Running	Slave_SQL_Running	Replicate_Do_DB	Replicate_Ignore_DB	Replicate_Do_Table	Replicate_Ignore_Table	Replicate_Wild_Do_Table	Replicate_Wild_Ignore_Table	Last_Errno	Last_Error	Skip_Counter	Exec_Master_Log_Pos	Relay_Log_Space	Until_Condition	Until_Log_File	Until_Log_Pos	Master_SSL_Allowed	Master_SSL_CA_File	Master_SSL_CA_Path	Master_SSL_Cert	Master_SSL_Cipher	Master_SSL_Key	Seconds_Behind_Master	Master_SSL_Verify_Server_Cert	Last_IO_Errno	Last_IO_Error	Last_SQL_Errno	Last_SQL_Error	Replicate_Ignore_Server_Ids	Master_Server_Id	Master_SSL_Crl	Master_SSL_Crlpath	Using_Gtid
-	127.0.0.1	root	MYPORT_1	60	master-bin.000001	800	mysqld-relay-bin-master1.000002	1088	master-bin.000001	No	No							0		0	800	1394	None		0	No						NULL	No	0		0			1			0
-=======
-Slave_IO_State	Master_Host	Master_User	Master_Port	Connect_Retry	Master_Log_File	Read_Master_Log_Pos	Relay_Log_File	Relay_Log_Pos	Relay_Master_Log_File	Slave_IO_Running	Slave_SQL_Running	Replicate_Do_DB	Replicate_Ignore_DB	Replicate_Do_Table	Replicate_Ignore_Table	Replicate_Wild_Do_Table	Replicate_Wild_Ignore_Table	Last_Errno	Last_Error	Skip_Counter	Exec_Master_Log_Pos	Relay_Log_Space	Until_Condition	Until_Log_File	Until_Log_Pos	Master_SSL_Allowed	Master_SSL_CA_File	Master_SSL_CA_Path	Master_SSL_Cert	Master_SSL_Cipher	Master_SSL_Key	Seconds_Behind_Master	Master_SSL_Verify_Server_Cert	Last_IO_Errno	Last_IO_Error	Last_SQL_Errno	Last_SQL_Error	Replicate_Ignore_Server_Ids	Master_Server_Id	Using_Gtid
-	127.0.0.1	root	MYPORT_1	60	master-bin.000001	802	mysqld-relay-bin-master1.000002	1090	master-bin.000001	No	No							0		0	802	1396	None		0	No						NULL	No	0		0			1	No
->>>>>>> ee2b7db3
+	127.0.0.1	root	MYPORT_1	60	master-bin.000001	802	mysqld-relay-bin-master1.000002	1090	master-bin.000001	No	No							0		0	802	1396	None		0	No						NULL	No	0		0			1			No
 mysqld-relay-bin-master1.000001
 mysqld-relay-bin-master1.000002
 mysqld-relay-bin-master1.index
 reset slave 'master1';
 show slave 'master1' status;
-<<<<<<< HEAD
 Slave_IO_State	Master_Host	Master_User	Master_Port	Connect_Retry	Master_Log_File	Read_Master_Log_Pos	Relay_Log_File	Relay_Log_Pos	Relay_Master_Log_File	Slave_IO_Running	Slave_SQL_Running	Replicate_Do_DB	Replicate_Ignore_DB	Replicate_Do_Table	Replicate_Ignore_Table	Replicate_Wild_Do_Table	Replicate_Wild_Ignore_Table	Last_Errno	Last_Error	Skip_Counter	Exec_Master_Log_Pos	Relay_Log_Space	Until_Condition	Until_Log_File	Until_Log_Pos	Master_SSL_Allowed	Master_SSL_CA_File	Master_SSL_CA_Path	Master_SSL_Cert	Master_SSL_Cipher	Master_SSL_Key	Seconds_Behind_Master	Master_SSL_Verify_Server_Cert	Last_IO_Errno	Last_IO_Error	Last_SQL_Errno	Last_SQL_Error	Replicate_Ignore_Server_Ids	Master_Server_Id	Master_SSL_Crl	Master_SSL_Crlpath	Using_Gtid
-	127.0.0.1	root	MYPORT_1	60		4		1088		No	No							0		0	0	1394	None		0	No						NULL	No	0		0			1			0
-=======
-Slave_IO_State	Master_Host	Master_User	Master_Port	Connect_Retry	Master_Log_File	Read_Master_Log_Pos	Relay_Log_File	Relay_Log_Pos	Relay_Master_Log_File	Slave_IO_Running	Slave_SQL_Running	Replicate_Do_DB	Replicate_Ignore_DB	Replicate_Do_Table	Replicate_Ignore_Table	Replicate_Wild_Do_Table	Replicate_Wild_Ignore_Table	Last_Errno	Last_Error	Skip_Counter	Exec_Master_Log_Pos	Relay_Log_Space	Until_Condition	Until_Log_File	Until_Log_Pos	Master_SSL_Allowed	Master_SSL_CA_File	Master_SSL_CA_Path	Master_SSL_Cert	Master_SSL_Cipher	Master_SSL_Key	Seconds_Behind_Master	Master_SSL_Verify_Server_Cert	Last_IO_Errno	Last_IO_Error	Last_SQL_Errno	Last_SQL_Error	Replicate_Ignore_Server_Ids	Master_Server_Id	Using_Gtid
-	127.0.0.1	root	MYPORT_1	60		4		1090		No	No							0		0	0	1396	None		0	No						NULL	No	0		0			1	No
->>>>>>> ee2b7db3
+	127.0.0.1	root	MYPORT_1	60		4		1090		No	No							0		0	0	1396	None		0	No						NULL	No	0		0			1			No
 reset slave 'master1' all;
 show slave 'master1' status;
 ERROR HY000: There is no master connection 'master1'
