# This file contains test cases that use the memory leaks detection feature
# provided by the cmake build option -DWITH_PROTECT_STATEMENT_MEMROOT

--source include/not_embedded.inc
# The cmake  option -DWITH_PROTECT_STATEMENT_MEMROOT is used only
# for debug build
--source include/have_debug.inc

--echo #
--echo # MDEV-32369: Memory leak when executing PS for query with IN subquery
--echo #

CREATE TABLE t1 (a VARCHAR(10)) ENGINE=MYISAM;
CREATE TABLE t2 (b VARCHAR(10) CHARACTER SET utf8) ENGINE=MYISAM;

INSERT INTO t1 VALUES ('b'), ('a'), ('c');
INSERT INTO t2 VALUES ('c'), ('d'), ('b');

PREPARE stmt FROM "SELECT t1.a FROM t1 WHERE t1.a IN (SELECT t2.b FROM t2)";

EXECUTE stmt;
EXECUTE stmt;

DEALLOCATE PREPARE stmt;

DELETE FROM t1;
DELETE FROM t2;

INSERT INTO t1 VALUES ('b');
INSERT INTO t2 VALUES ('b');

PREPARE stmt FROM "SELECT t1.a FROM t1 WHERE t1.a IN (SELECT t2.b FROM t2)";

EXECUTE stmt;
EXECUTE stmt;

DEALLOCATE PREPARE stmt;

DROP TABLE t1, t2;

--echo #
--echo # MDEV-32569: Failure when executing PS for query using IN subquery
--echo #

CREATE TABLE t1 (a varchar(10)) ENGINE=MYISAM;
CREATE TABLE t2 (b varchar(10) CHARACTER SET utf8) ENGINE=MYISAM;

INSERT INTO t1 VALUES ('b');
INSERT INTO t2 VALUES ('b');

PREPARE stmt FROM
"SELECT STRAIGHT_JOIN  t1.a FROM t1 WHERE t1.a IN (SELECT t2.b FROM t2)";

EXECUTE stmt;
EXECUTE stmt;

DEALLOCATE PREPARE stmt;

DROP TABLE t1,t2;

--echo #
--echo # MDEV-32733: Two JSON related tests running in PS mode fail on server
--echo #              built with -DWITH_PROTECT_STATEMENT_MEMROOT=YES
--echo #
PREPARE stmt FROM "select json_contains_path('{\"key1\":1}', 'oNE', '$.key2[1]') as exp";

EXECUTE stmt;
EXECUTE stmt;

DEALLOCATE PREPARE stmt;

--echo #
--echo # MDEV-32466: Potential memory leak on execuing of create view statement
--echo #

--delimiter |

CREATE FUNCTION f1 () RETURNS VARCHAR(1)
BEGIN
  DECLARE rec1 ROW TYPE OF v1;
  SELECT z INTO rec1 FROM v1;
  RETURN 1;
END|
--delimiter ;

CREATE FUNCTION f2 () RETURNS VARCHAR(1) RETURN '!';
CREATE VIEW v1 AS SELECT f2() z;

PREPARE stmt FROM "SELECT f1()";
EXECUTE stmt;
EXECUTE stmt;

DEALLOCATE PREPARE stmt;

# Clean up
DROP FUNCTION f1;
DROP VIEW v1;
DROP FUNCTION f2;

--echo #
--echo # MDEV-32867: ASAN errors in Item_func_json_contains_path::val_int upon PS execution
--echo #
CREATE TABLE t1 (f BLOB) ENGINE=MyISAM;

PREPARE stmt FROM "SELECT * FROM t1 WHERE JSON_EXISTS(JSON_ARRAY('[true,1234567890]'), '$**.*') != JSON_CONTAINS_PATH(JSON_INSERT('{}', '$[1]', NULL), 'all', '$[1]')";
EXECUTE stmt;

# Clean up
DEALLOCATE PREPARE stmt;
DROP TABLE t1;

--echo # End of 10.4 tests

--echo #
--echo # MDEV-33769: Memory leak found in the test main.rownum run with --ps-protocol against a server built with the option -DWITH_PROTECT_STATEMENT_MEMROOT
--echo #
CREATE OR REPLACE TABLE t1(a INT);
PREPARE stmt FROM 'SELECT 1 FROM t1 WHERE ROWNUM() < 2';
EXECUTE stmt;
EXECUTE stmt;

INSERT INTO t1 VALUES (1), (2), (3), (4), (5);

PREPARE stmt FROM 'SELECT * FROM t1 WHERE ROWNUM() < ?';
--echo # Expected output is two rows (1), (2)
EXECUTE stmt USING 3;
--echo # Expected output is one row (1)
EXECUTE stmt USING 2;
--echo # Expected output is three rows (1), (2), (3)
EXECUTE stmt USING 4;

--echo # Clean up
DEALLOCATE PREPARE stmt;
DROP TABLE t1;

--echo # End of 10.6 tests

--echo #
--echo # MDEV-34447: Memory leakage is detected on running the test main.ps against the server 11.1
--echo #
CREATE TABLE t1 (id INT, value INT);
CREATE TABLE t2 (id INT);

PREPARE stmt FROM 'UPDATE t1 SET value = (SELECT 1 FROM t2 WHERE id = t1.id)';
EXECUTE stmt;
INSERT INTO t1 VALUES (1,10),(2,10),(3,10);
INSERT INTO t2 VALUES (1),(2);
EXECUTE stmt;
SELECT * FROM t1;
DEALLOCATE PREPARE stmt;
DROP TABLE t1, t2;

--echo # Memory leak also could take place on running the DELETE statement
--echo # with the LIMIT clause. Check it.
CREATE TABLE t1 (c1 INT);
INSERT INTO t1 (c1) VALUES (1), (2), (3);

CREATE PROCEDURE p1(p1 INT)
  DELETE FROM t1 LIMIT p1;

CALL p1(0);
CALL p1(1);
CALL p1(2);

--echo # Clean up
DROP TABLE t1;
DROP PROCEDURE p1;

--echo # End of 10.11 tests

--echo #
<<<<<<< HEAD
--echo # MDEV-34517: Memory leak on re-compilation of a failing statement inside a stored routine
--echo #
CREATE TABLE t1 (a INT);

CREATE PROCEDURE p1()
  SELECT * FROM t1;

SET @save_dbug = @@debug_dbug;

CALL p1();
DROP TABLE t1;
CREATE TABLE t1 (a INT);
SET @@debug_dbug='+d,check_sp_cache_not_invalidated,sp_instr_reparsing_1st_time';
--echo # Recomplilation of the statement 'SELECT * FORM t1' on
--echo # the second run of the procedure p1 shouldn't result in memory leaks
CALL p1();
SET @@debug_dbug='-d,sp_instr_reparsing_1st_time';

DROP TABLE t1;
CREATE TABLE t1 (a INT);
--echo # Recompilation is requested the second time
SET @@debug_dbug='+d,sp_instr_reparsing_2nd_time';
CALL p1();
SET @@debug_dbug='-d,sp_instr_reparsing_2nd_time';

--echo # Clean up
SET @@debug_dbug=@save_dbug;
DROP TABLE t1;
DROP PROCEDURE p1;

--echo # End of 11.2 tests
=======
--echo # MDEV-34649: Memory leaks on running DELETE statement in PS mode with positional parameters
--echo #
CREATE TABLE t1 (a INT, b VARCHAR(30)) CHARSET=utf8mb4;
INSERT INTO t1 VALUES (1, 'one'), (0, NULL), (3, 'three'), (4, 'four');
PREPARE stmt FROM 'DELETE FROM t1 WHERE b=?' ;
SET @arg00=NULL;
EXECUTE stmt USING @arg00;
SET @arg00='one';
# Without the patch, attempt to run the same prepared statement the second time
# would result in memory leaks
EXECUTE stmt USING @arg00;
--echo # Clean up
DEALLOCATE PREPARE stmt;
DROP TABLE t1;

--echo # End of 11.1
>>>>>>> 3e3a3261
<|MERGE_RESOLUTION|>--- conflicted
+++ resolved
@@ -169,39 +169,6 @@
 --echo # End of 10.11 tests
 
 --echo #
-<<<<<<< HEAD
---echo # MDEV-34517: Memory leak on re-compilation of a failing statement inside a stored routine
---echo #
-CREATE TABLE t1 (a INT);
-
-CREATE PROCEDURE p1()
-  SELECT * FROM t1;
-
-SET @save_dbug = @@debug_dbug;
-
-CALL p1();
-DROP TABLE t1;
-CREATE TABLE t1 (a INT);
-SET @@debug_dbug='+d,check_sp_cache_not_invalidated,sp_instr_reparsing_1st_time';
---echo # Recomplilation of the statement 'SELECT * FORM t1' on
---echo # the second run of the procedure p1 shouldn't result in memory leaks
-CALL p1();
-SET @@debug_dbug='-d,sp_instr_reparsing_1st_time';
-
-DROP TABLE t1;
-CREATE TABLE t1 (a INT);
---echo # Recompilation is requested the second time
-SET @@debug_dbug='+d,sp_instr_reparsing_2nd_time';
-CALL p1();
-SET @@debug_dbug='-d,sp_instr_reparsing_2nd_time';
-
---echo # Clean up
-SET @@debug_dbug=@save_dbug;
-DROP TABLE t1;
-DROP PROCEDURE p1;
-
---echo # End of 11.2 tests
-=======
 --echo # MDEV-34649: Memory leaks on running DELETE statement in PS mode with positional parameters
 --echo #
 CREATE TABLE t1 (a INT, b VARCHAR(30)) CHARSET=utf8mb4;
@@ -218,4 +185,36 @@
 DROP TABLE t1;
 
 --echo # End of 11.1
->>>>>>> 3e3a3261
+
+--echo #
+--echo # MDEV-34517: Memory leak on re-compilation of a failing statement inside a stored routine
+--echo #
+CREATE TABLE t1 (a INT);
+
+CREATE PROCEDURE p1()
+  SELECT * FROM t1;
+
+SET @save_dbug = @@debug_dbug;
+
+CALL p1();
+DROP TABLE t1;
+CREATE TABLE t1 (a INT);
+SET @@debug_dbug='+d,check_sp_cache_not_invalidated,sp_instr_reparsing_1st_time';
+--echo # Recomplilation of the statement 'SELECT * FORM t1' on
+--echo # the second run of the procedure p1 shouldn't result in memory leaks
+CALL p1();
+SET @@debug_dbug='-d,sp_instr_reparsing_1st_time';
+
+DROP TABLE t1;
+CREATE TABLE t1 (a INT);
+--echo # Recompilation is requested the second time
+SET @@debug_dbug='+d,sp_instr_reparsing_2nd_time';
+CALL p1();
+SET @@debug_dbug='-d,sp_instr_reparsing_2nd_time';
+
+--echo # Clean up
+SET @@debug_dbug=@save_dbug;
+DROP TABLE t1;
+DROP PROCEDURE p1;
+
+--echo # End of 11.2 tests