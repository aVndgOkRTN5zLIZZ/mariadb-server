--- conflicted
+++ resolved
@@ -1,8 +1,3 @@
-<<<<<<< HEAD
---- a/mysql-test/r/mysqld--help.result
-+++ b/mysql-test/r/mysqld--help.result
-@@ -685,6 +685,7 @@
-=======
 @@ -180,6 +180,7 @@
   --console           Write error output on screen; don't remove the console
   window on windows.
@@ -12,7 +7,6 @@
   --date-format=name  The DATE format (ignored)
   --datetime-format=name 
 @@ -650,6 +651,7 @@
->>>>>>> 4f16e953
   Use MySQL-5.6 (instead of MariaDB-5.3) format for TIME,
   DATETIME, TIMESTAMP columns.
   (Defaults to on; use --skip-mysql56-temporal-format to disable.)
@@ -20,17 +14,10 @@
   --net-buffer-length=# 
   Buffer length for TCP/IP and socket communication
   --net-read-timeout=# 
-<<<<<<< HEAD
 @@ -1327,6 +1328,10 @@
   Alias for log_slow_query_file. Log slow queries to given
   log file. Defaults logging to 'hostname'-slow.log. Must
   be enabled to activate other slow log options
-=======
-@@ -1281,6 +1283,10 @@
-  Log slow queries to given log file. Defaults logging to
-  'hostname'-slow.log. Must be enabled to activate other
-  slow log options
->>>>>>> 4f16e953
 + --slow-start-timeout=# 
 + Maximum number of milliseconds that the service control
 + manager should wait before trying to kill the windows
@@ -38,11 +25,7 @@
   --socket=name       Socket file to use for connection
   --sort-buffer-size=# 
   Each thread that needs to do a sort allocates a buffer of
-<<<<<<< HEAD
 @@ -1351,6 +1356,7 @@
-=======
-@@ -1305,6 +1311,7 @@
->>>>>>> 4f16e953
   deleting or updating every row in a table.
   --stack-trace       Print a symbolic stack trace on failure
   (Defaults to on; use --skip-stack-trace to disable.)
@@ -50,11 +33,7 @@
   --standard-compliant-cte 
   Allow only CTEs compliant to SQL standard
   (Defaults to on; use --skip-standard-compliant-cte to disable.)
-<<<<<<< HEAD
 @@ -1426,6 +1432,11 @@
-=======
-@@ -1380,6 +1387,11 @@
->>>>>>> 4f16e953
   --thread-pool-max-threads=# 
   Maximum allowed number of worker threads in the thread
   pool
@@ -66,11 +45,7 @@
   --thread-pool-oversubscribe=# 
   How many additional active worker threads in a group are
   allowed.
-<<<<<<< HEAD
 @@ -1464,8 +1475,8 @@
-=======
-@@ -1418,8 +1430,8 @@
->>>>>>> 4f16e953
   automatically convert it to an on-disk MyISAM or Aria
   table.
   -t, --tmpdir=name   Path for temporary files. Several paths may be specified,
@@ -81,11 +56,7 @@
   --transaction-alloc-block-size=# 
   Allocation block size for transactions to be stored in
   binary log
-<<<<<<< HEAD
 @@ -1685,6 +1696,7 @@
-=======
-@@ -1634,6 +1646,7 @@
->>>>>>> 4f16e953
  myisam-stats-method NULLS_UNEQUAL
  myisam-use-mmap FALSE
  mysql56-temporal-format TRUE
@@ -93,11 +64,7 @@
  net-buffer-length 16384
  net-read-timeout 30
  net-retry-count 10
-<<<<<<< HEAD
 @@ -1841,6 +1853,7 @@
-=======
-@@ -1788,6 +1801,7 @@
->>>>>>> 4f16e953
  slave-type-conversions 
  slow-launch-time 2
  slow-query-log FALSE
@@ -105,11 +72,7 @@
  sort-buffer-size 2097152
  sql-mode STRICT_TRANS_TABLES,ERROR_FOR_DIVISION_BY_ZERO,NO_AUTO_CREATE_USER,NO_ENGINE_SUBSTITUTION
  sql-safe-updates FALSE
-<<<<<<< HEAD
 @@ -1867,6 +1880,8 @@
-=======
-@@ -1814,6 +1828,8 @@
->>>>>>> 4f16e953
  thread-pool-exact-stats FALSE
  thread-pool-idle-timeout 60
  thread-pool-max-threads 65536
