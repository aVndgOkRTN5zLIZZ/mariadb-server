# General purpose bug fix tests go here : subselect.test too large

--source include/default_optimizer_switch.inc

--disable_warnings
drop table if exists t0,t1,t2,t3,t4,t5,t6;
drop view if exists v1, v2;
--enable_warnings

--source include/have_sequence.inc

set @subselect4_tmp= @@optimizer_switch;
set optimizer_switch='semijoin=on,firstmatch=on,loosescan=on';
set optimizer_switch='semijoin_with_cache=on';
set optimizer_switch='mrr=on,mrr_sort_keys=on,index_condition_pushdown=on';

--echo #
--echo # Bug #46791: Assertion failed:(table->key_read==0),function unknown
--echo #    function,file sql_base.cc
--echo #

CREATE TABLE t1 (a INT, b INT, KEY(a));
INSERT INTO t1 VALUES (1,1),(2,2);
CREATE TABLE t2 LIKE t1;
INSERT INTO t2 VALUES (1,1),(2,2);
CREATE TABLE t3 LIKE t1;

--echo # should have 1 impossible where and 2 dependent subqueries
EXPLAIN
SELECT 1 FROM t1
WHERE NOT EXISTS (SELECT 1 FROM t2 WHERE 1 = (SELECT MIN(t2.b) FROM t3))
ORDER BY count(*);

--echo # should not crash the next statement
SELECT 1 FROM t1
WHERE NOT EXISTS (SELECT 1 FROM t2 WHERE 1 = (SELECT MIN(t2.b) FROM t3))
ORDER BY count(*);

--echo # should not crash: the crash is caused by the previous statement
SELECT 1;

DROP TABLE t1,t2,t3;

--echo #
--echo # Bug #47106: Crash / segfault on adding EXPLAIN to a non-crashing 
--echo # query
--echo #

CREATE TABLE t1 (
  a INT,
  b INT,
  PRIMARY KEY (a),
  KEY b (b)
);
INSERT INTO t1 VALUES (1, 1), (2, 1);

CREATE TABLE t2 LIKE t1;
INSERT INTO t2 SELECT * FROM t1;

CREATE TABLE t3 LIKE t1;
INSERT INTO t3 SELECT * FROM t1;

--echo # Should not crash.
--echo # Should have 1 impossible where and 2 dependent subqs.
EXPLAIN
SELECT
  (SELECT 1 FROM t1,t2 WHERE t2.b > t3.b)
FROM t3 WHERE 1 = 0 GROUP BY 1;

--echo # should return 0 rows
SELECT
  (SELECT 1 FROM t1,t2 WHERE t2.b > t3.b)
FROM t3 WHERE 1 = 0 GROUP BY 1;

DROP TABLE t1,t2,t3;

--echo End of 5.0 tests.

#
# Fix for LP#612894
# Some aggregate functions (such as MIN MAX) work incorrectly in subqueries
# after getting NULL value
#

CREATE TABLE t1 (col_int_nokey int(11) NOT NULL, col_varchar_nokey varchar(1) NOT NULL) engine=myisam;
INSERT INTO t1 VALUES (2,'s'),(0,'v'),(2,'s');
CREATE TABLE t2 (
  pk int(11) NOT NULL AUTO_INCREMENT,
 `col_int_key` int(11) NOT NULL,
  col_varchar_key varchar(1) NOT NULL,
  PRIMARY KEY (pk),
  KEY `col_int_key` (`col_int_key`),
  KEY `col_varchar_key` (`col_varchar_key`)
) ENGINE=MyISAM;
INSERT INTO t2 VALUES (4,10,'g'), (5,20,'v');

SELECT t1.col_int_nokey,(SELECT MIN( t2_a.col_int_key ) FROM t2 t2_a, t2 t2_b, t1 t1_a WHERE t1_a.col_varchar_nokey = t2_b.col_varchar_key and t1.col_int_nokey ) as sub FROM t1;

SELECT t1.col_int_nokey,(SELECT MIN( t2_a.col_int_key ) +1 FROM t2 t2_a, t2 t2_b, t1 t1_a WHERE t1_a.col_varchar_nokey = t2_b.col_varchar_key and t1.col_int_nokey ) as sub FROM t1;

DROP TABLE t1,t2;

--echo #
--echo # Bug#54568: create view cause Assertion failed: 0, 
--echo # file .\item_subselect.cc, line 836
--echo #
EXPLAIN SELECT 1 LIKE ( 1 IN ( SELECT 1 ) );
DESCRIBE SELECT 1 LIKE ( 1 IN ( SELECT 1 ) );
--echo # None of the below should crash
CREATE VIEW v1 AS SELECT 1 LIKE ( 1 IN ( SELECT 1 ) );
CREATE VIEW v2 AS SELECT 1 LIKE '%' ESCAPE ( 1 IN ( SELECT 1 ) );
DROP VIEW v1, v2;

--echo # 
--echo # Bug#51070: Query with a NOT IN subquery predicate returns a wrong
--echo # result set
--echo # 
CREATE TABLE t1 ( a INT, b INT );
INSERT INTO t1 VALUES ( 1, NULL ), ( 2, NULL );

CREATE TABLE t2 ( c INT, d INT );
INSERT INTO t2 VALUES ( NULL, 3 ), ( NULL, 4 );

CREATE TABLE t3 ( e INT, f INT );
INSERT INTO t3 VALUES ( NULL, NULL ), ( NULL, NULL );

CREATE TABLE t4 ( a INT );
INSERT INTO t4 VALUES (1), (2), (3);

CREATE TABLE t5 ( a INT );
INSERT INTO t5 VALUES (NULL), (2);

SET @old_optimizer_switch = @@session.optimizer_switch;
SET SESSION optimizer_switch = 'materialization=off,in_to_exists=on,semijoin=off';

--replace_column 1 x 3 x 4 x 5 x 6 x 7 x 8 x 9 x 10 x
EXPLAIN
SELECT * FROM t1 WHERE ( a, b ) NOT IN ( SELECT c, d FROM t2 );
SELECT * FROM t1 WHERE ( a, b ) NOT IN ( SELECT c, d FROM t2 );

EXPLAIN
SELECT * FROM t1 WHERE ( a, b ) NOT IN ( SELECT c, d FROM t2 ) IS NULL;
SELECT * FROM t1 WHERE ( a, b ) NOT IN ( SELECT c, d FROM t2 ) IS NULL;
SELECT * FROM t1 WHERE ( a, b ) IN ( SELECT c, d FROM t2 ) IS NULL;
SELECT * FROM t1 WHERE ( a, b ) NOT IN ( SELECT c, d FROM t2 ) IS UNKNOWN;
SELECT * FROM t1 WHERE (( a, b ) NOT IN ( SELECT c, d FROM t2 )) IS UNKNOWN;

SELECT * FROM t1 WHERE 1 = 1 AND ( a, b ) NOT IN ( SELECT c, d FROM t2 );

--replace_column 1 x 3 x 4 x 5 x 6 x 7 x 8 x 9 x 10 x
EXPLAIN
SELECT * FROM t1 WHERE ( a, b ) NOT IN ( SELECT e, f FROM t3 );
SELECT * FROM t1 WHERE ( a, b ) NOT IN ( SELECT e, f FROM t3 );

--replace_column 1 x 3 x 4 x 5 x 6 x 7 x 8 x 9 x 10 x
EXPLAIN
SELECT * FROM t2 WHERE ( c, d ) NOT IN ( SELECT a, b FROM t1 );
SELECT * FROM t2 WHERE ( c, d ) NOT IN ( SELECT a, b FROM t1 );

--replace_column 1 x 3 x 4 x 5 x 6 x 7 x 8 x 9 x 10 x
EXPLAIN
SELECT * FROM t3 WHERE ( e, f ) NOT IN ( SELECT c, d FROM t2 );
SELECT * FROM t3 WHERE ( e, f ) NOT IN ( SELECT c, d FROM t2 );

--replace_column 1 x 3 x 4 x 5 x 6 x 7 x 8 x 9 x 10 x
EXPLAIN
SELECT * FROM t2 WHERE ( c, d ) NOT IN ( SELECT e, f FROM t3 );
SELECT * FROM t2 WHERE ( c, d ) NOT IN ( SELECT e, f FROM t3 );

SELECT * FROM t1 WHERE ( a, b ) NOT IN 
  ( SELECT c, d FROM t2 WHERE c = 1 AND c <> 1 );

SELECT * FROM t1 WHERE b NOT IN ( SELECT c FROM t2 WHERE c = 1 );

SELECT * FROM t1 WHERE NULL NOT IN ( SELECT c FROM t2 WHERE c = 1 AND c <> 1 );

SET SESSION optimizer_switch = @old_optimizer_switch;

DROP TABLE t1, t2, t3, t4, t5;

--echo #
--echo # Bug#58207: invalid memory reads when using default column value and 
--echo # tmptable needed
--echo #
CREATE TABLE t(a VARCHAR(245) DEFAULT
'aaaaaaaaaaaaaaaaaaaaaaaaaaaaaaaaaaaaaaaaaaaaaaaaaaaaaaaaaaaaaaaaaaaaaaaaaaaaaaaaaaaaaaaaaaaaaaaaaaaaaaaaaaaaaaaaaaaaaaaaaaaaaaaaaaaaaaaaaaaaaaaaaaaaaaaaaaaaaaaaaaaaaaaaaaaa');
INSERT INTO t VALUES (''),(''),(''),(''),(''),(''),(''),(''),(''),(''),('');
SELECT * FROM (SELECT default(a) FROM t GROUP BY a) d;
DROP TABLE t;

--echo #
--echo # LP BUG#1009187, MDEV-373, MYSQL bug#58628
--echo # Wrong result for a query with [NOT] IN subquery predicate if
--echo # the left part of the predicate is explicit NULL
--echo #

CREATE TABLE t1 (pk INT NOT NULL, i INT NOT NULL);
INSERT INTO t1 VALUES (0,10), (1,20), (2,30), (3,40);

CREATE TABLE t2a (pk INT NOT NULL, i INT NOT NULL, PRIMARY KEY(i,pk));
INSERT INTO t2a VALUES (0,0), (1,1), (2,2), (3,3);

CREATE TABLE t2b (pk INT, i INT);
INSERT INTO t2b VALUES (0,0), (1,1), (2,2), (3,3);

CREATE TABLE t2c (pk INT NOT NULL, i INT NOT NULL);
INSERT INTO t2c VALUES (0,0), (1,1), (2,2), (3,3);
create index it2c on t2c (i,pk);

CREATE TABLE t2d (pk INT NOT NULL, i INT NOT NULL, PRIMARY KEY(i));
INSERT INTO t2d VALUES (0,0), (1,1), (2,2), (3,3);

EXPLAIN
SELECT * FROM t1 WHERE NULL NOT IN (SELECT t2a.i FROM t2a WHERE t2a.pk = t1.pk);
SELECT * FROM t1 WHERE NULL NOT IN (SELECT t2a.i FROM t2a WHERE t2a.pk = t1.pk);
SELECT * FROM t1 WHERE 1+NULL NOT IN (SELECT t2a.i FROM t2a WHERE t2a.pk = t1.pk);
SELECT * FROM t1 WHERE NULL     IN (SELECT t2a.i FROM t2a WHERE t2a.pk = t1.pk) IS UNKNOWN;
SELECT t1.pk, NULL NOT IN (SELECT t2a.i FROM t2a  WHERE t2a.pk = t1.pk) FROM t1;

EXPLAIN
SELECT * FROM t1 WHERE NULL NOT IN (SELECT t2b.i FROM t2b WHERE t2b.pk = t1.pk);
SELECT * FROM t1 WHERE NULL NOT IN (SELECT t2b.i FROM t2b WHERE t2b.pk = t1.pk);
SELECT * FROM t1 WHERE NULL     IN (SELECT t2b.i FROM t2b WHERE t2b.pk = t1.pk) IS UNKNOWN;
SELECT t1.pk, NULL NOT IN (SELECT t2b.i FROM t2b  WHERE t2b.pk = t1.pk) FROM t1;

EXPLAIN
SELECT * FROM t1 WHERE NULL NOT IN (SELECT t2c.i FROM t2c WHERE t2c.pk = t1.pk);
SELECT * FROM t1 WHERE NULL NOT IN (SELECT t2c.i FROM t2c WHERE t2c.pk = t1.pk);
SELECT * FROM t1 WHERE NULL     IN (SELECT t2c.i FROM t2c WHERE t2c.pk = t1.pk) IS UNKNOWN;
SELECT t1.pk, NULL NOT IN (SELECT t2c.i FROM t2c  WHERE t2c.pk = t1.pk) FROM t1;

EXPLAIN
SELECT * FROM t1 WHERE NULL NOT IN (SELECT t2d.i FROM t2d WHERE t2d.pk = t1.pk);
SELECT * FROM t1 WHERE NULL NOT IN (SELECT t2d.i FROM t2d WHERE t2d.pk = t1.pk);
SELECT * FROM t1 WHERE NULL     IN (SELECT t2d.i FROM t2d WHERE t2d.pk = t1.pk) IS UNKNOWN;
SELECT t1.pk, NULL NOT IN (SELECT t2d.i FROM t2d  WHERE t2d.pk = t1.pk) FROM t1;

EXPLAIN
SELECT * FROM t1 WHERE (NULL, 1) NOT IN (SELECT t2a.i, t2a.pk FROM t2a WHERE t2a.pk = t1.pk);
SELECT * FROM t1 WHERE (NULL, 1) NOT IN (SELECT t2a.i, t2a.pk FROM t2a WHERE t2a.pk = t1.pk);
SELECT (NULL, 1) NOT IN (SELECT t2a.i, t2a.pk FROM t2a WHERE t2a.pk = t1.pk) from t1;

EXPLAIN
SELECT * FROM t1 WHERE (NULL, 1) NOT IN (SELECT t2b.i, t2b.pk FROM t2b WHERE t2b.pk = t1.pk);
SELECT * FROM t1 WHERE (NULL, 1) NOT IN (SELECT t2b.i, t2b.pk FROM t2b WHERE t2b.pk = t1.pk);
SELECT (NULL, 1) NOT IN (SELECT t2b.i, t2b.pk FROM t2b WHERE t2b.pk = t1.pk) from t1;

EXPLAIN
SELECT * FROM t1 WHERE (NULL, 1) NOT IN (SELECT t2c.i, t2c.pk FROM t2c WHERE t2c.pk = t1.pk);
SELECT * FROM t1 WHERE (NULL, 1) NOT IN (SELECT t2c.i, t2c.pk FROM t2c WHERE t2c.pk = t1.pk);
SELECT (NULL, 1) NOT IN (SELECT t2c.i, t2c.pk FROM t2c WHERE t2c.pk = t1.pk) from t1;

EXPLAIN
SELECT * FROM t1 WHERE (NULL, 1) NOT IN (SELECT t2d.i, t2d.pk FROM t2d WHERE t2d.pk = t1.pk);
SELECT * FROM t1 WHERE (NULL, 1) NOT IN (SELECT t2d.i, t2d.pk FROM t2d WHERE t2d.pk = t1.pk);
SELECT (NULL, 1) NOT IN (SELECT t2d.i, t2d.pk FROM t2d WHERE t2d.pk = t1.pk) from t1;

drop table t1, t2a, t2b, t2c, t2d;

--echo #
--echo # End of 5.1 tests.
--echo #

--echo #
--echo # BUG#46743 "Azalea processing correlated, aggregate SELECT
--echo # subqueries incorrectly"
--echo #

CREATE TABLE t1 (c int);
INSERT INTO t1 VALUES (NULL);
CREATE TABLE t2 (d int , KEY (d)); # index is needed for bug
INSERT INTO t2 VALUES (NULL),(NULL); # two rows needed for bug
# we see that subquery returns 0 rows
--echo 0 rows in subquery
SELECT 1 AS RESULT FROM t2,t1 WHERE d = c;
# so here it ends up as NULL
--echo base query
SELECT (SELECT 1 FROM t2 WHERE d = c) AS RESULT FROM t1 ;
EXPLAIN EXTENDED SELECT (SELECT 1 FROM t2 WHERE d = c) AS RESULT FROM t1 ;
--echo first equivalent variant
SELECT (SELECT 1 FROM t2 WHERE d = IFNULL(c,NULL)) AS RESULT FROM t1 GROUP BY c ;
EXPLAIN EXTENDED SELECT (SELECT 1 FROM t2 WHERE d = IFNULL(c,NULL)) AS RESULT FROM t1 GROUP BY c;
--echo second equivalent variant
# used to fail with 1242: Subquery returns more than 1 row
SELECT (SELECT 1 FROM t2 WHERE d = c) AS RESULT FROM t1 GROUP BY c ;
EXPLAIN EXTENDED SELECT (SELECT 1 FROM t2 WHERE d = c) AS RESULT FROM t1 GROUP BY c ;

DROP TABLE t1,t2;

--echo #
--echo # BUG#45928 "Differing query results depending on MRR and
--echo # engine_condition_pushdown settings"
--echo #

CREATE TABLE `t1` (
  `pk` int(11) NOT NULL AUTO_INCREMENT,
  `time_nokey` time NOT NULL,
  `varchar_key` varchar(1) NOT NULL,
  `varchar_nokey` varchar(1) NOT NULL,
  PRIMARY KEY (`pk`),
  KEY `varchar_key` (`varchar_key`)
) AUTO_INCREMENT=12 DEFAULT CHARSET=latin1;
INSERT INTO `t1` VALUES (10,'00:00:00','i','i'),(11,'00:00:00','','');

set @old_optimizer_switch          = @@session.optimizer_switch;

SET SESSION OPTIMIZER_SWITCH = 'materialization=off,semijoin=off,loosescan=off,firstmatch=off,mrr=on,engine_condition_pushdown=on';

 SELECT `time_nokey` G1  FROM t1  WHERE ( `varchar_nokey`  , `varchar_key`  )  IN ( 
SELECT `varchar_nokey`  , `varchar_nokey`  )  AND `varchar_key`  >= 'c' HAVING G1  ORDER 
BY `pk`   ;

set @@session.optimizer_switch          = @old_optimizer_switch;

DROP TABLE t1;

--echo #
--echo # During work with BUG#45863 I had problems with a query that was
--echo # optimized differently in regular and prepared mode.
--echo # Because there was a bug in one of the selected strategies, I became
--echo # aware of the problem. Adding an EXPLAIN query to catch this.

--disable_warnings
DROP TABLE IF EXISTS t1, t2, t3;
--enable_warnings

CREATE TABLE t1
 (EMPNUM   CHAR(3) NOT NULL,
  EMPNAME  CHAR(20),
  GRADE    DECIMAL(4),
  CITY     CHAR(15));

CREATE TABLE t2
 (PNUM     CHAR(3) NOT NULL,
  PNAME    CHAR(20),
  PTYPE    CHAR(6),
  BUDGET   DECIMAL(9),
  CITY     CHAR(15));

CREATE TABLE t3
 (EMPNUM   CHAR(3) NOT NULL,
  PNUM     CHAR(3) NOT NULL,
  HOURS    DECIMAL(5));

INSERT INTO t1 VALUES ('E1','Alice',12,'Deale');
INSERT INTO t1 VALUES ('E2','Betty',10,'Vienna');
INSERT INTO t1 VALUES ('E3','Carmen',13,'Vienna');
INSERT INTO t1 VALUES ('E4','Don',12,'Deale');
INSERT INTO t1 VALUES ('E5','Ed',13,'Akron');

INSERT INTO t2 VALUES ('P1','MXSS','Design',10000,'Deale');
INSERT INTO t2 VALUES ('P2','CALM','Code',30000,'Vienna');
INSERT INTO t2 VALUES ('P3','SDP','Test',30000,'Tampa');
INSERT INTO t2 VALUES ('P4','SDP','Design',20000,'Deale');
INSERT INTO t2 VALUES ('P5','IRM','Test',10000,'Vienna');
INSERT INTO t2 VALUES ('P6','PAYR','Design',50000,'Deale');

INSERT INTO t3 VALUES  ('E1','P1',40);
INSERT INTO t3 VALUES  ('E1','P2',20);
INSERT INTO t3 VALUES  ('E1','P3',80);
INSERT INTO t3 VALUES  ('E1','P4',20);
INSERT INTO t3 VALUES  ('E1','P5',12);
INSERT INTO t3 VALUES  ('E1','P6',12);
INSERT INTO t3 VALUES  ('E2','P1',40);
INSERT INTO t3 VALUES  ('E2','P2',80);
INSERT INTO t3 VALUES  ('E3','P2',20);
INSERT INTO t3 VALUES  ('E4','P2',20);
INSERT INTO t3 VALUES  ('E4','P4',40);
INSERT INTO t3 VALUES  ('E4','P5',80);

SET @old_optimizer_switch = @@session.optimizer_switch;
SET @old_join_cache_level = @@session.join_cache_level;
SET SESSION optimizer_switch = 'firstmatch=on,loosescan=on,materialization=on,in_to_exists=off,semijoin=on';
SET SESSION join_cache_level = 1;

CREATE UNIQUE INDEX t1_IDX ON t1(EMPNUM);

EXPLAIN SELECT EMPNAME
FROM t1
WHERE EMPNUM IN
   (SELECT EMPNUM
    FROM t3
    WHERE PNUM IN
       (SELECT PNUM
        FROM t2
        WHERE PTYPE = 'Design'));

PREPARE stmt FROM "EXPLAIN SELECT EMPNAME
FROM t1
WHERE EMPNUM IN
   (SELECT EMPNUM
    FROM t3
    WHERE PNUM IN
       (SELECT PNUM
        FROM t2
        WHERE PTYPE = 'Design'))";
EXECUTE stmt;
EXECUTE stmt;
DEALLOCATE PREPARE stmt;

DROP INDEX t1_IDX ON t1;
CREATE INDEX t1_IDX ON t1(EMPNUM);

EXPLAIN SELECT EMPNAME
FROM t1
WHERE EMPNUM IN
   (SELECT EMPNUM
    FROM t3
    WHERE PNUM IN
       (SELECT PNUM
        FROM t2
        WHERE PTYPE = 'Design'));

PREPARE stmt FROM "EXPLAIN SELECT EMPNAME
FROM t1
WHERE EMPNUM IN
   (SELECT EMPNUM
    FROM t3
    WHERE PNUM IN
       (SELECT PNUM
        FROM t2
        WHERE PTYPE = 'Design'))";
EXECUTE stmt;
EXECUTE stmt;
DEALLOCATE PREPARE stmt;

DROP INDEX t1_IDX ON t1;

EXPLAIN SELECT EMPNAME
FROM t1
WHERE EMPNUM IN
   (SELECT EMPNUM
    FROM t3
    WHERE PNUM IN
       (SELECT PNUM
        FROM t2
        WHERE PTYPE = 'Design'));

PREPARE stmt FROM "EXPLAIN SELECT EMPNAME
FROM t1
WHERE EMPNUM IN
   (SELECT EMPNUM
    FROM t3
    WHERE PNUM IN
       (SELECT PNUM
        FROM t2
        WHERE PTYPE = 'Design'))";
EXECUTE stmt;
EXECUTE stmt;
DEALLOCATE PREPARE stmt;

SET SESSION optimizer_switch = @old_optimizer_switch;
SET SESSION join_cache_level = @old_join_cache_level;

DROP TABLE t1, t2, t3;

--echo #
--echo # BUG#45221 Query SELECT pk FROM C WHERE pk IN (SELECT int_key) failing
--echo #

CREATE TABLE t1 (
  i1_key INT,
  i2 INT,
  i3 INT,
  KEY i1_index (i1_key)
);

INSERT INTO t1 VALUES (9,1,2), (9,2,1);

CREATE TABLE t2 (
  pk INT NOT NULL,
  i1 INT,
  PRIMARY KEY (pk)
);

INSERT INTO t2 VALUES (9,1);

--echo # Enable Index condition pushdown
--replace_column 1 #
set @old_icp=@@optimizer_switch;
SET SESSION optimizer_switch="engine_condition_pushdown=on";

--echo
SELECT pk
FROM t2
WHERE 
   pk IN ( 
     SELECT i1_key
     FROM t1
     WHERE t1.i2 < t1.i3 XOR t2.i1 > 1
     ORDER BY t1.i2 desc);

--echo # Restore old value for Index condition pushdown
SET SESSION optimizer_switch=@old_icp;

DROP TABLE t1,t2;

--echo #
--echo # End of 5.3 tests.
--echo #

--echo #
--echo # Bug#53236 Segfault in DTCollation::set(DTCollation&)
--echo #

CREATE TABLE t1 (
  pk INTEGER AUTO_INCREMENT,
  col_varchar VARCHAR(1),
  PRIMARY KEY (pk)
)
;

INSERT INTO t1 (col_varchar) 
VALUES
('w'),
('m')
;

SELECT  table1.pk
FROM ( t1 AS table1 JOIN t1 AS table2 ON (table1.col_varchar =
                                          table2.col_varchar) ) 
WHERE ( 1, 2 ) IN ( SELECT SUBQUERY1_t1.pk AS SUBQUERY1_field1,
                           SUBQUERY1_t1.pk AS SUBQUERY1_field2
                    FROM ( t1 AS SUBQUERY1_t1 JOIN t1 AS SUBQUERY1_t2
                           ON (SUBQUERY1_t2.col_varchar =
                               SUBQUERY1_t1.col_varchar) ) ) 
;

drop table t1;

--echo #
--echo # BUG#716293: "Range checked for each record" is not used if condition refers to outside of subquery
--echo #

create table t1 (a int);
insert into t1 values (0),(1),(2),(3),(4),(5),(6),(7),(8),(9);
create table t2 (a int, b int, `filler` char(200), key(a), key (b));
insert into t2 
  select A.a + 10*B.a + 100 * C.a, A.a + 10*B.a + 100 * C.a, 'filler' from t1 A, t1 B, t1 C;

--echo # The following must use "Range checked for each record" for table B
explain 
select a, 
       (select sum(X.a+B.b) from t1 X, t2 B where B.a=A.a or B.b=A.a)
from t1 A;  
drop table t1, t2;


--echo #
--echo # BUG#723822: Crash in get_constant_key_infix with EXISTS ( SELECT .. DISTINCT )
--echo #
CREATE TABLE t1 ( f1 int(11), f3 varchar(1)) ;
INSERT INTO t1 VALUES ('8','c'),('5','f');

ALTER TABLE t1 ADD KEY (f3,f1);

CREATE TABLE t2 ( f4 varchar(1)) ;
INSERT INTO t2 VALUES ('f'),('d');

SELECT * FROM t2
WHERE EXISTS (
        SELECT DISTINCT f3
        FROM t1
        WHERE f3 <= t2.f4
);

drop table t1,t2;

--echo #
--echo # LP BUG#718763 Second crash in select_describe() and materialization
--echo #

CREATE TABLE t1 ( f1 int(11), f3 int(11), f10 varchar(1), KEY (f3)) ;
INSERT INTO t1 VALUES ('28','6','m'),('29','4','c');

CREATE TABLE t2 (f11 varchar(1)) ;
INSERT INTO t2 VALUES ('f'),('d');

SET @old_optimizer_switch = @@session.optimizer_switch;
SET SESSION optimizer_switch = 'materialization=on,in_to_exists=off';

EXPLAIN
SELECT * FROM t1
WHERE f3 = (
        SELECT t1.f3 FROM t1
        WHERE ( t1.f10 ) IN ( SELECT f11 FROM t2 GROUP BY f11 ));
SELECT * FROM t1
WHERE f3 = (
        SELECT t1.f3 FROM t1
        WHERE ( t1.f10 ) IN ( SELECT f11 FROM t2 GROUP BY f11 ));

EXPLAIN
SELECT * FROM t1
WHERE f3 = (
        SELECT f3 FROM t1
        WHERE ( f10, f10 ) IN ( SELECT f11, f11 FROM t2 GROUP BY f11 ));
SELECT * FROM t1
WHERE f3 = (
        SELECT f3 FROM t1
        WHERE ( f10, f10 ) IN ( SELECT f11, f11 FROM t2 GROUP BY f11 ));
SET @@optimizer_switch = 'materialization=on,in_to_exists=off,semijoin=off';

EXPLAIN
SELECT * FROM t1
WHERE f3 = (
        SELECT t1.f3 FROM t1
        WHERE ( t1.f10 ) IN ( SELECT max(f11) FROM t2 GROUP BY f11 ));
SELECT * FROM t1
WHERE f3 = (
        SELECT t1.f3 FROM t1
        WHERE ( t1.f10 ) IN ( SELECT max(f11) FROM t2 GROUP BY f11 ));

EXPLAIN
SELECT * FROM t1
WHERE f3 = (
        SELECT f3 FROM t1
        WHERE ( f10, f10 ) IN ( SELECT max(f11), f11 FROM t2 GROUP BY f11 ));
SELECT * FROM t1
WHERE f3 = (
        SELECT f3 FROM t1
        WHERE ( f10, f10 ) IN ( SELECT max(f11), f11 FROM t2 GROUP BY f11 ));

SET SESSION optimizer_switch = @old_optimizer_switch;
drop table t1,t2;

--echo #
--echo # LP BUG#715738: Wrong result with implicit grouping and empty result set
--echo #

CREATE TABLE t1 (f1 int, f2 int);
CREATE TABLE t2 (f3 int, f4 int not null, PRIMARY KEY (f3));

set @save_optimizer_switch=@@optimizer_switch;

SET @@optimizer_switch = 'materialization=on,in_to_exists=off,semijoin=off';

EXPLAIN
SELECT * FROM t1 WHERE (2, 0) NOT IN (SELECT f3, min(f4) FROM t2);
SELECT * FROM t1 WHERE (2, 0) NOT IN (SELECT f3, min(f4) FROM t2);

EXPLAIN
SELECT * FROM t1 WHERE (2, 0) NOT IN (SELECT f3+f4, min(f4) FROM t2);
SELECT * FROM t1 WHERE (2, 0) NOT IN (SELECT f3+f4, min(f4) FROM t2);

EXPLAIN
SELECT * FROM t1 WHERE (2, 0) NOT IN (SELECT f3, min(f4)+max(f4) FROM t2);
SELECT * FROM t1 WHERE (2, 0) NOT IN (SELECT f3, min(f4)+max(f4) FROM t2);

EXPLAIN
SELECT (2, 0) NOT IN (SELECT f3, min(f4) FROM t2) as not_in;
SELECT (2, 0) NOT IN (SELECT f3, min(f4) FROM t2) as not_in;

EXPLAIN
SELECT * FROM t1 WHERE (2, 0) NOT IN (SELECT f3, count(f4) FROM t2);
SELECT * FROM t1 WHERE (2, 0) NOT IN (SELECT f3, count(f4) FROM t2);

EXPLAIN
SELECT * FROM t1 WHERE (2, 0) NOT IN (SELECT f3, f3 + count(f4) FROM t2);
SELECT * FROM t1 WHERE (2, 0) NOT IN (SELECT f3, f3 + count(f4) FROM t2);

EXPLAIN
SELECT (2, 0) NOT IN (SELECT f3, count(f4) FROM t2) as not_in;
SELECT (2, 0) NOT IN (SELECT f3, count(f4) FROM t2) as not_in;

EXPLAIN
SELECT (2, 0) NOT IN (SELECT f3, count(f4) FROM t2 HAVING max(f4) > 7) as not_in;
SELECT (2, 0) NOT IN (SELECT f3, count(f4) FROM t2 HAVING max(f4) > 7) as not_in;

EXPLAIN
SELECT (2, 0) NOT IN (SELECT f3, count(f4) FROM t2 HAVING max(f4) is null) as not_in;
SELECT (2, 0) NOT IN (SELECT f3, count(f4) FROM t2 HAVING max(f4) is null) as not_in;

EXPLAIN
SELECT (2, 0) NOT IN (SELECT max(f3+f3), count(f4) FROM t2) as not_in;
SELECT (2, 0) NOT IN (SELECT max(f3+f3), count(f4) FROM t2) as not_in;

EXPLAIN
SELECT (2, 0) NOT IN (SELECT max(f3+f3), count(f4)+f3 FROM t2) as not_in;
SELECT (2, 0) NOT IN (SELECT max(f3+f3), count(f4)+f3 FROM t2) as not_in;

EXPLAIN
SELECT * FROM t1 WHERE (2, 0) NOT IN (SELECT min(f3)+f3, min(f4)+f3+max(f4) FROM t2);
SELECT * FROM t1 WHERE (2, 0) NOT IN (SELECT min(f3)+f3, min(f4)+f3+max(f4) FROM t2);


SET @@optimizer_switch = 'materialization=off,in_to_exists=on,semijoin=off';


EXPLAIN
SELECT * FROM t1 WHERE (2, 0) NOT IN (SELECT f3, min(f4) FROM t2);
SELECT * FROM t1 WHERE (2, 0) NOT IN (SELECT f3, min(f4) FROM t2);

EXPLAIN
SELECT * FROM t1 WHERE (2, 0) NOT IN (SELECT f3+f4, min(f4) FROM t2);
SELECT * FROM t1 WHERE (2, 0) NOT IN (SELECT f3+f4, min(f4) FROM t2);

EXPLAIN
SELECT * FROM t1 WHERE (2, 0) NOT IN (SELECT f3, min(f4)+max(f4) FROM t2);
SELECT * FROM t1 WHERE (2, 0) NOT IN (SELECT f3, min(f4)+max(f4) FROM t2);

EXPLAIN
SELECT (2, 0) NOT IN (SELECT f3, min(f4) FROM t2) as not_in;
SELECT (2, 0) NOT IN (SELECT f3, min(f4) FROM t2) as not_in;

EXPLAIN
SELECT * FROM t1 WHERE (2, 0) NOT IN (SELECT f3, count(f4) FROM t2);
SELECT * FROM t1 WHERE (2, 0) NOT IN (SELECT f3, count(f4) FROM t2);

EXPLAIN
SELECT * FROM t1 WHERE (2, 0) NOT IN (SELECT f3, f3 + count(f4) FROM t2);
SELECT * FROM t1 WHERE (2, 0) NOT IN (SELECT f3, f3 + count(f4) FROM t2);

EXPLAIN
SELECT (2, 0) NOT IN (SELECT f3, count(f4) FROM t2) as not_in;
SELECT (2, 0) NOT IN (SELECT f3, count(f4) FROM t2) as not_in;

EXPLAIN
SELECT (2, 0) NOT IN (SELECT f3, count(f4) FROM t2 HAVING max(f4) > 7) as not_in;
SELECT (2, 0) NOT IN (SELECT f3, count(f4) FROM t2 HAVING max(f4) > 7) as not_in;

EXPLAIN
SELECT (2, 0) NOT IN (SELECT f3, count(f4) FROM t2 HAVING max(f4) is null) as not_in;
SELECT (2, 0) NOT IN (SELECT f3, count(f4) FROM t2 HAVING max(f4) is null) as not_in;

EXPLAIN
SELECT (2, 0) NOT IN (SELECT max(f3+f3), count(f4) FROM t2) as not_in;
SELECT (2, 0) NOT IN (SELECT max(f3+f3), count(f4) FROM t2) as not_in;

EXPLAIN
SELECT (2, 0) NOT IN (SELECT max(f3+f3), count(f4)+f3 FROM t2) as not_in;
SELECT (2, 0) NOT IN (SELECT max(f3+f3), count(f4)+f3 FROM t2) as not_in;

EXPLAIN
SELECT * FROM t1 WHERE (2, 0) NOT IN (SELECT min(f3)+f3, min(f4)+f3+max(f4) FROM t2);
SELECT * FROM t1 WHERE (2, 0) NOT IN (SELECT min(f3)+f3, min(f4)+f3+max(f4) FROM t2);


INSERT INTO t1 VALUES (1, 2);
INSERT INTO t1 VALUES (3, 4);
INSERT INTO t2 VALUES (5, 6);
INSERT INTO t2 VALUES (7, 8);

SET @@optimizer_switch = 'materialization=on,in_to_exists=off,semijoin=off';

EXPLAIN
SELECT * FROM t1 WHERE (2, 0) NOT IN (SELECT f3, min(f4) FROM t2 WHERE f3 > 10);
SELECT * FROM t1 WHERE (2, 0) NOT IN (SELECT f3, min(f4) FROM t2 WHERE f3 > 10);

EXPLAIN
SELECT * FROM t1 WHERE (2, 0) NOT IN (SELECT f3+f4, min(f4) FROM t2 WHERE f3 > 10);
SELECT * FROM t1 WHERE (2, 0) NOT IN (SELECT f3+f4, min(f4) FROM t2 WHERE f3 > 10);

EXPLAIN
SELECT * FROM t1 WHERE (2, 0) NOT IN (SELECT f3, min(f4)+max(f4) FROM t2 WHERE f3 > 10);
SELECT * FROM t1 WHERE (2, 0) NOT IN (SELECT f3, min(f4)+max(f4) FROM t2 WHERE f3 > 10);

EXPLAIN
SELECT (2, 0) NOT IN (SELECT f3, min(f4) FROM t2 WHERE f3 > 10) as not_in;
SELECT (2, 0) NOT IN (SELECT f3, min(f4) FROM t2 WHERE f3 > 10) as not_in;

EXPLAIN
SELECT * FROM t1 WHERE (2, 0) NOT IN (SELECT f3, count(f4) FROM t2 WHERE f3 > 10);
SELECT * FROM t1 WHERE (2, 0) NOT IN (SELECT f3, count(f4) FROM t2 WHERE f3 > 10);

EXPLAIN
SELECT * FROM t1 WHERE (2, 0) NOT IN (SELECT f3, f3 + count(f4) FROM t2 WHERE f3 > 10);
SELECT * FROM t1 WHERE (2, 0) NOT IN (SELECT f3, f3 + count(f4) FROM t2 WHERE f3 > 10);

EXPLAIN
SELECT (2, 0) NOT IN (SELECT f3, count(f4) FROM t2 WHERE f3 > 10) as not_in;
SELECT (2, 0) NOT IN (SELECT f3, count(f4) FROM t2 WHERE f3 > 10) as not_in;

EXPLAIN
SELECT (2, 0) NOT IN (SELECT f3, count(f4) FROM t2 WHERE f3 > 10 HAVING max(f4) > 7) as not_in;
SELECT (2, 0) NOT IN (SELECT f3, count(f4) FROM t2 WHERE f3 > 10 HAVING max(f4) > 7) as not_in;

EXPLAIN
SELECT (2, 0) NOT IN (SELECT f3, count(f4) FROM t2 WHERE f3 > 10 HAVING max(f4) is null) as not_in;
SELECT (2, 0) NOT IN (SELECT f3, count(f4) FROM t2 WHERE f3 > 10 HAVING max(f4) is null) as not_in;

EXPLAIN
SELECT (2, 0) NOT IN (SELECT max(f3+f3), count(f4) FROM t2 WHERE f3 > 10) as not_in;
SELECT (2, 0) NOT IN (SELECT max(f3+f3), count(f4) FROM t2 WHERE f3 > 10) as not_in;

EXPLAIN
SELECT (2, 0) NOT IN (SELECT max(f3+f3), count(f4)+f3 FROM t2 WHERE f3 > 10) as not_in;
SELECT (2, 0) NOT IN (SELECT max(f3+f3), count(f4)+f3 FROM t2 WHERE f3 > 10) as not_in;

EXPLAIN
SELECT * FROM t1 WHERE (2, 0) NOT IN (SELECT min(f3)+f3, min(f4)+f3+max(f4) FROM t2 WHERE f3 > 10);
SELECT * FROM t1 WHERE (2, 0) NOT IN (SELECT min(f3)+f3, min(f4)+f3+max(f4) FROM t2 WHERE f3 > 10);

SET @@optimizer_switch = 'materialization=off,in_to_exists=on,semijoin=off';

EXPLAIN
SELECT * FROM t1 WHERE (2, 0) NOT IN (SELECT f3, min(f4) FROM t2 WHERE f3 > 10);
SELECT * FROM t1 WHERE (2, 0) NOT IN (SELECT f3, min(f4) FROM t2 WHERE f3 > 10);

EXPLAIN
SELECT * FROM t1 WHERE (2, 0) NOT IN (SELECT f3+f4, min(f4) FROM t2 WHERE f3 > 10);
SELECT * FROM t1 WHERE (2, 0) NOT IN (SELECT f3+f4, min(f4) FROM t2 WHERE f3 > 10);

EXPLAIN
SELECT * FROM t1 WHERE (2, 0) NOT IN (SELECT f3, min(f4)+max(f4) FROM t2 WHERE f3 > 10);
SELECT * FROM t1 WHERE (2, 0) NOT IN (SELECT f3, min(f4)+max(f4) FROM t2 WHERE f3 > 10);

EXPLAIN
SELECT (2, 0) NOT IN (SELECT f3, min(f4) FROM t2 WHERE f3 > 10) as not_in;
SELECT (2, 0) NOT IN (SELECT f3, min(f4) FROM t2 WHERE f3 > 10) as not_in;

EXPLAIN
SELECT * FROM t1 WHERE (2, 0) NOT IN (SELECT f3, count(f4) FROM t2 WHERE f3 > 10);
SELECT * FROM t1 WHERE (2, 0) NOT IN (SELECT f3, count(f4) FROM t2 WHERE f3 > 10);

EXPLAIN
SELECT * FROM t1 WHERE (2, 0) NOT IN (SELECT f3, f3 + count(f4) FROM t2 WHERE f3 > 10);
SELECT * FROM t1 WHERE (2, 0) NOT IN (SELECT f3, f3 + count(f4) FROM t2 WHERE f3 > 10);

EXPLAIN
SELECT (2, 0) NOT IN (SELECT f3, count(f4) FROM t2 WHERE f3 > 10) as not_in;
SELECT (2, 0) NOT IN (SELECT f3, count(f4) FROM t2 WHERE f3 > 10) as not_in;

EXPLAIN
SELECT (2, 0) NOT IN (SELECT f3, count(f4) FROM t2 WHERE f3 > 10 HAVING max(f4) > 7) as not_in;
SELECT (2, 0) NOT IN (SELECT f3, count(f4) FROM t2 WHERE f3 > 10 HAVING max(f4) > 7) as not_in;

EXPLAIN
SELECT (2, 0) NOT IN (SELECT f3, count(f4) FROM t2 WHERE f3 > 10 HAVING max(f4) is null) as not_in;
SELECT (2, 0) NOT IN (SELECT f3, count(f4) FROM t2 WHERE f3 > 10 HAVING max(f4) is null) as not_in;

EXPLAIN
SELECT (2, 0) NOT IN (SELECT max(f3+f3), count(f4) FROM t2 WHERE f3 > 10) as not_in;
SELECT (2, 0) NOT IN (SELECT max(f3+f3), count(f4) FROM t2 WHERE f3 > 10) as not_in;

EXPLAIN
SELECT (2, 0) NOT IN (SELECT max(f3+f3), count(f4)+f3 FROM t2 WHERE f3 > 10) as not_in;
SELECT (2, 0) NOT IN (SELECT max(f3+f3), count(f4)+f3 FROM t2 WHERE f3 > 10) as not_in;

EXPLAIN
SELECT * FROM t1 WHERE (2, 0) NOT IN (SELECT min(f3)+f3, min(f4)+f3+max(f4) FROM t2 WHERE f3 > 10);
SELECT * FROM t1 WHERE (2, 0) NOT IN (SELECT min(f3)+f3, min(f4)+f3+max(f4) FROM t2 WHERE f3 > 10);

set @@optimizer_switch=@save_optimizer_switch;

drop table t1,t2;

--echo #
--echo # LP BUG#613029 Wrong result with materialization and semijoin, and
--echo # valgrind warnings in Protocol::net_store_data with materialization
--echo # for implicit grouping
--echo #

CREATE TABLE t1 (
  pk int(11) NOT NULL AUTO_INCREMENT,
  f2 int(11) NOT NULL,
  f3 varchar(1) NOT NULL,
  PRIMARY KEY (pk),
  KEY f2 (f2));

INSERT INTO t1 VALUES (1,9,'x');
INSERT INTO t1 VALUES (2,5,'g');

CREATE TABLE t2 (
  pk int(11) NOT NULL AUTO_INCREMENT,
  f2 int(11) NOT NULL,
  f3 varchar(1) NOT NULL,
  PRIMARY KEY (pk),
  KEY f2 (f2));

INSERT INTO t2 VALUES (1,7,'p');

set @save_optimizer_switch=@@optimizer_switch;

set @@optimizer_switch='materialization=off,in_to_exists=on,semijoin=off';

EXPLAIN
SELECT t1.f3, MAX(t1.f2)
FROM t1, t2
WHERE (t2.pk = t1.pk) AND t2.pk IN (SELECT f2 FROM t1);

SELECT t1.f3, MAX(t1.f2)
FROM t1, t2
WHERE (t2.pk = t1.pk) AND t2.pk IN (SELECT f2 FROM t1);

set @@optimizer_switch='materialization=on,in_to_exists=off,semijoin=off';

EXPLAIN
SELECT t1.f3, MAX(t1.f2)
FROM t1, t2
WHERE (t2.pk = t1.pk) AND t2.pk IN (SELECT f2 FROM t1);

SELECT t1.f3, MAX(t1.f2)
FROM t1, t2
WHERE (t2.pk = t1.pk) AND t2.pk IN (SELECT f2 FROM t1);

-- echo TODO: add a test case for semijoin when the wrong result is fixed
-- echo set @@optimizer_switch='materialization=off,semijoin=on';


set @@optimizer_switch=@save_optimizer_switch;

drop table t1, t2;


--echo #
--echo # LP BUG#777691 Wrong result with subqery in select list and subquery cache=off in maria-5.3
--echo #

CREATE TABLE t1 ( f1 varchar(32)) ;
INSERT INTO t1 VALUES ('b'),('x'),('c'),('x');

CREATE TABLE t2 ( f2 int, f3 varchar(32)) ;
INSERT INTO t2 VALUES (1,'x');

set @save_optimizer_switch=@@optimizer_switch;
set @@optimizer_switch='materialization=off,in_to_exists=on,subquery_cache=off';

EXPLAIN
SELECT t1.f1, ( SELECT MAX( f2 ) FROM t2 WHERE t2.f3 = t1.f1 ) as max_f2 FROM t1;
SELECT t1.f1, ( SELECT MAX( f2 ) FROM t2 WHERE t2.f3 = t1.f1 ) as max_f2 FROM t1;

set @@optimizer_switch='materialization=on,in_to_exists=off,subquery_cache=off';
EXPLAIN
SELECT t1.f1, ( SELECT MAX( f2 ) FROM t2 WHERE t2.f3 = t1.f1 ) as max_f2 FROM t1;
SELECT t1.f1, ( SELECT MAX( f2 ) FROM t2 WHERE t2.f3 = t1.f1 ) as max_f2 FROM t1;

set @@optimizer_switch='materialization=off,in_to_exists=on,subquery_cache=off';
--echo Even when t2 is not constant table, the result must be the same.
INSERT INTO t2 VALUES (2,'y');
EXPLAIN
SELECT t1.f1, ( SELECT MAX( f2 ) FROM t2 WHERE t2.f3 = t1.f1 ) as max_f2 FROM t1;
SELECT t1.f1, ( SELECT MAX( f2 ) FROM t2 WHERE t2.f3 = t1.f1 ) as max_f2 FROM t1;

set @@optimizer_switch=@save_optimizer_switch;

drop table t1, t2;

--echo #
--echo # LP BUG#641203 Query returns rows where no result is expected (impossible WHERE)
--echo #

CREATE TABLE t1 (c1 varchar(1) DEFAULT NULL);
CREATE TABLE t2 (c1 varchar(1) DEFAULT NULL);
INSERT INTO t2 VALUES ('k'), ('d');
CREATE TABLE t3 (c1 varchar(1) DEFAULT NULL);
INSERT INTO t3 VALUES ('a'), ('b'), ('c');
CREATE TABLE t4 (c1 varchar(1) primary key);
INSERT INTO t4 VALUES ('k'), ('d');

SET @save_optimizer_switch=@@optimizer_switch;
SET optimizer_switch='outer_join_with_cache=off';
SET optimizer_switch='semijoin_with_cache=off';

SET optimizer_switch='materialization=off';
EXPLAIN
SELECT * FROM t1 RIGHT JOIN t2 ON t1.c1 WHERE 's' IN (SELECT c1 FROM t2);
SELECT * FROM t1 RIGHT JOIN t2 ON t1.c1 WHERE 's' IN (SELECT c1 FROM t2);
EXPLAIN
SELECT * FROM t2 LEFT JOIN t1 ON t1.c1 WHERE 's' IN (SELECT c1 FROM t2);
SELECT * FROM t2 LEFT JOIN t1 ON t1.c1 WHERE 's' IN (SELECT c1 FROM t2);
SET optimizer_switch='materialization=on';
EXPLAIN
SELECT * FROM (t2 LEFT JOIN t1 ON t1.c1) LEFT JOIN t3 on t3.c1 WHERE 's' IN (SELECT c1 FROM t2);
SELECT * FROM (t2 LEFT JOIN t1 ON t1.c1) LEFT JOIN t3 on t3.c1 WHERE 's' IN (SELECT c1 FROM t2);
EXPLAIN
SELECT * FROM t4 LEFT JOIN t2 ON t4.c1 WHERE 's' IN (SELECT c1 FROM t2);
SELECT * FROM t4 LEFT JOIN t2 ON t4.c1 WHERE 's' IN (SELECT c1 FROM t2);

SET optimizer_switch=@save_optimizer_switch;

drop table t1, t2, t3, t4;

--echo #
--echo # LP BUG#675981 Assertion `cache != __null' failed in sub_select_cache()
--echo #               on EXPLAIN
--echo #

CREATE TABLE t1 (f1 int,f2 int) ;
INSERT IGNORE INTO t1 VALUES ('2','5'),('2',NULL);

CREATE TABLE t2 (f1 int, f5 int) ;
INSERT IGNORE INTO t2 VALUES (1,0);

CREATE TABLE t3 (f4 int) ;
INSERT IGNORE INTO t3 VALUES (0),(0);

set @@optimizer_switch='in_to_exists=on,materialization=off,semijoin=off';
EXPLAIN
SELECT * FROM t2
WHERE f1 IN (SELECT t1.f2 FROM t1 JOIN t3 ON t3.f4);

drop table t1, t2, t3;

--echo #
--echo # LP BUG#680005 Second assertion `cache != __null' failed in
--echo #                sub_select_cache() on EXPLAIN
--echo #

CREATE TABLE t1 (f1 int,f2 int,f4 int,f6 int,KEY (f4)) ;
INSERT IGNORE INTO t1 VALUES
('1','5','1','0'),('2','1','1','0'),('2','2','2','0'),('0',NULL,'0','0'),
('2','1','2','0'),('2','0','0','0'),('2','2','2','0'),('2','8','2','0'),
('2','7','2','0'),('2','5','2','0'),('2',NULL,'1','0');

CREATE TABLE t2 (f3 int) ;
INSERT IGNORE INTO t2 VALUES ('7');

CREATE TABLE t3 (f3 int) ;
INSERT IGNORE INTO t3 VALUES ('2');

EXPLAIN
SELECT t1.f4
FROM t2 JOIN t1 ON t1.f6
WHERE
( t1.f2 ) IN (SELECT SUBQUERY2_t1.f3
              FROM t3 AS SUBQUERY2_t1
                   JOIN
                   (t1 AS SUBQUERY2_t2
                      JOIN
                    t1 AS SUBQUERY2_t3 ON SUBQUERY2_t3.f1)
                   ON SUBQUERY2_t3.f2)
GROUP BY t1.f4 ORDER BY t1.f1 LIMIT 10;

drop table t1, t2, t3;

--echo #
--echo # LP BUG#680038 bool close_thread_table(THD*, TABLE**):
--echo #               Assertion `table->key_read == 0' failed in EXPLAIN
--echo #

CREATE TABLE t1 (f1 int,f3 int,f4 int) ;
INSERT IGNORE INTO t1 VALUES (NULL,1,0);

CREATE TABLE t2 (f2 int,f4 int,f5 int) ;
INSERT IGNORE INTO t2 VALUES (8,0,0),(5,0,0);

CREATE TABLE t3 (f4 int,KEY (f4)) ;
INSERT IGNORE INTO t3 VALUES (0),(0);

set @@optimizer_switch='semijoin=off';

--echo # NOTE: the following should have 'SUBQUERY', not 'DEPENDENT SUBQUERY'
--echo # for line with id=2, see MDEV-27794.
EXPLAIN
SELECT * FROM t1 WHERE
(SELECT f2 FROM t2
 WHERE f4 <= ALL
       (SELECT max(SQ1_t1.f4)
        FROM t3 AS SQ1_t1 JOIN t3 AS SQ1_t3 ON SQ1_t3.f4
        GROUP BY SQ1_t1.f4));

--error ER_SUBQUERY_NO_1_ROW
SELECT * FROM t1 WHERE
(SELECT f2 FROM t2
 WHERE f4 <= ALL
       (SELECT max(SQ1_t1.f4)
        FROM t3 AS SQ1_t1 JOIN t3 AS SQ1_t3 ON SQ1_t3.f4
        GROUP BY SQ1_t1.f4));

drop table t1, t2, t3;

--echo #
--echo # BUG#52317: Assertion failing in Field_varstring::store() 
--echo # 	    at field.cc:6833
--echo #

CREATE TABLE t1 (i INTEGER);
INSERT INTO t1 VALUES (1);
CREATE TABLE t2 (i INTEGER, KEY k(i));
INSERT INTO t2 VALUES (1), (2);

EXPLAIN  
SELECT i FROM t1 WHERE (1) NOT IN (SELECT i FROM t2);

DROP TABLE t2;
DROP TABLE t1;

--echo #
--echo # LP BUG#680846: Crash in clear_tables() with subqueries
--echo #

CREATE TABLE t1 (f3 int) ;
INSERT IGNORE INTO t1 VALUES (0),(0);

CREATE TABLE t2 (f1 int,f3 int,f4 varchar(32)) ;
INSERT IGNORE INTO t2 VALUES (1,0,'f');

EXPLAIN
SELECT COUNT(t2.f3),
       (SELECT COUNT(f3) FROM t1 WHERE t2.f1) AS f9
FROM t2 JOIN t1 ON t1.f3
WHERE ('v') IN (SELECT f4 FROM t2)
GROUP BY f9;

SELECT COUNT(t2.f3),
       (SELECT COUNT(f3) FROM t1 WHERE t2.f1) AS f9
FROM t2 JOIN t1 ON t1.f3
WHERE ('v') IN (SELECT f4 FROM t2)
GROUP BY f9;

EXPLAIN
SELECT COUNT(t2.f3),
       (SELECT COUNT(f3) FROM t1 WHERE t2.f1) AS f9
FROM t2 JOIN t1 ON t1.f3
WHERE ('v') IN (SELECT f4 FROM t2)
ORDER BY f9;

SELECT COUNT(t2.f3),
       (SELECT COUNT(f3) FROM t1 WHERE t2.f1) AS f9
FROM t2 JOIN t1 ON t1.f3
WHERE ('v') IN (SELECT f4 FROM t2)
ORDER BY f9;

# these queries are like the ones above, but without the ON clause,
# resulting in a different crash (failed assert)
EXPLAIN
SELECT COUNT(t2.f3),
       (SELECT t2.f1 FROM t1 limit 1) AS f9
FROM t2 JOIN t1
WHERE ('v') IN (SELECT f4 FROM t2)
GROUP BY f9;

SELECT COUNT(t2.f3),
       (SELECT t2.f1 FROM t1 limit 1) AS f9
FROM t2 JOIN t1
WHERE ('v') IN (SELECT f4 FROM t2)
GROUP BY f9;

EXPLAIN
SELECT COUNT(t2.f3),
       (SELECT t2.f1 FROM t1 limit 1) AS f9
FROM t2 JOIN t1
WHERE ('v') IN (SELECT f4 FROM t2)
ORDER BY f9;

SELECT COUNT(t2.f3),
       (SELECT t2.f1 FROM t1 limit 1) AS f9
FROM t2 JOIN t1
WHERE ('v') IN (SELECT f4 FROM t2)
ORDER BY f9;

drop table t1,t2;

--echo #
--echo # LP BUG#682683 Crash in create_tmp_table called from
--echo #               JOIN::init_execution
--echo #

CREATE TABLE t2 (f1 int) ;
INSERT INTO t2 VALUES (1),(2);

CREATE TABLE t1 (f1 int) ;

EXPLAIN
SELECT (SELECT f1 FROM t1) AS field1 FROM t2 GROUP BY field1;
SELECT (SELECT f1 FROM t1) AS field1 FROM t2 GROUP BY field1;
EXPLAIN
SELECT (SELECT f1 FROM t1) AS field1 FROM t2 ORDER BY field1;
SELECT (SELECT f1 FROM t1) AS field1 FROM t2 ORDER BY field1;

INSERT INTO t1 VALUES (1),(2);

EXPLAIN
SELECT (SELECT f1 FROM t1) AS field1 FROM t2 GROUP BY field1;
--error ER_SUBQUERY_NO_1_ROW
SELECT (SELECT f1 FROM t1) AS field1 FROM t2 GROUP BY field1;
EXPLAIN
SELECT (SELECT f1 FROM t1) AS field1 FROM t2 ORDER BY field1;
--error ER_SUBQUERY_NO_1_ROW
SELECT (SELECT f1 FROM t1) AS field1 FROM t2 ORDER BY field1;

drop table t1,t2;

--echo #
--echo # LP BUG#680943 Assertion `!table || (!table->read_set ||
--echo # bitmap_is_set(table->read_set, field_index))' failed with subquery
--echo #

CREATE TABLE t1 (f1 int,f3 int) ;
INSERT IGNORE INTO t1 VALUES ('6','0'),('4','0');

CREATE TABLE t2 (f1 int,f2 int,f3 int) ;
INSERT IGNORE INTO t2 VALUES ('6','0','0'),('2','0','0');

SELECT f2
FROM (SELECT * FROM t2) AS alias1
WHERE (SELECT SQ2_t2.f1
       FROM t1 JOIN t1 AS SQ2_t2 ON SQ2_t2.f3
       WHERE SQ2_t2.f3 AND alias1.f1)
ORDER BY f3 ;

drop table t1,t2;

--echo #
--echo # LP BUG#715062: Wrong result with VIEW + UNION + subquery in maria-5.3-mwl89
--echo #

create table t1 (f1 int);
create table t2 (f2 int);
create table t3 (f3 int);
insert into t1 values (2);
insert into t2 values (2);
insert into t3 values (7);

CREATE VIEW v1 AS SELECT 2 UNION SELECT 2 ;
CREATE VIEW v2 AS SELECT * from t1 UNION SELECT * from t2 ;

set @save_optimizer_switch=@@optimizer_switch;
SET @@optimizer_switch = 'in_to_exists=off,semijoin=off,materialization=on';

EXPLAIN
SELECT 'bug' FROM DUAL WHERE ( 5 ) IN ( SELECT * FROM v1 );
SELECT 'bug' FROM DUAL WHERE ( 5 ) IN ( SELECT * FROM v1 );

EXPLAIN
SELECT ( 5 ) IN ( SELECT * FROM v1 );
SELECT ( 5 ) IN ( SELECT * FROM v1 );

EXPLAIN
SELECT 'bug' FROM DUAL WHERE ( 5 ) IN (SELECT * FROM v2);
SELECT 'bug' FROM DUAL WHERE ( 5 ) IN (SELECT * FROM v2);

EXPLAIN
SELECT 'bug' FROM t3 WHERE ( 5 ) IN (SELECT * FROM v2);
SELECT 'bug' FROM t3 WHERE ( 5 ) IN (SELECT * FROM v2);

EXPLAIN
SELECT ( 5 ) IN ( SELECT * FROM v2 );
SELECT ( 5 ) IN ( SELECT * FROM v2 );

SET @@optimizer_switch = 'in_to_exists=on,semijoin=off,materialization=off';

EXPLAIN
SELECT 'bug' FROM DUAL WHERE ( 5 ) IN ( SELECT * FROM v1 );
SELECT 'bug' FROM DUAL WHERE ( 5 ) IN ( SELECT * FROM v1 );

EXPLAIN
SELECT ( 5 ) IN ( SELECT * FROM v1 );
SELECT ( 5 ) IN ( SELECT * FROM v1 );

EXPLAIN
SELECT 'bug' FROM DUAL WHERE ( 5 ) IN (SELECT * FROM v2);
SELECT 'bug' FROM DUAL WHERE ( 5 ) IN (SELECT * FROM v2);

EXPLAIN
SELECT 'bug' FROM t3 WHERE ( 5 ) IN (SELECT * FROM v2);
SELECT 'bug' FROM t3 WHERE ( 5 ) IN (SELECT * FROM v2);

EXPLAIN
SELECT ( 5 ) IN ( SELECT * FROM v2 );
SELECT ( 5 ) IN ( SELECT * FROM v2 );

set @@optimizer_switch=@save_optimizer_switch;

drop table t1,t2,t3;
drop view v1,v2;

--echo #
--echo # LP BUG#715069 Wrong result with GROUP BY inside subquery and materialization=off
--echo #

CREATE TABLE t0 ( f1 int(11), f2 int(11), f10 varchar(1), PRIMARY KEY (f1)) ;
INSERT INTO t0 VALUES (8,8,'u'),(10,5,'o');

CREATE TABLE t1 (f1a int, f2a int not null, f3a varchar(3) not null, PRIMARY KEY (f1a)) ;
INSERT INTO t1 VALUES
(8,8,'a1a'),
(10,5,'b1b');

CREATE TABLE t2 (f1b int, f2b int not null, f3b varchar(3) not null, PRIMARY KEY (f1b)) ;
INSERT INTO t2 VALUES
(10,5,'d1d');

set @save_optimizer_switch=@@optimizer_switch;
SET optimizer_switch='outer_join_with_cache=off';

set @@optimizer_switch = 'in_to_exists=on,materialization=off,semijoin=off';

EXPLAIN
SELECT alias2.f1 , alias2.f2
FROM t0 AS alias1
RIGHT JOIN t0 AS alias2 ON alias2.f10
WHERE ( alias2.f1 , alias2.f2 ) IN ( SELECT max(f2) , f1 FROM t0 GROUP BY f2 , f1 );

SELECT alias2.f1 , alias2.f2
FROM t0 AS alias1
RIGHT JOIN t0 AS alias2 ON alias2.f10
WHERE ( alias2.f1 , alias2.f2 ) IN ( SELECT max(f2) , f1 FROM t0 GROUP BY f2 , f1 );

EXPLAIN
SELECT * FROM t2 WHERE (f1b, f2b) IN (SELECT max(f1a), f2a FROM t1 GROUP BY f1a, f2a);
SELECT * FROM t2 WHERE (f1b, f2b) IN (SELECT max(f1a), f2a FROM t1 GROUP BY f1a, f2a);

EXPLAIN
SELECT * FROM t2 WHERE (f1b) IN (SELECT max(f1a) FROM t1 GROUP BY f1a, f2a);
SELECT * FROM t2 WHERE (f1b) IN (SELECT max(f1a) FROM t1 GROUP BY f1a, f2a);

set @@optimizer_switch = 'in_to_exists=off,materialization=on,semijoin=off';

EXPLAIN
SELECT alias2.f1 , alias2.f2
FROM t0 AS alias1
RIGHT JOIN t0 AS alias2 ON alias2.f10
WHERE ( alias2.f1 , alias2.f2 ) IN ( SELECT max(f2) , f1 FROM t0 GROUP BY f2 , f1 );

SELECT alias2.f1 , alias2.f2
FROM t0 AS alias1
RIGHT JOIN t0 AS alias2 ON alias2.f10
WHERE ( alias2.f1 , alias2.f2 ) IN ( SELECT max(f2) , f1 FROM t0 GROUP BY f2 , f1 );

EXPLAIN
SELECT * FROM t2 WHERE (f1b, f2b) IN (SELECT max(f1a), f2a FROM t1 GROUP BY f1a, f2a);
SELECT * FROM t2 WHERE (f1b, f2b) IN (SELECT max(f1a), f2a FROM t1 GROUP BY f1a, f2a);

EXPLAIN
SELECT * FROM t2 WHERE (f1b) IN (SELECT max(f1a) FROM t1 GROUP BY f1a, f2a);
SELECT * FROM t2 WHERE (f1b) IN (SELECT max(f1a) FROM t1 GROUP BY f1a, f2a);

set @@optimizer_switch=@save_optimizer_switch;

drop table t0,t1,t2;


--echo #                                                                                                                                                     
--echo # LP BUG#715759 Wrong result with in_to_exists=on in maria-5.3-mwl89
--echo #                                                                                                                                                     

set @save_optimizer_switch=@@optimizer_switch;
CREATE TABLE t1 (a1 int, a2 int) ;
INSERT INTO t1 VALUES (1, 2);
INSERT INTO t1 VALUES (3, 4);

CREATE TABLE t2 (b1 int, b2 int) ;
INSERT INTO t2 VALUES (1, 2);

SET @@optimizer_switch = 'in_to_exists=on,materialization=off,semijoin=off';

EXPLAIN SELECT * FROM t1 WHERE a1 IN (SELECT b1 FROM t2 WHERE b1 = b2);
SELECT * FROM t1 WHERE a1 IN (SELECT b1 FROM t2 WHERE b1 = b2);

set @@optimizer_switch=@save_optimizer_switch;
drop table t1, t2;

--echo #                                                                                                                                                     
--echo # LP BUG#772309 join_tab_cmp_straight(): Assertion `!jt2->emb_sj_nest' failed in maria-5.3-mwl89 with semijoin
--echo #                                                                                                                                                     

CREATE TABLE t1 ( f2 int) ;
INSERT INTO t1 VALUES (0),(0);

CREATE TABLE t2 ( f1 int NOT NULL ) ;
INSERT INTO t2 VALUES (0),(0);

CREATE TABLE t3 ( f1 int NOT NULL , f2 int) ;
INSERT INTO t3 VALUES (0,0), (0,0);

EXPLAIN SELECT STRAIGHT_JOIN (
        SELECT f2 FROM t1 WHERE ( f2 ) IN ( SELECT t3.f2 FROM t3 JOIN t2 ON t2.f1 = 1 )
);
SELECT STRAIGHT_JOIN (
        SELECT f2 FROM t1 WHERE ( f2 ) IN ( SELECT t3.f2 FROM t3 JOIN t2 ON t2.f1 = 1 )
);

drop table t1, t2, t3;


--echo #                                                                                                                                                     
--echo # LP BUG#777597 Wrong result with multipart keys, in_to_exists=on, NOT IN in MWL#89
--echo #                                                                                                                                                     

CREATE TABLE t1 ( f4 int);
INSERT IGNORE INTO t1 VALUES (2),(2);

CREATE TABLE t2 ( f3 int, f10 int, KEY (f10,f3) );
INSERT IGNORE INTO t2 VALUES (6, 1), (6, 1);

CREATE TABLE t3 ( f10 int );
INSERT IGNORE INTO t3 VALUES (1);

SET SESSION optimizer_switch='in_to_exists=on,materialization=off';

EXPLAIN
SELECT * FROM t1 WHERE ( 6 ) NOT IN ( SELECT t2.f3 FROM t2 JOIN t3 ON t3.f10 = t2.f10);
SELECT * FROM t1 WHERE ( 6 ) NOT IN ( SELECT t2.f3 FROM t2 JOIN t3 ON t3.f10 = t2.f10);

drop table t1,t2,t3;


--echo #                                                                                                                                                     
--echo # LP BUG#778413 Third crash in select_describe() in maria-5.3-mwl89
--echo #                                                                                                                                                     

CREATE TABLE t1 ( f11 int) ;
INSERT INTO t1 VALUES (1),(1);

CREATE TABLE t2 ( f1 int NOT NULL) ;
INSERT INTO t2 VALUES (20);

CREATE TABLE t3 (f3 int) ;
INSERT INTO t3 VALUES (2),(2);

EXPLAIN SELECT * FROM t2
WHERE t2.f1 = (
        SELECT MAX( f3 ) FROM t3
        WHERE EXISTS (
                SELECT DISTINCT f11
                FROM t1));

drop table t1, t2, t3;

--echo #
--echo # LP BUG#802979 Assertion `table->key_read == 0' in close_thread_table
--echo #

CREATE TABLE t1 ( f1 int, f2 int , KEY (f1)) ;
INSERT IGNORE INTO t1 VALUES (1,0),(5,0);
CREATE TABLE t2 ( f1 int, f2 int , KEY (f1)) ;
INSERT IGNORE INTO t2 VALUES (1,0),(5,0);
CREATE TABLE t3 ( f1 int, f2 int , KEY (f1)) ;
INSERT IGNORE INTO t3 VALUES (1,0),(5,0);
CREATE TABLE t4 ( f1 int, f2 int , KEY (f1)) ;
INSERT IGNORE INTO t4 VALUES (1,0),(5,0);

EXPLAIN
SELECT *
FROM t1, t2
WHERE t2.f2 = (SELECT f2 FROM t3
               WHERE EXISTS (SELECT DISTINCT f1 FROM t4))
  AND t2.f2 = t1.f1;

-- error ER_SUBQUERY_NO_1_ROW
SELECT *
FROM t1, t2
WHERE t2.f2 = (SELECT f2 FROM t3
               WHERE EXISTS (SELECT DISTINCT f1 FROM t4))
  AND t2.f2 = t1.f1;

EXPLAIN
SELECT *
FROM t1, t2
WHERE t2.f2 = (SELECT f2 FROM t3
               WHERE EXISTS (SELECT DISTINCT f1 FROM t4) LIMIT 1)
  AND t2.f2 = t1.f1;

SELECT *
FROM t1, t2
WHERE t2.f2 = (SELECT f2 FROM t3
               WHERE EXISTS (SELECT DISTINCT f1 FROM t4) LIMIT 1)
  AND t2.f2 = t1.f1;

drop table t1,t2,t3,t4;

--echo #
--echo # LP BUG#611690 Crash in select_describe() with nested subqueries
--echo #

CREATE TABLE t1 (
  col_int_key int(11) DEFAULT NULL,
  col_varchar_key varchar(1) DEFAULT NULL,
  col_varchar_nokey varchar(1) DEFAULT NULL,
  KEY col_int_key (col_int_key),
  KEY col_varchar_key (col_varchar_key,col_int_key)
) ENGINE=MyISAM DEFAULT CHARSET=latin1;
INSERT INTO t1 VALUES (8,'v','v');
INSERT INTO t1 VALUES (9,'r','r');

CREATE TABLE t2 (
  col_int_key int(11) DEFAULT NULL,
  col_varchar_key varchar(1) DEFAULT NULL,
  col_varchar_nokey varchar(1) DEFAULT NULL,
  KEY col_int_key (col_int_key),
  KEY col_varchar_key (col_varchar_key,col_int_key)
) ENGINE=MyISAM DEFAULT CHARSET=latin1;
INSERT INTO t2 VALUES (2,'w','w');
INSERT INTO t2 VALUES (9,'m','m');

set @old_optimizer_switch = @@optimizer_switch;

set @@optimizer_switch='subquery_cache=off,materialization=on,in_to_exists=off,semijoin=off';
EXPLAIN
SELECT col_int_key
FROM t2
WHERE (SELECT SUBQUERY2_t1.col_int_key
       FROM t1 SUBQUERY2_t1 STRAIGHT_JOIN t1 SUBQUERY2_t2
               ON SUBQUERY2_t2.col_varchar_key
       WHERE SUBQUERY2_t2.col_varchar_nokey IN
             (SELECT col_varchar_nokey FROM t1 GROUP BY col_varchar_nokey));
SELECT col_int_key
FROM t2
WHERE (SELECT SUBQUERY2_t1.col_int_key
       FROM t1 SUBQUERY2_t1 STRAIGHT_JOIN t1 SUBQUERY2_t2
               ON SUBQUERY2_t2.col_varchar_key
       WHERE SUBQUERY2_t2.col_varchar_nokey IN
             (SELECT col_varchar_nokey FROM t1 GROUP BY col_varchar_nokey));

set @@optimizer_switch='subquery_cache=off,materialization=off,in_to_exists=on,semijoin=off';
EXPLAIN
SELECT col_int_key
FROM t2
WHERE (SELECT SUBQUERY2_t1.col_int_key
       FROM t1 SUBQUERY2_t1 STRAIGHT_JOIN t1 SUBQUERY2_t2
               ON SUBQUERY2_t2.col_varchar_key
       WHERE SUBQUERY2_t2.col_varchar_nokey IN
             (SELECT col_varchar_nokey FROM t1 GROUP BY col_varchar_nokey));
SELECT col_int_key
FROM t2
WHERE (SELECT SUBQUERY2_t1.col_int_key
       FROM t1 SUBQUERY2_t1 STRAIGHT_JOIN t1 SUBQUERY2_t2
               ON SUBQUERY2_t2.col_varchar_key
       WHERE SUBQUERY2_t2.col_varchar_nokey IN
             (SELECT col_varchar_nokey FROM t1 GROUP BY col_varchar_nokey));

drop table t1, t2;

set @@optimizer_switch = @old_optimizer_switch;


--echo #
--echo # LP BUG#612543 Crash in Item_field::used_tables() with view + subquery + prepared statements
--echo #

CREATE TABLE t1 ( f1 int(11), f2 varchar(1));
CREATE TABLE t2 ( f3 varchar(1));
insert into t1 values (2,'x'), (5,'y');
insert into t2 values ('x'), ('z');
CREATE VIEW v2 AS SELECT * FROM t2;

set @old_optimizer_switch = @@optimizer_switch;

set @@optimizer_switch='materialization=on,in_to_exists=off,semijoin=off,subquery_cache=off';
EXPLAIN SELECT * FROM t1 JOIN v2 ON t1.f2 > 'a' WHERE v2.f3 IN ( SELECT f2 FROM t1 );
PREPARE st1 FROM "SELECT * FROM t1 JOIN v2 ON t1.f2 > 'a' WHERE v2.f3 IN ( SELECT f2 FROM t1 )";
EXECUTE st1;
EXECUTE st1;

set @@optimizer_switch='materialization=off,in_to_exists=on,semijoin=off,subquery_cache=off';
EXPLAIN SELECT * FROM t1 JOIN v2 ON t1.f2 > 'a' WHERE v2.f3 IN ( SELECT f2 FROM t1 );
PREPARE st2 FROM "SELECT * FROM t1 JOIN v2 ON t1.f2 > 'a' WHERE v2.f3 IN ( SELECT f2 FROM t1 )";
EXECUTE st2;
EXECUTE st2;

set @@optimizer_switch='materialization=on,in_to_exists=on,semijoin=off,subquery_cache=off';
EXPLAIN SELECT * FROM t1 JOIN v2 ON t1.f2 > 'a' WHERE v2.f3 IN ( SELECT f2 FROM t1 );
PREPARE st3 FROM "SELECT * FROM t1 JOIN v2 ON t1.f2 > 'a' WHERE v2.f3 IN ( SELECT f2 FROM t1 )";
EXECUTE st3;
EXECUTE st3;

set @@optimizer_switch = @old_optimizer_switch;

drop table t1, t2;
drop view v2;


--echo #
--echo # LP BUG#611396 RQG: crash in Item_field::register_field_in_read_map with semijoin=off
--echo # and prepared statements and materialization

CREATE TABLE t1 ( f1 int(11), f2 int(11)) ;
CREATE TABLE t2 ( f1 int(11), f4 varchar(1), PRIMARY KEY (f1)) ;
INSERT INTO t2 VALUES ('23','j'),('24','e');
CREATE TABLE t3 ( f1 int(11), f4 varchar(1)) ;
INSERT INTO t3 VALUES ('8','j');

set @old_optimizer_switch = @@optimizer_switch;
set @@optimizer_switch='materialization=on,in_to_exists=off,semijoin=off';

EXPLAIN
SELECT t2.f1, (SELECT f2 FROM t1 WHERE (7) IN (SELECT f1 FROM t1))
FROM t2 JOIN t3 ON t3.f4 = t2.f4
WHERE t3.f1 = 8
GROUP BY 1, 2;

PREPARE st1 FROM "
SELECT t2.f1, (SELECT f2 FROM t1 WHERE (7) IN (SELECT f1 FROM t1))
FROM t2 JOIN t3 ON t3.f4 = t2.f4
WHERE t3.f1 = 8
GROUP BY 1, 2";

EXECUTE st1;
EXECUTE st1;

set @@optimizer_switch = @old_optimizer_switch;

drop table t1, t2, t3;


--echo #
--echo # LP BUG#611382 RQG: Query returns extra rows when executed with materialization=on
--echo #

CREATE TABLE t1 ( f4 varchar(1)) ENGINE=MyISAM;
INSERT INTO t1 VALUES (NULL);
CREATE TABLE t2 ( f2 date, f3 varchar(1), f4 varchar(1)) ;
INSERT INTO t2 VALUES ('2005-05-03','c','c'),('1900-01-01','d','d');
CREATE TABLE t3 ( f3 varchar(1)) ;
INSERT INTO t3 VALUES ('c');

set @old_optimizer_switch = @@optimizer_switch;

set @@optimizer_switch = 'materialization=on,in_to_exists=off,semijoin=off';

EXPLAIN SELECT t1.f4
FROM t1 JOIN ( t2 JOIN t3 ON t3.f3 = t2.f4 ) ON t3.f3 = t2.f3
WHERE t1.f4 IN ( SELECT f4 FROM t2 ) ;

SELECT t1.f4
FROM t1 JOIN ( t2 JOIN t3 ON t3.f3 = t2.f4 ) ON t3.f3 = t2.f3
WHERE t1.f4 IN ( SELECT f4 FROM t2 ) ;

set @@optimizer_switch = 'materialization=off,in_to_exists=on,semijoin=off';

EXPLAIN SELECT t1.f4
FROM t1 JOIN ( t2 JOIN t3 ON t3.f3 = t2.f4 ) ON t3.f3 = t2.f3
WHERE t1.f4 IN ( SELECT f4 FROM t2 ) ;

SELECT t1.f4
FROM t1 JOIN ( t2 JOIN t3 ON t3.f3 = t2.f4 ) ON t3.f3 = t2.f3
WHERE t1.f4 IN ( SELECT f4 FROM t2 ) ;

set @@optimizer_switch = @old_optimizer_switch;

drop table t1, t2, t3;


--echo #
--echo # LP BUG#782305: Wrong result/valgrind warning in Item_sum_hybrid::any_value()
--echo #

CREATE TABLE t1 ( f1 int) ;
INSERT INTO t1 VALUES (2),(3);
CREATE TABLE t2 (f2 int) ;
INSERT INTO t2 VALUES (2),(3);

PREPARE st1 FROM '
SELECT * FROM t2
WHERE f2 <= SOME ( SELECT f1 FROM t1 );
';
EXECUTE st1;
EXECUTE st1;

PREPARE st2 FROM '
SELECT * FROM t2
WHERE f2 <= SOME (SELECT f1-2 FROM t1 UNION SELECT f1-1 FROM t1);
';
EXECUTE st2;
EXECUTE st2;

drop table t1, t2;

--echo #
--echo # LP BUG#825018: Crash in check_and_do_in_subquery_rewrites() with corrlated subquery in select list
--echo #

CREATE TABLE t1 (a int, b int);
INSERT INTO t1 VALUES (10,1),(11,7);

CREATE TABLE t2 (a int);
INSERT INTO t2 VALUES (2),(3);

CREATE TABLE t3 (a int, b int);
INSERT INTO t3 VALUES (1,1);

CREATE PROCEDURE sp1 () LANGUAGE SQL
SELECT (SELECT t1.a
        FROM t1
        WHERE t1.b = t3.b
        AND t1.b IN ( SELECT a FROM t2 )) sq
FROM t3
GROUP BY 1;
CALL sp1();
CALL sp1();
drop procedure sp1;

prepare st1 from "
SELECT (SELECT t1.a
        FROM t1
        WHERE t1.b = t3.b
        AND t1.b IN ( SELECT a FROM t2 )) sq
FROM t3
GROUP BY 1";
execute st1;
execute st1;
deallocate prepare st1;

drop table t1, t2, t3;

set optimizer_switch=@subselect4_tmp;

--echo #
--echo # LP BUG#833702 Wrong result with nested IN and singlerow subqueries and equality propagation
--echo #

CREATE TABLE t2 (c int , a int, b int);
INSERT INTO t2 VALUES (10,7,0);

CREATE TABLE t3 (a int, b int) ;
INSERT INTO t3 VALUES (5,0),(7,0);

CREATE TABLE t4 (a int);
INSERT INTO t4 VALUES (2),(8);

set @@optimizer_switch='semijoin=off,in_to_exists=on,materialization=off,subquery_cache=off';

SELECT * FROM t2
WHERE t2.b IN (SELECT b FROM t3 WHERE t3.a = t2.a AND a < SOME (SELECT * FROM t4))
   OR ( t2.c > 242 );

EXPLAIN SELECT * FROM t2
WHERE t2.b IN (SELECT t3.b FROM t3 WHERE t3.a < ANY (SELECT t4.a FROM t4) and t3.a = 7);
SELECT * FROM t2
WHERE t2.b IN (SELECT t3.b FROM t3 WHERE t3.a < ANY (SELECT t4.a FROM t4) and t3.a = 7);

drop table t2, t3, t4;

--echo #
--echo # BUG#934597: Assertion `! is_set()' failed in Diagnostics_area::set_ok_status(THD...
--echo #
CREATE TABLE t1 ( a VARCHAR(1) );
INSERT INTO t1 VALUES ('u'),('k');
--error ER_SUBQUERY_NO_1_ROW
CREATE TABLE t2 AS
 SELECT a AS field1 FROM t1
 WHERE ( SELECT alias1.a
         FROM t1 AS alias1
       ) IS NOT NULL;
--error ER_BAD_TABLE_ERROR
DROP TABLE t2;
DROP TABLE t1;

--echo #
--echo # LP BUG#1000649 EXPLAIN shows incorrectly a non-correlated constant IN subquery is correlated
--echo #

create table ten (a int);
insert into ten values (0),(1),(2),(3),(4),(5),(6),(7),(8),(9);
create table t1 (a int, b int, c int);
insert into t1 select a,a,a from ten;
create table five (a int, b int, c int);
insert into five select a,a,a from ten limit 5;

set @@optimizer_switch='semijoin=on,in_to_exists=on,materialization=off';
explain select * from t1 where 33 in (select b from five) or c > 11;

drop table ten, t1, five;

--echo #
--echo # LP BUG#1008773 Wrong result (NULL instead of a value) with no matching rows, subquery in FROM and HAVING
--echo #

CREATE TABLE t1 (a INT) ENGINE=MyISAM;
CREATE TABLE t2 (b INT) ENGINE=MyISAM;
INSERT INTO t2 VALUES (1);

EXPLAIN
SELECT MAX(a), ( SELECT 1 FROM t2 ) AS bb FROM t1;
SELECT MAX(a), ( SELECT 1 FROM t2 ) AS bb FROM t1;

EXPLAIN
SELECT MAX(a), 1 in ( SELECT b FROM t2 ) AS bb FROM t1;
SELECT MAX(a), 1 in ( SELECT b FROM t2 ) AS bb FROM t1;

EXPLAIN
SELECT MAX(a), 1 >= ALL ( SELECT b FROM t2 ) AS bb FROM t1;
SELECT MAX(a), 1 >= ALL ( SELECT b FROM t2 ) AS bb FROM t1;


EXPLAIN
SELECT MAX(a), ( SELECT 1 FROM t2 where b = a) AS bb FROM t1;
SELECT MAX(a), ( SELECT 1 FROM t2 where b = a) AS bb FROM t1;

EXPLAIN
SELECT MAX(a), a in ( SELECT b FROM t2 ) AS bb FROM t1;
SELECT MAX(a), a in ( SELECT b FROM t2 ) AS bb FROM t1;

EXPLAIN
SELECT MAX(a), a >= ALL ( SELECT b FROM t2 ) AS bb FROM t1;
SELECT MAX(a), a >= ALL ( SELECT b FROM t2 ) AS bb FROM t1;

drop table t1, t2;

set optimizer_switch=@subselect4_tmp;

--echo #
--echo # MDEV-3928  Assertion `example' failed in Item_cache::is_expensive_processor with a 2-level IN subquery 
--echo #

CREATE TABLE t1 (a1 INT, b1 TIME) ENGINE=MyISAM;
INSERT INTO t1 VALUES (4,'21:22:34'),(6,'10:50:38');

CREATE TABLE t2 (a2 INT, b2 TIME) ENGINE=MyISAM;
INSERT INTO t2 VALUES (8, '06:17:39');

CREATE TABLE t3 (a3 INT, b3 TIME) ENGINE=MyISAM;
INSERT INTO t3 VALUES (1,'00:00:01'),(7,'00:00:02');

EXPLAIN
SELECT * FROM t1 WHERE a1 IN ( 
  SELECT a2 FROM t2 WHERE a2 IN ( 
    SELECT a3 FROM t3 WHERE b2 = b1 AND b2 <= b1 ORDER BY b3 
  )
);

SELECT * FROM t1 WHERE a1 IN ( 
  SELECT a2 FROM t2 WHERE a2 IN ( 
    SELECT a3 FROM t3 WHERE b2 = b1 AND b2 <= b1 ORDER BY b3 
  )
);
drop table t1, t2, t3;

--echo #
--echo # MDEV-4056:Server crashes in Item_func_trig_cond::val_int
--echo # with FROM and NOT IN subqueries, LEFT JOIN, derived_merge+in_to_exists
--echo #

set @optimizer_switch_MDEV4056 = @@optimizer_switch;
SET optimizer_switch = 'derived_merge=on,in_to_exists=on';

CREATE TABLE t1 (a VARCHAR(1)) ENGINE=MyISAM;
INSERT INTO t1 VALUES ('x'),('d');

CREATE TABLE t2 (pk INT PRIMARY KEY, b INT, c VARCHAR(1))  ENGINE=MyISAM;
INSERT INTO t2 VALUES (1,2,'v'),(2,150,'v');

SELECT * FROM t1 LEFT JOIN (  
  SELECT * FROM t2 WHERE ( pk, pk ) NOT IN ( 
    SELECT MIN(b), SUM(pk) FROM t1
  ) 
) AS alias1 ON (a = c) 
WHERE b IS NULL OR a < 'u';

drop table t1,t2;
set @@optimizer_switch = @optimizer_switch_MDEV4056;

--echo #
--echo # MDEV-5103: server crashed on singular Item_equal
--echo #

CREATE TABLE t1 (
  a enum('p','r') NOT NULL DEFAULT 'r',
  b int NOT NULL DEFAULT '0',
  c char(32) NOT NULL,
  d varchar(255) NOT NULL,
  PRIMARY KEY (a, b), UNIQUE KEY idx(a, c)
);
INSERT INTO t1 VALUES ('r', 1, 'ad18832202b199728921807033a8a515', '001_cbr643');

CREATE TABLE t2 (
  a enum('p','r') NOT NULL DEFAULT 'r',
  b int NOT NULL DEFAULT '0',
  e datetime NOT NULL DEFAULT '0000-00-00 00:00:00',
  PRIMARY KEY (a, b, e)
);
INSERT INTO t2 VALUES ('r', 1, '2013-10-05 14:25:30');

SELECT * FROM t1 AS t 
  WHERE a='r' AND (c,b) NOT IN (SELECT c,b FROM t2 WHERE (c,b)=(t.c,t.b));

DROP TABLE t1, t2;

--echo #
--echo # MDEV-5468: assertion failure with a simplified condition in subselect
--echo #

CREATE TABLE t1 (a int, b int) ENGINE=MyISAM;
INSERT INTO t1 VALUES (1,1);

CREATE TABLE t2 ( pk int PRIMARY KEY, c INT) ENGINE=MyISAM;
INSERT INTO t2 VALUES (1,4), (2,6);

SELECT ( SELECT MAX(b) FROM t1, t2 WHERE pk = a AND b < from_sq.c ) AS select_sq,
       COUNT( DISTINCT from_sq.c ) 
FROM ( SELECT DISTINCT t2_1.* FROM t2 AS t2_1, t2 AS t2_2 ) AS from_sq
GROUP BY select_sq ;

DROP TABLE t1,t2;


CREATE TABLE t1 (id int, a2 char(2), a3 char(3)) ENGINE=MyISAM;
INSERT INTO t1 VALUES (1,'BE','BEL');

CREATE TABLE t2 (id int, a2 char(2), a3 char(3)) ENGINE=MyISAM;
INSERT INTO t2 VALUES (1,'BE','BEL'), (2,'MX','MEX');
CREATE VIEW v2 AS SELECT DISTINCT * FROM t2;

SELECT * FROM t1 AS outer_t1, v2  
WHERE v2.a3 = outer_t1.a3 
      AND EXISTS ( SELECT * FROM t1 WHERE a2 < v2.a2 AND id = outer_t1.id )
      AND outer_t1.a3 < 'J'    
ORDER BY v2.id;

DROP VIEW v2;
DROP TABLE t1,t2;

--echo #
--echo # MDEV-5686: degenerate disjunct in NOT IN subquery
--echo #

CREATE TABLE t1 (a int, b int, c varchar(3)) ENGINE=MyISAM;
INSERT INTO t1 VALUES (1,1,'CAN'),(2,2,'AUS');

CREATE TABLE t2 (f int) ENGINE=MyISAM;
INSERT INTO t2 VALUES (3);

EXPLAIN EXTENDED
SELECT * FROM t2 
  WHERE f NOT IN (SELECT b FROM t1
                    WHERE 0 OR (c IN ('USA') OR c NOT IN ('USA')) AND a = b);

SELECT * FROM t2 
  WHERE f NOT IN (SELECT b FROM t1
                    WHERE 0 OR (c IN ('USA') OR c NOT IN ('USA')) AND a = b);

DROP TABLE t1,t2;

--echo #
--echo # MDEV-3899  Valgrind warnings (blocks are definitely lost) in filesort on IN subquery with SUM and DISTINCT
--echo #

CREATE TABLE t1 (a INT) ENGINE=MyISAM;
INSERT INTO t1 VALUES (1),(9);

CREATE TABLE t2 (b INT) ENGINE=MyISAM;
INSERT INTO t2 VALUES (8);

SELECT * FROM t1 
WHERE (1, 1) IN (SELECT a, SUM(DISTINCT a) FROM t1, t2 GROUP BY a);

drop table t1, t2;

--echo #
--echo # MDEV-3902  Assertion `record_length == m_record_length' failed at Filesort_buffer::alloc_sort_buffer 
--echo #

CREATE TABLE t1 (a INT) ENGINE=MyISAM;
INSERT INTO t1 VALUES (1),(2);

CREATE TABLE t2 (pk INT PRIMARY KEY, b INT) ENGINE=MyISAM;
INSERT INTO t2 VALUES (1,1),(2,7);

CREATE TABLE t3 (c INT) ENGINE=MyISAM;
INSERT INTO t3 VALUES (8);

SELECT * FROM t1
WHERE (1, 5)  IN (SELECT b, SUM(DISTINCT b) FROM t2, t3 GROUP BY b);

SELECT * FROM t2 AS alias1, t2 AS alias2
WHERE EXISTS ( SELECT 1 ) AND (alias2.pk = alias1.b )
ORDER BY alias1.b;

drop table t1, t2, t3;

--echo #
--echo # MDEV-4144 simple subquery causes full scan instead of range scan
--echo #

CREATE TABLE t1 (id int not null auto_increment, x int not null, primary key(id));
INSERT INTO t1 (x) VALUES (0),(0),(0);

EXPLAIN
SELECT x FROM t1 WHERE id > (SELECT MAX(id) - 1000 FROM t1) ORDER BY x LIMIT 1;
SELECT x FROM t1 WHERE id > (SELECT MAX(id) - 1000 FROM t1) ORDER BY x LIMIT 1;

drop table t1;

--echo #
--echo # MDEV-7691: Assertion `outer_context || !*from_field || *from_field == not_found_field' ...
--echo #
set optimizer_switch=default;
CREATE TABLE t1 (a INT) ENGINE=MyISAM;
INSERT INTO t1 VALUES (4),(6);
 
CREATE TABLE t2 (b INT) ENGINE=MyISAM;
INSERT INTO t2 VALUES (1),(8);
 
PREPARE stmt FROM "
SELECT * FROM t2
HAVING 0 IN (
  SELECT a FROM t1
  WHERE a IN ( 
    SELECT a FROM t1
    WHERE b = a
  )
)
"; 
 
EXECUTE stmt;
EXECUTE stmt;

--echo # Alternative test case, without HAVING
CREATE TABLE t3 (i INT) ENGINE=MyISAM;
INSERT INTO t3 VALUES (4),(6);
 
PREPARE stmt FROM "
SELECT * FROM t3 AS t10
WHERE EXISTS ( 
  SELECT * FROM t3 AS t20 WHERE t10.i IN ( 
    SELECT i FROM t3 
  ) 
)";
 
EXECUTE stmt;
EXECUTE stmt;

drop table t1, t2, t3;

--echo #
--echo # MDEV-11078: NULL NOT IN (non-empty subquery) should never return results
--echo #

create table t1(a int,b int);
create table t2(a int,b int);
insert into t1 value (1,2);
select (NULL)  in (select 1 from t1);
select (null)  in (select 1 from t2);
select 1 in (select 1 from t1);
select 1 in (select 1 from t2);
select 1 from dual where null in (select 1 from t1);
select 1 from dual where null in (select 1 from t2);
select (null,null) in (select * from t1);
select (null,null) in (select * from t2);
select 1 from dual where null not in (select 1 from t1);
select 1 from dual where null not in (select 1 from t2);
drop table t1,t2;


--echo #
--echo # MDEV-6486: Assertion `!table || (!table->read_set || bitmap_is_set(table->read_set, field_index))'
--echo # failed with SELECT SQ, TEXT field
--echo #

CREATE TABLE t1 (a VARCHAR(8), KEY(a)) ENGINE=MyISAM;
INSERT INTO t1 VALUES ('foo'),( 'bar');

CREATE TABLE t2 (b VARCHAR(8), c TINYTEXT, KEY(b)) ENGINE=MyISAM;
INSERT INTO t2 VALUES ('baz','baz'),('qux', 'qux');

SELECT ( SELECT COUNT(*) FROM t1 WHERE a = c ) AS field, COUNT(DISTINCT c)
FROM t2 WHERE b <= 'quux' GROUP BY field;
drop table t1,t2;

--echo #
--echo # MDEV-15555: select from DUAL where false yielding wrong result when in a IN
--echo #

explain 
SELECT 2 IN (SELECT 2 from DUAL WHERE 1 != 1);
SELECT 2 IN (SELECT 2 from DUAL WHERE 1 != 1);

SET optimizer_switch= @@global.optimizer_switch;
set @@tmp_table_size= @@global.tmp_table_size;

--echo #
--echo # MDEV-14515: Wrong results for tableless query with subquery in WHERE
--echo #             and implicit aggregation
--echo #

create table t1 (i1 int, i2 int);
insert into t1 values (1314, 1084),(1330, 1084),(1401, 1084),(580, 1084);

create table t2 (cd int);
insert into t2 values
  (1330), (1330), (1330), (1330), (1330), (1330), (1330), (1330),
  (1330), (1330), (1330), (1330), (1330), (1330), (1330), (1330);

select max(10) from dual
  where exists (select 1 from t2 join t1 on t1.i1 = t2.cd  and t1.i2 = 345);

insert into t2 select * from t2;

select max(10) from dual
  where exists (select 1 from t2 join t1 on t1.i1 = t2.cd  and t1.i2 = 345);

DROP TABLE t1,t2;

--echo #
--echo # MDEV-10232 Scalar result of subquery changes after adding an outer select stmt
--echo #

create table t1(c1 int, c2 int, primary key(c2));
insert into t1 values(2,1),(1,2);
select (select c1 from t1 group by c1,c2 order by c1 limit 1) as x;
(select c1 from t1 group by c1,c2 order by c1 limit 1);
drop table t1;

--echo #
--echo # MDEV-22498: SIGSEGV in Bitmap<64u>::merge on SELECT
--echo #

set @save_sql_select_limit= @@sql_select_limit;
SET sql_select_limit=0;

CREATE TABLE t1(b INT, c INT);
CREATE TABLE t2(a INT, b INT);
INSERT INTO t1 VALUES (1,1),(2,2),(3,3);
INSERT INTO t2 VALUES (1,1),(2,2),(3,3);

let $query=
SELECT sum(a), t2.a, t2.b FROM t2 HAVING t2.a IN (SELECT t2.b FROM t1);

eval EXPLAIN EXTENDED $query;
eval $query;

SET @@sql_select_limit= @save_sql_select_limit;

eval EXPLAIN EXTENDED $query;
eval $query;
DROP TABLE t1,t2;

--echo #
--echo # MDEV-17606: Query returns wrong results (while using CHARACTER SET utf8)
--echo #

CREATE TABLE t1(l1 varchar(10), i2 int);
INSERT INTO t1 VALUES ('e',2),('o',6),('x',4);
CREATE TABLE t2 (v1 varchar(10) CHARACTER SET utf8, KEY v1 (v1(3)));
INSERT INTO t2 VALUES  ('k'),('rid'),('f'),('x');

EXPLAIN EXTENDED SELECT * FROM t1 where  ( t1.l1 < ANY (SELECT MAX(t2.v1) FROM t2));
SELECT * FROM t1 where  ( t1.l1 < ANY (SELECT MAX(t2.v1) FROM t2));
DROP TABLE t1, t2;

--echo #
--echo # MDEV-19232: Floating point precision / value comparison problem
--echo #

CREATE TABLE t1 (region varchar(60), area decimal(10,0), population decimal(11,0));
INSERT INTO t1 VALUES ('Central America and the Caribbean',91,11797);
INSERT INTO t1 VALUES ('Central America and the Caribbean',442,66422);

SET @save_optimizer_switch=@@optimizer_switch;
SET optimizer_switch='subquery_cache=on';

SELECT
population, area, population/area,
cast(population/area as DECIMAL(20,9)) FROM t1 LIMIT 1;

SELECT * FROM t1 A
WHERE population/area = (SELECT MAX(population/area) from t1 B where A.region = B.region);

SET optimizer_switch='subquery_cache=off';
SELECT * FROM t1 A
WHERE population/area = (SELECT MAX(population/area) from t1 B where A.region = B.region);

SET @@optimizer_switch= @save_optimizer_switch;

DROP TABLE t1;

--echo #
--echo # MDEV-9513: Assertion `join->group_list || !join->is_in_subquery()' failed in create_sort_index
--echo #

CREATE TABLE t1 (a INT);
INSERT INTO t1 VALUES (1),(2);

CREATE TABLE t2 (a INT);
INSERT INTO t2 VALUES (2),(3);
EXPLAIN
SELECT t1.a FROM t1 WHERE t1.a IN ( SELECT A.a FROM t1 A UNION SELECT B.a FROM t2 B ORDER BY 1);
SELECT t1.a FROM t1 WHERE t1.a IN ( SELECT A.a FROM t1 A UNION SELECT B.a FROM t2 B ORDER BY 1);

EXPLAIN
SELECT t1.a FROM t1 WHERE EXISTS (SELECT A.a FROM t1 A UNION SELECT B.a FROM t2 B ORDER BY 1);
SELECT t1.a FROM t1 WHERE EXISTS (SELECT A.a FROM t1 A UNION SELECT B.a FROM t2 B ORDER BY 1);

EXPLAIN
SELECT t1.a FROM t1 WHERE t1.a IN ( SELECT A.a FROM t1 A UNION ALL SELECT B.a FROM t2 B ORDER BY 1);
SELECT t1.a FROM t1 WHERE t1.a IN ( SELECT A.a FROM t1 A UNION ALL SELECT B.a FROM t2 B ORDER BY 1);

DROP TABLE t1,t2;

--echo # end of 10.1 tests

--echo #
--echo # MDEV-22852: SIGSEGV in sortlength (optimized builds)
--echo #

SET @save_optimizer_switch=@@optimizer_switch;
SET optimizer_switch='subquery_cache=off';
CREATE TABLE t1 (a INT,b INT);
INSERT INTO t1 VALUES (0,0),(0,0);
SELECT (SELECT DISTINCT t1i.b FROM t1 t1i GROUP BY t1i.a ORDER BY MAX(t1o.b)) FROM t1 AS t1o;
SET @@optimizer_switch= @save_optimizer_switch;
DROP TABLE t1;

--echo #
--echo # MDEV-17066: Bytes lost or Assertion `status_var.local_memory_used == 0 after DELETE
--echo # with subquery with ROLLUP
--echo #

CREATE TABLE t1 (i INT DEFAULT 0, c VARCHAR(2048));
INSERT INTO t1  SELECT 0, seq FROM seq_1_to_6000;

CREATE TABLE t2 (f VARCHAR(2048) DEFAULT '');
INSERT INTO t2 VALUES ('1'),('bar');

EXPLAIN
SELECT * FROM t2 WHERE f IN ( SELECT MAX(c) FROM t1 GROUP BY c WITH ROLLUP);
SELECT * FROM t2 WHERE f IN ( SELECT MAX(c) FROM t1 GROUP BY c WITH ROLLUP);

SELECT * FROM t2;
DELETE FROM t2 WHERE f IN ( SELECT MAX(c) FROM t1 GROUP BY c WITH ROLLUP );
SELECT * FROM t2;

DROP TABLE t1, t2;

--echo #
--echo # MDEV-23449: alias do not exist and a query do not report an error
--echo #

CREATE TABLE t1(a INT, b INT);
INSERT INTO t1 VALUES (1,1), (2,2), (3,3), (4,4), (5,5);

--error ER_BAD_FIELD_ERROR
SELECT a, b FROM t1 WHERE a IN (SELECT A.a FROM t1 A GROUP BY s.id);
DROP TABLE t1;

--echo #
--echo # MDEV-24519: Server crashes in Charset::set_charset upon SELECT
--echo #

CREATE TABLE t1 (a VARBINARY(8));
INSERT INTO t1 VALUES ('foo'),('bar');
CREATE TABLE t2 (b VARBINARY(8));

EXPLAIN
SELECT a FROM t1 WHERE (a, a) IN (SELECT 'qux', 'qux') AND a = (SELECT MIN(b) FROM t2);
SELECT a FROM t1 WHERE (a, a) IN (SELECT 'qux', 'qux') AND a = (SELECT MIN(b) FROM t2);

DROP TABLE t1,t2;

CREATE TABLE t1 (a INT);
INSERT INTO t1 VALUES (1),(2);
CREATE TABLE t2 (b VARBINARY(8));

EXPLAIN
SELECT a FROM t1 WHERE (a, a) IN (SELECT 1, 2) AND a = (SELECT MIN(b) FROM t2);
SELECT a FROM t1 WHERE (a, a) IN (SELECT 1, 2) AND a = (SELECT MIN(b) FROM t2);

DROP TABLE t1,t2;

--echo #
--echo # MDEV-22462: Item_in_subselect::create_single_in_to_exists_cond(JOIN *, Item **, Item **): Assertion `false' failed.
--echo #

select 1 from dual where 1 in (select 5 from dual where 1);

create table t1 (a int);
insert into t1 values (1),(2),(3);

update t1 set a = 2 where a in (select a from dual where a = a);
drop table t1;

--echo #
--echo # MDEV-18335: Assertion `!error || error == 137' failed in subselect_rowid_merge_engine::init
--echo #

CREATE TABLE t1 (i1 int,v1 varchar(1),KEY (v1,i1));
INSERT INTO t1 VALUES
(9,'y'),(4,'q'),(0,null),(0,'p'),(null,'j');

CREATE TABLE t2 (pk int);
INSERT INTO t2 VALUES (1),(2);

CREATE TABLE t3 (v2 varchar(1));
INSERT INTO t3 VALUES
('p'),('j'),('y'),('q');

CREATE TABLE t4 (v2 varchar(1));
INSERT INTO t4 VALUES
('a'),('a'),('b'),('b'),('c'),('c'),
('d'),('d'),('e'),('e'),('f'),('f'),
('g'),('g'),('h'),('h'),('i'),('i'),
('j'),('j'),('k'),('k'),('l'),('l'),
('m'),('m'),('n'),('n'),('o'),('o'),
('p'),('p'),('q'),('q'),('r'),('r'),
('s'),('s'),('t'),('t'),('u'),('u'),('v'),('v'),
('w'),('w'),('x'),('x'), (NULL),(NULL);

SET @save_join_cache_level=@@join_cache_level;
SET join_cache_level=0;

select 1
from t2 join t1 on
('i','w') not in (select t1.v1,t4.v2 from t4,t1,t3 where t3.v2 = t1.v1) LIMIT ROWS EXAMINED 500;
SET join_cache_level= @save_join_cache_level;

DROP TABLE t1,t2,t3,t4;
--echo #
--echo # MDEV-21265: IN predicate conversion to IN subquery should be allowed for a broader set of datatype comparison
--echo #

CREATE TABLE t1(a VARCHAR(50) collate utf8_general_ci, b INT);
INSERT INTO t1 VALUES ('abc',1), ('def', 2), ('ghi', 3), ('jkl', 4), ('mno', 5);

CREATE TABLE t2(a VARCHAR(50) collate utf8mb4_general_ci, b INT);
INSERT INTO t2 VALUES ('abc',1), ('def', 2), ('ghi', 3), ('jkl', 4), ('mno', 5);

set @save_in_predicate_conversion_threshold= @@in_predicate_conversion_threshold;
set in_predicate_conversion_threshold=2;

set names 'utf8mb4';
--echo #
--echo # IN predicate to IN subquery is not allowed as materialization is not allowed
--echo # The character set on the inner side is not equal to or a proper subset of the outer side
--echo #

EXPLAIN
SELECT * FROM t1 WHERE (t1.a,t1.b) IN (('abx',1),('def',2), ('abc', 3));

set names 'utf8';
--echo #
--echo # IN predicate to IN subquery is performed as materialization is llowed
--echo # The character set on the inner side is a proper subset of the outer side
--echo #

EXPLAIN
SELECT * FROM t2 WHERE (t2.a,t2.b) IN (('abx',1),('def',2), ('abc', 3));

set names default;
set @@in_predicate_conversion_threshold= @save_in_predicate_conversion_threshold;
DROP TABLE t1,t2;

--echo #
--echo # MDEV-24925: Server crashes in Item_subselect::init_expr_cache_tracker
--echo #
CREATE TABLE t1 (id INT PRIMARY KEY);
INSERT INTO t1 VALUES (1),(2);

SELECT
  1 IN (
    SELECT
      (SELECT COUNT(id)
       FROM t1
       WHERE t1_outer.id <> id
       ) AS f
    FROM
      t1 AS t1_outer
    GROUP BY f
  );

SELECT
  1 IN (
    SELECT
      (SELECT COUNT(id)
       FROM t1
       WHERE t1_outer.id <> id
       ) AS f
    FROM
      t1 AS t1_outer
    GROUP BY 1
  );

DROP TABLE t1;

--echo #
--echo #  MDEV-24898: Server crashes in st_select_lex::next_select / Item_subselect::is_expensive
--echo #  (Testcase)
--echo #
CREATE TABLE t1 (a INT);
INSERT INTO t1 VALUES (1),(2); # Optional, fails either way
CREATE TABLE t2 (b INT);
INSERT INTO t2 VALUES (3),(4); # Optional, fails either way

--error ER_SUBQUERY_NO_1_ROW
SELECT 1 IN (SELECT (SELECT a FROM t1) AS x FROM t2 GROUP BY x);
drop table t1,t2;

--echo #
--echo # MDEV-25629: Crash in get_sort_by_table() in subquery with order by having outer ref
--echo #
CREATE TABLE t1 (i1 int);
insert into t1 values (1),(2);

--error ER_SUBQUERY_NO_1_ROW
SELECT 1
FROM (t1 JOIN t1 AS ref_t1 ON
	(t1.i1 > (SELECT ref_t1.i1 AS c0 FROM t1 b ORDER BY -c0)));

DROP TABLE t1;

--echo #
--echo # MDEV-22377: Subquery in an UPDATE query uses full scan instead of range
--echo #

CREATE TABLE t1 (
  key1 varchar(30) NOT NULL,
  col1 int(11) NOT NULL,
  filler char(100)
);
insert into t1 select seq, seq, seq from seq_1_to_100;

CREATE TABLE t10 (
  key1 varchar(30) NOT NULL,
  col1 int,
  filler char(100),
  PRIMARY KEY (key1)
);
insert into t10 select seq, seq, seq from seq_1_to_1000;

CREATE TABLE t11 (
  key1 varchar(30) NOT NULL,
  filler char(100),
  PRIMARY KEY (key1)
);
insert into t11 select seq, seq from seq_1_to_1000;


set @tmp_os=@@optimizer_switch;
set optimizer_switch='semijoin=off,materialization=off';

--echo # Must use range access (not full scan) for table tms:
explain select * from t1 hist
WHERE
  key1 IN ('1','2','3','4','5','6','7','8','9','10') AND
  hist.col1 NOT IN (SELECT tn.col1
                    FROM t10 tn JOIN t11 tms ON tms.key1 = tn.key1
                    WHERE tn.key1 IN ('1','2','3','4','5','6','7','8','9','10')
                   );

set optimizer_switch=@tmp_os;

drop table t1, t10, t11;

--echo #
--echo # MDEV-28268: Server crashes in Expression_cache_tracker::fetch_current_stats
--echo #
CREATE TABLE t1 (a INT, b INT);
INSERT INTO t1 VALUES (1,2),(3,4);

--source include/analyze-format.inc
ANALYZE FORMAT=JSON
SELECT DISTINCT
  (SELECT MIN(a) FROM t1 WHERE b <= ANY (SELECT a FROM t1)) AS f
FROM t1;

# Cleanup
DROP TABLE t1;

--echo # End of 10.2 tests


--echo #
--echo # MDEV-29139: Redundannt subquery in GROUP BY clause of ANY/ALL subquery
--echo #

create table t1 (a int);
insert into t1 values (3), (1), (2);
create table t2 (b int not null);
insert into t2 values (4), (2);
create table t3 (c int);
insert into t3 values (7), (1);

let $q1=
select a from t1
  where a >= any (select b from t2 group by (select c from t3 where c = 1));

eval explain extended $q1;
eval $q1;

eval prepare stmt from "$q1";
execute stmt;
execute stmt;
deallocate prepare stmt;

let $q2=
select a from t1
  where a <= all (select b from t2 group by (select c from t3 where c = 1));

eval explain extended $q2;
eval $q2;

let $q3=
select a from t1
  where a >= any (select b from t2 group by 1 + (select c from t3 where c = 1));
eval explain extended $q3;
eval $q3;

drop table t1,t2,t3;

<<<<<<< HEAD
--echo # End of 10.3 tests

--echo #
--echo # MDEV-19134: EXISTS() slower if ORDER BY is defined
--echo #
create table t0 (a int);
insert into t0 values (0),(1),(2),(3),(4),(5),(6),(7),(8),(9);

create table t1(a int, b int);
insert into t1 select
  A.a + B.a*10, A.a + B.a*10 from t0 A, t0 B;

create table t2 as select * from t1;

--echo # This will be converted to semi-join:
explain
select * from t1
where exists (select * from t2 where t2.a=t1.a order by t2.b);

--echo # query with a non-zero constant LIMIT is converted to semi-join, too:
explain
select * from t1
where exists (select * from t2 where t2.a=t1.a order by t2.b limit 2);

--echo # Zero LIMIT should prevent the conversion (but it is not visible atm
--echo #   due to MDEV-19429)
explain
select * from t1
where exists (select * from t2 where t2.a=t1.a order by t2.b limit 0);

--echo # LIMIT+OFFSET prevents the conversion:
explain
select * from t1
where exists (select * from t2 where t2.a=t1.a order by t2.b limit 2,3);

--echo # This will be merged and converted into a semi-join:
explain
select * from t1 where t1.a in (select t2.a from t2 order by t2.b);


drop table t0, t1, t2;

--echo # End of 10.4 tests
=======
--echo #
--echo # MDEV-29139: Redundant IN/ALL/ANY predicand in GROUP BY clause of
--echo #             IN/ALL/ANY/EXISTS subquery
--echo #

create table t1 (a int);
create table t2 (b int);
create table t3 (c int);
create table t4 (d int);

insert into t1 values (3), (1);
insert into t2 values (3), (2);
insert into t3 values (4), (2);
insert into t4 values (1), (7);

let $q1=
select b from t2
  where exists (select c from t3
                group by (select a from t1 where a = 1) in (select d from t4));

eval explain extended $q1;
eval $q1;

eval prepare stmt from "$q1";
execute stmt;
execute stmt;
deallocate prepare stmt;

let $q2=
select b from t2
  where exists (select c from t3
                group by (select a from t1 where a = 1) >=
                          any (select d from t4));

eval explain extended $q2;
eval $q2;

let $q3=
select b from t2
  where exists (select c from t3
                group by (select a from t1 where a = 1) <
                          all (select d from t4));

eval explain extended $q3;
eval $q3;

let $q4=
select b from t2
  where b in (select c from t3
              group by (select a from t1 where a = 1) in (select d from t4));

eval explain extended $q4;
eval $q4;

let $q5=
select b from t2
  where b >= any (select c from t3
                  group by (select a from t1 where a = 1) in
                            (select d from t4));

eval explain extended $q5;
eval $q5;

let $q6=
select b from t2
  where b <= all (select c from t3
                  group by (select a from t1 where a = 1) in
                            (select d from t4));

eval explain extended $q6;
eval $q6;

drop table t1,t2,t3,t4;

--echo # End of 10.3 tests
>>>>>>> 57739ae9
<|MERGE_RESOLUTION|>--- conflicted
+++ resolved
@@ -2477,7 +2477,80 @@
 
 drop table t1,t2,t3;
 
-<<<<<<< HEAD
+--echo #
+--echo # MDEV-29139: Redundant IN/ALL/ANY predicand in GROUP BY clause of
+--echo #             IN/ALL/ANY/EXISTS subquery
+--echo #
+
+create table t1 (a int);
+create table t2 (b int);
+create table t3 (c int);
+create table t4 (d int);
+
+insert into t1 values (3), (1);
+insert into t2 values (3), (2);
+insert into t3 values (4), (2);
+insert into t4 values (1), (7);
+
+let $q1=
+select b from t2
+  where exists (select c from t3
+                group by (select a from t1 where a = 1) in (select d from t4));
+
+eval explain extended $q1;
+eval $q1;
+
+eval prepare stmt from "$q1";
+execute stmt;
+execute stmt;
+deallocate prepare stmt;
+
+let $q2=
+select b from t2
+  where exists (select c from t3
+                group by (select a from t1 where a = 1) >=
+                          any (select d from t4));
+
+eval explain extended $q2;
+eval $q2;
+
+let $q3=
+select b from t2
+  where exists (select c from t3
+                group by (select a from t1 where a = 1) <
+                          all (select d from t4));
+
+eval explain extended $q3;
+eval $q3;
+
+let $q4=
+select b from t2
+  where b in (select c from t3
+              group by (select a from t1 where a = 1) in (select d from t4));
+
+eval explain extended $q4;
+eval $q4;
+
+let $q5=
+select b from t2
+  where b >= any (select c from t3
+                  group by (select a from t1 where a = 1) in
+                            (select d from t4));
+
+eval explain extended $q5;
+eval $q5;
+
+let $q6=
+select b from t2
+  where b <= all (select c from t3
+                  group by (select a from t1 where a = 1) in
+                            (select d from t4));
+
+eval explain extended $q6;
+eval $q6;
+
+drop table t1,t2,t3,t4;
+
 --echo # End of 10.3 tests
 
 --echo #
@@ -2520,81 +2593,4 @@
 
 drop table t0, t1, t2;
 
---echo # End of 10.4 tests
-=======
---echo #
---echo # MDEV-29139: Redundant IN/ALL/ANY predicand in GROUP BY clause of
---echo #             IN/ALL/ANY/EXISTS subquery
---echo #
-
-create table t1 (a int);
-create table t2 (b int);
-create table t3 (c int);
-create table t4 (d int);
-
-insert into t1 values (3), (1);
-insert into t2 values (3), (2);
-insert into t3 values (4), (2);
-insert into t4 values (1), (7);
-
-let $q1=
-select b from t2
-  where exists (select c from t3
-                group by (select a from t1 where a = 1) in (select d from t4));
-
-eval explain extended $q1;
-eval $q1;
-
-eval prepare stmt from "$q1";
-execute stmt;
-execute stmt;
-deallocate prepare stmt;
-
-let $q2=
-select b from t2
-  where exists (select c from t3
-                group by (select a from t1 where a = 1) >=
-                          any (select d from t4));
-
-eval explain extended $q2;
-eval $q2;
-
-let $q3=
-select b from t2
-  where exists (select c from t3
-                group by (select a from t1 where a = 1) <
-                          all (select d from t4));
-
-eval explain extended $q3;
-eval $q3;
-
-let $q4=
-select b from t2
-  where b in (select c from t3
-              group by (select a from t1 where a = 1) in (select d from t4));
-
-eval explain extended $q4;
-eval $q4;
-
-let $q5=
-select b from t2
-  where b >= any (select c from t3
-                  group by (select a from t1 where a = 1) in
-                            (select d from t4));
-
-eval explain extended $q5;
-eval $q5;
-
-let $q6=
-select b from t2
-  where b <= all (select c from t3
-                  group by (select a from t1 where a = 1) in
-                            (select d from t4));
-
-eval explain extended $q6;
-eval $q6;
-
-drop table t1,t2,t3,t4;
-
---echo # End of 10.3 tests
->>>>>>> 57739ae9
+--echo # End of 10.4 tests