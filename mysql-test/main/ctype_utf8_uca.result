#
# Start of 10.2 tests
#
#
# MDEV-10877 xxx_unicode_nopad_ci collations
#
SET NAMES utf8;
SET DEFAULT_STORAGE_ENGINE=MyISAM;
#
# Start of ctype_pad.inc
#
#
# Unique indexes
#
CREATE TABLE t1 (a VARCHAR(10) PRIMARY KEY) COLLATE 'utf8_unicode_nopad_ci';
SHOW CREATE TABLE t1;
Table	Create Table
t1	CREATE TABLE `t1` (
  `a` varchar(10) NOT NULL,
  PRIMARY KEY (`a`)
) ENGINE=MyISAM DEFAULT CHARSET=utf8 COLLATE=utf8_unicode_nopad_ci
INSERT INTO t1 VALUES ('abc'),('abc  '),(' a'),(' a '),('a   ');
SELECT HEX(a), a FROM t1 ORDER BY a;
HEX(a)	a
2061	 a
206120	 a 
61202020	a   
616263	abc
6162632020	abc  
SELECT HEX(a), a FROM t1 IGNORE INDEX(PRIMARY) ORDER BY a;
HEX(a)	a
2061	 a
206120	 a 
61202020	a   
616263	abc
6162632020	abc  
SELECT HEX(a), a FROM t1 IGNORE INDEX(PRIMARY) ORDER BY a DESC;
HEX(a)	a
6162632020	abc  
616263	abc
61202020	a   
206120	 a 
2061	 a
#
# UNION
#
CREATE TABLE t2 (a VARCHAR(10)) COLLATE 'utf8_unicode_nopad_ci';
INSERT INTO t2 VALUES ('abc '),('abc  '),(' a'),('a ');
SELECT HEX(a),a FROM (SELECT * FROM t1 UNION SELECT * FROM t2 ORDER BY a) td;
HEX(a)	a
2061	 a
206120	 a 
6120	a 
61202020	a   
616263	abc
61626320	abc 
6162632020	abc  
DROP TABLE t1;
DROP TABLE t2;
#
# DISTINCT, COUNT, MAX
#
CREATE TABLE t1 (a VARCHAR(10)) COLLATE 'utf8_unicode_nopad_ci';
INSERT INTO t1 VALUES ('a'),('a  '),(' a'),(' a '),('a   ');
SELECT HEX(a), a FROM (SELECT DISTINCT a FROM t1 ORDER BY a) td;
HEX(a)	a
2061	 a
206120	 a 
61	a
612020	a  
61202020	a   
SELECT COUNT(DISTINCT a) FROM t1 ORDER BY a;
COUNT(DISTINCT a)
5
SELECT HEX(MAX(a)), MAX(a) FROM t1;
HEX(MAX(a))	MAX(a)
61202020	a   
#
# GROUP BY
#
CREATE TABLE t2 (a VARCHAR(10), b int, c varchar(10)) COLLATE 'utf8_unicode_nopad_ci';
INSERT t2 values('ab', 12, 'cd'), ('ab', 2, 'ed'), ('aa', 20, 'er'), ('aa  ', 0, 'er ');
SELECT HEX(a), cnt FROM (SELECT a, COUNT(a) AS cnt FROM t2 GROUP BY a ORDER BY a) AS td;
HEX(a)	cnt
6161	1
61612020	1
6162	2
DROP TABLE t2;
#
# Weights
#
SELECT HEX(WEIGHT_STRING(a AS CHAR(10))) FROM t1;
HEX(WEIGHT_STRING(a AS CHAR(10)))
0E33020002000200020002000200020002000200
0E33020902090200020002000200020002000200
02090E3302000200020002000200020002000200
02090E3302090200020002000200020002000200
0E33020902090209020002000200020002000200
DROP TABLE t1;
#
# IF, CASE, LEAST
#
SELECT IF('abc' COLLATE 'utf8_unicode_nopad_ci' = 'abc ', 'pad', 'nopad');
IF('abc' COLLATE 'utf8_unicode_nopad_ci' = 'abc ', 'pad', 'nopad')
nopad
SELECT CASE 'abc' COLLATE 'utf8_unicode_nopad_ci' WHEN 'abc ' THEN 'pad' ELSE 'nopad' END;
CASE 'abc' COLLATE 'utf8_unicode_nopad_ci' WHEN 'abc ' THEN 'pad' ELSE 'nopad' END
nopad
SELECT CASE WHEN 'abc' COLLATE 'utf8_unicode_nopad_ci' = 'abc ' THEN 'pad' ELSE 'nopad' END;
CASE WHEN 'abc' COLLATE 'utf8_unicode_nopad_ci' = 'abc ' THEN 'pad' ELSE 'nopad' END
nopad
SELECT HEX(LEAST('abc ' COLLATE 'utf8_unicode_nopad_ci', 'abc  '));
HEX(LEAST('abc ' COLLATE 'utf8_unicode_nopad_ci', 'abc  '))
61626320
SELECT HEX(GREATEST('abc ' COLLATE 'utf8_unicode_nopad_ci', 'abc  '));
HEX(GREATEST('abc ' COLLATE 'utf8_unicode_nopad_ci', 'abc  '))
6162632020
#
# Collation mix
#
CREATE TABLE t1 (a VARCHAR(10)) COLLATE 'utf8_unicode_ci';
INSERT INTO t1 VALUES ('a'),('a ');
SELECT COUNT(*) FROM t1 WHERE a='a';
COUNT(*)
2
SELECT COUNT(*) FROM t1 WHERE a='a' COLLATE 'utf8_unicode_ci';
COUNT(*)
2
SELECT COUNT(*) FROM t1 WHERE a='a' COLLATE 'utf8_unicode_nopad_ci';
COUNT(*)
1
ALTER TABLE t1 MODIFY a VARCHAR(10) COLLATE 'utf8_unicode_nopad_ci';
SELECT COUNT(*) FROM t1 WHERE a='a';
COUNT(*)
1
SELECT COUNT(*) FROM t1 WHERE a='a' COLLATE 'utf8_unicode_ci';
COUNT(*)
2
SELECT COUNT(*) FROM t1 WHERE a='a' COLLATE 'utf8_unicode_nopad_ci';
COUNT(*)
1
DROP TABLE t1;
#
# End of ctype_pad.inc
#
SET DEFAULT_STORAGE_ENGINE=HEAP;
#
# Start of ctype_pad.inc
#
#
# Unique indexes
#
CREATE TABLE t1 (a VARCHAR(10) PRIMARY KEY) COLLATE 'utf8_unicode_nopad_ci';
SHOW CREATE TABLE t1;
Table	Create Table
t1	CREATE TABLE `t1` (
  `a` varchar(10) NOT NULL,
  PRIMARY KEY (`a`)
) ENGINE=MEMORY DEFAULT CHARSET=utf8 COLLATE=utf8_unicode_nopad_ci
INSERT INTO t1 VALUES ('abc'),('abc  '),(' a'),(' a '),('a   ');
SELECT HEX(a), a FROM t1 ORDER BY a;
HEX(a)	a
2061	 a
206120	 a 
61202020	a   
616263	abc
6162632020	abc  
SELECT HEX(a), a FROM t1 IGNORE INDEX(PRIMARY) ORDER BY a;
HEX(a)	a
2061	 a
206120	 a 
61202020	a   
616263	abc
6162632020	abc  
SELECT HEX(a), a FROM t1 IGNORE INDEX(PRIMARY) ORDER BY a DESC;
HEX(a)	a
6162632020	abc  
616263	abc
61202020	a   
206120	 a 
2061	 a
#
# UNION
#
CREATE TABLE t2 (a VARCHAR(10)) COLLATE 'utf8_unicode_nopad_ci';
INSERT INTO t2 VALUES ('abc '),('abc  '),(' a'),('a ');
SELECT HEX(a),a FROM (SELECT * FROM t1 UNION SELECT * FROM t2 ORDER BY a) td;
HEX(a)	a
2061	 a
206120	 a 
6120	a 
61202020	a   
616263	abc
61626320	abc 
6162632020	abc  
DROP TABLE t1;
DROP TABLE t2;
#
# DISTINCT, COUNT, MAX
#
CREATE TABLE t1 (a VARCHAR(10)) COLLATE 'utf8_unicode_nopad_ci';
INSERT INTO t1 VALUES ('a'),('a  '),(' a'),(' a '),('a   ');
SELECT HEX(a), a FROM (SELECT DISTINCT a FROM t1 ORDER BY a) td;
HEX(a)	a
2061	 a
206120	 a 
61	a
612020	a  
61202020	a   
SELECT COUNT(DISTINCT a) FROM t1 ORDER BY a;
COUNT(DISTINCT a)
5
SELECT HEX(MAX(a)), MAX(a) FROM t1;
HEX(MAX(a))	MAX(a)
61202020	a   
#
# GROUP BY
#
CREATE TABLE t2 (a VARCHAR(10), b int, c varchar(10)) COLLATE 'utf8_unicode_nopad_ci';
INSERT t2 values('ab', 12, 'cd'), ('ab', 2, 'ed'), ('aa', 20, 'er'), ('aa  ', 0, 'er ');
SELECT HEX(a), cnt FROM (SELECT a, COUNT(a) AS cnt FROM t2 GROUP BY a ORDER BY a) AS td;
HEX(a)	cnt
6161	1
61612020	1
6162	2
DROP TABLE t2;
#
# Weights
#
SELECT HEX(WEIGHT_STRING(a AS CHAR(10))) FROM t1;
HEX(WEIGHT_STRING(a AS CHAR(10)))
0E33020002000200020002000200020002000200
0E33020902090200020002000200020002000200
02090E3302000200020002000200020002000200
02090E3302090200020002000200020002000200
0E33020902090209020002000200020002000200
DROP TABLE t1;
#
# IF, CASE, LEAST
#
SELECT IF('abc' COLLATE 'utf8_unicode_nopad_ci' = 'abc ', 'pad', 'nopad');
IF('abc' COLLATE 'utf8_unicode_nopad_ci' = 'abc ', 'pad', 'nopad')
nopad
SELECT CASE 'abc' COLLATE 'utf8_unicode_nopad_ci' WHEN 'abc ' THEN 'pad' ELSE 'nopad' END;
CASE 'abc' COLLATE 'utf8_unicode_nopad_ci' WHEN 'abc ' THEN 'pad' ELSE 'nopad' END
nopad
SELECT CASE WHEN 'abc' COLLATE 'utf8_unicode_nopad_ci' = 'abc ' THEN 'pad' ELSE 'nopad' END;
CASE WHEN 'abc' COLLATE 'utf8_unicode_nopad_ci' = 'abc ' THEN 'pad' ELSE 'nopad' END
nopad
SELECT HEX(LEAST('abc ' COLLATE 'utf8_unicode_nopad_ci', 'abc  '));
HEX(LEAST('abc ' COLLATE 'utf8_unicode_nopad_ci', 'abc  '))
61626320
SELECT HEX(GREATEST('abc ' COLLATE 'utf8_unicode_nopad_ci', 'abc  '));
HEX(GREATEST('abc ' COLLATE 'utf8_unicode_nopad_ci', 'abc  '))
6162632020
#
# Collation mix
#
CREATE TABLE t1 (a VARCHAR(10)) COLLATE 'utf8_unicode_ci';
INSERT INTO t1 VALUES ('a'),('a ');
SELECT COUNT(*) FROM t1 WHERE a='a';
COUNT(*)
2
SELECT COUNT(*) FROM t1 WHERE a='a' COLLATE 'utf8_unicode_ci';
COUNT(*)
2
SELECT COUNT(*) FROM t1 WHERE a='a' COLLATE 'utf8_unicode_nopad_ci';
COUNT(*)
1
ALTER TABLE t1 MODIFY a VARCHAR(10) COLLATE 'utf8_unicode_nopad_ci';
SELECT COUNT(*) FROM t1 WHERE a='a';
COUNT(*)
1
SELECT COUNT(*) FROM t1 WHERE a='a' COLLATE 'utf8_unicode_ci';
COUNT(*)
2
SELECT COUNT(*) FROM t1 WHERE a='a' COLLATE 'utf8_unicode_nopad_ci';
COUNT(*)
1
DROP TABLE t1;
#
# End of ctype_pad.inc
#
SET DEFAULT_STORAGE_ENGINE=Default;
SET DEFAULT_STORAGE_ENGINE=MyISAM;
#
# Start of ctype_pad.inc
#
#
# Unique indexes
#
CREATE TABLE t1 (a VARCHAR(10) PRIMARY KEY) COLLATE 'utf8_unicode_520_nopad_ci';
SHOW CREATE TABLE t1;
Table	Create Table
t1	CREATE TABLE `t1` (
  `a` varchar(10) NOT NULL,
  PRIMARY KEY (`a`)
) ENGINE=MyISAM DEFAULT CHARSET=utf8 COLLATE=utf8_unicode_520_nopad_ci
INSERT INTO t1 VALUES ('abc'),('abc  '),(' a'),(' a '),('a   ');
SELECT HEX(a), a FROM t1 ORDER BY a;
HEX(a)	a
2061	 a
206120	 a 
61202020	a   
616263	abc
6162632020	abc  
SELECT HEX(a), a FROM t1 IGNORE INDEX(PRIMARY) ORDER BY a;
HEX(a)	a
2061	 a
206120	 a 
61202020	a   
616263	abc
6162632020	abc  
SELECT HEX(a), a FROM t1 IGNORE INDEX(PRIMARY) ORDER BY a DESC;
HEX(a)	a
6162632020	abc  
616263	abc
61202020	a   
206120	 a 
2061	 a
#
# UNION
#
CREATE TABLE t2 (a VARCHAR(10)) COLLATE 'utf8_unicode_520_nopad_ci';
INSERT INTO t2 VALUES ('abc '),('abc  '),(' a'),('a ');
SELECT HEX(a),a FROM (SELECT * FROM t1 UNION SELECT * FROM t2 ORDER BY a) td;
HEX(a)	a
2061	 a
206120	 a 
6120	a 
61202020	a   
616263	abc
61626320	abc 
6162632020	abc  
DROP TABLE t1;
DROP TABLE t2;
#
# DISTINCT, COUNT, MAX
#
CREATE TABLE t1 (a VARCHAR(10)) COLLATE 'utf8_unicode_520_nopad_ci';
INSERT INTO t1 VALUES ('a'),('a  '),(' a'),(' a '),('a   ');
SELECT HEX(a), a FROM (SELECT DISTINCT a FROM t1 ORDER BY a) td;
HEX(a)	a
2061	 a
206120	 a 
61	a
612020	a  
61202020	a   
SELECT COUNT(DISTINCT a) FROM t1 ORDER BY a;
COUNT(DISTINCT a)
5
SELECT HEX(MAX(a)), MAX(a) FROM t1;
HEX(MAX(a))	MAX(a)
61202020	a   
#
# GROUP BY
#
CREATE TABLE t2 (a VARCHAR(10), b int, c varchar(10)) COLLATE 'utf8_unicode_520_nopad_ci';
INSERT t2 values('ab', 12, 'cd'), ('ab', 2, 'ed'), ('aa', 20, 'er'), ('aa  ', 0, 'er ');
SELECT HEX(a), cnt FROM (SELECT a, COUNT(a) AS cnt FROM t2 GROUP BY a ORDER BY a) AS td;
HEX(a)	cnt
6161	1
61612020	1
6162	2
DROP TABLE t2;
#
# Weights
#
SELECT HEX(WEIGHT_STRING(a AS CHAR(10))) FROM t1;
HEX(WEIGHT_STRING(a AS CHAR(10)))
120F020002000200020002000200020002000200
120F020A020A0200020002000200020002000200
020A120F02000200020002000200020002000200
020A120F020A0200020002000200020002000200
120F020A020A020A020002000200020002000200
DROP TABLE t1;
#
# IF, CASE, LEAST
#
SELECT IF('abc' COLLATE 'utf8_unicode_520_nopad_ci' = 'abc ', 'pad', 'nopad');
IF('abc' COLLATE 'utf8_unicode_520_nopad_ci' = 'abc ', 'pad', 'nopad')
nopad
SELECT CASE 'abc' COLLATE 'utf8_unicode_520_nopad_ci' WHEN 'abc ' THEN 'pad' ELSE 'nopad' END;
CASE 'abc' COLLATE 'utf8_unicode_520_nopad_ci' WHEN 'abc ' THEN 'pad' ELSE 'nopad' END
nopad
SELECT CASE WHEN 'abc' COLLATE 'utf8_unicode_520_nopad_ci' = 'abc ' THEN 'pad' ELSE 'nopad' END;
CASE WHEN 'abc' COLLATE 'utf8_unicode_520_nopad_ci' = 'abc ' THEN 'pad' ELSE 'nopad' END
nopad
SELECT HEX(LEAST('abc ' COLLATE 'utf8_unicode_520_nopad_ci', 'abc  '));
HEX(LEAST('abc ' COLLATE 'utf8_unicode_520_nopad_ci', 'abc  '))
61626320
SELECT HEX(GREATEST('abc ' COLLATE 'utf8_unicode_520_nopad_ci', 'abc  '));
HEX(GREATEST('abc ' COLLATE 'utf8_unicode_520_nopad_ci', 'abc  '))
6162632020
#
# Collation mix
#
CREATE TABLE t1 (a VARCHAR(10)) COLLATE 'utf8_unicode_520_ci';
INSERT INTO t1 VALUES ('a'),('a ');
SELECT COUNT(*) FROM t1 WHERE a='a';
COUNT(*)
2
SELECT COUNT(*) FROM t1 WHERE a='a' COLLATE 'utf8_unicode_520_ci';
COUNT(*)
2
SELECT COUNT(*) FROM t1 WHERE a='a' COLLATE 'utf8_unicode_520_nopad_ci';
COUNT(*)
1
ALTER TABLE t1 MODIFY a VARCHAR(10) COLLATE 'utf8_unicode_520_nopad_ci';
SELECT COUNT(*) FROM t1 WHERE a='a';
COUNT(*)
1
SELECT COUNT(*) FROM t1 WHERE a='a' COLLATE 'utf8_unicode_520_ci';
COUNT(*)
2
SELECT COUNT(*) FROM t1 WHERE a='a' COLLATE 'utf8_unicode_520_nopad_ci';
COUNT(*)
1
DROP TABLE t1;
#
# End of ctype_pad.inc
#
SET DEFAULT_STORAGE_ENGINE=HEAP;
#
# Start of ctype_pad.inc
#
#
# Unique indexes
#
CREATE TABLE t1 (a VARCHAR(10) PRIMARY KEY) COLLATE 'utf8_unicode_520_nopad_ci';
SHOW CREATE TABLE t1;
Table	Create Table
t1	CREATE TABLE `t1` (
  `a` varchar(10) NOT NULL,
  PRIMARY KEY (`a`)
) ENGINE=MEMORY DEFAULT CHARSET=utf8 COLLATE=utf8_unicode_520_nopad_ci
INSERT INTO t1 VALUES ('abc'),('abc  '),(' a'),(' a '),('a   ');
SELECT HEX(a), a FROM t1 ORDER BY a;
HEX(a)	a
2061	 a
206120	 a 
61202020	a   
616263	abc
6162632020	abc  
SELECT HEX(a), a FROM t1 IGNORE INDEX(PRIMARY) ORDER BY a;
HEX(a)	a
2061	 a
206120	 a 
61202020	a   
616263	abc
6162632020	abc  
SELECT HEX(a), a FROM t1 IGNORE INDEX(PRIMARY) ORDER BY a DESC;
HEX(a)	a
6162632020	abc  
616263	abc
61202020	a   
206120	 a 
2061	 a
#
# UNION
#
CREATE TABLE t2 (a VARCHAR(10)) COLLATE 'utf8_unicode_520_nopad_ci';
INSERT INTO t2 VALUES ('abc '),('abc  '),(' a'),('a ');
SELECT HEX(a),a FROM (SELECT * FROM t1 UNION SELECT * FROM t2 ORDER BY a) td;
HEX(a)	a
2061	 a
206120	 a 
6120	a 
61202020	a   
616263	abc
61626320	abc 
6162632020	abc  
DROP TABLE t1;
DROP TABLE t2;
#
# DISTINCT, COUNT, MAX
#
CREATE TABLE t1 (a VARCHAR(10)) COLLATE 'utf8_unicode_520_nopad_ci';
INSERT INTO t1 VALUES ('a'),('a  '),(' a'),(' a '),('a   ');
SELECT HEX(a), a FROM (SELECT DISTINCT a FROM t1 ORDER BY a) td;
HEX(a)	a
2061	 a
206120	 a 
61	a
612020	a  
61202020	a   
SELECT COUNT(DISTINCT a) FROM t1 ORDER BY a;
COUNT(DISTINCT a)
5
SELECT HEX(MAX(a)), MAX(a) FROM t1;
HEX(MAX(a))	MAX(a)
61202020	a   
#
# GROUP BY
#
CREATE TABLE t2 (a VARCHAR(10), b int, c varchar(10)) COLLATE 'utf8_unicode_520_nopad_ci';
INSERT t2 values('ab', 12, 'cd'), ('ab', 2, 'ed'), ('aa', 20, 'er'), ('aa  ', 0, 'er ');
SELECT HEX(a), cnt FROM (SELECT a, COUNT(a) AS cnt FROM t2 GROUP BY a ORDER BY a) AS td;
HEX(a)	cnt
6161	1
61612020	1
6162	2
DROP TABLE t2;
#
# Weights
#
SELECT HEX(WEIGHT_STRING(a AS CHAR(10))) FROM t1;
HEX(WEIGHT_STRING(a AS CHAR(10)))
120F020002000200020002000200020002000200
120F020A020A0200020002000200020002000200
020A120F02000200020002000200020002000200
020A120F020A0200020002000200020002000200
120F020A020A020A020002000200020002000200
DROP TABLE t1;
#
# IF, CASE, LEAST
#
SELECT IF('abc' COLLATE 'utf8_unicode_520_nopad_ci' = 'abc ', 'pad', 'nopad');
IF('abc' COLLATE 'utf8_unicode_520_nopad_ci' = 'abc ', 'pad', 'nopad')
nopad
SELECT CASE 'abc' COLLATE 'utf8_unicode_520_nopad_ci' WHEN 'abc ' THEN 'pad' ELSE 'nopad' END;
CASE 'abc' COLLATE 'utf8_unicode_520_nopad_ci' WHEN 'abc ' THEN 'pad' ELSE 'nopad' END
nopad
SELECT CASE WHEN 'abc' COLLATE 'utf8_unicode_520_nopad_ci' = 'abc ' THEN 'pad' ELSE 'nopad' END;
CASE WHEN 'abc' COLLATE 'utf8_unicode_520_nopad_ci' = 'abc ' THEN 'pad' ELSE 'nopad' END
nopad
SELECT HEX(LEAST('abc ' COLLATE 'utf8_unicode_520_nopad_ci', 'abc  '));
HEX(LEAST('abc ' COLLATE 'utf8_unicode_520_nopad_ci', 'abc  '))
61626320
SELECT HEX(GREATEST('abc ' COLLATE 'utf8_unicode_520_nopad_ci', 'abc  '));
HEX(GREATEST('abc ' COLLATE 'utf8_unicode_520_nopad_ci', 'abc  '))
6162632020
#
# Collation mix
#
CREATE TABLE t1 (a VARCHAR(10)) COLLATE 'utf8_unicode_520_ci';
INSERT INTO t1 VALUES ('a'),('a ');
SELECT COUNT(*) FROM t1 WHERE a='a';
COUNT(*)
2
SELECT COUNT(*) FROM t1 WHERE a='a' COLLATE 'utf8_unicode_520_ci';
COUNT(*)
2
SELECT COUNT(*) FROM t1 WHERE a='a' COLLATE 'utf8_unicode_520_nopad_ci';
COUNT(*)
1
ALTER TABLE t1 MODIFY a VARCHAR(10) COLLATE 'utf8_unicode_520_nopad_ci';
SELECT COUNT(*) FROM t1 WHERE a='a';
COUNT(*)
1
SELECT COUNT(*) FROM t1 WHERE a='a' COLLATE 'utf8_unicode_520_ci';
COUNT(*)
2
SELECT COUNT(*) FROM t1 WHERE a='a' COLLATE 'utf8_unicode_520_nopad_ci';
COUNT(*)
1
DROP TABLE t1;
#
# End of ctype_pad.inc
#
SET DEFAULT_STORAGE_ENGINE=Default;
SET NAMES utf8 COLLATE utf8_unicode_nopad_ci;
#
# MDEV-14350 Index use with collation utf8mb4_unicode_nopad_ci on LIKE pattern with wrong results
#
CREATE OR REPLACE TABLE t1 AS SELECT SPACE(50) AS a, SPACE (50) AS b;
ALTER TABLE t1 ADD KEY(a), ADD KEY(b);
SHOW CREATE TABLE t1;
Table	Create Table
t1	CREATE TABLE `t1` (
  `a` varchar(50) CHARACTER SET utf8 COLLATE utf8_unicode_nopad_ci DEFAULT NULL,
  `b` varchar(50) CHARACTER SET utf8 COLLATE utf8_unicode_nopad_ci DEFAULT NULL,
  KEY `a` (`a`),
  KEY `b` (`b`)
) ENGINE=MyISAM DEFAULT CHARSET=latin1 COLLATE=latin1_swedish_ci
INSERT INTO t1 VALUES ('111', '111');
INSERT INTO t1 VALUES ('222', '222');
INSERT INTO t1 VALUES ('333', '333');
INSERT INTO t1 VALUES ('444', '444');
SELECT * FROM t1 WHERE a LIKE '111%';
a	b
111	111
SELECT * FROM t1 IGNORE INDEX (a) WHERE a LIKE '111%';
a	b
111	111
DROP TABLE t1;
#
# End of 10.2 tests
#
#
# Start of 10.3 tests
#
#
# MDEV-30556 UPPER() returns an empty string for U+0251 in Unicode-5.2.0+ collations for utf8
#
SET NAMES utf8mb3 COLLATE utf8mb3_unicode_ci /*Unicode-4.0 folding*/;
CREATE OR REPLACE TABLE case_folding AS SELECT 0 AS code, SPACE(32) AS c LIMIT 0;
SHOW CREATE TABLE case_folding;
Table	Create Table
case_folding	CREATE TABLE `case_folding` (
  `code` int(1) NOT NULL,
  `c` varchar(32) CHARACTER SET utf8 COLLATE utf8_unicode_ci DEFAULT NULL
) ENGINE=MyISAM DEFAULT CHARSET=latin1 COLLATE=latin1_swedish_ci
INSERT INTO case_folding (code) VALUES
(0x23A),
(0x23E),
(0x23F),
(0x240),
(0x250),
(0x251),
(0x252),
(0x26B),
(0x271),
(0x27D);
UPDATE case_folding SET c=CHAR(code USING ucs2);
SELECT HEX(code), HEX(LOWER(c)), HEX(UPPER(c)), c FROM case_folding;
HEX(code)	HEX(LOWER(c))	HEX(UPPER(c))	c
23A	C8BA	C8BA	Ⱥ
23E	C8BE	C8BE	Ⱦ
23F	C8BF	C8BF	ȿ
240	C980	C980	ɀ
250	C990	C990	ɐ
251	C991	C991	ɑ
252	C992	C992	ɒ
26B	C9AB	C9AB	ɫ
271	C9B1	C9B1	ɱ
27D	C9BD	C9BD	ɽ
DROP TABLE case_folding;
SET NAMES utf8mb3 COLLATE utf8mb3_unicode_520_ci;
CREATE OR REPLACE TABLE case_folding AS SELECT 0 AS code, SPACE(32) AS c LIMIT 0;
SHOW CREATE TABLE case_folding;
Table	Create Table
case_folding	CREATE TABLE `case_folding` (
  `code` int(1) NOT NULL,
  `c` varchar(32) CHARACTER SET utf8 COLLATE utf8_unicode_520_ci DEFAULT NULL
) ENGINE=MyISAM DEFAULT CHARSET=latin1 COLLATE=latin1_swedish_ci
INSERT INTO case_folding (code) VALUES
(0x23A),
(0x23E),
(0x23F),
(0x240),
(0x250),
(0x251),
(0x252),
(0x26B),
(0x271),
(0x27D);
UPDATE case_folding SET c=CHAR(code USING ucs2);
SELECT HEX(code), HEX(LOWER(c)), HEX(UPPER(c)), c FROM case_folding;
HEX(code)	HEX(LOWER(c))	HEX(UPPER(c))	c
23A	E2B1A5	C8BA	Ⱥ
23E	E2B1A6	C8BE	Ⱦ
23F	C8BF	E2B1BE	ȿ
240	C980	E2B1BF	ɀ
250	C990	E2B1AF	ɐ
251	C991	E2B1AD	ɑ
252	C992	E2B1B0	ɒ
26B	C9AB	E2B1A2	ɫ
271	C9B1	E2B1AE	ɱ
27D	C9BD	E2B1A4	ɽ
DROP TABLE case_folding;
SET NAMES utf8mb3 COLLATE utf8mb3_unicode_520_nopad_ci;
CREATE OR REPLACE TABLE case_folding AS SELECT 0 AS code, SPACE(32) AS c LIMIT 0;
SHOW CREATE TABLE case_folding;
Table	Create Table
case_folding	CREATE TABLE `case_folding` (
  `code` int(1) NOT NULL,
  `c` varchar(32) CHARACTER SET utf8 COLLATE utf8_unicode_520_nopad_ci DEFAULT NULL
) ENGINE=MyISAM DEFAULT CHARSET=latin1 COLLATE=latin1_swedish_ci
INSERT INTO case_folding (code) VALUES
(0x23A),
(0x23E),
(0x23F),
(0x240),
(0x250),
(0x251),
(0x252),
(0x26B),
(0x271),
(0x27D);
UPDATE case_folding SET c=CHAR(code USING ucs2);
SELECT HEX(code), HEX(LOWER(c)), HEX(UPPER(c)), c FROM case_folding;
HEX(code)	HEX(LOWER(c))	HEX(UPPER(c))	c
23A	E2B1A5	C8BA	Ⱥ
23E	E2B1A6	C8BE	Ⱦ
23F	C8BF	E2B1BE	ȿ
240	C980	E2B1BF	ɀ
250	C990	E2B1AF	ɐ
251	C991	E2B1AD	ɑ
252	C992	E2B1B0	ɒ
26B	C9AB	E2B1A2	ɫ
271	C9B1	E2B1AE	ɱ
27D	C9BD	E2B1A4	ɽ
DROP TABLE case_folding;
SET NAMES utf8mb3 COLLATE utf8mb3_myanmar_ci;
CREATE OR REPLACE TABLE case_folding AS SELECT 0 AS code, SPACE(32) AS c LIMIT 0;
SHOW CREATE TABLE case_folding;
Table	Create Table
case_folding	CREATE TABLE `case_folding` (
  `code` int(1) NOT NULL,
  `c` varchar(32) CHARACTER SET utf8 COLLATE utf8_myanmar_ci DEFAULT NULL
) ENGINE=MyISAM DEFAULT CHARSET=latin1 COLLATE=latin1_swedish_ci
INSERT INTO case_folding (code) VALUES
(0x23A),
(0x23E),
(0x23F),
(0x240),
(0x250),
(0x251),
(0x252),
(0x26B),
(0x271),
(0x27D);
UPDATE case_folding SET c=CHAR(code USING ucs2);
SELECT HEX(code), HEX(LOWER(c)), HEX(UPPER(c)), c FROM case_folding;
HEX(code)	HEX(LOWER(c))	HEX(UPPER(c))	c
23A	E2B1A5	C8BA	Ⱥ
23E	E2B1A6	C8BE	Ⱦ
23F	C8BF	E2B1BE	ȿ
240	C980	E2B1BF	ɀ
250	C990	E2B1AF	ɐ
251	C991	E2B1AD	ɑ
252	C992	E2B1B0	ɒ
26B	C9AB	E2B1A2	ɫ
271	C9B1	E2B1AE	ɱ
27D	C9BD	E2B1A4	ɽ
DROP TABLE case_folding;
SET NAMES utf8mb3 COLLATE utf8mb3_thai_520_w2;
CREATE OR REPLACE TABLE case_folding AS SELECT 0 AS code, SPACE(32) AS c LIMIT 0;
SHOW CREATE TABLE case_folding;
Table	Create Table
case_folding	CREATE TABLE `case_folding` (
  `code` int(1) NOT NULL,
  `c` varchar(32) CHARACTER SET utf8 COLLATE utf8_thai_520_w2 DEFAULT NULL
) ENGINE=MyISAM DEFAULT CHARSET=latin1 COLLATE=latin1_swedish_ci
INSERT INTO case_folding (code) VALUES
(0x23A),
(0x23E),
(0x23F),
(0x240),
(0x250),
(0x251),
(0x252),
(0x26B),
(0x271),
(0x27D);
UPDATE case_folding SET c=CHAR(code USING ucs2);
SELECT HEX(code), HEX(LOWER(c)), HEX(UPPER(c)), c FROM case_folding;
HEX(code)	HEX(LOWER(c))	HEX(UPPER(c))	c
23A	E2B1A5	C8BA	Ⱥ
23E	E2B1A6	C8BE	Ⱦ
23F	C8BF	E2B1BE	ȿ
240	C980	E2B1BF	ɀ
250	C990	E2B1AF	ɐ
251	C991	E2B1AD	ɑ
252	C992	E2B1B0	ɒ
26B	C9AB	E2B1A2	ɫ
271	C9B1	E2B1AE	ɱ
27D	C9BD	E2B1A4	ɽ
DROP TABLE case_folding;
#
# End of 10.3 tests
#
#
# Start of 10.4 tests
#
SET DEFAULT_STORAGE_ENGINE=MyISAM;
SET NAMES utf8mb3 COLLATE utf8mb3_unicode_nopad_ci;
#
# MDEV-30034 UNIQUE USING HASH accepts duplicate entries for tricky collations
#
EXECUTE IMMEDIATE REPLACE(
'CREATE TABLE t1 ( '
  ' a TEXT COLLATE <COLLATION>,'
  'UNIQUE(a(3)))',
'<COLLATION>', @@collation_connection);
SHOW CREATE TABLE t1;
Table	Create Table
t1	CREATE TABLE `t1` (
  `a` text CHARACTER SET utf8 COLLATE utf8_unicode_nopad_ci DEFAULT NULL,
  UNIQUE KEY `a` (`a`(3))
) ENGINE=MyISAM DEFAULT CHARSET=latin1 COLLATE=latin1_swedish_ci
INSERT INTO t1 VALUES ('ss ');
INSERT INTO t1 VALUES (_utf8mb3 0xC39F20)/*SZ+SPACE*/;
ERROR 23000: Duplicate entry 'ß ' for key 'a'
DROP TABLE t1;
EXECUTE IMMEDIATE REPLACE(
'CREATE TABLE t1 ( '
  ' a TEXT COLLATE <COLLATION>,'
  'UNIQUE(a(3)) USING HASH)',
'<COLLATION>', @@collation_connection);
SHOW CREATE TABLE t1;
Table	Create Table
t1	CREATE TABLE `t1` (
  `a` text CHARACTER SET utf8 COLLATE utf8_unicode_nopad_ci DEFAULT NULL,
  UNIQUE KEY `a` (`a`(3)) USING HASH
) ENGINE=MyISAM DEFAULT CHARSET=latin1 COLLATE=latin1_swedish_ci
INSERT INTO t1 VALUES ('ss ');
INSERT INTO t1 VALUES (_utf8mb3 0xC39F20)/*SZ+SPACE*/;
ERROR 23000: Duplicate entry 'ß ' for key 'a'
DROP TABLE t1;
EXECUTE IMMEDIATE REPLACE(
'CREATE TABLE t1 ( '
  ' a VARCHAR(2000) COLLATE <COLLATION>,'
  'UNIQUE(a(3)))',
'<COLLATION>', @@collation_connection);
SHOW CREATE TABLE t1;
Table	Create Table
t1	CREATE TABLE `t1` (
  `a` varchar(2000) CHARACTER SET utf8 COLLATE utf8_unicode_nopad_ci DEFAULT NULL,
  UNIQUE KEY `a` (`a`(3))
) ENGINE=MyISAM DEFAULT CHARSET=latin1 COLLATE=latin1_swedish_ci
INSERT INTO t1 VALUES ('ss ');
INSERT INTO t1 VALUES (_utf8mb3 0xC39F20)/*SZ+SPACE*/;
ERROR 23000: Duplicate entry 'ß ' for key 'a'
DROP TABLE t1;
EXECUTE IMMEDIATE REPLACE(
'CREATE TABLE t1 ( '
  ' a VARCHAR(2000) COLLATE <COLLATION>,'
  'UNIQUE(a(3)) USING HASH)',
'<COLLATION>', @@collation_connection);
SHOW CREATE TABLE t1;
Table	Create Table
t1	CREATE TABLE `t1` (
  `a` varchar(2000) CHARACTER SET utf8 COLLATE utf8_unicode_nopad_ci DEFAULT NULL,
  UNIQUE KEY `a` (`a`(3)) USING HASH
) ENGINE=MyISAM DEFAULT CHARSET=latin1 COLLATE=latin1_swedish_ci
INSERT INTO t1 VALUES ('ss ');
INSERT INTO t1 VALUES (_utf8mb3 0xC39F20)/*SZ+SPACE*/;
ERROR 23000: Duplicate entry 'ß ' for key 'a'
DROP TABLE t1;
EXECUTE IMMEDIATE REPLACE(
'CREATE TABLE t1 ( '
  ' a CHAR(20) COLLATE <COLLATION>,'
  'UNIQUE(a(3)))',
'<COLLATION>', @@collation_connection);
SHOW CREATE TABLE t1;
Table	Create Table
t1	CREATE TABLE `t1` (
  `a` char(20) CHARACTER SET utf8 COLLATE utf8_unicode_nopad_ci DEFAULT NULL,
  UNIQUE KEY `a` (`a`(3))
) ENGINE=MyISAM DEFAULT CHARSET=latin1 COLLATE=latin1_swedish_ci
INSERT INTO t1 VALUES ('ss ');
INSERT INTO t1 VALUES (_utf8mb3 0xC39F20)/*SZ+SPACE*/;
DROP TABLE t1;
EXECUTE IMMEDIATE REPLACE(
'CREATE TABLE t1 ( '
  ' a CHAR(20) COLLATE <COLLATION>,'
  'UNIQUE(a(3)) USING HASH)',
'<COLLATION>', @@collation_connection);
SHOW CREATE TABLE t1;
Table	Create Table
t1	CREATE TABLE `t1` (
  `a` char(20) CHARACTER SET utf8 COLLATE utf8_unicode_nopad_ci DEFAULT NULL,
  UNIQUE KEY `a` (`a`(3)) USING HASH
) ENGINE=MyISAM DEFAULT CHARSET=latin1 COLLATE=latin1_swedish_ci
INSERT INTO t1 VALUES ('ss ');
INSERT INTO t1 VALUES (_utf8mb3 0xC39F20)/*SZ+SPACE*/;
DROP TABLE t1;
SET DEFAULT_STORAGE_ENGINE=HEAP;
#
# MDEV-30034 UNIQUE USING HASH accepts duplicate entries for tricky collations
#
EXECUTE IMMEDIATE REPLACE(
'CREATE TABLE t1 ( '
  ' a VARCHAR(2000) COLLATE <COLLATION>,'
  'UNIQUE(a(3)))',
'<COLLATION>', @@collation_connection);
SHOW CREATE TABLE t1;
Table	Create Table
t1	CREATE TABLE `t1` (
  `a` varchar(2000) CHARACTER SET utf8 COLLATE utf8_unicode_nopad_ci DEFAULT NULL,
  UNIQUE KEY `a` (`a`(3))
) ENGINE=MEMORY DEFAULT CHARSET=latin1 COLLATE=latin1_swedish_ci
INSERT INTO t1 VALUES ('ss ');
INSERT INTO t1 VALUES (_utf8mb3 0xC39F20)/*SZ+SPACE*/;
ERROR 23000: Duplicate entry 'ß ' for key 'a'
DROP TABLE t1;
EXECUTE IMMEDIATE REPLACE(
'CREATE TABLE t1 ( '
  ' a VARCHAR(2000) COLLATE <COLLATION>,'
  'UNIQUE(a(3)) USING HASH)',
'<COLLATION>', @@collation_connection);
SHOW CREATE TABLE t1;
Table	Create Table
t1	CREATE TABLE `t1` (
  `a` varchar(2000) CHARACTER SET utf8 COLLATE utf8_unicode_nopad_ci DEFAULT NULL,
  UNIQUE KEY `a` (`a`(3)) USING HASH
) ENGINE=MEMORY DEFAULT CHARSET=latin1 COLLATE=latin1_swedish_ci
INSERT INTO t1 VALUES ('ss ');
INSERT INTO t1 VALUES (_utf8mb3 0xC39F20)/*SZ+SPACE*/;
ERROR 23000: Duplicate entry 'ß ' for key 'a'
DROP TABLE t1;
EXECUTE IMMEDIATE REPLACE(
'CREATE TABLE t1 ( '
  ' a CHAR(20) COLLATE <COLLATION>,'
  'UNIQUE(a(3)))',
'<COLLATION>', @@collation_connection);
SHOW CREATE TABLE t1;
Table	Create Table
t1	CREATE TABLE `t1` (
  `a` char(20) CHARACTER SET utf8 COLLATE utf8_unicode_nopad_ci DEFAULT NULL,
  UNIQUE KEY `a` (`a`(3))
) ENGINE=MEMORY DEFAULT CHARSET=latin1 COLLATE=latin1_swedish_ci
INSERT INTO t1 VALUES ('ss ');
INSERT INTO t1 VALUES (_utf8mb3 0xC39F20)/*SZ+SPACE*/;
DROP TABLE t1;
EXECUTE IMMEDIATE REPLACE(
'CREATE TABLE t1 ( '
  ' a CHAR(20) COLLATE <COLLATION>,'
  'UNIQUE(a(3)) USING HASH)',
'<COLLATION>', @@collation_connection);
SHOW CREATE TABLE t1;
Table	Create Table
t1	CREATE TABLE `t1` (
  `a` char(20) CHARACTER SET utf8 COLLATE utf8_unicode_nopad_ci DEFAULT NULL,
  UNIQUE KEY `a` (`a`(3)) USING HASH
) ENGINE=MEMORY DEFAULT CHARSET=latin1 COLLATE=latin1_swedish_ci
INSERT INTO t1 VALUES ('ss ');
INSERT INTO t1 VALUES (_utf8mb3 0xC39F20)/*SZ+SPACE*/;
DROP TABLE t1;
<<<<<<< HEAD
SET DEFAULT_STORAGE_ENGINE=DEFAULT;
=======
SET STORAGE_ENGINE=DEFAULT;
SET default_storage_engine=MyISAM;
#
# MDEV-30048 Prefix keys for CHAR work differently for MyISAM vs InnoDB
# 
SET NAMES utf8mb3;
CREATE TABLE t1 (a CHAR(10) COLLATE utf8mb3_unicode_nopad_ci, UNIQUE KEY(a));
SHOW CREATE TABLE t1;
Table	Create Table
t1	CREATE TABLE `t1` (
  `a` char(10) CHARACTER SET utf8 COLLATE utf8_unicode_nopad_ci DEFAULT NULL,
  UNIQUE KEY `a` (`a`)
) ENGINE=MyISAM DEFAULT CHARSET=latin1 COLLATE=latin1_swedish_ci
INSERT INTO t1 VALUES ('ss'),('ß');
DROP TABLE t1;
CREATE TABLE t1 (a CHAR(10) COLLATE utf8mb3_unicode_nopad_ci, UNIQUE KEY(a(2)));
SHOW CREATE TABLE t1;
Table	Create Table
t1	CREATE TABLE `t1` (
  `a` char(10) CHARACTER SET utf8 COLLATE utf8_unicode_nopad_ci DEFAULT NULL,
  UNIQUE KEY `a` (`a`(2))
) ENGINE=MyISAM DEFAULT CHARSET=latin1 COLLATE=latin1_swedish_ci
INSERT INTO t1 VALUES ('ss'),('ß');
DROP TABLE t1;
CREATE TABLE t1 (a CHAR(120) COLLATE utf8mb3_unicode_nopad_ci, UNIQUE KEY(a));
SHOW CREATE TABLE t1;
Table	Create Table
t1	CREATE TABLE `t1` (
  `a` char(120) CHARACTER SET utf8 COLLATE utf8_unicode_nopad_ci DEFAULT NULL,
  UNIQUE KEY `a` (`a`)
) ENGINE=MyISAM DEFAULT CHARSET=latin1 COLLATE=latin1_swedish_ci
INSERT INTO t1 VALUES ('ss'),('ß');
DROP TABLE t1;
CREATE TABLE t1 (a CHAR(120) COLLATE utf8mb3_unicode_nopad_ci, UNIQUE KEY(a(100)));
SHOW CREATE TABLE t1;
Table	Create Table
t1	CREATE TABLE `t1` (
  `a` char(120) CHARACTER SET utf8 COLLATE utf8_unicode_nopad_ci DEFAULT NULL,
  UNIQUE KEY `a` (`a`(100))
) ENGINE=MyISAM DEFAULT CHARSET=latin1 COLLATE=latin1_swedish_ci
INSERT INTO t1 VALUES ('ss'),('ß');
DROP TABLE t1;
#
# MDEV-30050 Inconsistent results of DISTINCT with NOPAD
#
CREATE TABLE t1 (c CHAR(100) COLLATE utf8mb3_unicode_nopad_ci);
SHOW CREATE TABLE t1;
Table	Create Table
t1	CREATE TABLE `t1` (
  `c` char(100) CHARACTER SET utf8 COLLATE utf8_unicode_nopad_ci DEFAULT NULL
) ENGINE=MyISAM DEFAULT CHARSET=latin1 COLLATE=latin1_swedish_ci
INSERT INTO t1 VALUES ('ss'),('ß');
SET big_tables=0;
SELECT DISTINCT c FROM t1;
c
ss
ß
SET big_tables=1;
SELECT DISTINCT c FROM t1;
c
ss
ß
DROP TABLE t1;
SET big_tables=DEFAULT;
SET default_storage_engine=MEMORY;
#
# MDEV-30048 Prefix keys for CHAR work differently for MyISAM vs InnoDB
# 
SET NAMES utf8mb3;
CREATE TABLE t1 (a CHAR(10) COLLATE utf8mb3_unicode_nopad_ci, UNIQUE KEY(a));
SHOW CREATE TABLE t1;
Table	Create Table
t1	CREATE TABLE `t1` (
  `a` char(10) CHARACTER SET utf8 COLLATE utf8_unicode_nopad_ci DEFAULT NULL,
  UNIQUE KEY `a` (`a`)
) ENGINE=MEMORY DEFAULT CHARSET=latin1 COLLATE=latin1_swedish_ci
INSERT INTO t1 VALUES ('ss'),('ß');
DROP TABLE t1;
CREATE TABLE t1 (a CHAR(10) COLLATE utf8mb3_unicode_nopad_ci, UNIQUE KEY(a(2)));
SHOW CREATE TABLE t1;
Table	Create Table
t1	CREATE TABLE `t1` (
  `a` char(10) CHARACTER SET utf8 COLLATE utf8_unicode_nopad_ci DEFAULT NULL,
  UNIQUE KEY `a` (`a`(2))
) ENGINE=MEMORY DEFAULT CHARSET=latin1 COLLATE=latin1_swedish_ci
INSERT INTO t1 VALUES ('ss'),('ß');
DROP TABLE t1;
CREATE TABLE t1 (a CHAR(120) COLLATE utf8mb3_unicode_nopad_ci, UNIQUE KEY(a));
SHOW CREATE TABLE t1;
Table	Create Table
t1	CREATE TABLE `t1` (
  `a` char(120) CHARACTER SET utf8 COLLATE utf8_unicode_nopad_ci DEFAULT NULL,
  UNIQUE KEY `a` (`a`)
) ENGINE=MEMORY DEFAULT CHARSET=latin1 COLLATE=latin1_swedish_ci
INSERT INTO t1 VALUES ('ss'),('ß');
DROP TABLE t1;
CREATE TABLE t1 (a CHAR(120) COLLATE utf8mb3_unicode_nopad_ci, UNIQUE KEY(a(100)));
SHOW CREATE TABLE t1;
Table	Create Table
t1	CREATE TABLE `t1` (
  `a` char(120) CHARACTER SET utf8 COLLATE utf8_unicode_nopad_ci DEFAULT NULL,
  UNIQUE KEY `a` (`a`(100))
) ENGINE=MEMORY DEFAULT CHARSET=latin1 COLLATE=latin1_swedish_ci
INSERT INTO t1 VALUES ('ss'),('ß');
DROP TABLE t1;
#
# MDEV-30050 Inconsistent results of DISTINCT with NOPAD
#
CREATE TABLE t1 (c CHAR(100) COLLATE utf8mb3_unicode_nopad_ci);
SHOW CREATE TABLE t1;
Table	Create Table
t1	CREATE TABLE `t1` (
  `c` char(100) CHARACTER SET utf8 COLLATE utf8_unicode_nopad_ci DEFAULT NULL
) ENGINE=MEMORY DEFAULT CHARSET=latin1 COLLATE=latin1_swedish_ci
INSERT INTO t1 VALUES ('ss'),('ß');
SET big_tables=0;
SELECT DISTINCT c FROM t1;
c
ss
ß
SET big_tables=1;
SELECT DISTINCT c FROM t1;
c
ss
ß
DROP TABLE t1;
SET big_tables=DEFAULT;
SET default_storage_engine=DEFAULT;
>>>>>>> fefea242
#
# End of 10.4 tests
#<|MERGE_RESOLUTION|>--- conflicted
+++ resolved
@@ -919,10 +919,7 @@
 INSERT INTO t1 VALUES ('ss ');
 INSERT INTO t1 VALUES (_utf8mb3 0xC39F20)/*SZ+SPACE*/;
 DROP TABLE t1;
-<<<<<<< HEAD
 SET DEFAULT_STORAGE_ENGINE=DEFAULT;
-=======
-SET STORAGE_ENGINE=DEFAULT;
 SET default_storage_engine=MyISAM;
 #
 # MDEV-30048 Prefix keys for CHAR work differently for MyISAM vs InnoDB
@@ -975,17 +972,23 @@
 ) ENGINE=MyISAM DEFAULT CHARSET=latin1 COLLATE=latin1_swedish_ci
 INSERT INTO t1 VALUES ('ss'),('ß');
 SET big_tables=0;
+Warnings:
+Warning	1287	'@@big_tables' is deprecated and will be removed in a future release
 SELECT DISTINCT c FROM t1;
 c
 ss
 ß
 SET big_tables=1;
+Warnings:
+Warning	1287	'@@big_tables' is deprecated and will be removed in a future release
 SELECT DISTINCT c FROM t1;
 c
 ss
 ß
 DROP TABLE t1;
 SET big_tables=DEFAULT;
+Warnings:
+Warning	1287	'@@big_tables' is deprecated and will be removed in a future release
 SET default_storage_engine=MEMORY;
 #
 # MDEV-30048 Prefix keys for CHAR work differently for MyISAM vs InnoDB
@@ -1038,19 +1041,24 @@
 ) ENGINE=MEMORY DEFAULT CHARSET=latin1 COLLATE=latin1_swedish_ci
 INSERT INTO t1 VALUES ('ss'),('ß');
 SET big_tables=0;
+Warnings:
+Warning	1287	'@@big_tables' is deprecated and will be removed in a future release
 SELECT DISTINCT c FROM t1;
 c
 ss
 ß
 SET big_tables=1;
+Warnings:
+Warning	1287	'@@big_tables' is deprecated and will be removed in a future release
 SELECT DISTINCT c FROM t1;
 c
 ss
 ß
 DROP TABLE t1;
 SET big_tables=DEFAULT;
+Warnings:
+Warning	1287	'@@big_tables' is deprecated and will be removed in a future release
 SET default_storage_engine=DEFAULT;
->>>>>>> fefea242
 #
 # End of 10.4 tests
 #