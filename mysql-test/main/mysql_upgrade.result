set sql_mode="";
Run mysql_upgrade once
Phase 1/7: Checking and upgrading mysql database
Processing databases
mysql
mysql.column_stats                                 OK
mysql.columns_priv                                 OK
mysql.db                                           OK
mysql.event                                        OK
mysql.func                                         OK
mysql.global_priv                                  OK
mysql.gtid_slave_pos                               OK
mysql.help_category                                OK
mysql.help_keyword                                 OK
mysql.help_relation                                OK
mysql.help_topic                                   OK
mysql.index_stats                                  OK
mysql.innodb_index_stats                           OK
mysql.innodb_table_stats                           OK
mysql.plugin                                       OK
mysql.proc                                         OK
mysql.procs_priv                                   OK
mysql.proxies_priv                                 OK
mysql.roles_mapping                                OK
mysql.servers                                      OK
mysql.table_stats                                  OK
mysql.tables_priv                                  OK
mysql.time_zone                                    OK
mysql.time_zone_leap_second                        OK
mysql.time_zone_name                               OK
mysql.time_zone_transition                         OK
mysql.time_zone_transition_type                    OK
mysql.transaction_registry                         OK
Phase 2/7: Installing used storage engines... Skipped
Phase 3/7: Fixing views
mysql.user                                         OK
Phase 4/7: Running 'mysql_fix_privilege_tables'
Phase 5/7: Fixing table and database names
Phase 6/7: Checking and upgrading tables
Processing databases
information_schema
mtr
mtr.global_suppressions                            OK
mtr.test_suppressions                              OK
performance_schema
test
Phase 7/7: Running 'FLUSH PRIVILEGES'
OK
Run it again - should say already completed
This installation of MariaDB is already upgraded to VERSION.There is no need to run mysql_upgrade again for VERSION.
You can use --force if you still want to run mysql_upgrade
Force should run it regardless of whether it has been run before
Phase 1/7: Checking and upgrading mysql database
Processing databases
mysql
mysql.column_stats                                 OK
mysql.columns_priv                                 OK
mysql.db                                           OK
mysql.event                                        OK
mysql.func                                         OK
mysql.global_priv                                  OK
mysql.gtid_slave_pos                               OK
mysql.help_category                                OK
mysql.help_keyword                                 OK
mysql.help_relation                                OK
mysql.help_topic                                   OK
mysql.index_stats                                  OK
mysql.innodb_index_stats                           OK
mysql.innodb_table_stats                           OK
mysql.plugin                                       OK
mysql.proc                                         OK
mysql.procs_priv                                   OK
mysql.proxies_priv                                 OK
mysql.roles_mapping                                OK
mysql.servers                                      OK
mysql.table_stats                                  OK
mysql.tables_priv                                  OK
mysql.time_zone                                    OK
mysql.time_zone_leap_second                        OK
mysql.time_zone_name                               OK
mysql.time_zone_transition                         OK
mysql.time_zone_transition_type                    OK
mysql.transaction_registry                         OK
Phase 2/7: Installing used storage engines... Skipped
Phase 3/7: Fixing views
mysql.user                                         OK
Phase 4/7: Running 'mysql_fix_privilege_tables'
Phase 5/7: Fixing table and database names
Phase 6/7: Checking and upgrading tables
Processing databases
information_schema
mtr
mtr.global_suppressions                            OK
mtr.test_suppressions                              OK
performance_schema
test
Phase 7/7: Running 'FLUSH PRIVILEGES'
OK
CREATE USER mysqltest1@'%' IDENTIFIED by 'sakila';
GRANT ALL ON *.* TO mysqltest1@'%';
Run mysql_upgrade with password protected account
Phase 1/7: Checking and upgrading mysql database
Processing databases
mysql
mysql.column_stats                                 OK
mysql.columns_priv                                 OK
mysql.db                                           OK
mysql.event                                        OK
mysql.func                                         OK
mysql.global_priv                                  OK
mysql.gtid_slave_pos                               OK
mysql.help_category                                OK
mysql.help_keyword                                 OK
mysql.help_relation                                OK
mysql.help_topic                                   OK
mysql.index_stats                                  OK
mysql.innodb_index_stats                           OK
mysql.innodb_table_stats                           OK
mysql.plugin                                       OK
mysql.proc                                         OK
mysql.procs_priv                                   OK
mysql.proxies_priv                                 OK
mysql.roles_mapping                                OK
mysql.servers                                      OK
mysql.table_stats                                  OK
mysql.tables_priv                                  OK
mysql.time_zone                                    OK
mysql.time_zone_leap_second                        OK
mysql.time_zone_name                               OK
mysql.time_zone_transition                         OK
mysql.time_zone_transition_type                    OK
mysql.transaction_registry                         OK
Phase 2/7: Installing used storage engines... Skipped
Phase 3/7: Fixing views
mysql.user                                         OK
Phase 4/7: Running 'mysql_fix_privilege_tables'
Phase 5/7: Fixing table and database names
Phase 6/7: Checking and upgrading tables
Processing databases
information_schema
mtr
mtr.global_suppressions                            OK
mtr.test_suppressions                              OK
performance_schema
test
Phase 7/7: Running 'FLUSH PRIVILEGES'
OK
DROP USER mysqltest1@'%';
Reading datadir from the MariaDB server failed. Got the following error when executing the 'mysql' command line client
ERROR 1045 (28000): Access denied for user 'mysqltest1'@'localhost' (using password: YES)
FATAL ERROR: Upgrade failed
Run mysql_upgrade with a non existing server socket
Reading datadir from the MariaDB server failed. Got the following error when executing the 'mysql' command line client
ERROR 2005 (HY000): Unknown MySQL server host 'not_existing_host' (errno)
FATAL ERROR: Upgrade failed
set GLOBAL sql_mode='STRICT_ALL_TABLES,ANSI_QUOTES,NO_ZERO_DATE';
Phase 1/7: Checking and upgrading mysql database
Processing databases
mysql
mysql.column_stats                                 OK
mysql.columns_priv                                 OK
mysql.db                                           OK
mysql.event                                        OK
mysql.func                                         OK
mysql.global_priv                                  OK
mysql.gtid_slave_pos                               OK
mysql.help_category                                OK
mysql.help_keyword                                 OK
mysql.help_relation                                OK
mysql.help_topic                                   OK
mysql.index_stats                                  OK
mysql.innodb_index_stats                           OK
mysql.innodb_table_stats                           OK
mysql.plugin                                       OK
mysql.proc                                         OK
mysql.procs_priv                                   OK
mysql.proxies_priv                                 OK
mysql.roles_mapping                                OK
mysql.servers                                      OK
mysql.table_stats                                  OK
mysql.tables_priv                                  OK
mysql.time_zone                                    OK
mysql.time_zone_leap_second                        OK
mysql.time_zone_name                               OK
mysql.time_zone_transition                         OK
mysql.time_zone_transition_type                    OK
mysql.transaction_registry                         OK
Phase 2/7: Installing used storage engines... Skipped
Phase 3/7: Fixing views
mysql.user                                         OK
Phase 4/7: Running 'mysql_fix_privilege_tables'
Phase 5/7: Fixing table and database names
Phase 6/7: Checking and upgrading tables
Processing databases
information_schema
mtr
mtr.global_suppressions                            OK
mtr.test_suppressions                              OK
performance_schema
test
Phase 7/7: Running 'FLUSH PRIVILEGES'
OK
set GLOBAL sql_mode=default;
#
# Bug #41569 mysql_upgrade (ver 5.1) add 3 fields to mysql.proc table 
# but does not set values.
#
CREATE PROCEDURE testproc() BEGIN END;
UPDATE mysql.proc SET character_set_client = NULL WHERE name LIKE 'testproc';
UPDATE mysql.proc SET collation_connection = NULL WHERE name LIKE 'testproc';
UPDATE mysql.proc SET db_collation = NULL WHERE name LIKE 'testproc';
Phase 1/7: Checking and upgrading mysql database
Processing databases
mysql
mysql.column_stats                                 OK
mysql.columns_priv                                 OK
mysql.db                                           OK
mysql.event                                        OK
mysql.func                                         OK
mysql.global_priv                                  OK
mysql.gtid_slave_pos                               OK
mysql.help_category                                OK
mysql.help_keyword                                 OK
mysql.help_relation                                OK
mysql.help_topic                                   OK
mysql.index_stats                                  OK
mysql.innodb_index_stats                           OK
mysql.innodb_table_stats                           OK
mysql.plugin                                       OK
mysql.proc                                         OK
mysql.procs_priv                                   OK
mysql.proxies_priv                                 OK
mysql.roles_mapping                                OK
mysql.servers                                      OK
mysql.table_stats                                  OK
mysql.tables_priv                                  OK
mysql.time_zone                                    OK
mysql.time_zone_leap_second                        OK
mysql.time_zone_name                               OK
mysql.time_zone_transition                         OK
mysql.time_zone_transition_type                    OK
mysql.transaction_registry                         OK
Phase 2/7: Installing used storage engines... Skipped
Phase 3/7: Fixing views
mysql.user                                         OK
Phase 4/7: Running 'mysql_fix_privilege_tables'
Phase 5/7: Fixing table and database names
Phase 6/7: Checking and upgrading tables
Processing databases
information_schema
mtr
mtr.global_suppressions                            OK
mtr.test_suppressions                              OK
performance_schema
test
Phase 7/7: Running 'FLUSH PRIVILEGES'
OK
CALL testproc();
DROP PROCEDURE testproc;
WARNING: NULL values of the 'character_set_client' column ('mysql.proc' table) have been updated with a default value (latin1). Please verify if necessary.
WARNING: NULL values of the 'collation_connection' column ('mysql.proc' table) have been updated with a default value (latin1_swedish_ci). Please verify if necessary.
WARNING: NULL values of the 'db_collation' column ('mysql.proc' table) have been updated with default values. Please verify if necessary.
#
# Bug #53613: mysql_upgrade incorrectly revokes 
#   TRIGGER privilege on given table
#
GRANT USAGE ON *.* TO 'user3'@'%';
GRANT ALL PRIVILEGES ON `roelt`.`test2` TO 'user3'@'%';
Run mysql_upgrade with all privileges on a user
Phase 1/7: Checking and upgrading mysql database
Processing databases
mysql
mysql.column_stats                                 OK
mysql.columns_priv                                 OK
mysql.db                                           OK
mysql.event                                        OK
mysql.func                                         OK
mysql.global_priv                                  OK
mysql.gtid_slave_pos                               OK
mysql.help_category                                OK
mysql.help_keyword                                 OK
mysql.help_relation                                OK
mysql.help_topic                                   OK
mysql.index_stats                                  OK
mysql.innodb_index_stats                           OK
mysql.innodb_table_stats                           OK
mysql.plugin                                       OK
mysql.proc                                         OK
mysql.procs_priv                                   OK
mysql.proxies_priv                                 OK
mysql.roles_mapping                                OK
mysql.servers                                      OK
mysql.table_stats                                  OK
mysql.tables_priv                                  OK
mysql.time_zone                                    OK
mysql.time_zone_leap_second                        OK
mysql.time_zone_name                               OK
mysql.time_zone_transition                         OK
mysql.time_zone_transition_type                    OK
mysql.transaction_registry                         OK
Phase 2/7: Installing used storage engines... Skipped
Phase 3/7: Fixing views
mysql.user                                         OK
Phase 4/7: Running 'mysql_fix_privilege_tables'
Phase 5/7: Fixing table and database names
Phase 6/7: Checking and upgrading tables
Processing databases
information_schema
mtr
mtr.global_suppressions                            OK
mtr.test_suppressions                              OK
performance_schema
test
Phase 7/7: Running 'FLUSH PRIVILEGES'
OK
SHOW GRANTS FOR 'user3'@'%';
Grants for user3@%
GRANT USAGE ON *.* TO `user3`@`%`
GRANT ALL PRIVILEGES ON `roelt`.`test2` TO `user3`@`%`
DROP USER 'user3'@'%';
# End of 5.1 tests
The --upgrade-system-tables option was used, user tables won't be touched.
Phase 1/7: Checking and upgrading mysql database
Processing databases
mysql
mysql.column_stats                                 OK
mysql.columns_priv                                 OK
mysql.db                                           OK
mysql.event                                        OK
mysql.func                                         OK
mysql.global_priv                                  OK
mysql.gtid_slave_pos                               OK
mysql.help_category                                OK
mysql.help_keyword                                 OK
mysql.help_relation                                OK
mysql.help_topic                                   OK
mysql.index_stats                                  OK
mysql.innodb_index_stats                           OK
mysql.innodb_table_stats                           OK
mysql.plugin                                       OK
mysql.proc                                         OK
mysql.procs_priv                                   OK
mysql.proxies_priv                                 OK
mysql.roles_mapping                                OK
mysql.servers                                      OK
mysql.table_stats                                  OK
mysql.tables_priv                                  OK
mysql.time_zone                                    OK
mysql.time_zone_leap_second                        OK
mysql.time_zone_name                               OK
mysql.time_zone_transition                         OK
mysql.time_zone_transition_type                    OK
mysql.transaction_registry                         OK
Phase 2/7: Installing used storage engines... Skipped
Phase 3/7: Fixing views... Skipped
Phase 4/7: Running 'mysql_fix_privilege_tables'
Phase 5/7: Fixing table and database names ... Skipped
Phase 6/7: Checking and upgrading tables... Skipped
Phase 7/7: Running 'FLUSH PRIVILEGES'
OK
#
# Bug#11827359 60223: MYSQL_UPGRADE PROBLEM WITH OPTION
#                     SKIP-WRITE-BINLOG
#
# Droping the previously created mysql_upgrade_info file..
# Running mysql_upgrade with --skip-write-binlog..
Phase 1/7: Checking and upgrading mysql database
Processing databases
mysql
mysql.column_stats                                 OK
mysql.columns_priv                                 OK
mysql.db                                           OK
mysql.event                                        OK
mysql.func                                         OK
mysql.global_priv                                  OK
mysql.gtid_slave_pos                               OK
mysql.help_category                                OK
mysql.help_keyword                                 OK
mysql.help_relation                                OK
mysql.help_topic                                   OK
mysql.index_stats                                  OK
mysql.innodb_index_stats                           OK
mysql.innodb_table_stats                           OK
mysql.plugin                                       OK
mysql.proc                                         OK
mysql.procs_priv                                   OK
mysql.proxies_priv                                 OK
mysql.roles_mapping                                OK
mysql.servers                                      OK
mysql.table_stats                                  OK
mysql.tables_priv                                  OK
mysql.time_zone                                    OK
mysql.time_zone_leap_second                        OK
mysql.time_zone_name                               OK
mysql.time_zone_transition                         OK
mysql.time_zone_transition_type                    OK
mysql.transaction_registry                         OK
Phase 2/7: Installing used storage engines... Skipped
Phase 3/7: Fixing views
mysql.user                                         OK
Phase 4/7: Running 'mysql_fix_privilege_tables'
Phase 5/7: Fixing table and database names
Phase 6/7: Checking and upgrading tables
Processing databases
information_schema
mtr
mtr.global_suppressions                            OK
mtr.test_suppressions                              OK
performance_schema
test
Phase 7/7: Running 'FLUSH PRIVILEGES'
OK
#
# Bug #21489398: MYSQL_UPGRADE: FATAL ERROR: UPGRADE FAILED - IMPROVE ERROR
#
Run mysql_upgrade with unauthorized access
Reading datadir from the MariaDB server failed. Got the following error when executing the 'mysql' command line client
ERROR 1045 (28000): Access denied for user 'root'@'localhost' (using password: YES)
FATAL ERROR: Upgrade failed
Reading datadir from the MariaDB server failed. Got the following error when executing the 'mysql' command line client
ERROR 1045 (errno): Access denied for user 'root'@'localhost' (using password: YES)
FATAL ERROR: Upgrade failed
#
# MDEV-4332 Increase username length from 16 characters
# MDEV-6068, MDEV-6178 mysql_upgrade breaks databases with long user names
#
connection default;
GRANT SELECT ON mysql.* TO very_long_user_name_number_1;
GRANT SELECT ON mysql.* TO very_long_user_name_number_2;
GRANT ALL ON *.* TO even_longer_user_name_number_3_to_test_the_grantor_and_definer_field_length@localhost WITH GRANT OPTION;
GRANT INSERT ON mysql.user TO very_long_user_name_number_1;
GRANT INSERT ON mysql.user TO very_long_user_name_number_2;
GRANT UPDATE (User) ON mysql.db TO very_long_user_name_number_1;
GRANT UPDATE (User) ON mysql.db TO very_long_user_name_number_2;
CREATE PROCEDURE test.pr() BEGIN END;
Phase 1/7: Checking and upgrading mysql database
Processing databases
mysql
mysql.column_stats                                 OK
mysql.columns_priv                                 OK
mysql.db                                           OK
mysql.event                                        OK
mysql.func                                         OK
mysql.global_priv                                  OK
mysql.gtid_slave_pos                               OK
mysql.help_category                                OK
mysql.help_keyword                                 OK
mysql.help_relation                                OK
mysql.help_topic                                   OK
mysql.index_stats                                  OK
mysql.innodb_index_stats                           OK
mysql.innodb_table_stats                           OK
mysql.plugin                                       OK
mysql.proc                                         OK
mysql.procs_priv                                   OK
mysql.proxies_priv                                 OK
mysql.roles_mapping                                OK
mysql.servers                                      OK
mysql.table_stats                                  OK
mysql.tables_priv                                  OK
mysql.time_zone                                    OK
mysql.time_zone_leap_second                        OK
mysql.time_zone_name                               OK
mysql.time_zone_transition                         OK
mysql.time_zone_transition_type                    OK
mysql.transaction_registry                         OK
Phase 2/7: Installing used storage engines... Skipped
Phase 3/7: Fixing views
mysql.user                                         OK
Phase 4/7: Running 'mysql_fix_privilege_tables'
Phase 5/7: Fixing table and database names
Phase 6/7: Checking and upgrading tables
Processing databases
information_schema
mtr
mtr.global_suppressions                            OK
mtr.test_suppressions                              OK
performance_schema
test
Phase 7/7: Running 'FLUSH PRIVILEGES'
OK
SELECT definer FROM mysql.proc WHERE db = 'test' AND name = 'pr';
definer
even_longer_user_name_number_3_to_test_the_grantor_and_definer_field_length@localhost
SELECT grantor FROM mysql.tables_priv WHERE db = 'mysql' AND table_name = 'user';
grantor
even_longer_user_name_number_3_to_test_the_grantor_and_definer_field_length@localhost
even_longer_user_name_number_3_to_test_the_grantor_and_definer_field_length@localhost
DROP USER very_long_user_name_number_1, very_long_user_name_number_2, even_longer_user_name_number_3_to_test_the_grantor_and_definer_field_length@localhost;
DROP PROCEDURE test.pr;
use test;
create table extralongname_extralongname_extralongname_extralongname_ext (
id int(10) unsigned not null,
created_date date not null,
created timestamp not null,
primary key (created,id,created_date)
) engine=innodb stats_persistent=1 default charset=latin1
partition by range (year(created_date))
subpartition by hash (month(created_date))
subpartitions 2 (
partition p2007 values less than (2008),
partition p2008 values less than (2009)
);
select length(table_name) from mysql.innodb_table_stats;
length(table_name)
79
79
79
79
drop table extralongname_extralongname_extralongname_extralongname_ext;
# End of 10.0 tests
set sql_mode=default;
# Droping the previously created mysql_upgrade_info file..
create table test.t1(a int) engine=MyISAM;
# Trying to enforce InnoDB for all tables
SET GLOBAL enforce_storage_engine=InnoDB;
Phase 1/7: Checking and upgrading mysql database
Processing databases
mysql
mysql.column_stats                                 OK
mysql.columns_priv                                 OK
mysql.db                                           OK
mysql.event                                        OK
mysql.func                                         OK
mysql.global_priv                                  OK
mysql.gtid_slave_pos                               OK
mysql.help_category                                OK
mysql.help_keyword                                 OK
mysql.help_relation                                OK
mysql.help_topic                                   OK
mysql.index_stats                                  OK
mysql.innodb_index_stats                           OK
mysql.innodb_table_stats                           OK
mysql.plugin                                       OK
mysql.proc                                         OK
mysql.procs_priv                                   OK
mysql.proxies_priv                                 OK
mysql.roles_mapping                                OK
mysql.servers                                      OK
mysql.table_stats                                  OK
mysql.tables_priv                                  OK
mysql.time_zone                                    OK
mysql.time_zone_leap_second                        OK
mysql.time_zone_name                               OK
mysql.time_zone_transition                         OK
mysql.time_zone_transition_type                    OK
mysql.transaction_registry                         OK
Phase 2/7: Installing used storage engines... Skipped
Phase 3/7: Fixing views
mysql.user                                         OK
Phase 4/7: Running 'mysql_fix_privilege_tables'
Phase 5/7: Fixing table and database names
Phase 6/7: Checking and upgrading tables
Processing databases
information_schema
mtr
mtr.global_suppressions                            OK
mtr.test_suppressions                              OK
performance_schema
test
test.t1                                            OK
Phase 7/7: Running 'FLUSH PRIVILEGES'
OK
# Should return 2
SELECT count(*) FROM information_schema.tables where ENGINE="InnoDB";
count(*)
3
SHOW CREATE TABLE test.t1;
Table	Create Table
t1	CREATE TABLE `t1` (
  `a` int(11) DEFAULT NULL
) ENGINE=MyISAM DEFAULT CHARSET=latin1 COLLATE=latin1_swedish_ci
DROP TABLE test.t1;
SET GLOBAL enforce_storage_engine=NULL;
# End of 10.1 tests
#
# MDEV-23201 'Roles' are created incorrectly on an install that was previously MySQL 5.7
#
#
DROP VIEW mysql.user;
FLUSH TABLES mysql.user;
FLUSH PRIVILEGES;
SHOW CREATE TABLE mysql.user;
Table	Create Table
user	CREATE TABLE `user` (
  `Host` char(60) NOT NULL DEFAULT '',
  `User` char(32) NOT NULL DEFAULT '',
  `Select_priv` enum('N','Y') CHARACTER SET utf8 COLLATE utf8_general_ci NOT NULL DEFAULT 'N',
  `Insert_priv` enum('N','Y') CHARACTER SET utf8 COLLATE utf8_general_ci NOT NULL DEFAULT 'N',
  `Update_priv` enum('N','Y') CHARACTER SET utf8 COLLATE utf8_general_ci NOT NULL DEFAULT 'N',
  `Delete_priv` enum('N','Y') CHARACTER SET utf8 COLLATE utf8_general_ci NOT NULL DEFAULT 'N',
  `Create_priv` enum('N','Y') CHARACTER SET utf8 COLLATE utf8_general_ci NOT NULL DEFAULT 'N',
  `Drop_priv` enum('N','Y') CHARACTER SET utf8 COLLATE utf8_general_ci NOT NULL DEFAULT 'N',
  `Reload_priv` enum('N','Y') CHARACTER SET utf8 COLLATE utf8_general_ci NOT NULL DEFAULT 'N',
  `Shutdown_priv` enum('N','Y') CHARACTER SET utf8 COLLATE utf8_general_ci NOT NULL DEFAULT 'N',
  `Process_priv` enum('N','Y') CHARACTER SET utf8 COLLATE utf8_general_ci NOT NULL DEFAULT 'N',
  `File_priv` enum('N','Y') CHARACTER SET utf8 COLLATE utf8_general_ci NOT NULL DEFAULT 'N',
  `Grant_priv` enum('N','Y') CHARACTER SET utf8 COLLATE utf8_general_ci NOT NULL DEFAULT 'N',
  `References_priv` enum('N','Y') CHARACTER SET utf8 COLLATE utf8_general_ci NOT NULL DEFAULT 'N',
  `Index_priv` enum('N','Y') CHARACTER SET utf8 COLLATE utf8_general_ci NOT NULL DEFAULT 'N',
  `Alter_priv` enum('N','Y') CHARACTER SET utf8 COLLATE utf8_general_ci NOT NULL DEFAULT 'N',
  `Show_db_priv` enum('N','Y') CHARACTER SET utf8 COLLATE utf8_general_ci NOT NULL DEFAULT 'N',
  `Super_priv` enum('N','Y') CHARACTER SET utf8 COLLATE utf8_general_ci NOT NULL DEFAULT 'N',
  `Create_tmp_table_priv` enum('N','Y') CHARACTER SET utf8 COLLATE utf8_general_ci NOT NULL DEFAULT 'N',
  `Lock_tables_priv` enum('N','Y') CHARACTER SET utf8 COLLATE utf8_general_ci NOT NULL DEFAULT 'N',
  `Execute_priv` enum('N','Y') CHARACTER SET utf8 COLLATE utf8_general_ci NOT NULL DEFAULT 'N',
  `Repl_slave_priv` enum('N','Y') CHARACTER SET utf8 COLLATE utf8_general_ci NOT NULL DEFAULT 'N',
  `Repl_client_priv` enum('N','Y') CHARACTER SET utf8 COLLATE utf8_general_ci NOT NULL DEFAULT 'N',
  `Create_view_priv` enum('N','Y') CHARACTER SET utf8 COLLATE utf8_general_ci NOT NULL DEFAULT 'N',
  `Show_view_priv` enum('N','Y') CHARACTER SET utf8 COLLATE utf8_general_ci NOT NULL DEFAULT 'N',
  `Create_routine_priv` enum('N','Y') CHARACTER SET utf8 COLLATE utf8_general_ci NOT NULL DEFAULT 'N',
  `Alter_routine_priv` enum('N','Y') CHARACTER SET utf8 COLLATE utf8_general_ci NOT NULL DEFAULT 'N',
  `Create_user_priv` enum('N','Y') CHARACTER SET utf8 COLLATE utf8_general_ci NOT NULL DEFAULT 'N',
  `Event_priv` enum('N','Y') CHARACTER SET utf8 COLLATE utf8_general_ci NOT NULL DEFAULT 'N',
  `Trigger_priv` enum('N','Y') CHARACTER SET utf8 COLLATE utf8_general_ci NOT NULL DEFAULT 'N',
  `Create_tablespace_priv` enum('N','Y') CHARACTER SET utf8 COLLATE utf8_general_ci NOT NULL DEFAULT 'N',
  `ssl_type` enum('','ANY','X509','SPECIFIED') CHARACTER SET utf8 COLLATE utf8_general_ci NOT NULL DEFAULT '',
  `ssl_cipher` blob NOT NULL,
  `x509_issuer` blob NOT NULL,
  `x509_subject` blob NOT NULL,
  `max_questions` int(11) unsigned NOT NULL DEFAULT 0,
  `max_updates` int(11) unsigned NOT NULL DEFAULT 0,
  `max_connections` int(11) unsigned NOT NULL DEFAULT 0,
  `max_user_connections` int(11) unsigned NOT NULL DEFAULT 0,
  `plugin` char(64) NOT NULL DEFAULT 'mysql_native_password',
  `authentication_string` text DEFAULT NULL,
  `password_expired` enum('N','Y') CHARACTER SET utf8 COLLATE utf8_general_ci NOT NULL DEFAULT 'N',
  `password_last_changed` timestamp NULL DEFAULT NULL,
  `password_lifetime` smallint(5) unsigned DEFAULT NULL,
  `account_locked` enum('N','Y') CHARACTER SET utf8 COLLATE utf8_general_ci NOT NULL DEFAULT 'N',
  PRIMARY KEY (`Host`,`User`)
) ENGINE=MyISAM DEFAULT CHARSET=utf8 COLLATE=utf8_bin COMMENT='Users and global privileges'
Phase 1/7: Checking and upgrading mysql database
Processing databases
mysql
mysql.column_stats                                 OK
mysql.columns_priv                                 OK
mysql.db                                           OK
mysql.event                                        OK
mysql.func                                         OK
mysql.global_priv                                  OK
mysql.gtid_slave_pos                               OK
mysql.help_category                                OK
mysql.help_keyword                                 OK
mysql.help_relation                                OK
mysql.help_topic                                   OK
mysql.index_stats                                  OK
mysql.innodb_index_stats                           OK
mysql.innodb_table_stats                           OK
mysql.plugin                                       OK
mysql.proc                                         OK
mysql.procs_priv                                   OK
mysql.proxies_priv                                 OK
mysql.roles_mapping                                OK
mysql.servers                                      OK
mysql.table_stats                                  OK
mysql.tables_priv                                  OK
mysql.time_zone                                    OK
mysql.time_zone_leap_second                        OK
mysql.time_zone_name                               OK
mysql.time_zone_transition                         OK
mysql.time_zone_transition_type                    OK
mysql.transaction_registry                         OK
mysql.user                                         OK
Upgrading from a version before MariaDB-10.1
Phase 2/7: Installing used storage engines
Checking for tables with unknown storage engine
Phase 3/7: Fixing views
Phase 4/7: Running 'mysql_fix_privilege_tables'
Phase 5/7: Fixing table and database names
Phase 6/7: Checking and upgrading tables
Processing databases
information_schema
mtr
mtr.global_suppressions                            OK
mtr.test_suppressions                              OK
performance_schema
test
Phase 7/7: Running 'FLUSH PRIVILEGES'
OK
SHOW CREATE TABLE mysql.user;
View	Create View	character_set_client	collation_connection
user	CREATE ALGORITHM=UNDEFINED DEFINER=`mariadb.sys`@`localhost` SQL SECURITY DEFINER VIEW `mysql`.`user` AS select `mysql`.`global_priv`.`Host` AS `Host`,`mysql`.`global_priv`.`User` AS `User`,if(json_value(`mysql`.`global_priv`.`Priv`,'$.plugin') in ('mysql_native_password','mysql_old_password'),ifnull(json_value(`mysql`.`global_priv`.`Priv`,'$.authentication_string'),''),'') AS `Password`,if(json_value(`mysql`.`global_priv`.`Priv`,'$.access') & 1,'Y','N') AS `Select_priv`,if(json_value(`mysql`.`global_priv`.`Priv`,'$.access') & 2,'Y','N') AS `Insert_priv`,if(json_value(`mysql`.`global_priv`.`Priv`,'$.access') & 4,'Y','N') AS `Update_priv`,if(json_value(`mysql`.`global_priv`.`Priv`,'$.access') & 8,'Y','N') AS `Delete_priv`,if(json_value(`mysql`.`global_priv`.`Priv`,'$.access') & 16,'Y','N') AS `Create_priv`,if(json_value(`mysql`.`global_priv`.`Priv`,'$.access') & 32,'Y','N') AS `Drop_priv`,if(json_value(`mysql`.`global_priv`.`Priv`,'$.access') & 64,'Y','N') AS `Reload_priv`,if(json_value(`mysql`.`global_priv`.`Priv`,'$.access') & 128,'Y','N') AS `Shutdown_priv`,if(json_value(`mysql`.`global_priv`.`Priv`,'$.access') & 256,'Y','N') AS `Process_priv`,if(json_value(`mysql`.`global_priv`.`Priv`,'$.access') & 512,'Y','N') AS `File_priv`,if(json_value(`mysql`.`global_priv`.`Priv`,'$.access') & 1024,'Y','N') AS `Grant_priv`,if(json_value(`mysql`.`global_priv`.`Priv`,'$.access') & 2048,'Y','N') AS `References_priv`,if(json_value(`mysql`.`global_priv`.`Priv`,'$.access') & 4096,'Y','N') AS `Index_priv`,if(json_value(`mysql`.`global_priv`.`Priv`,'$.access') & 8192,'Y','N') AS `Alter_priv`,if(json_value(`mysql`.`global_priv`.`Priv`,'$.access') & 16384,'Y','N') AS `Show_db_priv`,if(json_value(`mysql`.`global_priv`.`Priv`,'$.access') & 32768,'Y','N') AS `Super_priv`,if(json_value(`mysql`.`global_priv`.`Priv`,'$.access') & 65536,'Y','N') AS `Create_tmp_table_priv`,if(json_value(`mysql`.`global_priv`.`Priv`,'$.access') & 131072,'Y','N') AS `Lock_tables_priv`,if(json_value(`mysql`.`global_priv`.`Priv`,'$.access') & 262144,'Y','N') AS `Execute_priv`,if(json_value(`mysql`.`global_priv`.`Priv`,'$.access') & 524288,'Y','N') AS `Repl_slave_priv`,if(json_value(`mysql`.`global_priv`.`Priv`,'$.access') & 1048576,'Y','N') AS `Repl_client_priv`,if(json_value(`mysql`.`global_priv`.`Priv`,'$.access') & 2097152,'Y','N') AS `Create_view_priv`,if(json_value(`mysql`.`global_priv`.`Priv`,'$.access') & 4194304,'Y','N') AS `Show_view_priv`,if(json_value(`mysql`.`global_priv`.`Priv`,'$.access') & 8388608,'Y','N') AS `Create_routine_priv`,if(json_value(`mysql`.`global_priv`.`Priv`,'$.access') & 16777216,'Y','N') AS `Alter_routine_priv`,if(json_value(`mysql`.`global_priv`.`Priv`,'$.access') & 33554432,'Y','N') AS `Create_user_priv`,if(json_value(`mysql`.`global_priv`.`Priv`,'$.access') & 67108864,'Y','N') AS `Event_priv`,if(json_value(`mysql`.`global_priv`.`Priv`,'$.access') & 134217728,'Y','N') AS `Trigger_priv`,if(json_value(`mysql`.`global_priv`.`Priv`,'$.access') & 268435456,'Y','N') AS `Create_tablespace_priv`,if(json_value(`mysql`.`global_priv`.`Priv`,'$.access') & 536870912,'Y','N') AS `Delete_history_priv`,elt(ifnull(json_value(`mysql`.`global_priv`.`Priv`,'$.ssl_type'),0) + 1,'','ANY','X509','SPECIFIED') AS `ssl_type`,ifnull(json_value(`mysql`.`global_priv`.`Priv`,'$.ssl_cipher'),'') AS `ssl_cipher`,ifnull(json_value(`mysql`.`global_priv`.`Priv`,'$.x509_issuer'),'') AS `x509_issuer`,ifnull(json_value(`mysql`.`global_priv`.`Priv`,'$.x509_subject'),'') AS `x509_subject`,cast(ifnull(json_value(`mysql`.`global_priv`.`Priv`,'$.max_questions'),0) as unsigned) AS `max_questions`,cast(ifnull(json_value(`mysql`.`global_priv`.`Priv`,'$.max_updates'),0) as unsigned) AS `max_updates`,cast(ifnull(json_value(`mysql`.`global_priv`.`Priv`,'$.max_connections'),0) as unsigned) AS `max_connections`,cast(ifnull(json_value(`mysql`.`global_priv`.`Priv`,'$.max_user_connections'),0) as signed) AS `max_user_connections`,ifnull(json_value(`mysql`.`global_priv`.`Priv`,'$.plugin'),'') AS `plugin`,ifnull(json_value(`mysql`.`global_priv`.`Priv`,'$.authentication_string'),'') AS `authentication_string`,if(ifnull(json_value(`mysql`.`global_priv`.`Priv`,'$.password_last_changed'),1) = 0,'Y','N') AS `password_expired`,elt(ifnull(json_value(`mysql`.`global_priv`.`Priv`,'$.is_role'),0) + 1,'N','Y') AS `is_role`,ifnull(json_value(`mysql`.`global_priv`.`Priv`,'$.default_role'),'') AS `default_role`,cast(ifnull(json_value(`mysql`.`global_priv`.`Priv`,'$.max_statement_time'),0.0) as decimal(12,6)) AS `max_statement_time` from `mysql`.`global_priv`	latin1	latin1_swedish_ci
CREATE ROLE `aRole`;
SET ROLE `aRole`;
FLUSH PRIVILEGES;
SET ROLE `aRole`;
SELECT `User`, `is_role` FROM `mysql`.`user`;
User	is_role
mariadb.sys	N
root	N
root	N
root	N
root	N
aRole	Y
DROP ROLE aRole;
#
# MDEV-24122 Fix previously MySQL-5.7 data directories that upgraded prior to MDEV-23201
#
# switching from mysql.global_priv to mysql.user
drop view mysql.user_bak;
drop table mysql.user;
truncate table mysql.tables_priv;
FLUSH TABLES mysql.user;
ALTER TABLE mysql.user ADD is_role enum('N', 'Y') COLLATE utf8_general_ci DEFAULT 'N' NOT NULL;
ALTER TABLE mysql.user ADD default_role char(80) binary DEFAULT '' NOT NULL;
ALTER TABLE mysql.user ADD max_statement_time decimal(12,6) DEFAULT 0 NOT NULL;
FLUSH PRIVILEGES;
Phase 1/7: Checking and upgrading mysql database
Processing databases
mysql
mysql.column_stats                                 OK
mysql.columns_priv                                 OK
mysql.db                                           OK
mysql.event                                        OK
mysql.func                                         OK
mysql.global_priv_bak                              OK
mysql.gtid_slave_pos                               OK
mysql.help_category                                OK
mysql.help_keyword                                 OK
mysql.help_relation                                OK
mysql.help_topic                                   OK
mysql.index_stats                                  OK
mysql.innodb_index_stats                           OK
mysql.innodb_table_stats                           OK
mysql.plugin                                       OK
mysql.proc                                         OK
mysql.procs_priv                                   OK
mysql.proxies_priv                                 OK
mysql.roles_mapping                                OK
mysql.servers                                      OK
mysql.table_stats                                  OK
mysql.tables_priv                                  OK
mysql.time_zone                                    OK
mysql.time_zone_leap_second                        OK
mysql.time_zone_name                               OK
mysql.time_zone_transition                         OK
mysql.time_zone_transition_type                    OK
mysql.transaction_registry                         OK
mysql.user                                         OK
Phase 2/7: Installing used storage engines... Skipped
Phase 3/7: Fixing views
Phase 4/7: Running 'mysql_fix_privilege_tables'
Phase 5/7: Fixing table and database names
Phase 6/7: Checking and upgrading tables
Processing databases
information_schema
mtr
mtr.global_suppressions                            OK
mtr.test_suppressions                              OK
performance_schema
test
Phase 7/7: Running 'FLUSH PRIVILEGES'
OK
SHOW CREATE TABLE mysql.user;
View	Create View	character_set_client	collation_connection
user	CREATE ALGORITHM=UNDEFINED DEFINER=`mariadb.sys`@`localhost` SQL SECURITY DEFINER VIEW `mysql`.`user` AS select `mysql`.`global_priv`.`Host` AS `Host`,`mysql`.`global_priv`.`User` AS `User`,if(json_value(`mysql`.`global_priv`.`Priv`,'$.plugin') in ('mysql_native_password','mysql_old_password'),ifnull(json_value(`mysql`.`global_priv`.`Priv`,'$.authentication_string'),''),'') AS `Password`,if(json_value(`mysql`.`global_priv`.`Priv`,'$.access') & 1,'Y','N') AS `Select_priv`,if(json_value(`mysql`.`global_priv`.`Priv`,'$.access') & 2,'Y','N') AS `Insert_priv`,if(json_value(`mysql`.`global_priv`.`Priv`,'$.access') & 4,'Y','N') AS `Update_priv`,if(json_value(`mysql`.`global_priv`.`Priv`,'$.access') & 8,'Y','N') AS `Delete_priv`,if(json_value(`mysql`.`global_priv`.`Priv`,'$.access') & 16,'Y','N') AS `Create_priv`,if(json_value(`mysql`.`global_priv`.`Priv`,'$.access') & 32,'Y','N') AS `Drop_priv`,if(json_value(`mysql`.`global_priv`.`Priv`,'$.access') & 64,'Y','N') AS `Reload_priv`,if(json_value(`mysql`.`global_priv`.`Priv`,'$.access') & 128,'Y','N') AS `Shutdown_priv`,if(json_value(`mysql`.`global_priv`.`Priv`,'$.access') & 256,'Y','N') AS `Process_priv`,if(json_value(`mysql`.`global_priv`.`Priv`,'$.access') & 512,'Y','N') AS `File_priv`,if(json_value(`mysql`.`global_priv`.`Priv`,'$.access') & 1024,'Y','N') AS `Grant_priv`,if(json_value(`mysql`.`global_priv`.`Priv`,'$.access') & 2048,'Y','N') AS `References_priv`,if(json_value(`mysql`.`global_priv`.`Priv`,'$.access') & 4096,'Y','N') AS `Index_priv`,if(json_value(`mysql`.`global_priv`.`Priv`,'$.access') & 8192,'Y','N') AS `Alter_priv`,if(json_value(`mysql`.`global_priv`.`Priv`,'$.access') & 16384,'Y','N') AS `Show_db_priv`,if(json_value(`mysql`.`global_priv`.`Priv`,'$.access') & 32768,'Y','N') AS `Super_priv`,if(json_value(`mysql`.`global_priv`.`Priv`,'$.access') & 65536,'Y','N') AS `Create_tmp_table_priv`,if(json_value(`mysql`.`global_priv`.`Priv`,'$.access') & 131072,'Y','N') AS `Lock_tables_priv`,if(json_value(`mysql`.`global_priv`.`Priv`,'$.access') & 262144,'Y','N') AS `Execute_priv`,if(json_value(`mysql`.`global_priv`.`Priv`,'$.access') & 524288,'Y','N') AS `Repl_slave_priv`,if(json_value(`mysql`.`global_priv`.`Priv`,'$.access') & 1048576,'Y','N') AS `Repl_client_priv`,if(json_value(`mysql`.`global_priv`.`Priv`,'$.access') & 2097152,'Y','N') AS `Create_view_priv`,if(json_value(`mysql`.`global_priv`.`Priv`,'$.access') & 4194304,'Y','N') AS `Show_view_priv`,if(json_value(`mysql`.`global_priv`.`Priv`,'$.access') & 8388608,'Y','N') AS `Create_routine_priv`,if(json_value(`mysql`.`global_priv`.`Priv`,'$.access') & 16777216,'Y','N') AS `Alter_routine_priv`,if(json_value(`mysql`.`global_priv`.`Priv`,'$.access') & 33554432,'Y','N') AS `Create_user_priv`,if(json_value(`mysql`.`global_priv`.`Priv`,'$.access') & 67108864,'Y','N') AS `Event_priv`,if(json_value(`mysql`.`global_priv`.`Priv`,'$.access') & 134217728,'Y','N') AS `Trigger_priv`,if(json_value(`mysql`.`global_priv`.`Priv`,'$.access') & 268435456,'Y','N') AS `Create_tablespace_priv`,if(json_value(`mysql`.`global_priv`.`Priv`,'$.access') & 536870912,'Y','N') AS `Delete_history_priv`,elt(ifnull(json_value(`mysql`.`global_priv`.`Priv`,'$.ssl_type'),0) + 1,'','ANY','X509','SPECIFIED') AS `ssl_type`,ifnull(json_value(`mysql`.`global_priv`.`Priv`,'$.ssl_cipher'),'') AS `ssl_cipher`,ifnull(json_value(`mysql`.`global_priv`.`Priv`,'$.x509_issuer'),'') AS `x509_issuer`,ifnull(json_value(`mysql`.`global_priv`.`Priv`,'$.x509_subject'),'') AS `x509_subject`,cast(ifnull(json_value(`mysql`.`global_priv`.`Priv`,'$.max_questions'),0) as unsigned) AS `max_questions`,cast(ifnull(json_value(`mysql`.`global_priv`.`Priv`,'$.max_updates'),0) as unsigned) AS `max_updates`,cast(ifnull(json_value(`mysql`.`global_priv`.`Priv`,'$.max_connections'),0) as unsigned) AS `max_connections`,cast(ifnull(json_value(`mysql`.`global_priv`.`Priv`,'$.max_user_connections'),0) as signed) AS `max_user_connections`,ifnull(json_value(`mysql`.`global_priv`.`Priv`,'$.plugin'),'') AS `plugin`,ifnull(json_value(`mysql`.`global_priv`.`Priv`,'$.authentication_string'),'') AS `authentication_string`,if(ifnull(json_value(`mysql`.`global_priv`.`Priv`,'$.password_last_changed'),1) = 0,'Y','N') AS `password_expired`,elt(ifnull(json_value(`mysql`.`global_priv`.`Priv`,'$.is_role'),0) + 1,'N','Y') AS `is_role`,ifnull(json_value(`mysql`.`global_priv`.`Priv`,'$.default_role'),'') AS `default_role`,cast(ifnull(json_value(`mysql`.`global_priv`.`Priv`,'$.max_statement_time'),0.0) as decimal(12,6)) AS `max_statement_time` from `mysql`.`global_priv`	latin1	latin1_swedish_ci
CREATE ROLE `aRole`;
SET DEFAULT ROLE aRole;
SHOW GRANTS;
Grants for root@localhost
GRANT `aRole` TO `root`@`localhost` WITH ADMIN OPTION
GRANT ALL PRIVILEGES ON *.* TO `root`@`localhost` WITH GRANT OPTION
GRANT PROXY ON ''@'%' TO 'root'@'localhost' WITH GRANT OPTION
GRANT USAGE ON *.* TO `aRole`
SET DEFAULT ROLE `aRole` FOR `root`@`localhost`
SET DEFAULT ROLE NONE;
SHOW GRANTS;
Grants for root@localhost
GRANT `aRole` TO `root`@`localhost` WITH ADMIN OPTION
GRANT ALL PRIVILEGES ON *.* TO `root`@`localhost` WITH GRANT OPTION
GRANT PROXY ON ''@'%' TO 'root'@'localhost' WITH GRANT OPTION
GRANT USAGE ON *.* TO `aRole`
DROP ROLE `aRole`;
FLUSH PRIVILEGES;
#
# MDEV-27279: mariadb_upgrade add --check-if-upgrade-is-needed
#
This installation of MariaDB is already upgraded to MariaDB .
There is no need to run mysql_upgrade again for MariaDB .
Looking for 'mariadb' as: mariadb
This installation of MariaDB is already upgraded to MariaDB .
There is no need to run mysql_upgrade again for MariaDB .
#
# MDEV-27279: mariadb_upgrade check-if-upgrade absence is do it
#
Looking for 'mariadb' as: mariadb
Empty or non existent ...mysql_upgrade_info. Assuming mysql_upgrade has to be run!
#
# MDEV-27279: mariadb_upgrade check-if-upgrade with minor version change
#
Looking for 'mariadb' as: mariadb
This installation of MariaDB is already upgraded to MariaDB .
There is no need to run mysql_upgrade again for MariaDB .
This installation of MariaDB is already upgraded to MariaDB .
There is no need to run mysql_upgrade again for MariaDB .
You can use --force if you still want to run mysql_upgrade
#
# MDEV-27279: mariadb_upgrade check-if-upgrade with major version change
#
Major version upgrade detected from MariaDB  to MariaDB . Check required!
Looking for 'mysql' as: mysql
Major version upgrade detected from MariaDB  to MariaDB . Check required!
drop table mysql.global_priv;
rename table mysql.global_priv_bak to mysql.global_priv;
# End of 10.2 tests
#
# Ensure that mysql_upgrade correctly sets truncate_versioning_priv
# on upgrade from 10.2
#
# switching from mysql.global_priv to mysql.user
drop view mysql.user_bak;
CREATE USER 'user3'@'%';
GRANT USAGE ON *.* TO 'user3'@'%';
GRANT ALL PRIVILEGES ON `roelt`.`test2` TO 'user3'@'%';
alter table mysql.user drop column Delete_history_priv;
alter table mysql.db drop column Delete_history_priv;
# restart
Run mysql_upgrade with all privileges on a user
flush privileges;
SHOW GRANTS FOR 'user3'@'%';
Grants for user3@%
GRANT USAGE ON *.* TO `user3`@`%`
GRANT ALL PRIVILEGES ON `roelt`.`test2` TO `user3`@`%`
DROP USER 'user3'@'%';
update mysql.db set Delete_history_priv='Y' where db like 'test%';
drop table mysql.global_priv;
rename table mysql.global_priv_bak to mysql.global_priv;
#
# MDEV-16735 Upgrades only work if 'alter_algorithm' is 'DEFAULT'
# or 'COPY'. Test that the session value 'DEFAULT' in mysql_upgrade
# properly overrides the potentially incompatible global value.
#
SET GLOBAL alter_algorithm='INPLACE';
SHOW GLOBAL VARIABLES LIKE 'alter_algorithm';
Variable_name	Value
alter_algorithm	INPLACE
Phase 1/7: Checking and upgrading mysql database
Processing databases
mysql
mysql.column_stats                                 OK
mysql.columns_priv                                 OK
mysql.db                                           OK
mysql.event                                        OK
mysql.func                                         OK
mysql.global_priv                                  OK
mysql.gtid_slave_pos                               OK
mysql.help_category                                OK
mysql.help_keyword                                 OK
mysql.help_relation                                OK
mysql.help_topic                                   OK
mysql.index_stats                                  OK
mysql.innodb_index_stats                           OK
mysql.innodb_table_stats                           OK
mysql.plugin                                       OK
mysql.proc                                         OK
mysql.procs_priv                                   OK
mysql.proxies_priv                                 OK
mysql.roles_mapping                                OK
mysql.servers                                      OK
mysql.table_stats                                  OK
mysql.tables_priv                                  OK
mysql.time_zone                                    OK
mysql.time_zone_leap_second                        OK
mysql.time_zone_name                               OK
mysql.time_zone_transition                         OK
mysql.time_zone_transition_type                    OK
mysql.transaction_registry                         OK
Phase 2/7: Installing used storage engines... Skipped
Phase 3/7: Fixing views
mysql.user                                         OK
Phase 4/7: Running 'mysql_fix_privilege_tables'
Phase 5/7: Fixing table and database names
Phase 6/7: Checking and upgrading tables
Processing databases
information_schema
mtr
mtr.global_suppressions                            OK
mtr.test_suppressions                              OK
performance_schema
test
Phase 7/7: Running 'FLUSH PRIVILEGES'
OK
SET GLOBAL alter_algorithm=DEFAULT;
SHOW GLOBAL VARIABLES LIKE 'alter_algorithm';
Variable_name	Value
alter_algorithm	DEFAULT
End of 10.3 tests
# switching from mysql.global_priv to mysql.user
drop view mysql.user_bak;
create user 'user3'@'localhost' identified with mysql_native_password as password('a_password');
show create user user3@localhost;
CREATE USER for user3@localhost
CREATE USER `user3`@`localhost` IDENTIFIED BY PASSWORD '*5DC1D11F45824A9DD613961F05C1EC1E7A1601AA'
update mysql.user set password=authentication_string, authentication_string='' where user='user3';
select password,plugin,authentication_string from mysql.user where user='user3';
password	plugin	authentication_string
*5DC1D11F45824A9DD613961F05C1EC1E7A1601AA	mysql_native_password	
flush privileges;
show create user user3@localhost;
CREATE USER for user3@localhost
CREATE USER `user3`@`localhost` IDENTIFIED BY PASSWORD '*5DC1D11F45824A9DD613961F05C1EC1E7A1601AA' PASSWORD EXPIRE NEVER
connect con1,localhost,user3,a_password;
select current_user();
current_user()
user3@localhost
disconnect con1;
connection default;
# mysql_upgrade --force --silent 2>&1
show create user user3@localhost;
CREATE USER for user3@localhost
CREATE USER `user3`@`localhost` IDENTIFIED BY PASSWORD '*5DC1D11F45824A9DD613961F05C1EC1E7A1601AA'
connect con1,localhost,user3,a_password;
select current_user();
current_user()
user3@localhost
disconnect con1;
connection default;
drop user user3@localhost;
drop table mysql.global_priv;
rename table mysql.global_priv_bak to mysql.global_priv;
# switching from mysql.global_priv to mysql.user
drop view mysql.user_bak;
drop table mysql.innodb_index_stats, mysql.innodb_table_stats;
# mysql_upgrade --force --silent 2>&1
drop table mysql.global_priv;
rename table mysql.global_priv_bak to mysql.global_priv;
# switching from mysql.global_priv to mysql.user
drop view mysql.user_bak;
alter table mysql.user change authentication_string auth_string text collate utf8_bin not null;
# mysql_upgrade --force --silent 2>&1
select count(*) from mysql.global_priv;
count(*)
5
drop table mysql.global_priv;
rename table mysql.global_priv_bak to mysql.global_priv;
#
# Ensure that mysql_upgrade accounted for 0 password_last_changed
# and doesn't PASSWORD EXPIRE a user account because < 10.4 zeroed it.
#
# switching from mysql.global_priv to mysql.user
drop view mysql.user_bak;
drop table mysql.user;
truncate table mysql.tables_priv;
FLUSH TABLES mysql.user;
FLUSH PRIVILEGES;
CREATE USER mariadb_102;
UPDATE mysql.user SET password_last_changed=0 WHERE user='mariadb_102';
FLUSH PRIVILEGES;
Phase 1/7: Checking and upgrading mysql database
Processing databases
mysql
mysql.column_stats                                 OK
mysql.columns_priv                                 OK
mysql.db                                           OK
mysql.event                                        OK
mysql.func                                         OK
mysql.global_priv_bak                              OK
mysql.gtid_slave_pos                               OK
mysql.help_category                                OK
mysql.help_keyword                                 OK
mysql.help_relation                                OK
mysql.help_topic                                   OK
mysql.index_stats                                  OK
mysql.innodb_index_stats                           OK
mysql.innodb_table_stats                           OK
mysql.plugin                                       OK
mysql.proc                                         OK
mysql.procs_priv                                   OK
mysql.proxies_priv                                 OK
mysql.roles_mapping                                OK
mysql.servers                                      OK
mysql.table_stats                                  OK
mysql.tables_priv                                  OK
mysql.time_zone                                    OK
mysql.time_zone_leap_second                        OK
mysql.time_zone_name                               OK
mysql.time_zone_transition                         OK
mysql.time_zone_transition_type                    OK
mysql.transaction_registry                         OK
mysql.user                                         OK
Upgrading from a version before MariaDB-10.1
Phase 2/7: Installing used storage engines
Checking for tables with unknown storage engine
Phase 3/7: Fixing views
Phase 4/7: Running 'mysql_fix_privilege_tables'
Phase 5/7: Fixing table and database names
Phase 6/7: Checking and upgrading tables
Processing databases
information_schema
mtr
mtr.global_suppressions                            OK
mtr.test_suppressions                              OK
performance_schema
test
Phase 7/7: Running 'FLUSH PRIVILEGES'
OK
SHOW CREATE USER mariadb_102;
CREATE USER for mariadb_102@%
CREATE USER `mariadb_102`@`%`
connect con1,localhost,mariadb_102;
select current_user();
current_user()
mariadb_102@%
disconnect con1;
connection default;
drop table mysql.global_priv;
rename table mysql.global_priv_bak to mysql.global_priv;
<<<<<<< HEAD
# End of 10.4 tests
#
# Check that mysql_upgrade can be run on mysqldump
# of mysql schema from previous versions
#
call mtr.add_suppression("innodb_table_stats has length mismatch in the column name table_name");
#
# Upgrade from version 5.5
#
# Loading dump of 5.5 mysql schema
# Running mysql_upgrade
# Checking that mysql.user is accessible and returns some data
SELECT COUNT(*) > 0 AS `mysql.user has data` FROM mysql.user;
mysql.user has data
1
#
# Upgrade from version 10.0
#
# Loading dump of 10.0 mysql schema
# Running mysql_upgrade
# Checking that mysql.user is accessible and returns some data
SELECT COUNT(*) > 0 AS `mysql.user has data` FROM mysql.user;
mysql.user has data
1
#
# Upgrade from version 10.1
#
# Loading dump of 10.1 mysql schema
# Running mysql_upgrade
# Checking that mysql.user is accessible and returns some data
SELECT COUNT(*) > 0 AS `mysql.user has data` FROM mysql.user;
mysql.user has data
1
#
# Upgrade from version 10.2
#
# Loading dump of 10.2 mysql schema
# Running mysql_upgrade
# Checking that mysql.user is accessible and returns some data
SELECT COUNT(*) > 0 AS `mysql.user has data` FROM mysql.user;
mysql.user has data
1
#
# Upgrade from version 10.3
#
# Loading dump of 10.3 mysql schema
# Running mysql_upgrade
# Checking that mysql.user is accessible and returns some data
SELECT COUNT(*) > 0 AS `mysql.user has data` FROM mysql.user;
mysql.user has data
1
#
# Upgrade from version 10.4
#
# Loading dump of 10.4 mysql schema
# Running mysql_upgrade
# Checking that mysql.user is accessible and returns some data
SELECT COUNT(*) > 0 AS `mysql.user has data` FROM mysql.user;
mysql.user has data
1
=======
#
# mariadb-upgrade fails with sql_safe_updates = on
#
set @orig_sql_safe_updates = @@GLOBAL.sql_safe_updates;
set global sql_safe_updates=ON;
Phase 1/7: Checking and upgrading mysql database
Processing databases
mysql
mysql.column_stats                                 OK
mysql.columns_priv                                 OK
mysql.db                                           OK
mysql.event                                        OK
mysql.func                                         OK
mysql.global_priv                                  OK
mysql.gtid_slave_pos                               OK
mysql.help_category                                OK
mysql.help_keyword                                 OK
mysql.help_relation                                OK
mysql.help_topic                                   OK
mysql.index_stats                                  OK
mysql.innodb_index_stats                           OK
mysql.innodb_table_stats                           OK
mysql.plugin                                       OK
mysql.proc                                         OK
mysql.procs_priv                                   OK
mysql.proxies_priv                                 OK
mysql.roles_mapping                                OK
mysql.servers                                      OK
mysql.table_stats                                  OK
mysql.tables_priv                                  OK
mysql.time_zone                                    OK
mysql.time_zone_leap_second                        OK
mysql.time_zone_name                               OK
mysql.time_zone_transition                         OK
mysql.time_zone_transition_type                    OK
mysql.transaction_registry                         OK
Phase 2/7: Installing used storage engines... Skipped
Phase 3/7: Fixing views
mysql.user                                         OK
Phase 4/7: Running 'mysql_fix_privilege_tables'
Phase 5/7: Fixing table and database names
Phase 6/7: Checking and upgrading tables
Processing databases
information_schema
mtr
mtr.global_suppressions                            OK
mtr.test_suppressions                              OK
performance_schema
test
Phase 7/7: Running 'FLUSH PRIVILEGES'
OK
set global sql_safe_updates=@orig_sql_safe_updates;
# End of 10.4 tests
>>>>>>> 1fe4a71b
<|MERGE_RESOLUTION|>--- conflicted
+++ resolved
@@ -1006,7 +1006,58 @@
 connection default;
 drop table mysql.global_priv;
 rename table mysql.global_priv_bak to mysql.global_priv;
-<<<<<<< HEAD
+#
+# mariadb-upgrade fails with sql_safe_updates = on
+#
+set @orig_sql_safe_updates = @@GLOBAL.sql_safe_updates;
+set global sql_safe_updates=ON;
+Phase 1/7: Checking and upgrading mysql database
+Processing databases
+mysql
+mysql.column_stats                                 OK
+mysql.columns_priv                                 OK
+mysql.db                                           OK
+mysql.event                                        OK
+mysql.func                                         OK
+mysql.global_priv                                  OK
+mysql.gtid_slave_pos                               OK
+mysql.help_category                                OK
+mysql.help_keyword                                 OK
+mysql.help_relation                                OK
+mysql.help_topic                                   OK
+mysql.index_stats                                  OK
+mysql.innodb_index_stats                           OK
+mysql.innodb_table_stats                           OK
+mysql.plugin                                       OK
+mysql.proc                                         OK
+mysql.procs_priv                                   OK
+mysql.proxies_priv                                 OK
+mysql.roles_mapping                                OK
+mysql.servers                                      OK
+mysql.table_stats                                  OK
+mysql.tables_priv                                  OK
+mysql.time_zone                                    OK
+mysql.time_zone_leap_second                        OK
+mysql.time_zone_name                               OK
+mysql.time_zone_transition                         OK
+mysql.time_zone_transition_type                    OK
+mysql.transaction_registry                         OK
+Phase 2/7: Installing used storage engines... Skipped
+Phase 3/7: Fixing views
+mysql.user                                         OK
+Phase 4/7: Running 'mysql_fix_privilege_tables'
+Phase 5/7: Fixing table and database names
+Phase 6/7: Checking and upgrading tables
+Processing databases
+information_schema
+mtr
+mtr.global_suppressions                            OK
+mtr.test_suppressions                              OK
+performance_schema
+test
+Phase 7/7: Running 'FLUSH PRIVILEGES'
+OK
+set global sql_safe_updates=@orig_sql_safe_updates;
 # End of 10.4 tests
 #
 # Check that mysql_upgrade can be run on mysqldump
@@ -1066,59 +1117,4 @@
 # Checking that mysql.user is accessible and returns some data
 SELECT COUNT(*) > 0 AS `mysql.user has data` FROM mysql.user;
 mysql.user has data
-1
-=======
-#
-# mariadb-upgrade fails with sql_safe_updates = on
-#
-set @orig_sql_safe_updates = @@GLOBAL.sql_safe_updates;
-set global sql_safe_updates=ON;
-Phase 1/7: Checking and upgrading mysql database
-Processing databases
-mysql
-mysql.column_stats                                 OK
-mysql.columns_priv                                 OK
-mysql.db                                           OK
-mysql.event                                        OK
-mysql.func                                         OK
-mysql.global_priv                                  OK
-mysql.gtid_slave_pos                               OK
-mysql.help_category                                OK
-mysql.help_keyword                                 OK
-mysql.help_relation                                OK
-mysql.help_topic                                   OK
-mysql.index_stats                                  OK
-mysql.innodb_index_stats                           OK
-mysql.innodb_table_stats                           OK
-mysql.plugin                                       OK
-mysql.proc                                         OK
-mysql.procs_priv                                   OK
-mysql.proxies_priv                                 OK
-mysql.roles_mapping                                OK
-mysql.servers                                      OK
-mysql.table_stats                                  OK
-mysql.tables_priv                                  OK
-mysql.time_zone                                    OK
-mysql.time_zone_leap_second                        OK
-mysql.time_zone_name                               OK
-mysql.time_zone_transition                         OK
-mysql.time_zone_transition_type                    OK
-mysql.transaction_registry                         OK
-Phase 2/7: Installing used storage engines... Skipped
-Phase 3/7: Fixing views
-mysql.user                                         OK
-Phase 4/7: Running 'mysql_fix_privilege_tables'
-Phase 5/7: Fixing table and database names
-Phase 6/7: Checking and upgrading tables
-Processing databases
-information_schema
-mtr
-mtr.global_suppressions                            OK
-mtr.test_suppressions                              OK
-performance_schema
-test
-Phase 7/7: Running 'FLUSH PRIVILEGES'
-OK
-set global sql_safe_updates=@orig_sql_safe_updates;
-# End of 10.4 tests
->>>>>>> 1fe4a71b
+1