--- conflicted
+++ resolved
@@ -2858,20 +2858,6 @@
 set optimizer_switch=@tmp_os;
 drop table t1,t2,t3;
 #
-<<<<<<< HEAD
-# MDEV-32388 MSAN / Valgrind errors in
-# Item_func_like::get_mm_leaf upon query from partitioned table
-#
-CREATE TABLE t1 (a INT) PARTITION BY HASH(a) PARTITIONS 2;
-INSERT INTO t1 VALUES (1),(2);
-SELECT * FROM t1 WHERE a LIKE '1';
-a
-1
-DROP TABLE t1;
-#
-# End of 10.6 tests
-#
-=======
 # MDEV-31030 Assertion `!error' failed in ha_partition::update_row on UPDATE
 #
 create table t (c int)
@@ -2891,4 +2877,16 @@
 0
 1
 drop table t;
->>>>>>> b8ad202d
+#
+# MDEV-32388 MSAN / Valgrind errors in
+# Item_func_like::get_mm_leaf upon query from partitioned table
+#
+CREATE TABLE t1 (a INT) PARTITION BY HASH(a) PARTITIONS 2;
+INSERT INTO t1 VALUES (1),(2);
+SELECT * FROM t1 WHERE a LIKE '1';
+a
+1
+DROP TABLE t1;
+#
+# End of 10.6 tests
+#