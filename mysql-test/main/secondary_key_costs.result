create table t1 (
pk int primary key auto_increment,
nm varchar(32),
fl1 tinyint default 0,
fl2 tinyint default 0,
index idx1(nm, fl1),
index idx2(fl2)
) engine=myisam;
create table name (
pk int primary key auto_increment,
nm bigint
) engine=myisam;
create table flag2 (
pk int primary key auto_increment,
fl2 tinyint
) engine=myisam;
insert into name(nm) select seq from seq_1_to_1000 order by rand(17);
insert into flag2(fl2) select seq mod 2 from seq_1_to_1000 order by rand(19);
insert into t1(nm,fl2)
select nm, fl2 from name, flag2 where name.pk = flag2.pk;
analyze table t1 persistent for all;
Table	Op	Msg_type	Msg_text
test.t1	analyze	status	Engine-independent statistics collected
test.t1	analyze	status	Table is already up to date
set optimizer_trace="enabled=on";
set optimizer_switch='rowid_filter=on';
set statement optimizer_adjust_secondary_key_costs=0 for
explain select * from t1  where nm like '500%' AND fl2 = 0;
id	select_type	table	type	possible_keys	key	key_len	ref	rows	Extra
1	SIMPLE	t1	range	idx1,idx2	idx1	35	NULL	1	Using index condition; Using where
Warnings:
Warning	1287	'@@optimizer_adjust_secondary_key_costs' is deprecated and will be removed in a future release
Warning	1287	'@@optimizer_adjust_secondary_key_costs' is deprecated and will be removed in a future release
set @trace=(select trace from information_schema.optimizer_trace);
select json_detailed(json_extract(@trace, '$**.considered_access_paths'));
json_detailed(json_extract(@trace, '$**.considered_access_paths'))
[
    [
        {
            "access_type": "ref",
            "index": "idx2",
            "used_range_estimates": true,
            "filter": 
            {
                "rowid_filter_index": "idx1",
                "index_only_cost": 0.045598762,
                "filter_startup_cost": 0.000899465,
                "find_key_and_filter_lookup_cost": 0.03086808,
                "filter_selectivity": 0.001,
                "original_rows": 492,
                "new_rows": 0.492,
                "original_access_cost": 0.59235049,
                "with_filter_access_cost": 0.077013594,
                "original_found_rows_cost": 0.546751728,
                "with_filter_found_rows_cost": 5.467517e-4,
                "org_cost": 0.60809449,
                "filter_cost": 0.077928803,
                "filter_used": true
            },
            "rows": 0.492,
            "cost": 0.077928803,
            "chosen": true
        },
        {
            "filter": 
            {
                "rowid_filter_index": "idx2",
                "index_only_cost": 0.000881127,
                "filter_startup_cost": 0.066293508,
                "find_key_and_filter_lookup_cost": 8.646449e-5,
                "filter_selectivity": 0.492,
                "original_rows": 1,
                "new_rows": 0.492,
                "original_access_cost": 0.001992411,
                "with_filter_access_cost": 0.001514343,
                "original_found_rows_cost": 0.001111284,
                "with_filter_found_rows_cost": 5.467517e-4,
                "org_cost": 0.002024411,
                "filter_cost": 0.067823595,
                "filter_used": false
            },
            "access_type": "range",
            "range_index": "idx1",
            "rows": 1,
            "rows_after_filter": 1,
            "rows_out": 0.492,
            "cost": 0.002574553,
            "chosen": true
        }
    ]
]

The following trace should have a different rowid_filter_key cost

set statement optimizer_adjust_secondary_key_costs=2 for
explain select * from t1  where nm like '500%' AND fl2 = 0;
id	select_type	table	type	possible_keys	key	key_len	ref	rows	Extra
1	SIMPLE	t1	range	idx1,idx2	idx1	35	NULL	1	Using index condition; Using where
Warnings:
Warning	1287	'@@optimizer_adjust_secondary_key_costs' is deprecated and will be removed in a future release
Warning	1287	'@@optimizer_adjust_secondary_key_costs' is deprecated and will be removed in a future release
set @trace=(select trace from information_schema.optimizer_trace);
select json_detailed(json_extract(@trace, '$**.considered_access_paths'));
json_detailed(json_extract(@trace, '$**.considered_access_paths'))
[
    [
        {
            "access_type": "ref",
            "index": "idx2",
            "used_range_estimates": true,
            "filter": 
            {
                "rowid_filter_index": "idx1",
                "index_only_cost": 0.045598762,
                "filter_startup_cost": 0.000899465,
                "find_key_and_filter_lookup_cost": 0.03086808,
                "filter_selectivity": 0.001,
                "original_rows": 492,
                "new_rows": 0.492,
                "original_access_cost": 0.59235049,
                "with_filter_access_cost": 0.077013594,
                "original_found_rows_cost": 0.546751728,
                "with_filter_found_rows_cost": 5.467517e-4,
                "org_cost": 0.60809449,
                "filter_cost": 0.077928803,
                "filter_used": true
            },
            "rows": 0.492,
            "cost": 0.077928803,
            "chosen": true
        },
        {
            "filter": 
            {
                "rowid_filter_index": "idx2",
                "index_only_cost": 0.000881127,
                "filter_startup_cost": 0.066293508,
                "find_key_and_filter_lookup_cost": 8.646449e-5,
                "filter_selectivity": 0.492,
                "original_rows": 1,
                "new_rows": 0.492,
                "original_access_cost": 0.001992411,
                "with_filter_access_cost": 0.001514343,
                "original_found_rows_cost": 0.001111284,
                "with_filter_found_rows_cost": 5.467517e-4,
                "org_cost": 0.002024411,
                "filter_cost": 0.067823595,
                "filter_used": false
            },
            "access_type": "range",
            "range_index": "idx1",
            "rows": 1,
            "rows_after_filter": 1,
            "rows_out": 0.492,
            "cost": 0.002574553,
            "chosen": true
        }
    ]
]
<<<<<<< HEAD
drop table t1, name, flag2;
=======
drop table t1, name, flag2;
select @@optimizer_adjust_secondary_key_costs;
@@optimizer_adjust_secondary_key_costs

set @@optimizer_adjust_secondary_key_costs=7;
select @@optimizer_adjust_secondary_key_costs;
@@optimizer_adjust_secondary_key_costs
adjust_secondary_key_cost,disable_max_seek,disable_forced_index_in_group_by
set @@optimizer_adjust_secondary_key_costs=default;
#
# MDEV-33306 Optimizer choosing incorrect index in 10.6, 10.5 but not in 10.4
#
create table t1 (a int primary key, b int, c int, d int, key(b),key(c)) engine=innodb;
insert into t1 select seq, mod(seq,10), mod(seq,2), seq from seq_1_to_50000;
explain select b, sum(d) from t1 where c=0 group by b;
id	select_type	table	type	possible_keys	key	key_len	ref	rows	Extra
1	SIMPLE	t1	index	c	b	5	NULL	#	Using where
select b, sum(d) from t1 where c=0 group by b;
b	sum(d)
0	125025000
2	124985000
4	124995000
6	125005000
8	125015000
set @@optimizer_adjust_secondary_key_costs="disable_forced_index_in_group_by";
explain select b, sum(d) from t1 where c=0 group by b;
id	select_type	table	type	possible_keys	key	key_len	ref	rows	Extra
1	SIMPLE	t1	ALL	c	NULL	NULL	NULL	#	Using where; Using temporary; Using filesort
select b, sum(d) from t1 where c=0 group by b;
b	sum(d)
0	125025000
2	124985000
4	124995000
6	125005000
8	125015000
drop table t1;
#
# MDEV-34664: fix_innodb_cardinality
#
set @save_userstat=@@global.userstat;
set @save_ispsp=@@global.innodb_stats_persistent_sample_pages;
set @@global.innodb_stats_persistent_sample_pages=20;
set @@global.userstat=on;
set use_stat_tables=PREFERABLY_FOR_QUERIES;
create or replace table t1 (a int primary key, b int, c int, d int, key(b,c,d)) engine=innodb;
insert into t1 select seq,seq/100,seq/60,seq/10 from seq_1_to_1000;
create or replace table t2 (a int);
insert into t2 values (1),(2),(3);
analyze table t1;
Table	Op	Msg_type	Msg_text
test.t1	analyze	status	OK
select count(distinct b),count(distinct b,c), count(distinct b,c,d) from t1;
count(distinct b)	count(distinct b,c)	count(distinct b,c,d)
11	25	125
show index from t1;
Table	Non_unique	Key_name	Seq_in_index	Column_name	Collation	Cardinality	Sub_part	Packed	Null	Index_type	Comment	Index_comment	Ignored
t1	0	PRIMARY	1	a	A	1000	NULL	NULL		BTREE			NO
t1	1	b	1	b	A	22	NULL	NULL	YES	BTREE			NO
t1	1	b	2	c	A	50	NULL	NULL	YES	BTREE			NO
t1	1	b	3	d	A	250	NULL	NULL	YES	BTREE			NO
explain select * from t1,t2 where t1.b=t2.a;
id	select_type	table	type	possible_keys	key	key_len	ref	rows	Extra
1	SIMPLE	t2	ALL	NULL	NULL	NULL	NULL	3	Using where
1	SIMPLE	t1	ref	b	b	5	test.t2.a	45	Using index
set @@optimizer_adjust_secondary_key_costs=8;
explain select * from t1,t2 where t1.b=t2.a;
id	select_type	table	type	possible_keys	key	key_len	ref	rows	Extra
1	SIMPLE	t2	ALL	NULL	NULL	NULL	NULL	3	Using where
1	SIMPLE	t1	ref	b	b	5	test.t2.a	45	Using index
show index from t1;
Table	Non_unique	Key_name	Seq_in_index	Column_name	Collation	Cardinality	Sub_part	Packed	Null	Index_type	Comment	Index_comment	Ignored
t1	0	PRIMARY	1	a	A	1000	NULL	NULL		BTREE			NO
t1	1	b	1	b	A	11	NULL	NULL	YES	BTREE			NO
t1	1	b	2	c	A	25	NULL	NULL	YES	BTREE			NO
t1	1	b	3	d	A	125	NULL	NULL	YES	BTREE			NO
flush tables;
explain select * from t1,t2 where t1.b=t2.a;
id	select_type	table	type	possible_keys	key	key_len	ref	rows	Extra
1	SIMPLE	t2	ALL	NULL	NULL	NULL	NULL	3	Using where
1	SIMPLE	t1	ref	b	b	5	test.t2.a	90	Using index
show index from t1;
Table	Non_unique	Key_name	Seq_in_index	Column_name	Collation	Cardinality	Sub_part	Packed	Null	Index_type	Comment	Index_comment	Ignored
t1	0	PRIMARY	1	a	A	1000	NULL	NULL		BTREE			NO
t1	1	b	1	b	A	11	NULL	NULL	YES	BTREE			NO
t1	1	b	2	c	A	25	NULL	NULL	YES	BTREE			NO
t1	1	b	3	d	A	125	NULL	NULL	YES	BTREE			NO
connect  user2, localhost, root,,;
show index from t1;
Table	Non_unique	Key_name	Seq_in_index	Column_name	Collation	Cardinality	Sub_part	Packed	Null	Index_type	Comment	Index_comment	Ignored
t1	0	PRIMARY	1	a	A	1000	NULL	NULL		BTREE			NO
t1	1	b	1	b	A	22	NULL	NULL	YES	BTREE			NO
t1	1	b	2	c	A	50	NULL	NULL	YES	BTREE			NO
t1	1	b	3	d	A	250	NULL	NULL	YES	BTREE			NO
connection default;
disconnect user2;
drop table t1,t2;
set global userstat=@save_userstat;
set global innodb_stats_persistent_sample_pages=@save_ispsp;
set @@optimizer_adjust_secondary_key_costs=default;
>>>>>>> e6f11675
<|MERGE_RESOLUTION|>--- conflicted
+++ resolved
@@ -157,45 +157,20 @@
         }
     ]
 ]
-<<<<<<< HEAD
-drop table t1, name, flag2;
-=======
 drop table t1, name, flag2;
 select @@optimizer_adjust_secondary_key_costs;
 @@optimizer_adjust_secondary_key_costs
-
+0
 set @@optimizer_adjust_secondary_key_costs=7;
+Warnings:
+Warning	1287	'@@optimizer_adjust_secondary_key_costs' is deprecated and will be removed in a future release
+Warning	1292	Truncated incorrect optimizer_adjust_secondary_ke... value: '7'
 select @@optimizer_adjust_secondary_key_costs;
 @@optimizer_adjust_secondary_key_costs
-adjust_secondary_key_cost,disable_max_seek,disable_forced_index_in_group_by
+2
 set @@optimizer_adjust_secondary_key_costs=default;
-#
-# MDEV-33306 Optimizer choosing incorrect index in 10.6, 10.5 but not in 10.4
-#
-create table t1 (a int primary key, b int, c int, d int, key(b),key(c)) engine=innodb;
-insert into t1 select seq, mod(seq,10), mod(seq,2), seq from seq_1_to_50000;
-explain select b, sum(d) from t1 where c=0 group by b;
-id	select_type	table	type	possible_keys	key	key_len	ref	rows	Extra
-1	SIMPLE	t1	index	c	b	5	NULL	#	Using where
-select b, sum(d) from t1 where c=0 group by b;
-b	sum(d)
-0	125025000
-2	124985000
-4	124995000
-6	125005000
-8	125015000
-set @@optimizer_adjust_secondary_key_costs="disable_forced_index_in_group_by";
-explain select b, sum(d) from t1 where c=0 group by b;
-id	select_type	table	type	possible_keys	key	key_len	ref	rows	Extra
-1	SIMPLE	t1	ALL	c	NULL	NULL	NULL	#	Using where; Using temporary; Using filesort
-select b, sum(d) from t1 where c=0 group by b;
-b	sum(d)
-0	125025000
-2	124985000
-4	124995000
-6	125005000
-8	125015000
-drop table t1;
+Warnings:
+Warning	1287	'@@optimizer_adjust_secondary_key_costs' is deprecated and will be removed in a future release
 #
 # MDEV-34664: fix_innodb_cardinality
 #
@@ -217,18 +192,21 @@
 show index from t1;
 Table	Non_unique	Key_name	Seq_in_index	Column_name	Collation	Cardinality	Sub_part	Packed	Null	Index_type	Comment	Index_comment	Ignored
 t1	0	PRIMARY	1	a	A	1000	NULL	NULL		BTREE			NO
-t1	1	b	1	b	A	22	NULL	NULL	YES	BTREE			NO
-t1	1	b	2	c	A	50	NULL	NULL	YES	BTREE			NO
-t1	1	b	3	d	A	250	NULL	NULL	YES	BTREE			NO
+t1	1	b	1	b	A	11	NULL	NULL	YES	BTREE			NO
+t1	1	b	2	c	A	25	NULL	NULL	YES	BTREE			NO
+t1	1	b	3	d	A	125	NULL	NULL	YES	BTREE			NO
 explain select * from t1,t2 where t1.b=t2.a;
 id	select_type	table	type	possible_keys	key	key_len	ref	rows	Extra
 1	SIMPLE	t2	ALL	NULL	NULL	NULL	NULL	3	Using where
-1	SIMPLE	t1	ref	b	b	5	test.t2.a	45	Using index
+1	SIMPLE	t1	ref	b	b	5	test.t2.a	90	Using index
 set @@optimizer_adjust_secondary_key_costs=8;
+Warnings:
+Warning	1287	'@@optimizer_adjust_secondary_key_costs' is deprecated and will be removed in a future release
+Warning	1292	Truncated incorrect optimizer_adjust_secondary_ke... value: '8'
 explain select * from t1,t2 where t1.b=t2.a;
 id	select_type	table	type	possible_keys	key	key_len	ref	rows	Extra
 1	SIMPLE	t2	ALL	NULL	NULL	NULL	NULL	3	Using where
-1	SIMPLE	t1	ref	b	b	5	test.t2.a	45	Using index
+1	SIMPLE	t1	ref	b	b	5	test.t2.a	90	Using index
 show index from t1;
 Table	Non_unique	Key_name	Seq_in_index	Column_name	Collation	Cardinality	Sub_part	Packed	Null	Index_type	Comment	Index_comment	Ignored
 t1	0	PRIMARY	1	a	A	1000	NULL	NULL		BTREE			NO
@@ -250,13 +228,14 @@
 show index from t1;
 Table	Non_unique	Key_name	Seq_in_index	Column_name	Collation	Cardinality	Sub_part	Packed	Null	Index_type	Comment	Index_comment	Ignored
 t1	0	PRIMARY	1	a	A	1000	NULL	NULL		BTREE			NO
-t1	1	b	1	b	A	22	NULL	NULL	YES	BTREE			NO
-t1	1	b	2	c	A	50	NULL	NULL	YES	BTREE			NO
-t1	1	b	3	d	A	250	NULL	NULL	YES	BTREE			NO
+t1	1	b	1	b	A	11	NULL	NULL	YES	BTREE			NO
+t1	1	b	2	c	A	25	NULL	NULL	YES	BTREE			NO
+t1	1	b	3	d	A	125	NULL	NULL	YES	BTREE			NO
 connection default;
 disconnect user2;
 drop table t1,t2;
 set global userstat=@save_userstat;
 set global innodb_stats_persistent_sample_pages=@save_ispsp;
 set @@optimizer_adjust_secondary_key_costs=default;
->>>>>>> e6f11675
+Warnings:
+Warning	1287	'@@optimizer_adjust_secondary_key_costs' is deprecated and will be removed in a future release