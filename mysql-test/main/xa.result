call mtr.add_suppression("Deadlock found when trying to get lock; try restarting transaction");
drop table if exists t1, t2;
create table t1 (a int) engine=innodb;
xa start 'test1';
insert t1 values (10);
xa end 'test1';
xa prepare 'test1';
xa rollback 'test1';
select * from t1;
a
xa start 'test2';
xa start 'test-bad';
ERROR XAE07: XAER_RMFAIL: The command cannot be executed when global transaction is in the  ACTIVE state
insert t1 values (20);
xa prepare 'test2';
ERROR XAE07: XAER_RMFAIL: The command cannot be executed when global transaction is in the  ACTIVE state
xa end 'test2';
xa prepare 'test2';
xa commit 'test2';
select * from t1;
a
20
xa start 'testa','testb';
insert t1 values (30);
commit;
ERROR XAE07: XAER_RMFAIL: The command cannot be executed when global transaction is in the  ACTIVE state
xa end 'testa','testb';
begin;
ERROR XAE07: XAER_RMFAIL: The command cannot be executed when global transaction is in the  IDLE state
create table t2 (a int);
ERROR XAE07: XAER_RMFAIL: The command cannot be executed when global transaction is in the  IDLE state
connect  con1,localhost,root,,;
connection con1;
xa start 'testa','testb';
ERROR XAE08: XAER_DUPID: The XID already exists
xa start 'testa','testb', 123;
ERROR XAE08: XAER_DUPID: The XID already exists
xa start 0x7465737462, 0x2030405060, 0xb;
insert t1 values (40);
xa end 'testb',' 0@P`',11;
xa prepare 'testb',0x2030405060,11;
start transaction;
ERROR XAE07: XAER_RMFAIL: The command cannot be executed when global transaction is in the  PREPARED state
xa recover;
formatID	gtrid_length	bqual_length	data
11	5	5	testb 0@P`
connection default;
xa prepare 'testa','testb';
xa recover;
formatID	gtrid_length	bqual_length	data
11	5	5	testb 0@P`
1	5	5	testatestb
xa commit 'testb',0x2030405060,11;
ERROR XAE09: XAER_OUTSIDE: Some work is done outside global transaction
xa rollback 'testa','testb';
xa start 'zzzzzzzzzzzzzzzzzzzzzzzzzzzzzzzzzzzzzzzzzzzzzzzzzzzzzzzzzzzzzzzzzz';
ERROR 42000: You have an error in your SQL syntax; check the manual that corresponds to your MariaDB server version for the right syntax to use near '' at line 1
select * from t1;
a
20
disconnect con1;
xa rollback 'testb',0x2030405060,11;
xa recover;
formatID	gtrid_length	bqual_length	data
connection default;
xa start 'tr1';
insert t1 values (40);
xa end 'tr1';
xa prepare 'tr1';
xa recover format='SQL';
formatID	gtrid_length	bqual_length	data
1	3	0	'tr1'
xa rollback 'tr1';
xa start 'tr1', 'bq';
insert t1 values (40);
xa end 'tr1', 'bq';
xa prepare 'tr1', 'bq';
xa recover format='SQL';
formatID	gtrid_length	bqual_length	data
1	3	2	'tr1','bq'
xa rollback 'tr1', 'bq';
xa start 'tr1', 'bq', 3;
insert t1 values (40);
xa end 'tr1', 'bq', 3;
xa prepare 'tr1', 'bq', 3;
xa recover format='SQL';
formatID	gtrid_length	bqual_length	data
3	3	2	'tr1','bq',3
xa rollback 'tr1', 'bq', 3;
xa start 'tr1#$';
insert t1 values (40);
xa end 'tr1#$';
xa prepare 'tr1#$';
xa recover format='SQL';
formatID	gtrid_length	bqual_length	data
1	5	0	X'7472312324'
xa rollback 'tr1#$';
xa start 'tr1#$', 'bq';
insert t1 values (40);
xa end 'tr1#$', 'bq';
xa prepare 'tr1#$', 'bq';
xa recover format='SQL';
formatID	gtrid_length	bqual_length	data
1	5	2	X'7472312324',X'6271'
xa rollback 'tr1#$', 'bq';
xa start 'tr1#$', 'bq', 3;
insert t1 values (40);
xa end 'tr1#$', 'bq', 3;
xa prepare 'tr1#$', 'bq', 3;
xa recover format='RAW';
formatID	gtrid_length	bqual_length	data
3	5	2	tr1#$bq
xa recover format='PLAIN';
ERROR HY000: Unknown XA RECOVER format name: 'PLAIN'
xa recover format='SQL';
formatID	gtrid_length	bqual_length	data
3	5	2	X'7472312324',X'6271',3
xa rollback 'tr1#$', 'bq', 3;
drop table t1;
drop table if exists t1;
create table t1(a int, b int, c varchar(20), primary key(a)) engine = innodb;
insert into t1 values(1, 1, 'a');
insert into t1 values(2, 2, 'b');
connect  con1,localhost,root,,;
connect  con2,localhost,root,,;
connection con1;
xa start 'a','b';
update t1 set c = 'aa' where a = 1;
connection con2;
xa start 'a','c';
update t1 set c = 'bb' where a = 2;
connection con1;
update t1 set c = 'bb' where a = 2;
connection con2;
update t1 set c = 'aa' where a = 1;
ERROR 40001: Deadlock found when trying to get lock; try restarting transaction
select count(*) from t1;
count(*)
2
xa end 'a','c';
ERROR XA102: XA_RBDEADLOCK: Transaction branch was rolled back: deadlock was detected
xa rollback 'a','c';
disconnect con2;
connect  con3,localhost,root,,;
connection con3;
xa start 'a','c';
disconnect con1;
disconnect con3;
connection default;
drop table t1;
#
# BUG#51342 - more xid crashing
#
CREATE TABLE t1(a INT) ENGINE=InnoDB;
XA START 'x';
SET SESSION autocommit=0;
INSERT INTO t1 VALUES(1);
SET SESSION autocommit=1;
ERROR XAE07: XAER_RMFAIL: The command cannot be executed when global transaction is in the  ACTIVE state
SELECT @@autocommit;
@@autocommit
0
INSERT INTO t1 VALUES(1);
XA END 'x';
XA COMMIT 'x' ONE PHASE;
DROP TABLE t1;
SET SESSION autocommit=1;
End of 5.0 tests
xa start 'a';
xa end 'a';
xa rollback 'a';
xa start 'a';
xa end 'a';
xa rollback 'a';
xa start 'a';
xa end 'a';
xa prepare 'a';
xa commit 'a';
xa start 'a';
xa end 'a';
xa prepare 'a';
xa commit 'a';
CREATE TABLE t1(a INT, KEY(a)) ENGINE=InnoDB;
INSERT INTO t1 VALUES(1),(2);
connect con1,localhost,root,,;
BEGIN;
UPDATE t1 SET a=3 WHERE a=1;
connection default;
BEGIN;
UPDATE t1 SET a=4 WHERE a=2;
connection con1;
UPDATE t1 SET a=5 WHERE a=2;
connection default;
UPDATE t1 SET a=5 WHERE a=1;
ERROR 40001: Deadlock found when trying to get lock; try restarting transaction
ROLLBACK;
connection con1;
ROLLBACK;
BEGIN;
UPDATE t1 SET a=3 WHERE a=1;
connection default;
XA START 'xid1';
UPDATE t1 SET a=4 WHERE a=2;
connection con1;
UPDATE t1 SET a=5 WHERE a=2;
connection default;
UPDATE t1 SET a=5 WHERE a=1;
ERROR 40001: Deadlock found when trying to get lock; try restarting transaction
XA END 'xid1';
ERROR XA102: XA_RBDEADLOCK: Transaction branch was rolled back: deadlock was detected
XA ROLLBACK 'xid1';
XA START 'xid1';
XA END 'xid1';
XA ROLLBACK 'xid1';
disconnect con1;
DROP TABLE t1;
#
# Bug#56448 Assertion failed: ! is_set() with second xa end
#
XA START 'x';
XA END 'x';
XA END 'x';
ERROR XAE07: XAER_RMFAIL: The command cannot be executed when global transaction is in the  IDLE state
XA PREPARE 'x';
XA PREPARE 'x';
ERROR XAE07: XAER_RMFAIL: The command cannot be executed when global transaction is in the  PREPARED state
XA ROLLBACK 'x';
#
# Bug#59986 Assert in Diagnostics_area::set_ok_status() for XA COMMIT
#
DROP TABLE IF EXISTS t1;
CREATE TABLE t1(a INT, b INT, PRIMARY KEY(a)) engine=InnoDB;
INSERT INTO t1 VALUES (1, 1), (2, 2);
connect  con1, localhost, root;
XA START 'a';
UPDATE t1 SET b= 3 WHERE a=1;
connection default;
XA START 'b';
UPDATE t1 SET b=4 WHERE a=2;
# Sending:
UPDATE t1 SET b=5 WHERE a=1;
connection con1;
UPDATE t1 SET b=6 WHERE a=2;
ERROR 40001: Deadlock found when trying to get lock; try restarting transaction
XA COMMIT 'a';
ERROR XA102: XA_RBDEADLOCK: Transaction branch was rolled back: deadlock was detected
connection default;
# Reaping: UPDATE t1 SET b=5 WHERE a=1
XA END 'b';
XA ROLLBACK 'b';
DROP TABLE t1;
disconnect con1;
#
# Bug#11766752 59936: multiple xa assertions - transactional
#              statement fuzzer
#
CREATE TABLE t1 (a INT) engine=InnoDB;
XA START 'a';
INSERT INTO t1 VALUES (1);
SAVEPOINT savep;
XA END 'a';
SELECT * FROM t1;
ERROR XAE07: XAER_RMFAIL: The command cannot be executed when global transaction is in the  IDLE state
INSERT INTO t1 VALUES (2);
ERROR XAE07: XAER_RMFAIL: The command cannot be executed when global transaction is in the  IDLE state
SAVEPOINT savep;
ERROR XAE07: XAER_RMFAIL: The command cannot be executed when global transaction is in the  IDLE state
SET @a=(SELECT * FROM t1);
ERROR XAE07: XAER_RMFAIL: The command cannot be executed when global transaction is in the  IDLE state
XA PREPARE 'a';
SELECT * FROM t1;
ERROR XAE07: XAER_RMFAIL: The command cannot be executed when global transaction is in the  PREPARED state
INSERT INTO t1 VALUES (2);
ERROR XAE07: XAER_RMFAIL: The command cannot be executed when global transaction is in the  PREPARED state
SAVEPOINT savep;
ERROR XAE07: XAER_RMFAIL: The command cannot be executed when global transaction is in the  PREPARED state
SET @a=(SELECT * FROM t1);
ERROR XAE07: XAER_RMFAIL: The command cannot be executed when global transaction is in the  PREPARED state
UPDATE t1 SET a=1 WHERE a=2;
ERROR XAE07: XAER_RMFAIL: The command cannot be executed when global transaction is in the  PREPARED state
XA COMMIT 'a';
SELECT * FROM t1;
a
1
DROP TABLE t1;
#
# MDEV-14609 XA Transction unable to ROLLBACK TO SAVEPOINT
#
CREATE TABLE t1 (c1 INT) ENGINE=INNODB;
XA START 'xa1';
SAVEPOINT savepoint1;
INSERT INTO t1 (c1) VALUES (1),(2),(3),(4);
ROLLBACK TO SAVEPOINT savepoint1;
XA END 'xa1';
XA ROLLBACK 'xa1';
DROP TABLE t1;
#
# Bug#12352846 - TRANS_XA_START(THD*):
#                ASSERTION THD->TRANSACTION.XID_STATE.XID.IS_NULL()
#                FAILED
#
CREATE TABLE t1 (a INT) ENGINE=InnoDB;
CREATE TABLE t2 (a INT) ENGINE=InnoDB;
INSERT INTO t2 VALUES (1);
COMMIT;
BEGIN;
INSERT INTO t2 VALUES (2);
UPDATE t2 SET a=a+1;
connect  con2,localhost,root;
XA START 'xid1';
INSERT INTO t1 VALUES (1);
# Sending:
DELETE FROM t2;
connection default;
DELETE FROM t1;
connection con2;
ERROR 40001: Deadlock found when trying to get lock; try restarting transaction
XA COMMIT 'xid1';
ERROR XA102: XA_RBDEADLOCK: Transaction branch was rolled back: deadlock was detected
connection default;
COMMIT;
connection con2;
XA START 'xid1';
XA END 'xid1';
XA PREPARE 'xid1';
XA ROLLBACK 'xid1';
connection default;
DROP TABLE t1, t2;
disconnect con2;
CREATE TABLE t1 (pk INT PRIMARY KEY) ENGINE=InnoDB;
CREATE TABLE t2 (pk INT PRIMARY KEY) ENGINE=InnoDB;
INSERT INTO t2 VALUES (1),(2);
CREATE TABLE t3 (i INT) ENGINE=InnoDB;
XA BEGIN 'xid1';
REPLACE INTO t1 SELECT * FROM t2;
connect  con1,localhost,root,,test;
XA BEGIN 'xid2';
INSERT INTO t1 SELECT * FROM t2;
connection default;
REPLACE INTO t2 SELECT * FROM t2;
connection con1;
disconnect con1;
connect  con2,localhost,root,,test;
INSERT INTO t3 VALUES (1);
XA BEGIN 'xid3';
disconnect con2;
connection default;
XA END 'xid1';
XA ROLLBACK 'xid1';
DROP TABLE t1, t2, t3;
#
# MDEV 15532 XA: Assertion `!log->same_pk' failed in
# row_log_table_apply_delete
#
CREATE TABLE t1 (a INT) ENGINE=InnoDB;
INSERT INTO t1 VALUES (1),(2);
connect  con1,localhost,root,,test;
XA START 'xid';
UPDATE t1 SET a = 5;
connection default;
SET innodb_lock_wait_timeout= 2, lock_wait_timeout= 2;
ALTER TABLE non_existing_table1;
ERROR 42S02: Table 'test.non_existing_table1' doesn't exist
ALTER TABLE t1 FORCE;;
connection con1;
ALTER TABLE non_existing_table2;
ERROR XAE07: XAER_RMFAIL: The command cannot be executed when global transaction is in the  ACTIVE state
DELETE FROM t1 LIMIT 1;
connection default;
ERROR HY000: Lock wait timeout exceeded; try restarting transaction
connection con1;
XA END 'xid';
XA ROLLBACK 'xid';
DROP TABLE t1;
disconnect con1;
connection default;
#
<<<<<<< HEAD
# MDEV-21766 - Forbid XID with empty 'gtrid'
#
CREATE TABLE t1(a INT) ENGINE=InnoDB;
XA BEGIN '';
ERROR XAE05: XAER_INVAL: Invalid arguments (or unsupported command)
XA BEGIN '8bytes1x8bytes2x8bytes3x8bytes4x8bytes5x8bytes6x8bytes7x8bytes8x',
'8bytes1x8bytes2x8bytes3x8bytes4x8bytes5x8bytes6x8bytes7x8bytes8x';
INSERT INTO t1 VALUES(1);
XA END '8bytes1x8bytes2x8bytes3x8bytes4x8bytes5x8bytes6x8bytes7x8bytes8x',
'8bytes1x8bytes2x8bytes3x8bytes4x8bytes5x8bytes6x8bytes7x8bytes8x';
XA PREPARE '8bytes1x8bytes2x8bytes3x8bytes4x8bytes5x8bytes6x8bytes7x8bytes8x',
'8bytes1x8bytes2x8bytes3x8bytes4x8bytes5x8bytes6x8bytes7x8bytes8x';
XA ROLLBACK '8bytes1x8bytes2x8bytes3x8bytes4x8bytes5x8bytes6x8bytes7x8bytes8x',
'8bytes1x8bytes2x8bytes3x8bytes4x8bytes5x8bytes6x8bytes7x8bytes8x';
SET NAMES utf8;
XA BEGIN 'Я_упала_с_сеновала_тормозила_головой';
ERROR 42000: You have an error in your SQL syntax; check the manual that corresponds to your MariaDB server version for the right syntax to use near '' at line 1
XA BEGIN 'Я_упaлa_c_сеновала_тормозила_головой';
XA END 'Я_упaлa_c_сеновала_тормозила_головой';
XA PREPARE 'Я_упaлa_c_сеновала_тормозила_головой';
XA ROLLBACK 'Я_упaлa_c_сеновала_тормозила_головой';
SET NAMES default;
DROP TABLE t1;
#
# MDEV-21659 XA rollback foreign_xid is allowed inside active XA
# MDEV-21854 - xa commit  one phase for already prepared transaction
#              must always error out
#
BEGIN;
XA COMMIT 'unknown';
ERROR XAE09: XAER_OUTSIDE: Some work is done outside global transaction
XA COMMIT 'unknown' ONE PHASE;
ERROR XAE09: XAER_OUTSIDE: Some work is done outside global transaction
BEGIN;
XA ROLLBACK 'unknown';
ERROR XAE09: XAER_OUTSIDE: Some work is done outside global transaction
ROLLBACK;
XA START 'xid1';
XA COMMIT 'unknown';
ERROR XAE09: XAER_OUTSIDE: Some work is done outside global transaction
XA COMMIT 'unknown' ONE PHASE;
ERROR XAE09: XAER_OUTSIDE: Some work is done outside global transaction
XA ROLLBACK 'unknown';
ERROR XAE09: XAER_OUTSIDE: Some work is done outside global transaction
XA END 'xid1';
XA PREPARE 'xid1';
XA COMMIT 'xid1' ONE PHASE;
ERROR XAE05: XAER_INVAL: Invalid arguments (or unsupported command)
XA ROLLBACK 'xid1';
#
# MDEV-21856 - xid_t::formatID has to be constrained to 4 byte size
#
XA START 'gtrid', 'bqual', 0x80000000;
ERROR 42000: You have an error in your SQL syntax; check the manual that corresponds to your MariaDB server version for the right syntax to use near '0x80000000' at line 1
=======
# XA states and SHOW commands
#
create table t1 (pk int primary key) engine=innodb;
xa start 'foo';
insert t1 set pk=1;
xa end 'foo';
xa prepare 'foo';
show status like 'foo';
Variable_name	Value
select table_name,table_comment from information_schema.tables where table_schema='test';
table_name	t1
table_comment	
select table_name,table_rows,table_comment from information_schema.tables where table_schema='test';
table_name	t1
table_rows	NULL
table_comment	XAER_RMFAIL: The command cannot be executed when global transaction is in the  PREPARED state
Warnings:
Level	Warning
Code	1399
Message	XAER_RMFAIL: The command cannot be executed when global transaction is in the  PREPARED state
xa commit 'foo';
drop table t1;
#
# End of 10.2 tests
#
>>>>>>> 8c73fab7
XA BEGIN 'xid';
CREATE TEMPORARY SEQUENCE s;
ERROR XAE07: XAER_RMFAIL: The command cannot be executed when global transaction is in the  ACTIVE state
XA END 'xid';
XA ROLLBACK 'xid';
XA BEGIN 'xid';
CREATE SEQUENCE s;
ERROR XAE07: XAER_RMFAIL: The command cannot be executed when global transaction is in the  ACTIVE state
XA END 'xid';
XA ROLLBACK 'xid';
#
# End of 10.3 tests
#
#
# Start of 10.5 tests
#
# MDEV-7974 related
# Check XA state when lock_wait_timeout happens
# More tests added to flush_read_lock.test
connect  con_tmp,localhost,root,,;
set session lock_wait_timeout=1;
create table asd (a int) engine=innodb;
xa start 'test1';
insert into asd values(1);
xa end 'test1';
connection default;
flush table with read lock;
connection con_tmp;
# PREPARE error will do auto rollback.
xa prepare 'test1';
ERROR HY000: Lock wait timeout exceeded; try restarting transaction
show errors;
Level	Code	Message
Error	1205	Lock wait timeout exceeded; try restarting transaction
Error	1402	XA_RBROLLBACK: Transaction branch was rolled back
connection default;
unlock tables;
connection con_tmp;
xa start 'test1';
insert into asd values(1);
xa end 'test1';
xa prepare 'test1';
connection default;
flush tables with read lock;
connection con_tmp;
# LOCK error during ROLLBACK will not alter transaction state.
xa rollback 'test1';
ERROR HY000: Lock wait timeout exceeded; try restarting transaction
show errors;
Level	Code	Message
Error	1205	Lock wait timeout exceeded; try restarting transaction
Error	1401	XAER_RMERR: Fatal error occurred in the transaction branch - check your data for consistency
xa recover;
formatID	gtrid_length	bqual_length	data
1	5	0	test1
# LOCK error during COMMIT will not alter transaction state.
xa commit 'test1';
ERROR HY000: Lock wait timeout exceeded; try restarting transaction
show errors;
Level	Code	Message
Error	1205	Lock wait timeout exceeded; try restarting transaction
Error	1401	XAER_RMERR: Fatal error occurred in the transaction branch - check your data for consistency
xa recover;
formatID	gtrid_length	bqual_length	data
1	5	0	test1
connection default;
unlock tables;
connection con_tmp;
xa rollback 'test1';
xa recover;
formatID	gtrid_length	bqual_length	data
drop table asd;
disconnect con_tmp;
connection default;
#
# End of 10.5 tests
#<|MERGE_RESOLUTION|>--- conflicted
+++ resolved
@@ -375,7 +375,6 @@
 disconnect con1;
 connection default;
 #
-<<<<<<< HEAD
 # MDEV-21766 - Forbid XID with empty 'gtrid'
 #
 CREATE TABLE t1(a INT) ENGINE=InnoDB;
@@ -430,7 +429,7 @@
 #
 XA START 'gtrid', 'bqual', 0x80000000;
 ERROR 42000: You have an error in your SQL syntax; check the manual that corresponds to your MariaDB server version for the right syntax to use near '0x80000000' at line 1
-=======
+#
 # XA states and SHOW commands
 #
 create table t1 (pk int primary key) engine=innodb;
@@ -456,7 +455,6 @@
 #
 # End of 10.2 tests
 #
->>>>>>> 8c73fab7
 XA BEGIN 'xid';
 CREATE TEMPORARY SEQUENCE s;
 ERROR XAE07: XAER_RMFAIL: The command cannot be executed when global transaction is in the  ACTIVE state
