--- conflicted
+++ resolved
@@ -2736,7 +2736,6 @@
 i='1e+01'	i=1e+01	i in (1e+01,1e+01)	i in ('1e+01','1e+01')
 0	1	1	1
 DROP TABLE t1;
-<<<<<<< HEAD
 CREATE TABLE t1 ( 
 K2C4 varchar(4) character set latin1 collate latin1_bin NOT NULL default '', 
 K4N4 varchar(4) character set latin1 collate latin1_bin NOT NULL default '0000', 
@@ -3126,6 +3125,32 @@
 from t1 inner join (t2 right join t3 on t2.id = t3.b_id) on t1.id = t3.a_id;
 count(*)
 6
+CREATE TABLE t1 (a int, b int);
+INSERT INTO t1 VALUES (1,1), (2,1), (4,10);
+CREATE TABLE t2 (a int PRIMARY KEY, b int, KEY b (b));
+INSERT INTO t2 VALUES (1,NULL), (2,10);
+ALTER TABLE t1 ENABLE KEYS;
+EXPLAIN SELECT STRAIGHT_JOIN SQL_NO_CACHE COUNT(*) FROM t2, t1 WHERE t1.b = t2.b OR t2.b IS NULL;
+id	select_type	table	type	possible_keys	key	key_len	ref	rows	Extra
+1	SIMPLE	t2	index	b	b	5	NULL	2	Using index
+1	SIMPLE	t1	ALL	NULL	NULL	NULL	NULL	3	Using where
+SELECT STRAIGHT_JOIN SQL_NO_CACHE * FROM t2, t1 WHERE t1.b = t2.b OR t2.b IS NULL;
+a	b	a	b
+1	NULL	1	1
+1	NULL	2	1
+1	NULL	4	10
+2	10	4	10
+EXPLAIN SELECT STRAIGHT_JOIN SQL_NO_CACHE COUNT(*) FROM t2, t1 WHERE t1.b = t2.b OR t2.b IS NULL;
+id	select_type	table	type	possible_keys	key	key_len	ref	rows	Extra
+1	SIMPLE	t2	index	b	b	5	NULL	2	Using index
+1	SIMPLE	t1	ALL	NULL	NULL	NULL	NULL	3	Using where
+SELECT STRAIGHT_JOIN SQL_NO_CACHE * FROM t2, t1 WHERE t1.b = t2.b OR t2.b IS NULL;
+a	b	a	b
+1	NULL	1	1
+1	NULL	2	1
+1	NULL	4	10
+2	10	4	10
+DROP TABLE IF EXISTS t1,t2;
 drop table t1,t2,t3;
 create table t1 (a int);
 create table t2 (b int);
@@ -3404,32 +3429,4 @@
 Warning	1466	Leading spaces are removed from name ' a '
 execute stmt;
 a 
-1
-=======
-CREATE TABLE t1 (a int, b int);
-INSERT INTO t1 VALUES (1,1), (2,1), (4,10);
-CREATE TABLE t2 (a int PRIMARY KEY, b int, KEY b (b));
-INSERT INTO t2 VALUES (1,NULL), (2,10);
-ALTER TABLE t1 ENABLE KEYS;
-EXPLAIN SELECT STRAIGHT_JOIN SQL_NO_CACHE COUNT(*) FROM t2, t1 WHERE t1.b = t2.b OR t2.b IS NULL;
-id	select_type	table	type	possible_keys	key	key_len	ref	rows	Extra
-1	SIMPLE	t2	index	b	b	5	NULL	2	Using index
-1	SIMPLE	t1	ALL	NULL	NULL	NULL	NULL	3	Using where
-SELECT STRAIGHT_JOIN SQL_NO_CACHE * FROM t2, t1 WHERE t1.b = t2.b OR t2.b IS NULL;
-a	b	a	b
-1	NULL	1	1
-1	NULL	2	1
-1	NULL	4	10
-2	10	4	10
-EXPLAIN SELECT STRAIGHT_JOIN SQL_NO_CACHE COUNT(*) FROM t2, t1 WHERE t1.b = t2.b OR t2.b IS NULL;
-id	select_type	table	type	possible_keys	key	key_len	ref	rows	Extra
-1	SIMPLE	t2	index	b	b	5	NULL	2	Using index
-1	SIMPLE	t1	ALL	NULL	NULL	NULL	NULL	3	Using where
-SELECT STRAIGHT_JOIN SQL_NO_CACHE * FROM t2, t1 WHERE t1.b = t2.b OR t2.b IS NULL;
-a	b	a	b
-1	NULL	1	1
-1	NULL	2	1
-1	NULL	4	10
-2	10	4	10
-DROP TABLE IF EXISTS t1,t2;
->>>>>>> 035ddb82
+1