--- conflicted
+++ resolved
@@ -1134,13 +1134,8 @@
 and t4.pk=t1.c);
 id	select_type	table	type	possible_keys	key	key_len	ref	rows	Extra
 1	PRIMARY	t3	ALL	NULL	NULL	NULL	NULL	100	
-<<<<<<< HEAD
-1	PRIMARY	subselect2	eq_ref	unique_key	unique_key	5	func	1	
+1	PRIMARY	<subquery2>	eq_ref	distinct_key	distinct_key	5	func	1	
 2	SUBQUERY	t1	range	kp1	kp1	5	NULL	48	Using index condition; Using where; Rowid-ordered scan
-=======
-1	PRIMARY	<subquery2>	eq_ref	distinct_key	distinct_key	5	func	1	
-2	SUBQUERY	t1	range	kp1	kp1	5	NULL	48	Using index condition; Using where; Using MRR
->>>>>>> 81c6f73f
 2	SUBQUERY	t4	eq_ref	PRIMARY	PRIMARY	4	test.t1.c	1	Using index
 drop table t1, t3, t4;
 create table t1 (a int) as select * from t0 where a < 5;
