drop table if exists t0,t1,t2,t3,t4;
drop table if exists t0,t5,t6,t7,t8,t9,t1_1,t1_2,t9_1,t9_2;
create table t0 SELECT 1,"table 1";
create table t2 SELECT 2,"table 2";
create table t3 SELECT 3,"table 3";
rename table t0 to t1;
rename table t3 to t4, t2 to t3, t1 to t2, t4 to t1;
select * from t1;
3	table 3
3	table 3
rename table t3 to t4, t2 to t3, t1 to t2, t4 to t1;
rename table t3 to t4, t2 to t3, t1 to t2, t4 to t1;
select * from t1;
1	table 1
1	table 1
rename table t1 to t2;
Got one of the listed errors
rename table t1 to t1;
Got one of the listed errors
rename table t3 to t4, t2 to t3, t1 to t2, t4 to t2;
Got one of the listed errors
show tables like "t_";
Tables_in_test (t_)
t1
t2
t3
rename table t3 to t1, t2 to t3, t1 to t2, t4 to t1;
Got one of the listed errors
rename table t3 to t4, t5 to t3, t1 to t2, t4 to t1;
Got one of the listed errors
select * from t1;
1	table 1
1	table 1
select * from t2;
2	table 2
2	table 2
select * from t3;
3	table 3
3	table 3
drop table if exists t1,t2,t3,t4;
Warnings:
Note	1051	Unknown table 't4'
CREATE TABLE t1 (a int);
CREATE TABLE t3 (a int);
FLUSH TABLES WITH READ LOCK;
 RENAME TABLE t1 TO t2, t3 to t4;
show tables;
Tables_in_test
t1
t3
UNLOCK TABLES;
show tables;
Tables_in_test
t2
t4
drop table t2, t4;
<<<<<<< HEAD
create table t1(f1 int);
create view v1 as select * from t1;
alter table v1 rename to v2;
alter table v1 rename to v2;
ERROR 42S02: Table 'test.v1' doesn't exist
rename table v2 to v1;
rename table v2 to v1;
ERROR 42S01: Table 'v1' already exists
drop view v1;
drop table t1;
=======
End of 4.1 tests
>>>>>>> fbf508d6
<|MERGE_RESOLUTION|>--- conflicted
+++ resolved
@@ -54,7 +54,7 @@
 t2
 t4
 drop table t2, t4;
-<<<<<<< HEAD
+End of 4.1 tests
 create table t1(f1 int);
 create view v1 as select * from t1;
 alter table v1 rename to v2;
@@ -65,6 +65,4 @@
 ERROR 42S01: Table 'v1' already exists
 drop view v1;
 drop table t1;
-=======
-End of 4.1 tests
->>>>>>> fbf508d6
+End of 5.0 tests