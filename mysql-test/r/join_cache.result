DROP TABLE IF EXISTS t1,t2,t3,t4,t5,t6,t7,t8,t9,t10,t11;
DROP DATABASE IF EXISTS world;
set @save_optimizer_switch=@@optimizer_switch;
set @@optimizer_switch='semijoin_with_cache=on';
set @@optimizer_switch='outer_join_with_cache=on';
set names utf8;
CREATE DATABASE world;
use world;
CREATE TABLE Country (
Code char(3) NOT NULL default '',
Name char(52) NOT NULL default '',
SurfaceArea float(10,2) NOT NULL default '0.00',
Population int(11) NOT NULL default '0',
Capital int(11) default NULL
);
CREATE TABLE City (
ID int(11) NOT NULL,
Name char(35) NOT NULL default '',
Country char(3) NOT NULL default '',
Population int(11) NOT NULL default '0'
);
CREATE TABLE CountryLanguage (
Country char(3) NOT NULL default '',
Language char(30) NOT NULL default '',
Percentage float(3,1) NOT NULL default '0.0'
);
SELECT COUNT(*) FROM Country;
COUNT(*)
239
SELECT COUNT(*) FROM City;
COUNT(*)
4079
SELECT COUNT(*) FROM CountryLanguage;
COUNT(*)
984
show variables like 'join_buffer_size';
Variable_name	Value
join_buffer_size	131072
show variables like 'join_cache_level';
Variable_name	Value
join_cache_level	1
EXPLAIN
SELECT City.Name, Country.Name FROM City,Country
WHERE City.Country=Country.Code AND 
Country.Name LIKE 'L%' AND City.Population > 100000;
id	select_type	table	type	possible_keys	key	key_len	ref	rows	Extra
1	SIMPLE	Country	ALL	NULL	NULL	NULL	NULL	239	Using where
1	SIMPLE	City	ALL	NULL	NULL	NULL	NULL	4079	Using where; Using join buffer (flat, BNL join)
SELECT City.Name, Country.Name FROM City,Country
WHERE City.Country=Country.Code AND 
Country.Name LIKE 'L%' AND City.Population > 100000;
Name	Name
Vientiane	Laos
Riga	Latvia
Daugavpils	Latvia
Maseru	Lesotho
Beirut	Lebanon
Tripoli	Lebanon
Monrovia	Liberia
Tripoli	Libyan Arab Jamahiriya
Bengasi	Libyan Arab Jamahiriya
Misrata	Libyan Arab Jamahiriya
Vilnius	Lithuania
Kaunas	Lithuania
Klaipeda	Lithuania
?iauliai	Lithuania
Panevezys	Lithuania
EXPLAIN
SELECT City.Name, Country.Name, CountryLanguage.Language
FROM City,Country,CountryLanguage
WHERE City.Country=Country.Code AND
CountryLanguage.Country=Country.Code AND
City.Name LIKE 'L%' AND Country.Population > 3000000 AND
CountryLanguage.Percentage > 50;
id	select_type	table	type	possible_keys	key	key_len	ref	rows	Extra
1	SIMPLE	Country	ALL	NULL	NULL	NULL	NULL	239	Using where
1	SIMPLE	CountryLanguage	ALL	NULL	NULL	NULL	NULL	984	Using where; Using join buffer (flat, BNL join)
1	SIMPLE	City	ALL	NULL	NULL	NULL	NULL	4079	Using where; Using join buffer (flat, BNL join)
SELECT City.Name, Country.Name, CountryLanguage.Language
FROM City,Country,CountryLanguage
WHERE City.Country=Country.Code AND
CountryLanguage.Country=Country.Code AND
City.Name LIKE 'L%' AND Country.Population > 3000000 AND
CountryLanguage.Percentage > 50;
Name	Name	Language
Leiden	Netherlands	Dutch
La Matanza	Argentina	Spanish
Lomas de Zamora	Argentina	Spanish
La Plata	Argentina	Spanish
Lanús	Argentina	Spanish
Las Heras	Argentina	Spanish
La Rioja	Argentina	Spanish
Liège	Belgium	Dutch
La Paz	Bolivia	Spanish
Londrina	Brazil	Portuguese
Limeira	Brazil	Portuguese
Lages	Brazil	Portuguese
Luziânia	Brazil	Portuguese
Lauro de Freitas	Brazil	Portuguese
Linhares	Brazil	Portuguese
London	United Kingdom	English
Liverpool	United Kingdom	English
Leeds	United Kingdom	English
Leicester	United Kingdom	English
Luton	United Kingdom	English
Los Angeles	Chile	Spanish
La Serena	Chile	Spanish
La Romana	Dominican Republic	Spanish
Loja	Ecuador	Spanish
Luxor	Egypt	Arabic
Las Palmas de Gran Canaria	Spain	Spanish
L´Hospitalet de Llobregat	Spain	Spanish
Leganés	Spain	Spanish
León	Spain	Spanish
Logroño	Spain	Spanish
Lleida (Lérida)	Spain	Spanish
Le-Cap-Haïtien	Haiti	Haiti Creole
La Ceiba	Honduras	Spanish
Livorno	Italy	Italian
Latina	Italy	Italian
Lecce	Italy	Italian
La Spezia	Italy	Italian
Linz	Austria	German
London	Canada	English
Laval	Canada	English
Longueuil	Canada	English
Lanzhou	China	Chinese
Luoyang	China	Chinese
Liuzhou	China	Chinese
Liaoyang	China	Chinese
Liupanshui	China	Chinese
Liaoyuan	China	Chinese
Lianyungang	China	Chinese
Leshan	China	Chinese
Linyi	China	Chinese
Luzhou	China	Chinese
Laiwu	China	Chinese
Liaocheng	China	Chinese
Laizhou	China	Chinese
Linfen	China	Chinese
Liangcheng	China	Chinese
Longkou	China	Chinese
Langfang	China	Chinese
Liu´an	China	Chinese
Longjing	China	Chinese
Lengshuijiang	China	Chinese
Laiyang	China	Chinese
Longyan	China	Chinese
Linhe	China	Chinese
Leiyang	China	Chinese
Loudi	China	Chinese
Luohe	China	Chinese
Linqing	China	Chinese
Laohekou	China	Chinese
Linchuan	China	Chinese
Lhasa	China	Chinese
Lianyuan	China	Chinese
Liyang	China	Chinese
Liling	China	Chinese
Linhai	China	Chinese
Larisa	Greece	Greek
La Habana	Cuba	Spanish
Lilongwe	Malawi	Chichewa
León	Mexico	Spanish
La Paz	Mexico	Spanish
La Paz	Mexico	Spanish
Lázaro Cárdenas	Mexico	Spanish
Lagos de Moreno	Mexico	Spanish
Lerdo	Mexico	Spanish
Los Cabos	Mexico	Spanish
Lerma	Mexico	Spanish
Las Margaritas	Mexico	Spanish
Lashio (Lasho)	Myanmar	Burmese
Lalitapur	Nepal	Nepali
León	Nicaragua	Spanish
Lambaré	Paraguay	Spanish
Lima	Peru	Spanish
Lisboa	Portugal	Portuguese
Lódz	Poland	Polish
Lublin	Poland	Polish
Legnica	Poland	Polish
Lyon	France	French
Le Havre	France	French
Lille	France	French
Le Mans	France	French
Limoges	France	French
Linköping	Sweden	Swedish
Lund	Sweden	Swedish
Leipzig	Germany	German
Lübeck	Germany	German
Ludwigshafen am Rhein	Germany	German
Leverkusen	Germany	German
Lünen	Germany	German
Lahti	Finland	Finnish
Lausanne	Switzerland	German
Latakia	Syria	Arabic
Luchou	Taiwan	Min
Lungtan	Taiwan	Min
Liberec	Czech Republic	Czech
Lviv	Ukraine	Ukrainian
Lugansk	Ukraine	Ukrainian
Lutsk	Ukraine	Ukrainian
Lysyt?ansk	Ukraine	Ukrainian
Lower Hutt	New Zealand	English
Lida	Belarus	Belorussian
Los Teques	Venezuela	Spanish
Lipetsk	Russian Federation	Russian
Ljubertsy	Russian Federation	Russian
Leninsk-Kuznetski	Russian Federation	Russian
Long Xuyen	Vietnam	Vietnamese
Los Angeles	United States	English
Las Vegas	United States	English
Long Beach	United States	English
Lexington-Fayette	United States	English
Louisville	United States	English
Lincoln	United States	English
Lubbock	United States	English
Little Rock	United States	English
Laredo	United States	English
Lakewood	United States	English
Lansing	United States	English
Lancaster	United States	English
Lafayette	United States	English
Lowell	United States	English
Livonia	United States	English
set join_cache_level=2;
show variables like 'join_cache_level';
Variable_name	Value
join_cache_level	2
EXPLAIN
SELECT City.Name, Country.Name FROM City,Country
WHERE City.Country=Country.Code AND 
Country.Name LIKE 'L%' AND City.Population > 100000;
id	select_type	table	type	possible_keys	key	key_len	ref	rows	Extra
1	SIMPLE	Country	ALL	NULL	NULL	NULL	NULL	239	Using where
1	SIMPLE	City	ALL	NULL	NULL	NULL	NULL	4079	Using where; Using join buffer (flat, BNL join)
SELECT City.Name, Country.Name FROM City,Country
WHERE City.Country=Country.Code AND 
Country.Name LIKE 'L%' AND City.Population > 100000;
Name	Name
Vientiane	Laos
Riga	Latvia
Daugavpils	Latvia
Maseru	Lesotho
Beirut	Lebanon
Tripoli	Lebanon
Monrovia	Liberia
Tripoli	Libyan Arab Jamahiriya
Bengasi	Libyan Arab Jamahiriya
Misrata	Libyan Arab Jamahiriya
Vilnius	Lithuania
Kaunas	Lithuania
Klaipeda	Lithuania
?iauliai	Lithuania
Panevezys	Lithuania
EXPLAIN
SELECT City.Name, Country.Name, CountryLanguage.Language
FROM City,Country,CountryLanguage
WHERE City.Country=Country.Code AND
CountryLanguage.Country=Country.Code AND
City.Name LIKE 'L%' AND Country.Population > 3000000 AND
CountryLanguage.Percentage > 50;
id	select_type	table	type	possible_keys	key	key_len	ref	rows	Extra
1	SIMPLE	Country	ALL	NULL	NULL	NULL	NULL	239	Using where
1	SIMPLE	CountryLanguage	ALL	NULL	NULL	NULL	NULL	984	Using where; Using join buffer (flat, BNL join)
1	SIMPLE	City	ALL	NULL	NULL	NULL	NULL	4079	Using where; Using join buffer (incremental, BNL join)
SELECT City.Name, Country.Name, CountryLanguage.Language
FROM City,Country,CountryLanguage
WHERE City.Country=Country.Code AND
CountryLanguage.Country=Country.Code AND
City.Name LIKE 'L%' AND Country.Population > 3000000 AND
CountryLanguage.Percentage > 50;
Name	Name	Language
Leiden	Netherlands	Dutch
La Matanza	Argentina	Spanish
Lomas de Zamora	Argentina	Spanish
La Plata	Argentina	Spanish
Lanús	Argentina	Spanish
Las Heras	Argentina	Spanish
La Rioja	Argentina	Spanish
Liège	Belgium	Dutch
La Paz	Bolivia	Spanish
Londrina	Brazil	Portuguese
Limeira	Brazil	Portuguese
Lages	Brazil	Portuguese
Luziânia	Brazil	Portuguese
Lauro de Freitas	Brazil	Portuguese
Linhares	Brazil	Portuguese
London	United Kingdom	English
Liverpool	United Kingdom	English
Leeds	United Kingdom	English
Leicester	United Kingdom	English
Luton	United Kingdom	English
Los Angeles	Chile	Spanish
La Serena	Chile	Spanish
La Romana	Dominican Republic	Spanish
Loja	Ecuador	Spanish
Luxor	Egypt	Arabic
Las Palmas de Gran Canaria	Spain	Spanish
L´Hospitalet de Llobregat	Spain	Spanish
Leganés	Spain	Spanish
León	Spain	Spanish
Logroño	Spain	Spanish
Lleida (Lérida)	Spain	Spanish
Le-Cap-Haïtien	Haiti	Haiti Creole
La Ceiba	Honduras	Spanish
Livorno	Italy	Italian
Latina	Italy	Italian
Lecce	Italy	Italian
La Spezia	Italy	Italian
Linz	Austria	German
London	Canada	English
Laval	Canada	English
Longueuil	Canada	English
Lanzhou	China	Chinese
Luoyang	China	Chinese
Liuzhou	China	Chinese
Liaoyang	China	Chinese
Liupanshui	China	Chinese
Liaoyuan	China	Chinese
Lianyungang	China	Chinese
Leshan	China	Chinese
Linyi	China	Chinese
Luzhou	China	Chinese
Laiwu	China	Chinese
Liaocheng	China	Chinese
Laizhou	China	Chinese
Linfen	China	Chinese
Liangcheng	China	Chinese
Longkou	China	Chinese
Langfang	China	Chinese
Liu´an	China	Chinese
Longjing	China	Chinese
Lengshuijiang	China	Chinese
Laiyang	China	Chinese
Longyan	China	Chinese
Linhe	China	Chinese
Leiyang	China	Chinese
Loudi	China	Chinese
Luohe	China	Chinese
Linqing	China	Chinese
Laohekou	China	Chinese
Linchuan	China	Chinese
Lhasa	China	Chinese
Lianyuan	China	Chinese
Liyang	China	Chinese
Liling	China	Chinese
Linhai	China	Chinese
Larisa	Greece	Greek
La Habana	Cuba	Spanish
Lilongwe	Malawi	Chichewa
León	Mexico	Spanish
La Paz	Mexico	Spanish
La Paz	Mexico	Spanish
Lázaro Cárdenas	Mexico	Spanish
Lagos de Moreno	Mexico	Spanish
Lerdo	Mexico	Spanish
Los Cabos	Mexico	Spanish
Lerma	Mexico	Spanish
Las Margaritas	Mexico	Spanish
Lashio (Lasho)	Myanmar	Burmese
Lalitapur	Nepal	Nepali
León	Nicaragua	Spanish
Lambaré	Paraguay	Spanish
Lima	Peru	Spanish
Lisboa	Portugal	Portuguese
Lódz	Poland	Polish
Lublin	Poland	Polish
Legnica	Poland	Polish
Lyon	France	French
Le Havre	France	French
Lille	France	French
Le Mans	France	French
Limoges	France	French
Linköping	Sweden	Swedish
Lund	Sweden	Swedish
Leipzig	Germany	German
Lübeck	Germany	German
Ludwigshafen am Rhein	Germany	German
Leverkusen	Germany	German
Lünen	Germany	German
Lahti	Finland	Finnish
Lausanne	Switzerland	German
Latakia	Syria	Arabic
Luchou	Taiwan	Min
Lungtan	Taiwan	Min
Liberec	Czech Republic	Czech
Lviv	Ukraine	Ukrainian
Lugansk	Ukraine	Ukrainian
Lutsk	Ukraine	Ukrainian
Lysyt?ansk	Ukraine	Ukrainian
Lower Hutt	New Zealand	English
Lida	Belarus	Belorussian
Los Teques	Venezuela	Spanish
Lipetsk	Russian Federation	Russian
Ljubertsy	Russian Federation	Russian
Leninsk-Kuznetski	Russian Federation	Russian
Long Xuyen	Vietnam	Vietnamese
Los Angeles	United States	English
Las Vegas	United States	English
Long Beach	United States	English
Lexington-Fayette	United States	English
Louisville	United States	English
Lincoln	United States	English
Lubbock	United States	English
Little Rock	United States	English
Laredo	United States	English
Lakewood	United States	English
Lansing	United States	English
Lancaster	United States	English
Lafayette	United States	English
Lowell	United States	English
Livonia	United States	English
set join_cache_level=default;
set join_buffer_size=256;
show variables like 'join_buffer_size';
Variable_name	Value
join_buffer_size	256
show variables like 'join_cache_level';
Variable_name	Value
join_cache_level	1
EXPLAIN
SELECT City.Name, Country.Name FROM City,Country
WHERE City.Country=Country.Code AND 
Country.Name LIKE 'L%' AND City.Population > 100000;
id	select_type	table	type	possible_keys	key	key_len	ref	rows	Extra
1	SIMPLE	Country	ALL	NULL	NULL	NULL	NULL	239	Using where
1	SIMPLE	City	ALL	NULL	NULL	NULL	NULL	4079	Using where; Using join buffer (flat, BNL join)
SELECT City.Name, Country.Name FROM City,Country
WHERE City.Country=Country.Code AND 
Country.Name LIKE 'L%' AND City.Population > 100000;
Name	Name
Vientiane	Laos
Riga	Latvia
Daugavpils	Latvia
Maseru	Lesotho
Beirut	Lebanon
Tripoli	Lebanon
Monrovia	Liberia
Tripoli	Libyan Arab Jamahiriya
Bengasi	Libyan Arab Jamahiriya
Misrata	Libyan Arab Jamahiriya
Vilnius	Lithuania
Kaunas	Lithuania
Klaipeda	Lithuania
?iauliai	Lithuania
Panevezys	Lithuania
EXPLAIN
SELECT City.Name, Country.Name, CountryLanguage.Language
FROM City,Country,CountryLanguage
WHERE City.Country=Country.Code AND
CountryLanguage.Country=Country.Code AND
City.Name LIKE 'L%' AND Country.Population > 3000000 AND
CountryLanguage.Percentage > 50;
id	select_type	table	type	possible_keys	key	key_len	ref	rows	Extra
1	SIMPLE	Country	ALL	NULL	NULL	NULL	NULL	239	Using where
1	SIMPLE	CountryLanguage	ALL	NULL	NULL	NULL	NULL	984	Using where; Using join buffer (flat, BNL join)
1	SIMPLE	City	ALL	NULL	NULL	NULL	NULL	4079	Using where; Using join buffer (flat, BNL join)
SELECT City.Name, Country.Name, CountryLanguage.Language
FROM City,Country,CountryLanguage
WHERE City.Country=Country.Code AND
CountryLanguage.Country=Country.Code AND
City.Name LIKE 'L%' AND Country.Population > 3000000 AND
CountryLanguage.Percentage > 50;
Name	Name	Language
Leiden	Netherlands	Dutch
La Matanza	Argentina	Spanish
Lomas de Zamora	Argentina	Spanish
La Plata	Argentina	Spanish
Lanús	Argentina	Spanish
Las Heras	Argentina	Spanish
La Rioja	Argentina	Spanish
Liège	Belgium	Dutch
La Paz	Bolivia	Spanish
Londrina	Brazil	Portuguese
Limeira	Brazil	Portuguese
Lages	Brazil	Portuguese
Luziânia	Brazil	Portuguese
Lauro de Freitas	Brazil	Portuguese
Linhares	Brazil	Portuguese
London	United Kingdom	English
Liverpool	United Kingdom	English
Leeds	United Kingdom	English
Leicester	United Kingdom	English
Luton	United Kingdom	English
Los Angeles	Chile	Spanish
La Serena	Chile	Spanish
La Romana	Dominican Republic	Spanish
Loja	Ecuador	Spanish
Luxor	Egypt	Arabic
Las Palmas de Gran Canaria	Spain	Spanish
L´Hospitalet de Llobregat	Spain	Spanish
Leganés	Spain	Spanish
León	Spain	Spanish
Logroño	Spain	Spanish
Lleida (Lérida)	Spain	Spanish
Le-Cap-Haïtien	Haiti	Haiti Creole
La Ceiba	Honduras	Spanish
Livorno	Italy	Italian
Latina	Italy	Italian
Lecce	Italy	Italian
La Spezia	Italy	Italian
Linz	Austria	German
London	Canada	English
Laval	Canada	English
Longueuil	Canada	English
Lanzhou	China	Chinese
Luoyang	China	Chinese
Liuzhou	China	Chinese
Liaoyang	China	Chinese
Liupanshui	China	Chinese
Liaoyuan	China	Chinese
Lianyungang	China	Chinese
Leshan	China	Chinese
Linyi	China	Chinese
Luzhou	China	Chinese
Laiwu	China	Chinese
Liaocheng	China	Chinese
Laizhou	China	Chinese
Linfen	China	Chinese
Liangcheng	China	Chinese
Longkou	China	Chinese
Langfang	China	Chinese
Liu´an	China	Chinese
Longjing	China	Chinese
Lengshuijiang	China	Chinese
Laiyang	China	Chinese
Longyan	China	Chinese
Linhe	China	Chinese
Leiyang	China	Chinese
Loudi	China	Chinese
Luohe	China	Chinese
Linqing	China	Chinese
Laohekou	China	Chinese
Linchuan	China	Chinese
Lhasa	China	Chinese
Lianyuan	China	Chinese
Liyang	China	Chinese
Liling	China	Chinese
Linhai	China	Chinese
Larisa	Greece	Greek
La Habana	Cuba	Spanish
Lilongwe	Malawi	Chichewa
León	Mexico	Spanish
La Paz	Mexico	Spanish
La Paz	Mexico	Spanish
Lázaro Cárdenas	Mexico	Spanish
Lagos de Moreno	Mexico	Spanish
Lerdo	Mexico	Spanish
Los Cabos	Mexico	Spanish
Lerma	Mexico	Spanish
Las Margaritas	Mexico	Spanish
Lashio (Lasho)	Myanmar	Burmese
Lalitapur	Nepal	Nepali
León	Nicaragua	Spanish
Lambaré	Paraguay	Spanish
Lima	Peru	Spanish
Lisboa	Portugal	Portuguese
Lódz	Poland	Polish
Lublin	Poland	Polish
Legnica	Poland	Polish
Lyon	France	French
Le Havre	France	French
Lille	France	French
Le Mans	France	French
Limoges	France	French
Linköping	Sweden	Swedish
Lund	Sweden	Swedish
Leipzig	Germany	German
Lübeck	Germany	German
Ludwigshafen am Rhein	Germany	German
Leverkusen	Germany	German
Lünen	Germany	German
Lahti	Finland	Finnish
Lausanne	Switzerland	German
Latakia	Syria	Arabic
Luchou	Taiwan	Min
Lungtan	Taiwan	Min
Liberec	Czech Republic	Czech
Lviv	Ukraine	Ukrainian
Lugansk	Ukraine	Ukrainian
Lutsk	Ukraine	Ukrainian
Lysyt?ansk	Ukraine	Ukrainian
Lower Hutt	New Zealand	English
Lida	Belarus	Belorussian
Los Teques	Venezuela	Spanish
Lipetsk	Russian Federation	Russian
Ljubertsy	Russian Federation	Russian
Leninsk-Kuznetski	Russian Federation	Russian
Long Xuyen	Vietnam	Vietnamese
Los Angeles	United States	English
Las Vegas	United States	English
Long Beach	United States	English
Lexington-Fayette	United States	English
Louisville	United States	English
Lincoln	United States	English
Lubbock	United States	English
Little Rock	United States	English
Laredo	United States	English
Lakewood	United States	English
Lansing	United States	English
Lancaster	United States	English
Lafayette	United States	English
Lowell	United States	English
Livonia	United States	English
set join_cache_level=2;
show variables like 'join_cache_level';
Variable_name	Value
join_cache_level	2
EXPLAIN
SELECT City.Name, Country.Name FROM City,Country
WHERE City.Country=Country.Code AND 
Country.Name LIKE 'L%' AND City.Population > 100000;
id	select_type	table	type	possible_keys	key	key_len	ref	rows	Extra
1	SIMPLE	Country	ALL	NULL	NULL	NULL	NULL	239	Using where
1	SIMPLE	City	ALL	NULL	NULL	NULL	NULL	4079	Using where; Using join buffer (flat, BNL join)
SELECT City.Name, Country.Name FROM City,Country
WHERE City.Country=Country.Code AND 
Country.Name LIKE 'L%' AND City.Population > 100000;
Name	Name
Vientiane	Laos
Riga	Latvia
Daugavpils	Latvia
Maseru	Lesotho
Beirut	Lebanon
Tripoli	Lebanon
Monrovia	Liberia
Tripoli	Libyan Arab Jamahiriya
Bengasi	Libyan Arab Jamahiriya
Misrata	Libyan Arab Jamahiriya
Vilnius	Lithuania
Kaunas	Lithuania
Klaipeda	Lithuania
?iauliai	Lithuania
Panevezys	Lithuania
EXPLAIN
SELECT City.Name, Country.Name, CountryLanguage.Language
FROM City,Country,CountryLanguage
WHERE City.Country=Country.Code AND
CountryLanguage.Country=Country.Code AND
City.Name LIKE 'L%' AND Country.Population > 3000000 AND
CountryLanguage.Percentage > 50;
id	select_type	table	type	possible_keys	key	key_len	ref	rows	Extra
1	SIMPLE	Country	ALL	NULL	NULL	NULL	NULL	239	Using where
1	SIMPLE	CountryLanguage	ALL	NULL	NULL	NULL	NULL	984	Using where; Using join buffer (flat, BNL join)
1	SIMPLE	City	ALL	NULL	NULL	NULL	NULL	4079	Using where; Using join buffer (incremental, BNL join)
SELECT City.Name, Country.Name, CountryLanguage.Language
FROM City,Country,CountryLanguage
WHERE City.Country=Country.Code AND
CountryLanguage.Country=Country.Code AND
City.Name LIKE 'L%' AND Country.Population > 3000000 AND
CountryLanguage.Percentage > 50;
Name	Name	Language
Leiden	Netherlands	Dutch
La Matanza	Argentina	Spanish
Lomas de Zamora	Argentina	Spanish
La Plata	Argentina	Spanish
Lanús	Argentina	Spanish
Las Heras	Argentina	Spanish
La Rioja	Argentina	Spanish
Liège	Belgium	Dutch
La Paz	Bolivia	Spanish
Londrina	Brazil	Portuguese
Limeira	Brazil	Portuguese
Lages	Brazil	Portuguese
Luziânia	Brazil	Portuguese
Lauro de Freitas	Brazil	Portuguese
Linhares	Brazil	Portuguese
London	United Kingdom	English
Liverpool	United Kingdom	English
Leeds	United Kingdom	English
Leicester	United Kingdom	English
Luton	United Kingdom	English
Los Angeles	Chile	Spanish
La Serena	Chile	Spanish
La Romana	Dominican Republic	Spanish
Loja	Ecuador	Spanish
Luxor	Egypt	Arabic
Las Palmas de Gran Canaria	Spain	Spanish
L´Hospitalet de Llobregat	Spain	Spanish
Leganés	Spain	Spanish
León	Spain	Spanish
Logroño	Spain	Spanish
Lleida (Lérida)	Spain	Spanish
Le-Cap-Haïtien	Haiti	Haiti Creole
La Ceiba	Honduras	Spanish
Livorno	Italy	Italian
Latina	Italy	Italian
Lecce	Italy	Italian
La Spezia	Italy	Italian
Linz	Austria	German
London	Canada	English
Laval	Canada	English
Longueuil	Canada	English
Lanzhou	China	Chinese
Luoyang	China	Chinese
Liuzhou	China	Chinese
Liaoyang	China	Chinese
Liupanshui	China	Chinese
Liaoyuan	China	Chinese
Lianyungang	China	Chinese
Leshan	China	Chinese
Linyi	China	Chinese
Luzhou	China	Chinese
Laiwu	China	Chinese
Liaocheng	China	Chinese
Laizhou	China	Chinese
Linfen	China	Chinese
Liangcheng	China	Chinese
Longkou	China	Chinese
Langfang	China	Chinese
Liu´an	China	Chinese
Longjing	China	Chinese
Lengshuijiang	China	Chinese
Laiyang	China	Chinese
Longyan	China	Chinese
Linhe	China	Chinese
Leiyang	China	Chinese
Loudi	China	Chinese
Luohe	China	Chinese
Linqing	China	Chinese
Laohekou	China	Chinese
Linchuan	China	Chinese
Lhasa	China	Chinese
Lianyuan	China	Chinese
Liyang	China	Chinese
Liling	China	Chinese
Linhai	China	Chinese
Larisa	Greece	Greek
La Habana	Cuba	Spanish
Lilongwe	Malawi	Chichewa
León	Mexico	Spanish
La Paz	Mexico	Spanish
La Paz	Mexico	Spanish
Lázaro Cárdenas	Mexico	Spanish
Lagos de Moreno	Mexico	Spanish
Lerdo	Mexico	Spanish
Los Cabos	Mexico	Spanish
Lerma	Mexico	Spanish
Las Margaritas	Mexico	Spanish
Lashio (Lasho)	Myanmar	Burmese
Lalitapur	Nepal	Nepali
León	Nicaragua	Spanish
Lambaré	Paraguay	Spanish
Lima	Peru	Spanish
Lisboa	Portugal	Portuguese
Lódz	Poland	Polish
Lublin	Poland	Polish
Legnica	Poland	Polish
Lyon	France	French
Le Havre	France	French
Lille	France	French
Le Mans	France	French
Limoges	France	French
Linköping	Sweden	Swedish
Lund	Sweden	Swedish
Leipzig	Germany	German
Lübeck	Germany	German
Ludwigshafen am Rhein	Germany	German
Leverkusen	Germany	German
Lünen	Germany	German
Lahti	Finland	Finnish
Lausanne	Switzerland	German
Latakia	Syria	Arabic
Luchou	Taiwan	Min
Lungtan	Taiwan	Min
Liberec	Czech Republic	Czech
Lviv	Ukraine	Ukrainian
Lugansk	Ukraine	Ukrainian
Lutsk	Ukraine	Ukrainian
Lysyt?ansk	Ukraine	Ukrainian
Lower Hutt	New Zealand	English
Lida	Belarus	Belorussian
Los Teques	Venezuela	Spanish
Lipetsk	Russian Federation	Russian
Ljubertsy	Russian Federation	Russian
Leninsk-Kuznetski	Russian Federation	Russian
Long Xuyen	Vietnam	Vietnamese
Los Angeles	United States	English
Las Vegas	United States	English
Long Beach	United States	English
Lexington-Fayette	United States	English
Louisville	United States	English
Lincoln	United States	English
Lubbock	United States	English
Little Rock	United States	English
Laredo	United States	English
Lakewood	United States	English
Lansing	United States	English
Lancaster	United States	English
Lafayette	United States	English
Lowell	United States	English
Livonia	United States	English
set join_cache_level=default;
set join_buffer_size=default;
show variables like 'join_buffer_size';
Variable_name	Value
join_buffer_size	131072
show variables like 'join_cache_level';
Variable_name	Value
join_cache_level	1
DROP DATABASE world;
CREATE DATABASE world;
use world;
CREATE TABLE Country (
Code char(3) NOT NULL default '',
Name char(52) NOT NULL default '',
SurfaceArea float(10,2) NOT NULL default '0.00',
Population int(11) NOT NULL default '0',
Capital int(11) default NULL,
PRIMARY KEY  (Code),
UNIQUE INDEX (Name)
);
CREATE TABLE City (
ID int(11) NOT NULL auto_increment,
Name char(35) NOT NULL default '',
Country char(3) NOT NULL default '',
Population int(11) NOT NULL default '0',
PRIMARY KEY  (ID),
INDEX (Population),
INDEX (Country) 
);
CREATE TABLE CountryLanguage (
Country char(3) NOT NULL default '',
Language char(30) NOT NULL default '',
Percentage float(3,1) NOT NULL default '0.0',
PRIMARY KEY  (Country, Language),
INDEX (Percentage)
);
show variables like 'join_buffer_size';
Variable_name	Value
join_buffer_size	131072
set join_cache_level=3;
show variables like 'join_cache_level';
Variable_name	Value
join_cache_level	3
EXPLAIN
SELECT City.Name, Country.Name FROM City,Country
WHERE City.Country=Country.Code AND 
Country.Name LIKE 'L%' AND City.Population > 100000;
id	select_type	table	type	possible_keys	key	key_len	ref	rows	Extra
1	SIMPLE	Country	range	PRIMARY,Name	Name	52	NULL	10	Using index condition; Using MRR
1	SIMPLE	City	ref	Population,Country	Country	3	world.Country.Code	18	Using where; Using join buffer (flat, BNLH join)
SELECT City.Name, Country.Name FROM City,Country
WHERE City.Country=Country.Code AND 
Country.Name LIKE 'L%' AND City.Population > 100000;
Name	Name
Vientiane	Laos
Riga	Latvia
Daugavpils	Latvia
Maseru	Lesotho
Beirut	Lebanon
Tripoli	Lebanon
Monrovia	Liberia
Tripoli	Libyan Arab Jamahiriya
Bengasi	Libyan Arab Jamahiriya
Misrata	Libyan Arab Jamahiriya
Vilnius	Lithuania
Kaunas	Lithuania
Klaipeda	Lithuania
?iauliai	Lithuania
Panevezys	Lithuania
EXPLAIN
SELECT City.Name, Country.Name, CountryLanguage.Language
FROM City,Country,CountryLanguage
WHERE City.Country=Country.Code AND
CountryLanguage.Country=Country.Code AND
City.Name LIKE 'L%' AND Country.Population > 3000000 AND
CountryLanguage.Percentage > 50;
id	select_type	table	type	possible_keys	key	key_len	ref	rows	Extra
1	SIMPLE	CountryLanguage	ALL	PRIMARY,Percentage	NULL	NULL	NULL	984	Using where
1	SIMPLE	Country	eq_ref	PRIMARY	PRIMARY	3	world.CountryLanguage.Country	1	Using where; Using join buffer (flat, BNLH join)
1	SIMPLE	City	ref	Country	Country	3	world.Country.Code	18	Using index condition; Using where
SELECT City.Name, Country.Name, CountryLanguage.Language
FROM City,Country,CountryLanguage
WHERE City.Country=Country.Code AND
CountryLanguage.Country=Country.Code AND
City.Name LIKE 'L%' AND Country.Population > 3000000 AND
CountryLanguage.Percentage > 50;
Name	Name	Language
Leiden	Netherlands	Dutch
La Matanza	Argentina	Spanish
Lomas de Zamora	Argentina	Spanish
La Plata	Argentina	Spanish
Lanús	Argentina	Spanish
Las Heras	Argentina	Spanish
La Rioja	Argentina	Spanish
Liège	Belgium	Dutch
La Paz	Bolivia	Spanish
Londrina	Brazil	Portuguese
Limeira	Brazil	Portuguese
Lages	Brazil	Portuguese
Luziânia	Brazil	Portuguese
Lauro de Freitas	Brazil	Portuguese
Linhares	Brazil	Portuguese
London	United Kingdom	English
Liverpool	United Kingdom	English
Leeds	United Kingdom	English
Leicester	United Kingdom	English
Luton	United Kingdom	English
Los Angeles	Chile	Spanish
La Serena	Chile	Spanish
La Romana	Dominican Republic	Spanish
Loja	Ecuador	Spanish
Luxor	Egypt	Arabic
Las Palmas de Gran Canaria	Spain	Spanish
L´Hospitalet de Llobregat	Spain	Spanish
Leganés	Spain	Spanish
León	Spain	Spanish
Logroño	Spain	Spanish
Lleida (Lérida)	Spain	Spanish
Le-Cap-Haïtien	Haiti	Haiti Creole
La Ceiba	Honduras	Spanish
Livorno	Italy	Italian
Latina	Italy	Italian
Lecce	Italy	Italian
La Spezia	Italy	Italian
Linz	Austria	German
London	Canada	English
Laval	Canada	English
Longueuil	Canada	English
Lanzhou	China	Chinese
Luoyang	China	Chinese
Liuzhou	China	Chinese
Liaoyang	China	Chinese
Liupanshui	China	Chinese
Liaoyuan	China	Chinese
Lianyungang	China	Chinese
Leshan	China	Chinese
Linyi	China	Chinese
Luzhou	China	Chinese
Laiwu	China	Chinese
Liaocheng	China	Chinese
Laizhou	China	Chinese
Linfen	China	Chinese
Liangcheng	China	Chinese
Longkou	China	Chinese
Langfang	China	Chinese
Liu´an	China	Chinese
Longjing	China	Chinese
Lengshuijiang	China	Chinese
Laiyang	China	Chinese
Longyan	China	Chinese
Linhe	China	Chinese
Leiyang	China	Chinese
Loudi	China	Chinese
Luohe	China	Chinese
Linqing	China	Chinese
Laohekou	China	Chinese
Linchuan	China	Chinese
Lhasa	China	Chinese
Lianyuan	China	Chinese
Liyang	China	Chinese
Liling	China	Chinese
Linhai	China	Chinese
Larisa	Greece	Greek
La Habana	Cuba	Spanish
Lilongwe	Malawi	Chichewa
León	Mexico	Spanish
La Paz	Mexico	Spanish
La Paz	Mexico	Spanish
Lázaro Cárdenas	Mexico	Spanish
Lagos de Moreno	Mexico	Spanish
Lerdo	Mexico	Spanish
Los Cabos	Mexico	Spanish
Lerma	Mexico	Spanish
Las Margaritas	Mexico	Spanish
Lashio (Lasho)	Myanmar	Burmese
Lalitapur	Nepal	Nepali
León	Nicaragua	Spanish
Lambaré	Paraguay	Spanish
Lima	Peru	Spanish
Lisboa	Portugal	Portuguese
Lódz	Poland	Polish
Lublin	Poland	Polish
Legnica	Poland	Polish
Lyon	France	French
Le Havre	France	French
Lille	France	French
Le Mans	France	French
Limoges	France	French
Linköping	Sweden	Swedish
Lund	Sweden	Swedish
Leipzig	Germany	German
Lübeck	Germany	German
Ludwigshafen am Rhein	Germany	German
Leverkusen	Germany	German
Lünen	Germany	German
Lahti	Finland	Finnish
Lausanne	Switzerland	German
Latakia	Syria	Arabic
Luchou	Taiwan	Min
Lungtan	Taiwan	Min
Liberec	Czech Republic	Czech
Lviv	Ukraine	Ukrainian
Lugansk	Ukraine	Ukrainian
Lutsk	Ukraine	Ukrainian
Lysyt?ansk	Ukraine	Ukrainian
Lower Hutt	New Zealand	English
Lida	Belarus	Belorussian
Los Teques	Venezuela	Spanish
Lipetsk	Russian Federation	Russian
Ljubertsy	Russian Federation	Russian
Leninsk-Kuznetski	Russian Federation	Russian
Long Xuyen	Vietnam	Vietnamese
Los Angeles	United States	English
Las Vegas	United States	English
Long Beach	United States	English
Lexington-Fayette	United States	English
Louisville	United States	English
Lincoln	United States	English
Lubbock	United States	English
Little Rock	United States	English
Laredo	United States	English
Lakewood	United States	English
Lansing	United States	English
Lancaster	United States	English
Lafayette	United States	English
Lowell	United States	English
Livonia	United States	English
EXPLAIN
SELECT Name FROM City
WHERE City.Country IN (SELECT Code FROM Country WHERE Country.Name LIKE 'L%') AND
City.Population > 100000;
id	select_type	table	type	possible_keys	key	key_len	ref	rows	Extra
1	PRIMARY	Country	range	PRIMARY,Name	Name	52	NULL	10	Using index condition; Using MRR
1	PRIMARY	City	ref	Population,Country	Country	3	world.Country.Code	18	Using where; Using join buffer (flat, BNLH join)
SELECT Name FROM City
WHERE City.Country IN (SELECT Code FROM Country WHERE Country.Name LIKE 'L%') AND
City.Population > 100000;
Name
Vientiane
Riga
Daugavpils
Maseru
Beirut
Tripoli
Monrovia
Tripoli
Bengasi
Misrata
Vilnius
Kaunas
Klaipeda
?iauliai
Panevezys
EXPLAIN
SELECT Country.Name, IF(ISNULL(CountryLanguage.Country), NULL, CountryLanguage.Percentage)
FROM Country LEFT JOIN CountryLanguage ON
(CountryLanguage.Country=Country.Code AND Language='English')
WHERE 
Country.Population > 10000000;
id	select_type	table	type	possible_keys	key	key_len	ref	rows	Extra
1	SIMPLE	Country	ALL	NULL	NULL	NULL	NULL	239	Using where
1	SIMPLE	CountryLanguage	eq_ref	PRIMARY	PRIMARY	33	world.Country.Code,const	1	Using where; Using join buffer (flat, BNLH join)
SELECT Country.Name, IF(ISNULL(CountryLanguage.Country), NULL, CountryLanguage.Percentage)
FROM Country LEFT JOIN CountryLanguage ON
(CountryLanguage.Country=Country.Code AND Language='English')
WHERE 
Country.Population > 10000000;
Name	IF(ISNULL(CountryLanguage.Country), NULL, CountryLanguage.Percentage)
Australia	81.2
United Kingdom	97.3
Canada	60.4
United States	86.2
Zimbabwe	2.2
Japan	0.1
South Africa	8.5
Malaysia	1.6
Afghanistan	NULL
Netherlands	NULL
Algeria	NULL
Angola	NULL
Argentina	NULL
Bangladesh	NULL
Belgium	NULL
Brazil	NULL
Burkina Faso	NULL
Chile	NULL
Ecuador	NULL
Egypt	NULL
Spain	NULL
Ethiopia	NULL
Philippines	NULL
Ghana	NULL
Guatemala	NULL
Indonesia	NULL
India	NULL
Iraq	NULL
Iran	NULL
Italy	NULL
Yemen	NULL
Yugoslavia	NULL
Cambodia	NULL
Cameroon	NULL
Kazakstan	NULL
Kenya	NULL
China	NULL
Colombia	NULL
Congo, The Democratic Republic of the	NULL
North Korea	NULL
South Korea	NULL
Greece	NULL
Cuba	NULL
Madagascar	NULL
Malawi	NULL
Mali	NULL
Morocco	NULL
Mexico	NULL
Mozambique	NULL
Myanmar	NULL
Nepal	NULL
Niger	NULL
Nigeria	NULL
Côte d?Ivoire	NULL
Pakistan	NULL
Peru	NULL
Poland	NULL
France	NULL
Romania	NULL
Germany	NULL
Saudi Arabia	NULL
Somalia	NULL
Sri Lanka	NULL
Sudan	NULL
Syria	NULL
Taiwan	NULL
Tanzania	NULL
Thailand	NULL
Czech Republic	NULL
Turkey	NULL
Uganda	NULL
Ukraine	NULL
Hungary	NULL
Uzbekistan	NULL
Belarus	NULL
Venezuela	NULL
Russian Federation	NULL
Vietnam	NULL
show variables like 'join_buffer_size';
Variable_name	Value
join_buffer_size	131072
set join_cache_level=4;
show variables like 'join_cache_level';
Variable_name	Value
join_cache_level	4
EXPLAIN
SELECT City.Name, Country.Name FROM City,Country
WHERE City.Country=Country.Code AND 
Country.Name LIKE 'L%' AND City.Population > 100000;
id	select_type	table	type	possible_keys	key	key_len	ref	rows	Extra
1	SIMPLE	Country	range	PRIMARY,Name	Name	52	NULL	10	Using index condition; Using MRR
1	SIMPLE	City	ref	Population,Country	Country	3	world.Country.Code	18	Using where; Using join buffer (flat, BNLH join)
SELECT City.Name, Country.Name FROM City,Country
WHERE City.Country=Country.Code AND 
Country.Name LIKE 'L%' AND City.Population > 100000;
Name	Name
Vientiane	Laos
Riga	Latvia
Daugavpils	Latvia
Maseru	Lesotho
Beirut	Lebanon
Tripoli	Lebanon
Monrovia	Liberia
Tripoli	Libyan Arab Jamahiriya
Bengasi	Libyan Arab Jamahiriya
Misrata	Libyan Arab Jamahiriya
Vilnius	Lithuania
Kaunas	Lithuania
Klaipeda	Lithuania
?iauliai	Lithuania
Panevezys	Lithuania
EXPLAIN
SELECT City.Name, Country.Name, CountryLanguage.Language
FROM City,Country,CountryLanguage
WHERE City.Country=Country.Code AND
CountryLanguage.Country=Country.Code AND
City.Name LIKE 'L%' AND Country.Population > 3000000 AND
CountryLanguage.Percentage > 50;
id	select_type	table	type	possible_keys	key	key_len	ref	rows	Extra
1	SIMPLE	CountryLanguage	ALL	PRIMARY,Percentage	NULL	NULL	NULL	984	Using where
1	SIMPLE	Country	eq_ref	PRIMARY	PRIMARY	3	world.CountryLanguage.Country	1	Using where; Using join buffer (flat, BNLH join)
1	SIMPLE	City	ref	Country	Country	3	world.Country.Code	18	Using where; Using join buffer (incremental, BNLH join)
SELECT City.Name, Country.Name, CountryLanguage.Language
FROM City,Country,CountryLanguage
WHERE City.Country=Country.Code AND
CountryLanguage.Country=Country.Code AND
City.Name LIKE 'L%' AND Country.Population > 3000000 AND
CountryLanguage.Percentage > 50;
Name	Name	Language
Leiden	Netherlands	Dutch
La Matanza	Argentina	Spanish
Lomas de Zamora	Argentina	Spanish
La Plata	Argentina	Spanish
Lanús	Argentina	Spanish
Las Heras	Argentina	Spanish
La Rioja	Argentina	Spanish
Liège	Belgium	Dutch
La Paz	Bolivia	Spanish
Londrina	Brazil	Portuguese
Limeira	Brazil	Portuguese
Lages	Brazil	Portuguese
Luziânia	Brazil	Portuguese
Lauro de Freitas	Brazil	Portuguese
Linhares	Brazil	Portuguese
London	United Kingdom	English
Liverpool	United Kingdom	English
Leeds	United Kingdom	English
Leicester	United Kingdom	English
Luton	United Kingdom	English
Los Angeles	Chile	Spanish
La Serena	Chile	Spanish
La Romana	Dominican Republic	Spanish
Loja	Ecuador	Spanish
Luxor	Egypt	Arabic
Las Palmas de Gran Canaria	Spain	Spanish
L´Hospitalet de Llobregat	Spain	Spanish
Leganés	Spain	Spanish
León	Spain	Spanish
Logroño	Spain	Spanish
Lleida (Lérida)	Spain	Spanish
Le-Cap-Haïtien	Haiti	Haiti Creole
La Ceiba	Honduras	Spanish
Livorno	Italy	Italian
Latina	Italy	Italian
Lecce	Italy	Italian
La Spezia	Italy	Italian
Linz	Austria	German
London	Canada	English
Laval	Canada	English
Longueuil	Canada	English
Lanzhou	China	Chinese
Luoyang	China	Chinese
Liuzhou	China	Chinese
Liaoyang	China	Chinese
Liupanshui	China	Chinese
Liaoyuan	China	Chinese
Lianyungang	China	Chinese
Leshan	China	Chinese
Linyi	China	Chinese
Luzhou	China	Chinese
Laiwu	China	Chinese
Liaocheng	China	Chinese
Laizhou	China	Chinese
Linfen	China	Chinese
Liangcheng	China	Chinese
Longkou	China	Chinese
Langfang	China	Chinese
Liu´an	China	Chinese
Longjing	China	Chinese
Lengshuijiang	China	Chinese
Laiyang	China	Chinese
Longyan	China	Chinese
Linhe	China	Chinese
Leiyang	China	Chinese
Loudi	China	Chinese
Luohe	China	Chinese
Linqing	China	Chinese
Laohekou	China	Chinese
Linchuan	China	Chinese
Lhasa	China	Chinese
Lianyuan	China	Chinese
Liyang	China	Chinese
Liling	China	Chinese
Linhai	China	Chinese
Larisa	Greece	Greek
La Habana	Cuba	Spanish
Lilongwe	Malawi	Chichewa
León	Mexico	Spanish
La Paz	Mexico	Spanish
La Paz	Mexico	Spanish
Lázaro Cárdenas	Mexico	Spanish
Lagos de Moreno	Mexico	Spanish
Lerdo	Mexico	Spanish
Los Cabos	Mexico	Spanish
Lerma	Mexico	Spanish
Las Margaritas	Mexico	Spanish
Lashio (Lasho)	Myanmar	Burmese
Lalitapur	Nepal	Nepali
León	Nicaragua	Spanish
Lambaré	Paraguay	Spanish
Lima	Peru	Spanish
Lisboa	Portugal	Portuguese
Lódz	Poland	Polish
Lublin	Poland	Polish
Legnica	Poland	Polish
Lyon	France	French
Le Havre	France	French
Lille	France	French
Le Mans	France	French
Limoges	France	French
Linköping	Sweden	Swedish
Lund	Sweden	Swedish
Leipzig	Germany	German
Lübeck	Germany	German
Ludwigshafen am Rhein	Germany	German
Leverkusen	Germany	German
Lünen	Germany	German
Lahti	Finland	Finnish
Lausanne	Switzerland	German
Latakia	Syria	Arabic
Luchou	Taiwan	Min
Lungtan	Taiwan	Min
Liberec	Czech Republic	Czech
Lviv	Ukraine	Ukrainian
Lugansk	Ukraine	Ukrainian
Lutsk	Ukraine	Ukrainian
Lysyt?ansk	Ukraine	Ukrainian
Lower Hutt	New Zealand	English
Lida	Belarus	Belorussian
Los Teques	Venezuela	Spanish
Lipetsk	Russian Federation	Russian
Ljubertsy	Russian Federation	Russian
Leninsk-Kuznetski	Russian Federation	Russian
Long Xuyen	Vietnam	Vietnamese
Los Angeles	United States	English
Las Vegas	United States	English
Long Beach	United States	English
Lexington-Fayette	United States	English
Louisville	United States	English
Lincoln	United States	English
Lubbock	United States	English
Little Rock	United States	English
Laredo	United States	English
Lakewood	United States	English
Lansing	United States	English
Lancaster	United States	English
Lafayette	United States	English
Lowell	United States	English
Livonia	United States	English
EXPLAIN
SELECT Name FROM City
WHERE City.Country IN (SELECT Code FROM Country WHERE Country.Name LIKE 'L%') AND
City.Population > 100000;
id	select_type	table	type	possible_keys	key	key_len	ref	rows	Extra
1	PRIMARY	Country	range	PRIMARY,Name	Name	52	NULL	10	Using index condition; Using MRR
1	PRIMARY	City	ref	Population,Country	Country	3	world.Country.Code	18	Using where; Using join buffer (flat, BNLH join)
SELECT Name FROM City
WHERE City.Country IN (SELECT Code FROM Country WHERE Country.Name LIKE 'L%') AND
City.Population > 100000;
Name
Vientiane
Riga
Daugavpils
Maseru
Beirut
Tripoli
Monrovia
Tripoli
Bengasi
Misrata
Vilnius
Kaunas
Klaipeda
?iauliai
Panevezys
EXPLAIN
SELECT Country.Name, IF(ISNULL(CountryLanguage.Country), NULL, CountryLanguage.Percentage)
FROM Country LEFT JOIN CountryLanguage ON
(CountryLanguage.Country=Country.Code AND Language='English')
WHERE 
Country.Population > 10000000;
id	select_type	table	type	possible_keys	key	key_len	ref	rows	Extra
1	SIMPLE	Country	ALL	NULL	NULL	NULL	NULL	239	Using where
1	SIMPLE	CountryLanguage	eq_ref	PRIMARY	PRIMARY	33	world.Country.Code,const	1	Using where; Using join buffer (flat, BNLH join)
SELECT Country.Name, IF(ISNULL(CountryLanguage.Country), NULL, CountryLanguage.Percentage)
FROM Country LEFT JOIN CountryLanguage ON
(CountryLanguage.Country=Country.Code AND Language='English')
WHERE 
Country.Population > 10000000;
Name	IF(ISNULL(CountryLanguage.Country), NULL, CountryLanguage.Percentage)
Australia	81.2
United Kingdom	97.3
Canada	60.4
United States	86.2
Zimbabwe	2.2
Japan	0.1
South Africa	8.5
Malaysia	1.6
Afghanistan	NULL
Netherlands	NULL
Algeria	NULL
Angola	NULL
Argentina	NULL
Bangladesh	NULL
Belgium	NULL
Brazil	NULL
Burkina Faso	NULL
Chile	NULL
Ecuador	NULL
Egypt	NULL
Spain	NULL
Ethiopia	NULL
Philippines	NULL
Ghana	NULL
Guatemala	NULL
Indonesia	NULL
India	NULL
Iraq	NULL
Iran	NULL
Italy	NULL
Yemen	NULL
Yugoslavia	NULL
Cambodia	NULL
Cameroon	NULL
Kazakstan	NULL
Kenya	NULL
China	NULL
Colombia	NULL
Congo, The Democratic Republic of the	NULL
North Korea	NULL
South Korea	NULL
Greece	NULL
Cuba	NULL
Madagascar	NULL
Malawi	NULL
Mali	NULL
Morocco	NULL
Mexico	NULL
Mozambique	NULL
Myanmar	NULL
Nepal	NULL
Niger	NULL
Nigeria	NULL
Côte d?Ivoire	NULL
Pakistan	NULL
Peru	NULL
Poland	NULL
France	NULL
Romania	NULL
Germany	NULL
Saudi Arabia	NULL
Somalia	NULL
Sri Lanka	NULL
Sudan	NULL
Syria	NULL
Taiwan	NULL
Tanzania	NULL
Thailand	NULL
Czech Republic	NULL
Turkey	NULL
Uganda	NULL
Ukraine	NULL
Hungary	NULL
Uzbekistan	NULL
Belarus	NULL
Venezuela	NULL
Russian Federation	NULL
Vietnam	NULL
show variables like 'join_buffer_size';
Variable_name	Value
join_buffer_size	131072
set join_cache_level=5;
show variables like 'join_cache_level';
Variable_name	Value
join_cache_level	5
EXPLAIN
SELECT City.Name, Country.Name FROM City,Country
WHERE City.Country=Country.Code AND 
Country.Name LIKE 'L%' AND City.Population > 100000;
id	select_type	table	type	possible_keys	key	key_len	ref	rows	Extra
1	SIMPLE	Country	range	PRIMARY,Name	Name	52	NULL	10	Using index condition; Using MRR
1	SIMPLE	City	ref	Population,Country	Country	3	world.Country.Code	18	Using where; Using join buffer (flat, BKA join)
SELECT City.Name, Country.Name FROM City,Country
WHERE City.Country=Country.Code AND 
Country.Name LIKE 'L%' AND City.Population > 100000;
Name	Name
Vientiane	Laos
Riga	Latvia
Daugavpils	Latvia
Maseru	Lesotho
Beirut	Lebanon
Tripoli	Lebanon
Monrovia	Liberia
Tripoli	Libyan Arab Jamahiriya
Bengasi	Libyan Arab Jamahiriya
Misrata	Libyan Arab Jamahiriya
Vilnius	Lithuania
Kaunas	Lithuania
Klaipeda	Lithuania
?iauliai	Lithuania
Panevezys	Lithuania
EXPLAIN
SELECT City.Name, Country.Name, CountryLanguage.Language
FROM City,Country,CountryLanguage
WHERE City.Country=Country.Code AND
CountryLanguage.Country=Country.Code AND
City.Name LIKE 'L%' AND Country.Population > 3000000 AND
CountryLanguage.Percentage > 50;
id	select_type	table	type	possible_keys	key	key_len	ref	rows	Extra
1	SIMPLE	CountryLanguage	ALL	PRIMARY,Percentage	NULL	NULL	NULL	984	Using where
1	SIMPLE	Country	eq_ref	PRIMARY	PRIMARY	3	world.CountryLanguage.Country	1	Using where; Using join buffer (flat, BKA join)
1	SIMPLE	City	ref	Country	Country	3	world.Country.Code	18	Using index condition(BKA); Using where; Using join buffer (flat, BKA join)
SELECT City.Name, Country.Name, CountryLanguage.Language
FROM City,Country,CountryLanguage
WHERE City.Country=Country.Code AND
CountryLanguage.Country=Country.Code AND
City.Name LIKE 'L%' AND Country.Population > 3000000 AND
CountryLanguage.Percentage > 50;
Name	Name	Language
Leiden	Netherlands	Dutch
La Matanza	Argentina	Spanish
Lomas de Zamora	Argentina	Spanish
La Plata	Argentina	Spanish
Lanús	Argentina	Spanish
Las Heras	Argentina	Spanish
La Rioja	Argentina	Spanish
Liège	Belgium	Dutch
La Paz	Bolivia	Spanish
Londrina	Brazil	Portuguese
Limeira	Brazil	Portuguese
Lages	Brazil	Portuguese
Luziânia	Brazil	Portuguese
Lauro de Freitas	Brazil	Portuguese
Linhares	Brazil	Portuguese
London	United Kingdom	English
Liverpool	United Kingdom	English
Leeds	United Kingdom	English
Leicester	United Kingdom	English
Luton	United Kingdom	English
Los Angeles	Chile	Spanish
La Serena	Chile	Spanish
La Romana	Dominican Republic	Spanish
Loja	Ecuador	Spanish
Luxor	Egypt	Arabic
Las Palmas de Gran Canaria	Spain	Spanish
L´Hospitalet de Llobregat	Spain	Spanish
Leganés	Spain	Spanish
León	Spain	Spanish
Logroño	Spain	Spanish
Lleida (Lérida)	Spain	Spanish
Le-Cap-Haïtien	Haiti	Haiti Creole
La Ceiba	Honduras	Spanish
Livorno	Italy	Italian
Latina	Italy	Italian
Lecce	Italy	Italian
La Spezia	Italy	Italian
Linz	Austria	German
London	Canada	English
Laval	Canada	English
Longueuil	Canada	English
Lanzhou	China	Chinese
Luoyang	China	Chinese
Liuzhou	China	Chinese
Liaoyang	China	Chinese
Liupanshui	China	Chinese
Liaoyuan	China	Chinese
Lianyungang	China	Chinese
Leshan	China	Chinese
Linyi	China	Chinese
Luzhou	China	Chinese
Laiwu	China	Chinese
Liaocheng	China	Chinese
Laizhou	China	Chinese
Linfen	China	Chinese
Liangcheng	China	Chinese
Longkou	China	Chinese
Langfang	China	Chinese
Liu´an	China	Chinese
Longjing	China	Chinese
Lengshuijiang	China	Chinese
Laiyang	China	Chinese
Longyan	China	Chinese
Linhe	China	Chinese
Leiyang	China	Chinese
Loudi	China	Chinese
Luohe	China	Chinese
Linqing	China	Chinese
Laohekou	China	Chinese
Linchuan	China	Chinese
Lhasa	China	Chinese
Lianyuan	China	Chinese
Liyang	China	Chinese
Liling	China	Chinese
Linhai	China	Chinese
Larisa	Greece	Greek
La Habana	Cuba	Spanish
Lilongwe	Malawi	Chichewa
León	Mexico	Spanish
La Paz	Mexico	Spanish
La Paz	Mexico	Spanish
Lázaro Cárdenas	Mexico	Spanish
Lagos de Moreno	Mexico	Spanish
Lerdo	Mexico	Spanish
Los Cabos	Mexico	Spanish
Lerma	Mexico	Spanish
Las Margaritas	Mexico	Spanish
Lashio (Lasho)	Myanmar	Burmese
Lalitapur	Nepal	Nepali
León	Nicaragua	Spanish
Lambaré	Paraguay	Spanish
Lima	Peru	Spanish
Lisboa	Portugal	Portuguese
Lódz	Poland	Polish
Lublin	Poland	Polish
Legnica	Poland	Polish
Lyon	France	French
Le Havre	France	French
Lille	France	French
Le Mans	France	French
Limoges	France	French
Linköping	Sweden	Swedish
Lund	Sweden	Swedish
Leipzig	Germany	German
Lübeck	Germany	German
Ludwigshafen am Rhein	Germany	German
Leverkusen	Germany	German
Lünen	Germany	German
Lahti	Finland	Finnish
Lausanne	Switzerland	German
Latakia	Syria	Arabic
Luchou	Taiwan	Min
Lungtan	Taiwan	Min
Liberec	Czech Republic	Czech
Lviv	Ukraine	Ukrainian
Lugansk	Ukraine	Ukrainian
Lutsk	Ukraine	Ukrainian
Lysyt?ansk	Ukraine	Ukrainian
Lower Hutt	New Zealand	English
Lida	Belarus	Belorussian
Los Teques	Venezuela	Spanish
Lipetsk	Russian Federation	Russian
Ljubertsy	Russian Federation	Russian
Leninsk-Kuznetski	Russian Federation	Russian
Long Xuyen	Vietnam	Vietnamese
Los Angeles	United States	English
Las Vegas	United States	English
Long Beach	United States	English
Lexington-Fayette	United States	English
Louisville	United States	English
Lincoln	United States	English
Lubbock	United States	English
Little Rock	United States	English
Laredo	United States	English
Lakewood	United States	English
Lansing	United States	English
Lancaster	United States	English
Lafayette	United States	English
Lowell	United States	English
Livonia	United States	English
EXPLAIN
SELECT Name FROM City
WHERE City.Country IN (SELECT Code FROM Country WHERE Country.Name LIKE 'L%') AND
City.Population > 100000;
id	select_type	table	type	possible_keys	key	key_len	ref	rows	Extra
1	PRIMARY	Country	range	PRIMARY,Name	Name	52	NULL	10	Using index condition; Using MRR
1	PRIMARY	City	ref	Population,Country	Country	3	world.Country.Code	18	Using where; Using join buffer (flat, BKA join)
SELECT Name FROM City
WHERE City.Country IN (SELECT Code FROM Country WHERE Country.Name LIKE 'L%') AND
City.Population > 100000;
Name
Vientiane
Riga
Daugavpils
Maseru
Beirut
Tripoli
Monrovia
Tripoli
Bengasi
Misrata
Vilnius
Kaunas
Klaipeda
?iauliai
Panevezys
EXPLAIN
SELECT Country.Name, IF(ISNULL(CountryLanguage.Country), NULL, CountryLanguage.Percentage)
FROM Country LEFT JOIN CountryLanguage ON
(CountryLanguage.Country=Country.Code AND Language='English')
WHERE 
Country.Population > 10000000;
id	select_type	table	type	possible_keys	key	key_len	ref	rows	Extra
1	SIMPLE	Country	ALL	NULL	NULL	NULL	NULL	239	Using where
1	SIMPLE	CountryLanguage	eq_ref	PRIMARY	PRIMARY	33	world.Country.Code,const	1	Using where; Using join buffer (flat, BKA join)
SELECT Country.Name, IF(ISNULL(CountryLanguage.Country), NULL, CountryLanguage.Percentage)
FROM Country LEFT JOIN CountryLanguage ON
(CountryLanguage.Country=Country.Code AND Language='English')
WHERE 
Country.Population > 10000000;
Name	IF(ISNULL(CountryLanguage.Country), NULL, CountryLanguage.Percentage)
Australia	81.2
United Kingdom	97.3
Canada	60.4
United States	86.2
Zimbabwe	2.2
Japan	0.1
South Africa	8.5
Malaysia	1.6
Afghanistan	NULL
Netherlands	NULL
Algeria	NULL
Angola	NULL
Argentina	NULL
Bangladesh	NULL
Belgium	NULL
Brazil	NULL
Burkina Faso	NULL
Chile	NULL
Ecuador	NULL
Egypt	NULL
Spain	NULL
Ethiopia	NULL
Philippines	NULL
Ghana	NULL
Guatemala	NULL
Indonesia	NULL
India	NULL
Iraq	NULL
Iran	NULL
Italy	NULL
Yemen	NULL
Yugoslavia	NULL
Cambodia	NULL
Cameroon	NULL
Kazakstan	NULL
Kenya	NULL
China	NULL
Colombia	NULL
Congo, The Democratic Republic of the	NULL
North Korea	NULL
South Korea	NULL
Greece	NULL
Cuba	NULL
Madagascar	NULL
Malawi	NULL
Mali	NULL
Morocco	NULL
Mexico	NULL
Mozambique	NULL
Myanmar	NULL
Nepal	NULL
Niger	NULL
Nigeria	NULL
Côte d?Ivoire	NULL
Pakistan	NULL
Peru	NULL
Poland	NULL
France	NULL
Romania	NULL
Germany	NULL
Saudi Arabia	NULL
Somalia	NULL
Sri Lanka	NULL
Sudan	NULL
Syria	NULL
Taiwan	NULL
Tanzania	NULL
Thailand	NULL
Czech Republic	NULL
Turkey	NULL
Uganda	NULL
Ukraine	NULL
Hungary	NULL
Uzbekistan	NULL
Belarus	NULL
Venezuela	NULL
Russian Federation	NULL
Vietnam	NULL
set join_cache_level=6;
show variables like 'join_cache_level';
Variable_name	Value
join_cache_level	6
EXPLAIN
SELECT City.Name, Country.Name FROM City,Country
WHERE City.Country=Country.Code AND 
Country.Name LIKE 'L%' AND City.Population > 100000;
id	select_type	table	type	possible_keys	key	key_len	ref	rows	Extra
1	SIMPLE	Country	range	PRIMARY,Name	Name	52	NULL	10	Using index condition; Using MRR
1	SIMPLE	City	ref	Population,Country	Country	3	world.Country.Code	18	Using where; Using join buffer (flat, BKA join)
SELECT City.Name, Country.Name FROM City,Country
WHERE City.Country=Country.Code AND 
Country.Name LIKE 'L%' AND City.Population > 100000;
Name	Name
Vientiane	Laos
Riga	Latvia
Daugavpils	Latvia
Maseru	Lesotho
Beirut	Lebanon
Tripoli	Lebanon
Monrovia	Liberia
Tripoli	Libyan Arab Jamahiriya
Bengasi	Libyan Arab Jamahiriya
Misrata	Libyan Arab Jamahiriya
Vilnius	Lithuania
Kaunas	Lithuania
Klaipeda	Lithuania
?iauliai	Lithuania
Panevezys	Lithuania
EXPLAIN
SELECT City.Name, Country.Name, CountryLanguage.Language
FROM City,Country,CountryLanguage
WHERE City.Country=Country.Code AND
CountryLanguage.Country=Country.Code AND
City.Name LIKE 'L%' AND Country.Population > 3000000 AND
CountryLanguage.Percentage > 50;
id	select_type	table	type	possible_keys	key	key_len	ref	rows	Extra
1	SIMPLE	CountryLanguage	ALL	PRIMARY,Percentage	NULL	NULL	NULL	984	Using where
1	SIMPLE	Country	eq_ref	PRIMARY	PRIMARY	3	world.CountryLanguage.Country	1	Using where; Using join buffer (flat, BKA join)
1	SIMPLE	City	ref	Country	Country	3	world.Country.Code	18	Using index condition(BKA); Using where; Using join buffer (incremental, BKA join)
SELECT City.Name, Country.Name, CountryLanguage.Language
FROM City,Country,CountryLanguage
WHERE City.Country=Country.Code AND
CountryLanguage.Country=Country.Code AND
City.Name LIKE 'L%' AND Country.Population > 3000000 AND
CountryLanguage.Percentage > 50;
Name	Name	Language
Leiden	Netherlands	Dutch
La Matanza	Argentina	Spanish
Lomas de Zamora	Argentina	Spanish
La Plata	Argentina	Spanish
Lanús	Argentina	Spanish
Las Heras	Argentina	Spanish
La Rioja	Argentina	Spanish
Liège	Belgium	Dutch
La Paz	Bolivia	Spanish
Londrina	Brazil	Portuguese
Limeira	Brazil	Portuguese
Lages	Brazil	Portuguese
Luziânia	Brazil	Portuguese
Lauro de Freitas	Brazil	Portuguese
Linhares	Brazil	Portuguese
London	United Kingdom	English
Liverpool	United Kingdom	English
Leeds	United Kingdom	English
Leicester	United Kingdom	English
Luton	United Kingdom	English
Los Angeles	Chile	Spanish
La Serena	Chile	Spanish
La Romana	Dominican Republic	Spanish
Loja	Ecuador	Spanish
Luxor	Egypt	Arabic
Las Palmas de Gran Canaria	Spain	Spanish
L´Hospitalet de Llobregat	Spain	Spanish
Leganés	Spain	Spanish
León	Spain	Spanish
Logroño	Spain	Spanish
Lleida (Lérida)	Spain	Spanish
Le-Cap-Haïtien	Haiti	Haiti Creole
La Ceiba	Honduras	Spanish
Livorno	Italy	Italian
Latina	Italy	Italian
Lecce	Italy	Italian
La Spezia	Italy	Italian
Linz	Austria	German
London	Canada	English
Laval	Canada	English
Longueuil	Canada	English
Lanzhou	China	Chinese
Luoyang	China	Chinese
Liuzhou	China	Chinese
Liaoyang	China	Chinese
Liupanshui	China	Chinese
Liaoyuan	China	Chinese
Lianyungang	China	Chinese
Leshan	China	Chinese
Linyi	China	Chinese
Luzhou	China	Chinese
Laiwu	China	Chinese
Liaocheng	China	Chinese
Laizhou	China	Chinese
Linfen	China	Chinese
Liangcheng	China	Chinese
Longkou	China	Chinese
Langfang	China	Chinese
Liu´an	China	Chinese
Longjing	China	Chinese
Lengshuijiang	China	Chinese
Laiyang	China	Chinese
Longyan	China	Chinese
Linhe	China	Chinese
Leiyang	China	Chinese
Loudi	China	Chinese
Luohe	China	Chinese
Linqing	China	Chinese
Laohekou	China	Chinese
Linchuan	China	Chinese
Lhasa	China	Chinese
Lianyuan	China	Chinese
Liyang	China	Chinese
Liling	China	Chinese
Linhai	China	Chinese
Larisa	Greece	Greek
La Habana	Cuba	Spanish
Lilongwe	Malawi	Chichewa
León	Mexico	Spanish
La Paz	Mexico	Spanish
La Paz	Mexico	Spanish
Lázaro Cárdenas	Mexico	Spanish
Lagos de Moreno	Mexico	Spanish
Lerdo	Mexico	Spanish
Los Cabos	Mexico	Spanish
Lerma	Mexico	Spanish
Las Margaritas	Mexico	Spanish
Lashio (Lasho)	Myanmar	Burmese
Lalitapur	Nepal	Nepali
León	Nicaragua	Spanish
Lambaré	Paraguay	Spanish
Lima	Peru	Spanish
Lisboa	Portugal	Portuguese
Lódz	Poland	Polish
Lublin	Poland	Polish
Legnica	Poland	Polish
Lyon	France	French
Le Havre	France	French
Lille	France	French
Le Mans	France	French
Limoges	France	French
Linköping	Sweden	Swedish
Lund	Sweden	Swedish
Leipzig	Germany	German
Lübeck	Germany	German
Ludwigshafen am Rhein	Germany	German
Leverkusen	Germany	German
Lünen	Germany	German
Lahti	Finland	Finnish
Lausanne	Switzerland	German
Latakia	Syria	Arabic
Luchou	Taiwan	Min
Lungtan	Taiwan	Min
Liberec	Czech Republic	Czech
Lviv	Ukraine	Ukrainian
Lugansk	Ukraine	Ukrainian
Lutsk	Ukraine	Ukrainian
Lysyt?ansk	Ukraine	Ukrainian
Lower Hutt	New Zealand	English
Lida	Belarus	Belorussian
Los Teques	Venezuela	Spanish
Lipetsk	Russian Federation	Russian
Ljubertsy	Russian Federation	Russian
Leninsk-Kuznetski	Russian Federation	Russian
Long Xuyen	Vietnam	Vietnamese
Los Angeles	United States	English
Las Vegas	United States	English
Long Beach	United States	English
Lexington-Fayette	United States	English
Louisville	United States	English
Lincoln	United States	English
Lubbock	United States	English
Little Rock	United States	English
Laredo	United States	English
Lakewood	United States	English
Lansing	United States	English
Lancaster	United States	English
Lafayette	United States	English
Lowell	United States	English
Livonia	United States	English
EXPLAIN
SELECT Name FROM City
WHERE City.Country IN (SELECT Code FROM Country WHERE Country.Name LIKE 'L%') AND
City.Population > 100000;
id	select_type	table	type	possible_keys	key	key_len	ref	rows	Extra
1	PRIMARY	Country	range	PRIMARY,Name	Name	52	NULL	10	Using index condition; Using MRR
1	PRIMARY	City	ref	Population,Country	Country	3	world.Country.Code	18	Using where; Using join buffer (flat, BKA join)
SELECT Name FROM City
WHERE City.Country IN (SELECT Code FROM Country WHERE Country.Name LIKE 'L%') AND
City.Population > 100000;
Name
Vientiane
Riga
Daugavpils
Maseru
Beirut
Tripoli
Monrovia
Tripoli
Bengasi
Misrata
Vilnius
Kaunas
Klaipeda
?iauliai
Panevezys
EXPLAIN
SELECT Country.Name, IF(ISNULL(CountryLanguage.Country), NULL, CountryLanguage.Percentage)
FROM Country LEFT JOIN CountryLanguage ON
(CountryLanguage.Country=Country.Code AND Language='English')
WHERE 
Country.Population > 10000000;
id	select_type	table	type	possible_keys	key	key_len	ref	rows	Extra
1	SIMPLE	Country	ALL	NULL	NULL	NULL	NULL	239	Using where
1	SIMPLE	CountryLanguage	eq_ref	PRIMARY	PRIMARY	33	world.Country.Code,const	1	Using where; Using join buffer (flat, BKA join)
SELECT Country.Name, IF(ISNULL(CountryLanguage.Country), NULL, CountryLanguage.Percentage)
FROM Country LEFT JOIN CountryLanguage ON
(CountryLanguage.Country=Country.Code AND Language='English')
WHERE 
Country.Population > 10000000;
Name	IF(ISNULL(CountryLanguage.Country), NULL, CountryLanguage.Percentage)
Australia	81.2
United Kingdom	97.3
Canada	60.4
United States	86.2
Zimbabwe	2.2
Japan	0.1
South Africa	8.5
Malaysia	1.6
Afghanistan	NULL
Netherlands	NULL
Algeria	NULL
Angola	NULL
Argentina	NULL
Bangladesh	NULL
Belgium	NULL
Brazil	NULL
Burkina Faso	NULL
Chile	NULL
Ecuador	NULL
Egypt	NULL
Spain	NULL
Ethiopia	NULL
Philippines	NULL
Ghana	NULL
Guatemala	NULL
Indonesia	NULL
India	NULL
Iraq	NULL
Iran	NULL
Italy	NULL
Yemen	NULL
Yugoslavia	NULL
Cambodia	NULL
Cameroon	NULL
Kazakstan	NULL
Kenya	NULL
China	NULL
Colombia	NULL
Congo, The Democratic Republic of the	NULL
North Korea	NULL
South Korea	NULL
Greece	NULL
Cuba	NULL
Madagascar	NULL
Malawi	NULL
Mali	NULL
Morocco	NULL
Mexico	NULL
Mozambique	NULL
Myanmar	NULL
Nepal	NULL
Niger	NULL
Nigeria	NULL
Côte d?Ivoire	NULL
Pakistan	NULL
Peru	NULL
Poland	NULL
France	NULL
Romania	NULL
Germany	NULL
Saudi Arabia	NULL
Somalia	NULL
Sri Lanka	NULL
Sudan	NULL
Syria	NULL
Taiwan	NULL
Tanzania	NULL
Thailand	NULL
Czech Republic	NULL
Turkey	NULL
Uganda	NULL
Ukraine	NULL
Hungary	NULL
Uzbekistan	NULL
Belarus	NULL
Venezuela	NULL
Russian Federation	NULL
Vietnam	NULL
set join_cache_level=7;
show variables like 'join_cache_level';
Variable_name	Value
join_cache_level	7
EXPLAIN
SELECT City.Name, Country.Name FROM City,Country
WHERE City.Country=Country.Code AND 
Country.Name LIKE 'L%' AND City.Population > 100000;
id	select_type	table	type	possible_keys	key	key_len	ref	rows	Extra
1	SIMPLE	Country	range	PRIMARY,Name	Name	52	NULL	10	Using index condition; Using MRR
1	SIMPLE	City	ref	Population,Country	Country	3	world.Country.Code	18	Using where; Using join buffer (flat, BKAH join)
SELECT City.Name, Country.Name FROM City,Country
WHERE City.Country=Country.Code AND 
Country.Name LIKE 'L%' AND City.Population > 100000;
Name	Name
Vientiane	Laos
Riga	Latvia
Daugavpils	Latvia
Maseru	Lesotho
Beirut	Lebanon
Tripoli	Lebanon
Monrovia	Liberia
Tripoli	Libyan Arab Jamahiriya
Bengasi	Libyan Arab Jamahiriya
Misrata	Libyan Arab Jamahiriya
Vilnius	Lithuania
Kaunas	Lithuania
Klaipeda	Lithuania
?iauliai	Lithuania
Panevezys	Lithuania
EXPLAIN
SELECT City.Name, Country.Name, CountryLanguage.Language
FROM City,Country,CountryLanguage
WHERE City.Country=Country.Code AND
CountryLanguage.Country=Country.Code AND
City.Name LIKE 'L%' AND Country.Population > 3000000 AND
CountryLanguage.Percentage > 50;
id	select_type	table	type	possible_keys	key	key_len	ref	rows	Extra
1	SIMPLE	CountryLanguage	ALL	PRIMARY,Percentage	NULL	NULL	NULL	984	Using where
1	SIMPLE	Country	eq_ref	PRIMARY	PRIMARY	3	world.CountryLanguage.Country	1	Using where; Using join buffer (flat, BKAH join)
1	SIMPLE	City	ref	Country	Country	3	world.Country.Code	18	Using index condition(BKA); Using where; Using join buffer (flat, BKAH join)
SELECT City.Name, Country.Name, CountryLanguage.Language
FROM City,Country,CountryLanguage
WHERE City.Country=Country.Code AND
CountryLanguage.Country=Country.Code AND
City.Name LIKE 'L%' AND Country.Population > 3000000 AND
CountryLanguage.Percentage > 50;
Name	Name	Language
Leiden	Netherlands	Dutch
La Matanza	Argentina	Spanish
Lomas de Zamora	Argentina	Spanish
La Plata	Argentina	Spanish
Lanús	Argentina	Spanish
Las Heras	Argentina	Spanish
La Rioja	Argentina	Spanish
Liège	Belgium	Dutch
La Paz	Bolivia	Spanish
Londrina	Brazil	Portuguese
Limeira	Brazil	Portuguese
Lages	Brazil	Portuguese
Luziânia	Brazil	Portuguese
Lauro de Freitas	Brazil	Portuguese
Linhares	Brazil	Portuguese
London	United Kingdom	English
Liverpool	United Kingdom	English
Leeds	United Kingdom	English
Leicester	United Kingdom	English
Luton	United Kingdom	English
Los Angeles	Chile	Spanish
La Serena	Chile	Spanish
La Romana	Dominican Republic	Spanish
Loja	Ecuador	Spanish
Luxor	Egypt	Arabic
Las Palmas de Gran Canaria	Spain	Spanish
L´Hospitalet de Llobregat	Spain	Spanish
Leganés	Spain	Spanish
León	Spain	Spanish
Logroño	Spain	Spanish
Lleida (Lérida)	Spain	Spanish
Le-Cap-Haïtien	Haiti	Haiti Creole
La Ceiba	Honduras	Spanish
Livorno	Italy	Italian
Latina	Italy	Italian
Lecce	Italy	Italian
La Spezia	Italy	Italian
Linz	Austria	German
London	Canada	English
Laval	Canada	English
Longueuil	Canada	English
Lanzhou	China	Chinese
Luoyang	China	Chinese
Liuzhou	China	Chinese
Liaoyang	China	Chinese
Liupanshui	China	Chinese
Liaoyuan	China	Chinese
Lianyungang	China	Chinese
Leshan	China	Chinese
Linyi	China	Chinese
Luzhou	China	Chinese
Laiwu	China	Chinese
Liaocheng	China	Chinese
Laizhou	China	Chinese
Linfen	China	Chinese
Liangcheng	China	Chinese
Longkou	China	Chinese
Langfang	China	Chinese
Liu´an	China	Chinese
Longjing	China	Chinese
Lengshuijiang	China	Chinese
Laiyang	China	Chinese
Longyan	China	Chinese
Linhe	China	Chinese
Leiyang	China	Chinese
Loudi	China	Chinese
Luohe	China	Chinese
Linqing	China	Chinese
Laohekou	China	Chinese
Linchuan	China	Chinese
Lhasa	China	Chinese
Lianyuan	China	Chinese
Liyang	China	Chinese
Liling	China	Chinese
Linhai	China	Chinese
Larisa	Greece	Greek
La Habana	Cuba	Spanish
Lilongwe	Malawi	Chichewa
León	Mexico	Spanish
La Paz	Mexico	Spanish
La Paz	Mexico	Spanish
Lázaro Cárdenas	Mexico	Spanish
Lagos de Moreno	Mexico	Spanish
Lerdo	Mexico	Spanish
Los Cabos	Mexico	Spanish
Lerma	Mexico	Spanish
Las Margaritas	Mexico	Spanish
Lashio (Lasho)	Myanmar	Burmese
Lalitapur	Nepal	Nepali
León	Nicaragua	Spanish
Lambaré	Paraguay	Spanish
Lima	Peru	Spanish
Lisboa	Portugal	Portuguese
Lódz	Poland	Polish
Lublin	Poland	Polish
Legnica	Poland	Polish
Lyon	France	French
Le Havre	France	French
Lille	France	French
Le Mans	France	French
Limoges	France	French
Linköping	Sweden	Swedish
Lund	Sweden	Swedish
Leipzig	Germany	German
Lübeck	Germany	German
Ludwigshafen am Rhein	Germany	German
Leverkusen	Germany	German
Lünen	Germany	German
Lahti	Finland	Finnish
Lausanne	Switzerland	German
Latakia	Syria	Arabic
Luchou	Taiwan	Min
Lungtan	Taiwan	Min
Liberec	Czech Republic	Czech
Lviv	Ukraine	Ukrainian
Lugansk	Ukraine	Ukrainian
Lutsk	Ukraine	Ukrainian
Lysyt?ansk	Ukraine	Ukrainian
Lower Hutt	New Zealand	English
Lida	Belarus	Belorussian
Los Teques	Venezuela	Spanish
Lipetsk	Russian Federation	Russian
Ljubertsy	Russian Federation	Russian
Leninsk-Kuznetski	Russian Federation	Russian
Long Xuyen	Vietnam	Vietnamese
Los Angeles	United States	English
Las Vegas	United States	English
Long Beach	United States	English
Lexington-Fayette	United States	English
Louisville	United States	English
Lincoln	United States	English
Lubbock	United States	English
Little Rock	United States	English
Laredo	United States	English
Lakewood	United States	English
Lansing	United States	English
Lancaster	United States	English
Lafayette	United States	English
Lowell	United States	English
Livonia	United States	English
EXPLAIN
SELECT Name FROM City
WHERE City.Country IN (SELECT Code FROM Country WHERE Country.Name LIKE 'L%') AND
City.Population > 100000;
id	select_type	table	type	possible_keys	key	key_len	ref	rows	Extra
1	PRIMARY	Country	range	PRIMARY,Name	Name	52	NULL	10	Using index condition; Using MRR
1	PRIMARY	City	ref	Population,Country	Country	3	world.Country.Code	18	Using where; Using join buffer (flat, BKAH join)
SELECT Name FROM City
WHERE City.Country IN (SELECT Code FROM Country WHERE Country.Name LIKE 'L%') AND
City.Population > 100000;
Name
Vientiane
Riga
Daugavpils
Maseru
Beirut
Tripoli
Monrovia
Tripoli
Bengasi
Misrata
Vilnius
Kaunas
Klaipeda
?iauliai
Panevezys
EXPLAIN
SELECT Country.Name, IF(ISNULL(CountryLanguage.Country), NULL, CountryLanguage.Percentage)
FROM Country LEFT JOIN CountryLanguage ON
(CountryLanguage.Country=Country.Code AND Language='English')
WHERE 
Country.Population > 10000000;
id	select_type	table	type	possible_keys	key	key_len	ref	rows	Extra
1	SIMPLE	Country	ALL	NULL	NULL	NULL	NULL	239	Using where
1	SIMPLE	CountryLanguage	eq_ref	PRIMARY	PRIMARY	33	world.Country.Code,const	1	Using where; Using join buffer (flat, BKAH join)
SELECT Country.Name, IF(ISNULL(CountryLanguage.Country), NULL, CountryLanguage.Percentage)
FROM Country LEFT JOIN CountryLanguage ON
(CountryLanguage.Country=Country.Code AND Language='English')
WHERE 
Country.Population > 10000000;
Name	IF(ISNULL(CountryLanguage.Country), NULL, CountryLanguage.Percentage)
Australia	81.2
United Kingdom	97.3
Canada	60.4
United States	86.2
Zimbabwe	2.2
Japan	0.1
South Africa	8.5
Malaysia	1.6
Afghanistan	NULL
Netherlands	NULL
Algeria	NULL
Angola	NULL
Argentina	NULL
Bangladesh	NULL
Belgium	NULL
Brazil	NULL
Burkina Faso	NULL
Chile	NULL
Ecuador	NULL
Egypt	NULL
Spain	NULL
Ethiopia	NULL
Philippines	NULL
Ghana	NULL
Guatemala	NULL
Indonesia	NULL
India	NULL
Iraq	NULL
Iran	NULL
Italy	NULL
Yemen	NULL
Yugoslavia	NULL
Cambodia	NULL
Cameroon	NULL
Kazakstan	NULL
Kenya	NULL
China	NULL
Colombia	NULL
Congo, The Democratic Republic of the	NULL
North Korea	NULL
South Korea	NULL
Greece	NULL
Cuba	NULL
Madagascar	NULL
Malawi	NULL
Mali	NULL
Morocco	NULL
Mexico	NULL
Mozambique	NULL
Myanmar	NULL
Nepal	NULL
Niger	NULL
Nigeria	NULL
Côte d?Ivoire	NULL
Pakistan	NULL
Peru	NULL
Poland	NULL
France	NULL
Romania	NULL
Germany	NULL
Saudi Arabia	NULL
Somalia	NULL
Sri Lanka	NULL
Sudan	NULL
Syria	NULL
Taiwan	NULL
Tanzania	NULL
Thailand	NULL
Czech Republic	NULL
Turkey	NULL
Uganda	NULL
Ukraine	NULL
Hungary	NULL
Uzbekistan	NULL
Belarus	NULL
Venezuela	NULL
Russian Federation	NULL
Vietnam	NULL
set join_cache_level=8;
show variables like 'join_cache_level';
Variable_name	Value
join_cache_level	8
EXPLAIN
SELECT City.Name, Country.Name FROM City,Country
WHERE City.Country=Country.Code AND 
Country.Name LIKE 'L%' AND City.Population > 100000;
id	select_type	table	type	possible_keys	key	key_len	ref	rows	Extra
1	SIMPLE	Country	range	PRIMARY,Name	Name	52	NULL	10	Using index condition; Using MRR
1	SIMPLE	City	ref	Population,Country	Country	3	world.Country.Code	18	Using where; Using join buffer (flat, BKAH join)
SELECT City.Name, Country.Name FROM City,Country
WHERE City.Country=Country.Code AND 
Country.Name LIKE 'L%' AND City.Population > 100000;
Name	Name
Vientiane	Laos
Riga	Latvia
Daugavpils	Latvia
Maseru	Lesotho
Beirut	Lebanon
Tripoli	Lebanon
Monrovia	Liberia
Tripoli	Libyan Arab Jamahiriya
Bengasi	Libyan Arab Jamahiriya
Misrata	Libyan Arab Jamahiriya
Vilnius	Lithuania
Kaunas	Lithuania
Klaipeda	Lithuania
?iauliai	Lithuania
Panevezys	Lithuania
EXPLAIN
SELECT City.Name, Country.Name, CountryLanguage.Language
FROM City,Country,CountryLanguage
WHERE City.Country=Country.Code AND
CountryLanguage.Country=Country.Code AND
City.Name LIKE 'L%' AND Country.Population > 3000000 AND
CountryLanguage.Percentage > 50;
id	select_type	table	type	possible_keys	key	key_len	ref	rows	Extra
1	SIMPLE	CountryLanguage	ALL	PRIMARY,Percentage	NULL	NULL	NULL	984	Using where
1	SIMPLE	Country	eq_ref	PRIMARY	PRIMARY	3	world.CountryLanguage.Country	1	Using where; Using join buffer (flat, BKAH join)
1	SIMPLE	City	ref	Country	Country	3	world.Country.Code	18	Using index condition(BKA); Using where; Using join buffer (incremental, BKAH join)
SELECT City.Name, Country.Name, CountryLanguage.Language
FROM City,Country,CountryLanguage
WHERE City.Country=Country.Code AND
CountryLanguage.Country=Country.Code AND
City.Name LIKE 'L%' AND Country.Population > 3000000 AND
CountryLanguage.Percentage > 50;
Name	Name	Language
Leiden	Netherlands	Dutch
La Matanza	Argentina	Spanish
Lomas de Zamora	Argentina	Spanish
La Plata	Argentina	Spanish
Lanús	Argentina	Spanish
Las Heras	Argentina	Spanish
La Rioja	Argentina	Spanish
Liège	Belgium	Dutch
La Paz	Bolivia	Spanish
Londrina	Brazil	Portuguese
Limeira	Brazil	Portuguese
Lages	Brazil	Portuguese
Luziânia	Brazil	Portuguese
Lauro de Freitas	Brazil	Portuguese
Linhares	Brazil	Portuguese
London	United Kingdom	English
Liverpool	United Kingdom	English
Leeds	United Kingdom	English
Leicester	United Kingdom	English
Luton	United Kingdom	English
Los Angeles	Chile	Spanish
La Serena	Chile	Spanish
La Romana	Dominican Republic	Spanish
Loja	Ecuador	Spanish
Luxor	Egypt	Arabic
Las Palmas de Gran Canaria	Spain	Spanish
L´Hospitalet de Llobregat	Spain	Spanish
Leganés	Spain	Spanish
León	Spain	Spanish
Logroño	Spain	Spanish
Lleida (Lérida)	Spain	Spanish
Le-Cap-Haïtien	Haiti	Haiti Creole
La Ceiba	Honduras	Spanish
Livorno	Italy	Italian
Latina	Italy	Italian
Lecce	Italy	Italian
La Spezia	Italy	Italian
Linz	Austria	German
London	Canada	English
Laval	Canada	English
Longueuil	Canada	English
Lanzhou	China	Chinese
Luoyang	China	Chinese
Liuzhou	China	Chinese
Liaoyang	China	Chinese
Liupanshui	China	Chinese
Liaoyuan	China	Chinese
Lianyungang	China	Chinese
Leshan	China	Chinese
Linyi	China	Chinese
Luzhou	China	Chinese
Laiwu	China	Chinese
Liaocheng	China	Chinese
Laizhou	China	Chinese
Linfen	China	Chinese
Liangcheng	China	Chinese
Longkou	China	Chinese
Langfang	China	Chinese
Liu´an	China	Chinese
Longjing	China	Chinese
Lengshuijiang	China	Chinese
Laiyang	China	Chinese
Longyan	China	Chinese
Linhe	China	Chinese
Leiyang	China	Chinese
Loudi	China	Chinese
Luohe	China	Chinese
Linqing	China	Chinese
Laohekou	China	Chinese
Linchuan	China	Chinese
Lhasa	China	Chinese
Lianyuan	China	Chinese
Liyang	China	Chinese
Liling	China	Chinese
Linhai	China	Chinese
Larisa	Greece	Greek
La Habana	Cuba	Spanish
Lilongwe	Malawi	Chichewa
León	Mexico	Spanish
La Paz	Mexico	Spanish
La Paz	Mexico	Spanish
Lázaro Cárdenas	Mexico	Spanish
Lagos de Moreno	Mexico	Spanish
Lerdo	Mexico	Spanish
Los Cabos	Mexico	Spanish
Lerma	Mexico	Spanish
Las Margaritas	Mexico	Spanish
Lashio (Lasho)	Myanmar	Burmese
Lalitapur	Nepal	Nepali
León	Nicaragua	Spanish
Lambaré	Paraguay	Spanish
Lima	Peru	Spanish
Lisboa	Portugal	Portuguese
Lódz	Poland	Polish
Lublin	Poland	Polish
Legnica	Poland	Polish
Lyon	France	French
Le Havre	France	French
Lille	France	French
Le Mans	France	French
Limoges	France	French
Linköping	Sweden	Swedish
Lund	Sweden	Swedish
Leipzig	Germany	German
Lübeck	Germany	German
Ludwigshafen am Rhein	Germany	German
Leverkusen	Germany	German
Lünen	Germany	German
Lahti	Finland	Finnish
Lausanne	Switzerland	German
Latakia	Syria	Arabic
Luchou	Taiwan	Min
Lungtan	Taiwan	Min
Liberec	Czech Republic	Czech
Lviv	Ukraine	Ukrainian
Lugansk	Ukraine	Ukrainian
Lutsk	Ukraine	Ukrainian
Lysyt?ansk	Ukraine	Ukrainian
Lower Hutt	New Zealand	English
Lida	Belarus	Belorussian
Los Teques	Venezuela	Spanish
Lipetsk	Russian Federation	Russian
Ljubertsy	Russian Federation	Russian
Leninsk-Kuznetski	Russian Federation	Russian
Long Xuyen	Vietnam	Vietnamese
Los Angeles	United States	English
Las Vegas	United States	English
Long Beach	United States	English
Lexington-Fayette	United States	English
Louisville	United States	English
Lincoln	United States	English
Lubbock	United States	English
Little Rock	United States	English
Laredo	United States	English
Lakewood	United States	English
Lansing	United States	English
Lancaster	United States	English
Lafayette	United States	English
Lowell	United States	English
Livonia	United States	English
EXPLAIN
SELECT Name FROM City
WHERE City.Country IN (SELECT Code FROM Country WHERE Country.Name LIKE 'L%') AND
City.Population > 100000;
id	select_type	table	type	possible_keys	key	key_len	ref	rows	Extra
1	PRIMARY	Country	range	PRIMARY,Name	Name	52	NULL	10	Using index condition; Using MRR
1	PRIMARY	City	ref	Population,Country	Country	3	world.Country.Code	18	Using where; Using join buffer (flat, BKAH join)
SELECT Name FROM City
WHERE City.Country IN (SELECT Code FROM Country WHERE Country.Name LIKE 'L%') AND
City.Population > 100000;
Name
Vientiane
Riga
Daugavpils
Maseru
Beirut
Tripoli
Monrovia
Tripoli
Bengasi
Misrata
Vilnius
Kaunas
Klaipeda
?iauliai
Panevezys
EXPLAIN
SELECT Country.Name, IF(ISNULL(CountryLanguage.Country), NULL, CountryLanguage.Percentage)
FROM Country LEFT JOIN CountryLanguage ON
(CountryLanguage.Country=Country.Code AND Language='English')
WHERE 
Country.Population > 10000000;
id	select_type	table	type	possible_keys	key	key_len	ref	rows	Extra
1	SIMPLE	Country	ALL	NULL	NULL	NULL	NULL	239	Using where
1	SIMPLE	CountryLanguage	eq_ref	PRIMARY	PRIMARY	33	world.Country.Code,const	1	Using where; Using join buffer (flat, BKAH join)
SELECT Country.Name, IF(ISNULL(CountryLanguage.Country), NULL, CountryLanguage.Percentage)
FROM Country LEFT JOIN CountryLanguage ON
(CountryLanguage.Country=Country.Code AND Language='English')
WHERE 
Country.Population > 10000000;
Name	IF(ISNULL(CountryLanguage.Country), NULL, CountryLanguage.Percentage)
Australia	81.2
United Kingdom	97.3
Canada	60.4
United States	86.2
Zimbabwe	2.2
Japan	0.1
South Africa	8.5
Malaysia	1.6
Afghanistan	NULL
Netherlands	NULL
Algeria	NULL
Angola	NULL
Argentina	NULL
Bangladesh	NULL
Belgium	NULL
Brazil	NULL
Burkina Faso	NULL
Chile	NULL
Ecuador	NULL
Egypt	NULL
Spain	NULL
Ethiopia	NULL
Philippines	NULL
Ghana	NULL
Guatemala	NULL
Indonesia	NULL
India	NULL
Iraq	NULL
Iran	NULL
Italy	NULL
Yemen	NULL
Yugoslavia	NULL
Cambodia	NULL
Cameroon	NULL
Kazakstan	NULL
Kenya	NULL
China	NULL
Colombia	NULL
Congo, The Democratic Republic of the	NULL
North Korea	NULL
South Korea	NULL
Greece	NULL
Cuba	NULL
Madagascar	NULL
Malawi	NULL
Mali	NULL
Morocco	NULL
Mexico	NULL
Mozambique	NULL
Myanmar	NULL
Nepal	NULL
Niger	NULL
Nigeria	NULL
Côte d?Ivoire	NULL
Pakistan	NULL
Peru	NULL
Poland	NULL
France	NULL
Romania	NULL
Germany	NULL
Saudi Arabia	NULL
Somalia	NULL
Sri Lanka	NULL
Sudan	NULL
Syria	NULL
Taiwan	NULL
Tanzania	NULL
Thailand	NULL
Czech Republic	NULL
Turkey	NULL
Uganda	NULL
Ukraine	NULL
Hungary	NULL
Uzbekistan	NULL
Belarus	NULL
Venezuela	NULL
Russian Federation	NULL
Vietnam	NULL
set join_buffer_size=256;
show variables like 'join_buffer_size';
Variable_name	Value
join_buffer_size	256
set join_cache_level=3;
show variables like 'join_cache_level';
Variable_name	Value
join_cache_level	3
EXPLAIN
SELECT City.Name, Country.Name FROM City,Country
WHERE City.Country=Country.Code AND 
Country.Name LIKE 'L%' AND City.Population > 100000;
id	select_type	table	type	possible_keys	key	key_len	ref	rows	Extra
1	SIMPLE	Country	range	PRIMARY,Name	Name	52	NULL	10	Using index condition; Using MRR
1	SIMPLE	City	ref	Population,Country	Country	3	world.Country.Code	18	Using where; Using join buffer (flat, BNLH join)
SELECT City.Name, Country.Name FROM City,Country
WHERE City.Country=Country.Code AND 
Country.Name LIKE 'L%' AND City.Population > 100000;
Name	Name
Vientiane	Laos
Riga	Latvia
Daugavpils	Latvia
Maseru	Lesotho
Beirut	Lebanon
Tripoli	Lebanon
Monrovia	Liberia
Tripoli	Libyan Arab Jamahiriya
Bengasi	Libyan Arab Jamahiriya
Misrata	Libyan Arab Jamahiriya
Vilnius	Lithuania
Kaunas	Lithuania
Klaipeda	Lithuania
?iauliai	Lithuania
Panevezys	Lithuania
EXPLAIN
SELECT City.Name, Country.Name, CountryLanguage.Language
FROM City,Country,CountryLanguage
WHERE City.Country=Country.Code AND
CountryLanguage.Country=Country.Code AND
City.Name LIKE 'L%' AND Country.Population > 3000000 AND
CountryLanguage.Percentage > 50;
id	select_type	table	type	possible_keys	key	key_len	ref	rows	Extra
1	SIMPLE	CountryLanguage	ALL	PRIMARY,Percentage	NULL	NULL	NULL	984	Using where
1	SIMPLE	Country	eq_ref	PRIMARY	PRIMARY	3	world.CountryLanguage.Country	1	Using where; Using join buffer (flat, BNLH join)
1	SIMPLE	City	ref	Country	Country	3	world.Country.Code	18	Using index condition; Using where
SELECT City.Name, Country.Name, CountryLanguage.Language
FROM City,Country,CountryLanguage
WHERE City.Country=Country.Code AND
CountryLanguage.Country=Country.Code AND
City.Name LIKE 'L%' AND Country.Population > 3000000 AND
CountryLanguage.Percentage > 50;
Name	Name	Language
Leiden	Netherlands	Dutch
La Matanza	Argentina	Spanish
Lomas de Zamora	Argentina	Spanish
La Plata	Argentina	Spanish
Lanús	Argentina	Spanish
Las Heras	Argentina	Spanish
La Rioja	Argentina	Spanish
Liège	Belgium	Dutch
La Paz	Bolivia	Spanish
Londrina	Brazil	Portuguese
Limeira	Brazil	Portuguese
Lages	Brazil	Portuguese
Luziânia	Brazil	Portuguese
Lauro de Freitas	Brazil	Portuguese
Linhares	Brazil	Portuguese
London	United Kingdom	English
Liverpool	United Kingdom	English
Leeds	United Kingdom	English
Leicester	United Kingdom	English
Luton	United Kingdom	English
Los Angeles	Chile	Spanish
La Serena	Chile	Spanish
La Romana	Dominican Republic	Spanish
Loja	Ecuador	Spanish
Luxor	Egypt	Arabic
Las Palmas de Gran Canaria	Spain	Spanish
L´Hospitalet de Llobregat	Spain	Spanish
Leganés	Spain	Spanish
León	Spain	Spanish
Logroño	Spain	Spanish
Lleida (Lérida)	Spain	Spanish
Le-Cap-Haïtien	Haiti	Haiti Creole
La Ceiba	Honduras	Spanish
Livorno	Italy	Italian
Latina	Italy	Italian
Lecce	Italy	Italian
La Spezia	Italy	Italian
Linz	Austria	German
London	Canada	English
Laval	Canada	English
Longueuil	Canada	English
Lanzhou	China	Chinese
Luoyang	China	Chinese
Liuzhou	China	Chinese
Liaoyang	China	Chinese
Liupanshui	China	Chinese
Liaoyuan	China	Chinese
Lianyungang	China	Chinese
Leshan	China	Chinese
Linyi	China	Chinese
Luzhou	China	Chinese
Laiwu	China	Chinese
Liaocheng	China	Chinese
Laizhou	China	Chinese
Linfen	China	Chinese
Liangcheng	China	Chinese
Longkou	China	Chinese
Langfang	China	Chinese
Liu´an	China	Chinese
Longjing	China	Chinese
Lengshuijiang	China	Chinese
Laiyang	China	Chinese
Longyan	China	Chinese
Linhe	China	Chinese
Leiyang	China	Chinese
Loudi	China	Chinese
Luohe	China	Chinese
Linqing	China	Chinese
Laohekou	China	Chinese
Linchuan	China	Chinese
Lhasa	China	Chinese
Lianyuan	China	Chinese
Liyang	China	Chinese
Liling	China	Chinese
Linhai	China	Chinese
Larisa	Greece	Greek
La Habana	Cuba	Spanish
Lilongwe	Malawi	Chichewa
León	Mexico	Spanish
La Paz	Mexico	Spanish
La Paz	Mexico	Spanish
Lázaro Cárdenas	Mexico	Spanish
Lagos de Moreno	Mexico	Spanish
Lerdo	Mexico	Spanish
Los Cabos	Mexico	Spanish
Lerma	Mexico	Spanish
Las Margaritas	Mexico	Spanish
Lashio (Lasho)	Myanmar	Burmese
Lalitapur	Nepal	Nepali
León	Nicaragua	Spanish
Lambaré	Paraguay	Spanish
Lima	Peru	Spanish
Lisboa	Portugal	Portuguese
Lódz	Poland	Polish
Lublin	Poland	Polish
Legnica	Poland	Polish
Lyon	France	French
Le Havre	France	French
Lille	France	French
Le Mans	France	French
Limoges	France	French
Linköping	Sweden	Swedish
Lund	Sweden	Swedish
Leipzig	Germany	German
Lübeck	Germany	German
Ludwigshafen am Rhein	Germany	German
Leverkusen	Germany	German
Lünen	Germany	German
Lahti	Finland	Finnish
Lausanne	Switzerland	German
Latakia	Syria	Arabic
Luchou	Taiwan	Min
Lungtan	Taiwan	Min
Liberec	Czech Republic	Czech
Lviv	Ukraine	Ukrainian
Lugansk	Ukraine	Ukrainian
Lutsk	Ukraine	Ukrainian
Lysyt?ansk	Ukraine	Ukrainian
Lower Hutt	New Zealand	English
Lida	Belarus	Belorussian
Los Teques	Venezuela	Spanish
Lipetsk	Russian Federation	Russian
Ljubertsy	Russian Federation	Russian
Leninsk-Kuznetski	Russian Federation	Russian
Long Xuyen	Vietnam	Vietnamese
Los Angeles	United States	English
Las Vegas	United States	English
Long Beach	United States	English
Lexington-Fayette	United States	English
Louisville	United States	English
Lincoln	United States	English
Lubbock	United States	English
Little Rock	United States	English
Laredo	United States	English
Lakewood	United States	English
Lansing	United States	English
Lancaster	United States	English
Lafayette	United States	English
Lowell	United States	English
Livonia	United States	English
EXPLAIN
SELECT Name FROM City
WHERE City.Country IN (SELECT Code FROM Country WHERE Country.Name LIKE 'L%') AND
City.Population > 100000;
id	select_type	table	type	possible_keys	key	key_len	ref	rows	Extra
1	PRIMARY	Country	range	PRIMARY,Name	Name	52	NULL	10	Using index condition; Using MRR
1	PRIMARY	City	ref	Population,Country	Country	3	world.Country.Code	18	Using where; Using join buffer (flat, BNLH join)
SELECT Name FROM City
WHERE City.Country IN (SELECT Code FROM Country WHERE Country.Name LIKE 'L%') AND
City.Population > 100000;
Name
Vientiane
Riga
Daugavpils
Maseru
Beirut
Tripoli
Monrovia
Tripoli
Bengasi
Misrata
Vilnius
Kaunas
Klaipeda
?iauliai
Panevezys
set join_cache_level=4;
show variables like 'join_cache_level';
Variable_name	Value
join_cache_level	4
EXPLAIN
SELECT City.Name, Country.Name FROM City,Country
WHERE City.Country=Country.Code AND 
Country.Name LIKE 'L%' AND City.Population > 100000;
id	select_type	table	type	possible_keys	key	key_len	ref	rows	Extra
1	SIMPLE	Country	range	PRIMARY,Name	Name	52	NULL	10	Using index condition; Using MRR
1	SIMPLE	City	ref	Population,Country	Country	3	world.Country.Code	18	Using where; Using join buffer (flat, BNLH join)
SELECT City.Name, Country.Name FROM City,Country
WHERE City.Country=Country.Code AND 
Country.Name LIKE 'L%' AND City.Population > 100000;
Name	Name
Vientiane	Laos
Riga	Latvia
Daugavpils	Latvia
Maseru	Lesotho
Beirut	Lebanon
Tripoli	Lebanon
Monrovia	Liberia
Tripoli	Libyan Arab Jamahiriya
Bengasi	Libyan Arab Jamahiriya
Misrata	Libyan Arab Jamahiriya
Vilnius	Lithuania
Kaunas	Lithuania
Klaipeda	Lithuania
?iauliai	Lithuania
Panevezys	Lithuania
EXPLAIN
SELECT City.Name, Country.Name, CountryLanguage.Language
FROM City,Country,CountryLanguage
WHERE City.Country=Country.Code AND
CountryLanguage.Country=Country.Code AND
City.Name LIKE 'L%' AND Country.Population > 3000000 AND
CountryLanguage.Percentage > 50;
id	select_type	table	type	possible_keys	key	key_len	ref	rows	Extra
1	SIMPLE	CountryLanguage	ALL	PRIMARY,Percentage	NULL	NULL	NULL	984	Using where
1	SIMPLE	Country	eq_ref	PRIMARY	PRIMARY	3	world.CountryLanguage.Country	1	Using where; Using join buffer (flat, BNLH join)
1	SIMPLE	City	ref	Country	Country	3	world.Country.Code	18	Using where; Using join buffer (incremental, BNLH join)
SELECT City.Name, Country.Name, CountryLanguage.Language
FROM City,Country,CountryLanguage
WHERE City.Country=Country.Code AND
CountryLanguage.Country=Country.Code AND
City.Name LIKE 'L%' AND Country.Population > 3000000 AND
CountryLanguage.Percentage > 50;
Name	Name	Language
Leiden	Netherlands	Dutch
La Matanza	Argentina	Spanish
Lomas de Zamora	Argentina	Spanish
La Plata	Argentina	Spanish
Lanús	Argentina	Spanish
Las Heras	Argentina	Spanish
La Rioja	Argentina	Spanish
Liège	Belgium	Dutch
La Paz	Bolivia	Spanish
Londrina	Brazil	Portuguese
Limeira	Brazil	Portuguese
Lages	Brazil	Portuguese
Luziânia	Brazil	Portuguese
Lauro de Freitas	Brazil	Portuguese
Linhares	Brazil	Portuguese
London	United Kingdom	English
Liverpool	United Kingdom	English
Leeds	United Kingdom	English
Leicester	United Kingdom	English
Luton	United Kingdom	English
Los Angeles	Chile	Spanish
La Serena	Chile	Spanish
La Romana	Dominican Republic	Spanish
Loja	Ecuador	Spanish
Luxor	Egypt	Arabic
Las Palmas de Gran Canaria	Spain	Spanish
L´Hospitalet de Llobregat	Spain	Spanish
Leganés	Spain	Spanish
León	Spain	Spanish
Logroño	Spain	Spanish
Lleida (Lérida)	Spain	Spanish
Le-Cap-Haïtien	Haiti	Haiti Creole
La Ceiba	Honduras	Spanish
Livorno	Italy	Italian
Latina	Italy	Italian
Lecce	Italy	Italian
La Spezia	Italy	Italian
Linz	Austria	German
London	Canada	English
Laval	Canada	English
Longueuil	Canada	English
Lanzhou	China	Chinese
Luoyang	China	Chinese
Liuzhou	China	Chinese
Liaoyang	China	Chinese
Liupanshui	China	Chinese
Liaoyuan	China	Chinese
Lianyungang	China	Chinese
Leshan	China	Chinese
Linyi	China	Chinese
Luzhou	China	Chinese
Laiwu	China	Chinese
Liaocheng	China	Chinese
Laizhou	China	Chinese
Linfen	China	Chinese
Liangcheng	China	Chinese
Longkou	China	Chinese
Langfang	China	Chinese
Liu´an	China	Chinese
Longjing	China	Chinese
Lengshuijiang	China	Chinese
Laiyang	China	Chinese
Longyan	China	Chinese
Linhe	China	Chinese
Leiyang	China	Chinese
Loudi	China	Chinese
Luohe	China	Chinese
Linqing	China	Chinese
Laohekou	China	Chinese
Linchuan	China	Chinese
Lhasa	China	Chinese
Lianyuan	China	Chinese
Liyang	China	Chinese
Liling	China	Chinese
Linhai	China	Chinese
Larisa	Greece	Greek
La Habana	Cuba	Spanish
Lilongwe	Malawi	Chichewa
León	Mexico	Spanish
La Paz	Mexico	Spanish
La Paz	Mexico	Spanish
Lázaro Cárdenas	Mexico	Spanish
Lagos de Moreno	Mexico	Spanish
Lerdo	Mexico	Spanish
Los Cabos	Mexico	Spanish
Lerma	Mexico	Spanish
Las Margaritas	Mexico	Spanish
Lashio (Lasho)	Myanmar	Burmese
Lalitapur	Nepal	Nepali
León	Nicaragua	Spanish
Lambaré	Paraguay	Spanish
Lima	Peru	Spanish
Lisboa	Portugal	Portuguese
Lódz	Poland	Polish
Lublin	Poland	Polish
Legnica	Poland	Polish
Lyon	France	French
Le Havre	France	French
Lille	France	French
Le Mans	France	French
Limoges	France	French
Linköping	Sweden	Swedish
Lund	Sweden	Swedish
Leipzig	Germany	German
Lübeck	Germany	German
Ludwigshafen am Rhein	Germany	German
Leverkusen	Germany	German
Lünen	Germany	German
Lahti	Finland	Finnish
Lausanne	Switzerland	German
Latakia	Syria	Arabic
Luchou	Taiwan	Min
Lungtan	Taiwan	Min
Liberec	Czech Republic	Czech
Lviv	Ukraine	Ukrainian
Lugansk	Ukraine	Ukrainian
Lutsk	Ukraine	Ukrainian
Lysyt?ansk	Ukraine	Ukrainian
Lower Hutt	New Zealand	English
Lida	Belarus	Belorussian
Los Teques	Venezuela	Spanish
Lipetsk	Russian Federation	Russian
Ljubertsy	Russian Federation	Russian
Leninsk-Kuznetski	Russian Federation	Russian
Long Xuyen	Vietnam	Vietnamese
Los Angeles	United States	English
Las Vegas	United States	English
Long Beach	United States	English
Lexington-Fayette	United States	English
Louisville	United States	English
Lincoln	United States	English
Lubbock	United States	English
Little Rock	United States	English
Laredo	United States	English
Lakewood	United States	English
Lansing	United States	English
Lancaster	United States	English
Lafayette	United States	English
Lowell	United States	English
Livonia	United States	English
EXPLAIN
SELECT Name FROM City
WHERE City.Country IN (SELECT Code FROM Country WHERE Country.Name LIKE 'L%') AND
City.Population > 100000;
id	select_type	table	type	possible_keys	key	key_len	ref	rows	Extra
1	PRIMARY	Country	range	PRIMARY,Name	Name	52	NULL	10	Using index condition; Using MRR
1	PRIMARY	City	ref	Population,Country	Country	3	world.Country.Code	18	Using where; Using join buffer (flat, BNLH join)
SELECT Name FROM City
WHERE City.Country IN (SELECT Code FROM Country WHERE Country.Name LIKE 'L%') AND
City.Population > 100000;
Name
Vientiane
Riga
Daugavpils
Maseru
Beirut
Tripoli
Monrovia
Tripoli
Bengasi
Misrata
Vilnius
Kaunas
Klaipeda
?iauliai
Panevezys
set join_cache_level=5;
show variables like 'join_cache_level';
Variable_name	Value
join_cache_level	5
EXPLAIN
SELECT City.Name, Country.Name FROM City,Country
WHERE City.Country=Country.Code AND 
Country.Name LIKE 'L%' AND City.Population > 100000;
id	select_type	table	type	possible_keys	key	key_len	ref	rows	Extra
1	SIMPLE	Country	range	PRIMARY,Name	Name	52	NULL	10	Using index condition; Using MRR
1	SIMPLE	City	ref	Population,Country	Country	3	world.Country.Code	18	Using where; Using join buffer (flat, BKA join)
SELECT City.Name, Country.Name FROM City,Country
WHERE City.Country=Country.Code AND 
Country.Name LIKE 'L%' AND City.Population > 100000;
Name	Name
Vientiane	Laos
Riga	Latvia
Daugavpils	Latvia
Maseru	Lesotho
Beirut	Lebanon
Tripoli	Lebanon
Monrovia	Liberia
Tripoli	Libyan Arab Jamahiriya
Bengasi	Libyan Arab Jamahiriya
Misrata	Libyan Arab Jamahiriya
Vilnius	Lithuania
Kaunas	Lithuania
Klaipeda	Lithuania
?iauliai	Lithuania
Panevezys	Lithuania
EXPLAIN
SELECT City.Name, Country.Name, CountryLanguage.Language
FROM City,Country,CountryLanguage
WHERE City.Country=Country.Code AND
CountryLanguage.Country=Country.Code AND
City.Name LIKE 'L%' AND Country.Population > 3000000 AND
CountryLanguage.Percentage > 50;
id	select_type	table	type	possible_keys	key	key_len	ref	rows	Extra
1	SIMPLE	CountryLanguage	ALL	PRIMARY,Percentage	NULL	NULL	NULL	984	Using where
1	SIMPLE	Country	eq_ref	PRIMARY	PRIMARY	3	world.CountryLanguage.Country	1	Using where; Using join buffer (flat, BKA join)
1	SIMPLE	City	ref	Country	Country	3	world.Country.Code	18	Using index condition(BKA); Using where; Using join buffer (flat, BKA join)
SELECT City.Name, Country.Name, CountryLanguage.Language
FROM City,Country,CountryLanguage
WHERE City.Country=Country.Code AND
CountryLanguage.Country=Country.Code AND
City.Name LIKE 'L%' AND Country.Population > 3000000 AND
CountryLanguage.Percentage > 50;
Name	Name	Language
Leiden	Netherlands	Dutch
La Matanza	Argentina	Spanish
Lomas de Zamora	Argentina	Spanish
La Plata	Argentina	Spanish
Lanús	Argentina	Spanish
Las Heras	Argentina	Spanish
La Rioja	Argentina	Spanish
Liège	Belgium	Dutch
La Paz	Bolivia	Spanish
Londrina	Brazil	Portuguese
Limeira	Brazil	Portuguese
Lages	Brazil	Portuguese
Luziânia	Brazil	Portuguese
Lauro de Freitas	Brazil	Portuguese
Linhares	Brazil	Portuguese
London	United Kingdom	English
Liverpool	United Kingdom	English
Leeds	United Kingdom	English
Leicester	United Kingdom	English
Luton	United Kingdom	English
Los Angeles	Chile	Spanish
La Serena	Chile	Spanish
La Romana	Dominican Republic	Spanish
Loja	Ecuador	Spanish
Luxor	Egypt	Arabic
Las Palmas de Gran Canaria	Spain	Spanish
L´Hospitalet de Llobregat	Spain	Spanish
Leganés	Spain	Spanish
León	Spain	Spanish
Logroño	Spain	Spanish
Lleida (Lérida)	Spain	Spanish
Le-Cap-Haïtien	Haiti	Haiti Creole
La Ceiba	Honduras	Spanish
Livorno	Italy	Italian
Latina	Italy	Italian
Lecce	Italy	Italian
La Spezia	Italy	Italian
Linz	Austria	German
London	Canada	English
Laval	Canada	English
Longueuil	Canada	English
Lanzhou	China	Chinese
Luoyang	China	Chinese
Liuzhou	China	Chinese
Liaoyang	China	Chinese
Liupanshui	China	Chinese
Liaoyuan	China	Chinese
Lianyungang	China	Chinese
Leshan	China	Chinese
Linyi	China	Chinese
Luzhou	China	Chinese
Laiwu	China	Chinese
Liaocheng	China	Chinese
Laizhou	China	Chinese
Linfen	China	Chinese
Liangcheng	China	Chinese
Longkou	China	Chinese
Langfang	China	Chinese
Liu´an	China	Chinese
Longjing	China	Chinese
Lengshuijiang	China	Chinese
Laiyang	China	Chinese
Longyan	China	Chinese
Linhe	China	Chinese
Leiyang	China	Chinese
Loudi	China	Chinese
Luohe	China	Chinese
Linqing	China	Chinese
Laohekou	China	Chinese
Linchuan	China	Chinese
Lhasa	China	Chinese
Lianyuan	China	Chinese
Liyang	China	Chinese
Liling	China	Chinese
Linhai	China	Chinese
Larisa	Greece	Greek
La Habana	Cuba	Spanish
Lilongwe	Malawi	Chichewa
León	Mexico	Spanish
La Paz	Mexico	Spanish
La Paz	Mexico	Spanish
Lázaro Cárdenas	Mexico	Spanish
Lagos de Moreno	Mexico	Spanish
Lerdo	Mexico	Spanish
Los Cabos	Mexico	Spanish
Lerma	Mexico	Spanish
Las Margaritas	Mexico	Spanish
Lashio (Lasho)	Myanmar	Burmese
Lalitapur	Nepal	Nepali
León	Nicaragua	Spanish
Lambaré	Paraguay	Spanish
Lima	Peru	Spanish
Lisboa	Portugal	Portuguese
Lódz	Poland	Polish
Lublin	Poland	Polish
Legnica	Poland	Polish
Lyon	France	French
Le Havre	France	French
Lille	France	French
Le Mans	France	French
Limoges	France	French
Linköping	Sweden	Swedish
Lund	Sweden	Swedish
Leipzig	Germany	German
Lübeck	Germany	German
Ludwigshafen am Rhein	Germany	German
Leverkusen	Germany	German
Lünen	Germany	German
Lahti	Finland	Finnish
Lausanne	Switzerland	German
Latakia	Syria	Arabic
Luchou	Taiwan	Min
Lungtan	Taiwan	Min
Liberec	Czech Republic	Czech
Lviv	Ukraine	Ukrainian
Lugansk	Ukraine	Ukrainian
Lutsk	Ukraine	Ukrainian
Lysyt?ansk	Ukraine	Ukrainian
Lower Hutt	New Zealand	English
Lida	Belarus	Belorussian
Los Teques	Venezuela	Spanish
Lipetsk	Russian Federation	Russian
Ljubertsy	Russian Federation	Russian
Leninsk-Kuznetski	Russian Federation	Russian
Long Xuyen	Vietnam	Vietnamese
Los Angeles	United States	English
Las Vegas	United States	English
Long Beach	United States	English
Lexington-Fayette	United States	English
Louisville	United States	English
Lincoln	United States	English
Lubbock	United States	English
Little Rock	United States	English
Laredo	United States	English
Lakewood	United States	English
Lansing	United States	English
Lancaster	United States	English
Lafayette	United States	English
Lowell	United States	English
Livonia	United States	English
EXPLAIN
SELECT Name FROM City
WHERE City.Country IN (SELECT Code FROM Country WHERE Country.Name LIKE 'L%') AND
City.Population > 100000;
id	select_type	table	type	possible_keys	key	key_len	ref	rows	Extra
1	PRIMARY	Country	range	PRIMARY,Name	Name	52	NULL	10	Using index condition; Using MRR
1	PRIMARY	City	ref	Population,Country	Country	3	world.Country.Code	18	Using where; Using join buffer (flat, BKA join)
SELECT Name FROM City
WHERE City.Country IN (SELECT Code FROM Country WHERE Country.Name LIKE 'L%') AND
City.Population > 100000;
Name
Vientiane
Riga
Daugavpils
Maseru
Beirut
Tripoli
Monrovia
Tripoli
Bengasi
Misrata
Vilnius
Kaunas
Klaipeda
?iauliai
Panevezys
set join_cache_level=6;
show variables like 'join_cache_level';
Variable_name	Value
join_cache_level	6
EXPLAIN
SELECT City.Name, Country.Name FROM City,Country
WHERE City.Country=Country.Code AND 
Country.Name LIKE 'L%' AND City.Population > 100000;
id	select_type	table	type	possible_keys	key	key_len	ref	rows	Extra
1	SIMPLE	Country	range	PRIMARY,Name	Name	52	NULL	10	Using index condition; Using MRR
1	SIMPLE	City	ref	Population,Country	Country	3	world.Country.Code	18	Using where; Using join buffer (flat, BKA join)
SELECT City.Name, Country.Name FROM City,Country
WHERE City.Country=Country.Code AND 
Country.Name LIKE 'L%' AND City.Population > 100000;
Name	Name
Vientiane	Laos
Riga	Latvia
Daugavpils	Latvia
Maseru	Lesotho
Beirut	Lebanon
Tripoli	Lebanon
Monrovia	Liberia
Tripoli	Libyan Arab Jamahiriya
Bengasi	Libyan Arab Jamahiriya
Misrata	Libyan Arab Jamahiriya
Vilnius	Lithuania
Kaunas	Lithuania
Klaipeda	Lithuania
?iauliai	Lithuania
Panevezys	Lithuania
EXPLAIN
SELECT City.Name, Country.Name, CountryLanguage.Language
FROM City,Country,CountryLanguage
WHERE City.Country=Country.Code AND
CountryLanguage.Country=Country.Code AND
City.Name LIKE 'L%' AND Country.Population > 3000000 AND
CountryLanguage.Percentage > 50;
id	select_type	table	type	possible_keys	key	key_len	ref	rows	Extra
1	SIMPLE	CountryLanguage	ALL	PRIMARY,Percentage	NULL	NULL	NULL	984	Using where
1	SIMPLE	Country	eq_ref	PRIMARY	PRIMARY	3	world.CountryLanguage.Country	1	Using where; Using join buffer (flat, BKA join)
1	SIMPLE	City	ref	Country	Country	3	world.Country.Code	18	Using index condition(BKA); Using where; Using join buffer (incremental, BKA join)
SELECT City.Name, Country.Name, CountryLanguage.Language
FROM City,Country,CountryLanguage
WHERE City.Country=Country.Code AND
CountryLanguage.Country=Country.Code AND
City.Name LIKE 'L%' AND Country.Population > 3000000 AND
CountryLanguage.Percentage > 50;
Name	Name	Language
Leiden	Netherlands	Dutch
La Matanza	Argentina	Spanish
Lomas de Zamora	Argentina	Spanish
La Plata	Argentina	Spanish
Lanús	Argentina	Spanish
Las Heras	Argentina	Spanish
La Rioja	Argentina	Spanish
Liège	Belgium	Dutch
La Paz	Bolivia	Spanish
Londrina	Brazil	Portuguese
Limeira	Brazil	Portuguese
Lages	Brazil	Portuguese
Luziânia	Brazil	Portuguese
Lauro de Freitas	Brazil	Portuguese
Linhares	Brazil	Portuguese
London	United Kingdom	English
Liverpool	United Kingdom	English
Leeds	United Kingdom	English
Leicester	United Kingdom	English
Luton	United Kingdom	English
Los Angeles	Chile	Spanish
La Serena	Chile	Spanish
La Romana	Dominican Republic	Spanish
Loja	Ecuador	Spanish
Luxor	Egypt	Arabic
Las Palmas de Gran Canaria	Spain	Spanish
L´Hospitalet de Llobregat	Spain	Spanish
Leganés	Spain	Spanish
León	Spain	Spanish
Logroño	Spain	Spanish
Lleida (Lérida)	Spain	Spanish
Le-Cap-Haïtien	Haiti	Haiti Creole
La Ceiba	Honduras	Spanish
Livorno	Italy	Italian
Latina	Italy	Italian
Lecce	Italy	Italian
La Spezia	Italy	Italian
Linz	Austria	German
London	Canada	English
Laval	Canada	English
Longueuil	Canada	English
Lanzhou	China	Chinese
Luoyang	China	Chinese
Liuzhou	China	Chinese
Liaoyang	China	Chinese
Liupanshui	China	Chinese
Liaoyuan	China	Chinese
Lianyungang	China	Chinese
Leshan	China	Chinese
Linyi	China	Chinese
Luzhou	China	Chinese
Laiwu	China	Chinese
Liaocheng	China	Chinese
Laizhou	China	Chinese
Linfen	China	Chinese
Liangcheng	China	Chinese
Longkou	China	Chinese
Langfang	China	Chinese
Liu´an	China	Chinese
Longjing	China	Chinese
Lengshuijiang	China	Chinese
Laiyang	China	Chinese
Longyan	China	Chinese
Linhe	China	Chinese
Leiyang	China	Chinese
Loudi	China	Chinese
Luohe	China	Chinese
Linqing	China	Chinese
Laohekou	China	Chinese
Linchuan	China	Chinese
Lhasa	China	Chinese
Lianyuan	China	Chinese
Liyang	China	Chinese
Liling	China	Chinese
Linhai	China	Chinese
Larisa	Greece	Greek
La Habana	Cuba	Spanish
Lilongwe	Malawi	Chichewa
León	Mexico	Spanish
La Paz	Mexico	Spanish
La Paz	Mexico	Spanish
Lázaro Cárdenas	Mexico	Spanish
Lagos de Moreno	Mexico	Spanish
Lerdo	Mexico	Spanish
Los Cabos	Mexico	Spanish
Lerma	Mexico	Spanish
Las Margaritas	Mexico	Spanish
Lashio (Lasho)	Myanmar	Burmese
Lalitapur	Nepal	Nepali
León	Nicaragua	Spanish
Lambaré	Paraguay	Spanish
Lima	Peru	Spanish
Lisboa	Portugal	Portuguese
Lódz	Poland	Polish
Lublin	Poland	Polish
Legnica	Poland	Polish
Lyon	France	French
Le Havre	France	French
Lille	France	French
Le Mans	France	French
Limoges	France	French
Linköping	Sweden	Swedish
Lund	Sweden	Swedish
Leipzig	Germany	German
Lübeck	Germany	German
Ludwigshafen am Rhein	Germany	German
Leverkusen	Germany	German
Lünen	Germany	German
Lahti	Finland	Finnish
Lausanne	Switzerland	German
Latakia	Syria	Arabic
Luchou	Taiwan	Min
Lungtan	Taiwan	Min
Liberec	Czech Republic	Czech
Lviv	Ukraine	Ukrainian
Lugansk	Ukraine	Ukrainian
Lutsk	Ukraine	Ukrainian
Lysyt?ansk	Ukraine	Ukrainian
Lower Hutt	New Zealand	English
Lida	Belarus	Belorussian
Los Teques	Venezuela	Spanish
Lipetsk	Russian Federation	Russian
Ljubertsy	Russian Federation	Russian
Leninsk-Kuznetski	Russian Federation	Russian
Long Xuyen	Vietnam	Vietnamese
Los Angeles	United States	English
Las Vegas	United States	English
Long Beach	United States	English
Lexington-Fayette	United States	English
Louisville	United States	English
Lincoln	United States	English
Lubbock	United States	English
Little Rock	United States	English
Laredo	United States	English
Lakewood	United States	English
Lansing	United States	English
Lancaster	United States	English
Lafayette	United States	English
Lowell	United States	English
Livonia	United States	English
EXPLAIN
SELECT Name FROM City
WHERE City.Country IN (SELECT Code FROM Country WHERE Country.Name LIKE 'L%') AND
City.Population > 100000;
id	select_type	table	type	possible_keys	key	key_len	ref	rows	Extra
1	PRIMARY	Country	range	PRIMARY,Name	Name	52	NULL	10	Using index condition; Using MRR
1	PRIMARY	City	ref	Population,Country	Country	3	world.Country.Code	18	Using where; Using join buffer (flat, BKA join)
SELECT Name FROM City
WHERE City.Country IN (SELECT Code FROM Country WHERE Country.Name LIKE 'L%') AND
City.Population > 100000;
Name
Vientiane
Riga
Daugavpils
Maseru
Beirut
Tripoli
Monrovia
Tripoli
Bengasi
Misrata
Vilnius
Kaunas
Klaipeda
?iauliai
Panevezys
set join_cache_level=7;
show variables like 'join_cache_level';
Variable_name	Value
join_cache_level	7
EXPLAIN
SELECT City.Name, Country.Name FROM City,Country
WHERE City.Country=Country.Code AND 
Country.Name LIKE 'L%' AND City.Population > 100000;
id	select_type	table	type	possible_keys	key	key_len	ref	rows	Extra
1	SIMPLE	Country	range	PRIMARY,Name	Name	52	NULL	10	Using index condition; Using MRR
1	SIMPLE	City	ref	Population,Country	Country	3	world.Country.Code	18	Using where; Using join buffer (flat, BKAH join)
SELECT City.Name, Country.Name FROM City,Country
WHERE City.Country=Country.Code AND 
Country.Name LIKE 'L%' AND City.Population > 100000;
Name	Name
Vientiane	Laos
Riga	Latvia
Daugavpils	Latvia
Maseru	Lesotho
Beirut	Lebanon
Tripoli	Lebanon
Monrovia	Liberia
Tripoli	Libyan Arab Jamahiriya
Bengasi	Libyan Arab Jamahiriya
Misrata	Libyan Arab Jamahiriya
Vilnius	Lithuania
Kaunas	Lithuania
Klaipeda	Lithuania
?iauliai	Lithuania
Panevezys	Lithuania
EXPLAIN
SELECT City.Name, Country.Name, CountryLanguage.Language
FROM City,Country,CountryLanguage
WHERE City.Country=Country.Code AND
CountryLanguage.Country=Country.Code AND
City.Name LIKE 'L%' AND Country.Population > 3000000 AND
CountryLanguage.Percentage > 50;
id	select_type	table	type	possible_keys	key	key_len	ref	rows	Extra
1	SIMPLE	CountryLanguage	ALL	PRIMARY,Percentage	NULL	NULL	NULL	984	Using where
1	SIMPLE	Country	eq_ref	PRIMARY	PRIMARY	3	world.CountryLanguage.Country	1	Using where; Using join buffer (flat, BKAH join)
1	SIMPLE	City	ref	Country	Country	3	world.Country.Code	18	Using index condition(BKA); Using where; Using join buffer (flat, BKAH join)
SELECT City.Name, Country.Name, CountryLanguage.Language
FROM City,Country,CountryLanguage
WHERE City.Country=Country.Code AND
CountryLanguage.Country=Country.Code AND
City.Name LIKE 'L%' AND Country.Population > 3000000 AND
CountryLanguage.Percentage > 50;
Name	Name	Language
Leiden	Netherlands	Dutch
La Matanza	Argentina	Spanish
Lomas de Zamora	Argentina	Spanish
La Plata	Argentina	Spanish
Lanús	Argentina	Spanish
Las Heras	Argentina	Spanish
La Rioja	Argentina	Spanish
Liège	Belgium	Dutch
La Paz	Bolivia	Spanish
Londrina	Brazil	Portuguese
Limeira	Brazil	Portuguese
Lages	Brazil	Portuguese
Luziânia	Brazil	Portuguese
Lauro de Freitas	Brazil	Portuguese
Linhares	Brazil	Portuguese
London	United Kingdom	English
Liverpool	United Kingdom	English
Leeds	United Kingdom	English
Leicester	United Kingdom	English
Luton	United Kingdom	English
Los Angeles	Chile	Spanish
La Serena	Chile	Spanish
La Romana	Dominican Republic	Spanish
Loja	Ecuador	Spanish
Luxor	Egypt	Arabic
Las Palmas de Gran Canaria	Spain	Spanish
L´Hospitalet de Llobregat	Spain	Spanish
Leganés	Spain	Spanish
León	Spain	Spanish
Logroño	Spain	Spanish
Lleida (Lérida)	Spain	Spanish
Le-Cap-Haïtien	Haiti	Haiti Creole
La Ceiba	Honduras	Spanish
Livorno	Italy	Italian
Latina	Italy	Italian
Lecce	Italy	Italian
La Spezia	Italy	Italian
Linz	Austria	German
London	Canada	English
Laval	Canada	English
Longueuil	Canada	English
Lanzhou	China	Chinese
Luoyang	China	Chinese
Liuzhou	China	Chinese
Liaoyang	China	Chinese
Liupanshui	China	Chinese
Liaoyuan	China	Chinese
Lianyungang	China	Chinese
Leshan	China	Chinese
Linyi	China	Chinese
Luzhou	China	Chinese
Laiwu	China	Chinese
Liaocheng	China	Chinese
Laizhou	China	Chinese
Linfen	China	Chinese
Liangcheng	China	Chinese
Longkou	China	Chinese
Langfang	China	Chinese
Liu´an	China	Chinese
Longjing	China	Chinese
Lengshuijiang	China	Chinese
Laiyang	China	Chinese
Longyan	China	Chinese
Linhe	China	Chinese
Leiyang	China	Chinese
Loudi	China	Chinese
Luohe	China	Chinese
Linqing	China	Chinese
Laohekou	China	Chinese
Linchuan	China	Chinese
Lhasa	China	Chinese
Lianyuan	China	Chinese
Liyang	China	Chinese
Liling	China	Chinese
Linhai	China	Chinese
Larisa	Greece	Greek
La Habana	Cuba	Spanish
Lilongwe	Malawi	Chichewa
León	Mexico	Spanish
La Paz	Mexico	Spanish
La Paz	Mexico	Spanish
Lázaro Cárdenas	Mexico	Spanish
Lagos de Moreno	Mexico	Spanish
Lerdo	Mexico	Spanish
Los Cabos	Mexico	Spanish
Lerma	Mexico	Spanish
Las Margaritas	Mexico	Spanish
Lashio (Lasho)	Myanmar	Burmese
Lalitapur	Nepal	Nepali
León	Nicaragua	Spanish
Lambaré	Paraguay	Spanish
Lima	Peru	Spanish
Lisboa	Portugal	Portuguese
Lódz	Poland	Polish
Lublin	Poland	Polish
Legnica	Poland	Polish
Lyon	France	French
Le Havre	France	French
Lille	France	French
Le Mans	France	French
Limoges	France	French
Linköping	Sweden	Swedish
Lund	Sweden	Swedish
Leipzig	Germany	German
Lübeck	Germany	German
Ludwigshafen am Rhein	Germany	German
Leverkusen	Germany	German
Lünen	Germany	German
Lahti	Finland	Finnish
Lausanne	Switzerland	German
Latakia	Syria	Arabic
Luchou	Taiwan	Min
Lungtan	Taiwan	Min
Liberec	Czech Republic	Czech
Lviv	Ukraine	Ukrainian
Lugansk	Ukraine	Ukrainian
Lutsk	Ukraine	Ukrainian
Lysyt?ansk	Ukraine	Ukrainian
Lower Hutt	New Zealand	English
Lida	Belarus	Belorussian
Los Teques	Venezuela	Spanish
Lipetsk	Russian Federation	Russian
Ljubertsy	Russian Federation	Russian
Leninsk-Kuznetski	Russian Federation	Russian
Long Xuyen	Vietnam	Vietnamese
Los Angeles	United States	English
Las Vegas	United States	English
Long Beach	United States	English
Lexington-Fayette	United States	English
Louisville	United States	English
Lincoln	United States	English
Lubbock	United States	English
Little Rock	United States	English
Laredo	United States	English
Lakewood	United States	English
Lansing	United States	English
Lancaster	United States	English
Lafayette	United States	English
Lowell	United States	English
Livonia	United States	English
EXPLAIN
SELECT Name FROM City
WHERE City.Country IN (SELECT Code FROM Country WHERE Country.Name LIKE 'L%') AND
City.Population > 100000;
id	select_type	table	type	possible_keys	key	key_len	ref	rows	Extra
1	PRIMARY	Country	range	PRIMARY,Name	Name	52	NULL	10	Using index condition; Using MRR
1	PRIMARY	City	ref	Population,Country	Country	3	world.Country.Code	18	Using where; Using join buffer (flat, BKAH join)
SELECT Name FROM City
WHERE City.Country IN (SELECT Code FROM Country WHERE Country.Name LIKE 'L%') AND
City.Population > 100000;
Name
Vientiane
Riga
Daugavpils
Maseru
Beirut
Tripoli
Monrovia
Tripoli
Bengasi
Misrata
Vilnius
Kaunas
Klaipeda
?iauliai
Panevezys
set join_cache_level=8;
show variables like 'join_cache_level';
Variable_name	Value
join_cache_level	8
EXPLAIN
SELECT City.Name, Country.Name FROM City,Country
WHERE City.Country=Country.Code AND 
Country.Name LIKE 'L%' AND City.Population > 100000;
id	select_type	table	type	possible_keys	key	key_len	ref	rows	Extra
1	SIMPLE	Country	range	PRIMARY,Name	Name	52	NULL	10	Using index condition; Using MRR
1	SIMPLE	City	ref	Population,Country	Country	3	world.Country.Code	18	Using where; Using join buffer (flat, BKAH join)
SELECT City.Name, Country.Name FROM City,Country
WHERE City.Country=Country.Code AND 
Country.Name LIKE 'L%' AND City.Population > 100000;
Name	Name
Vientiane	Laos
Riga	Latvia
Daugavpils	Latvia
Maseru	Lesotho
Beirut	Lebanon
Tripoli	Lebanon
Monrovia	Liberia
Tripoli	Libyan Arab Jamahiriya
Bengasi	Libyan Arab Jamahiriya
Misrata	Libyan Arab Jamahiriya
Vilnius	Lithuania
Kaunas	Lithuania
Klaipeda	Lithuania
?iauliai	Lithuania
Panevezys	Lithuania
EXPLAIN
SELECT City.Name, Country.Name, CountryLanguage.Language
FROM City,Country,CountryLanguage
WHERE City.Country=Country.Code AND
CountryLanguage.Country=Country.Code AND
City.Name LIKE 'L%' AND Country.Population > 3000000 AND
CountryLanguage.Percentage > 50;
id	select_type	table	type	possible_keys	key	key_len	ref	rows	Extra
1	SIMPLE	CountryLanguage	ALL	PRIMARY,Percentage	NULL	NULL	NULL	984	Using where
1	SIMPLE	Country	eq_ref	PRIMARY	PRIMARY	3	world.CountryLanguage.Country	1	Using where; Using join buffer (flat, BKAH join)
1	SIMPLE	City	ref	Country	Country	3	world.Country.Code	18	Using index condition(BKA); Using where; Using join buffer (incremental, BKAH join)
SELECT City.Name, Country.Name, CountryLanguage.Language
FROM City,Country,CountryLanguage
WHERE City.Country=Country.Code AND
CountryLanguage.Country=Country.Code AND
City.Name LIKE 'L%' AND Country.Population > 3000000 AND
CountryLanguage.Percentage > 50;
Name	Name	Language
Leiden	Netherlands	Dutch
La Matanza	Argentina	Spanish
Lomas de Zamora	Argentina	Spanish
La Plata	Argentina	Spanish
Lanús	Argentina	Spanish
Las Heras	Argentina	Spanish
La Rioja	Argentina	Spanish
Liège	Belgium	Dutch
La Paz	Bolivia	Spanish
Londrina	Brazil	Portuguese
Limeira	Brazil	Portuguese
Lages	Brazil	Portuguese
Luziânia	Brazil	Portuguese
Lauro de Freitas	Brazil	Portuguese
Linhares	Brazil	Portuguese
London	United Kingdom	English
Liverpool	United Kingdom	English
Leeds	United Kingdom	English
Leicester	United Kingdom	English
Luton	United Kingdom	English
Los Angeles	Chile	Spanish
La Serena	Chile	Spanish
La Romana	Dominican Republic	Spanish
Loja	Ecuador	Spanish
Luxor	Egypt	Arabic
Las Palmas de Gran Canaria	Spain	Spanish
L´Hospitalet de Llobregat	Spain	Spanish
Leganés	Spain	Spanish
León	Spain	Spanish
Logroño	Spain	Spanish
Lleida (Lérida)	Spain	Spanish
Le-Cap-Haïtien	Haiti	Haiti Creole
La Ceiba	Honduras	Spanish
Livorno	Italy	Italian
Latina	Italy	Italian
Lecce	Italy	Italian
La Spezia	Italy	Italian
Linz	Austria	German
London	Canada	English
Laval	Canada	English
Longueuil	Canada	English
Lanzhou	China	Chinese
Luoyang	China	Chinese
Liuzhou	China	Chinese
Liaoyang	China	Chinese
Liupanshui	China	Chinese
Liaoyuan	China	Chinese
Lianyungang	China	Chinese
Leshan	China	Chinese
Linyi	China	Chinese
Luzhou	China	Chinese
Laiwu	China	Chinese
Liaocheng	China	Chinese
Laizhou	China	Chinese
Linfen	China	Chinese
Liangcheng	China	Chinese
Longkou	China	Chinese
Langfang	China	Chinese
Liu´an	China	Chinese
Longjing	China	Chinese
Lengshuijiang	China	Chinese
Laiyang	China	Chinese
Longyan	China	Chinese
Linhe	China	Chinese
Leiyang	China	Chinese
Loudi	China	Chinese
Luohe	China	Chinese
Linqing	China	Chinese
Laohekou	China	Chinese
Linchuan	China	Chinese
Lhasa	China	Chinese
Lianyuan	China	Chinese
Liyang	China	Chinese
Liling	China	Chinese
Linhai	China	Chinese
Larisa	Greece	Greek
La Habana	Cuba	Spanish
Lilongwe	Malawi	Chichewa
León	Mexico	Spanish
La Paz	Mexico	Spanish
La Paz	Mexico	Spanish
Lázaro Cárdenas	Mexico	Spanish
Lagos de Moreno	Mexico	Spanish
Lerdo	Mexico	Spanish
Los Cabos	Mexico	Spanish
Lerma	Mexico	Spanish
Las Margaritas	Mexico	Spanish
Lashio (Lasho)	Myanmar	Burmese
Lalitapur	Nepal	Nepali
León	Nicaragua	Spanish
Lambaré	Paraguay	Spanish
Lima	Peru	Spanish
Lisboa	Portugal	Portuguese
Lódz	Poland	Polish
Lublin	Poland	Polish
Legnica	Poland	Polish
Lyon	France	French
Le Havre	France	French
Lille	France	French
Le Mans	France	French
Limoges	France	French
Linköping	Sweden	Swedish
Lund	Sweden	Swedish
Leipzig	Germany	German
Lübeck	Germany	German
Ludwigshafen am Rhein	Germany	German
Leverkusen	Germany	German
Lünen	Germany	German
Lahti	Finland	Finnish
Lausanne	Switzerland	German
Latakia	Syria	Arabic
Luchou	Taiwan	Min
Lungtan	Taiwan	Min
Liberec	Czech Republic	Czech
Lviv	Ukraine	Ukrainian
Lugansk	Ukraine	Ukrainian
Lutsk	Ukraine	Ukrainian
Lysyt?ansk	Ukraine	Ukrainian
Lower Hutt	New Zealand	English
Lida	Belarus	Belorussian
Los Teques	Venezuela	Spanish
Lipetsk	Russian Federation	Russian
Ljubertsy	Russian Federation	Russian
Leninsk-Kuznetski	Russian Federation	Russian
Long Xuyen	Vietnam	Vietnamese
Los Angeles	United States	English
Las Vegas	United States	English
Long Beach	United States	English
Lexington-Fayette	United States	English
Louisville	United States	English
Lincoln	United States	English
Lubbock	United States	English
Little Rock	United States	English
Laredo	United States	English
Lakewood	United States	English
Lansing	United States	English
Lancaster	United States	English
Lafayette	United States	English
Lowell	United States	English
Livonia	United States	English
EXPLAIN
SELECT Name FROM City
WHERE City.Country IN (SELECT Code FROM Country WHERE Country.Name LIKE 'L%') AND
City.Population > 100000;
id	select_type	table	type	possible_keys	key	key_len	ref	rows	Extra
1	PRIMARY	Country	range	PRIMARY,Name	Name	52	NULL	10	Using index condition; Using MRR
1	PRIMARY	City	ref	Population,Country	Country	3	world.Country.Code	18	Using where; Using join buffer (flat, BKAH join)
SELECT Name FROM City
WHERE City.Country IN (SELECT Code FROM Country WHERE Country.Name LIKE 'L%') AND
City.Population > 100000;
Name
Vientiane
Riga
Daugavpils
Maseru
Beirut
Tripoli
Monrovia
Tripoli
Bengasi
Misrata
Vilnius
Kaunas
Klaipeda
?iauliai
Panevezys
set join_cache_level=default;
set join_buffer_size=default;
show variables like 'join_buffer_size';
Variable_name	Value
join_buffer_size	131072
show variables like 'join_cache_level';
Variable_name	Value
join_cache_level	1
set join_cache_level=1;
SELECT City.Name, Country.Name FROM City,Country
WHERE City.Country=Country.Code AND City.Population > 3000000;
Name	Name
Sydney	Australia
Dhaka	Bangladesh
São Paulo	Brazil
Rio de Janeiro	Brazil
London	United Kingdom
Santiago de Chile	Chile
Cairo	Egypt
Alexandria	Egypt
Jakarta	Indonesia
Mumbai (Bombay)	India
Delhi	India
Calcutta [Kolkata]	India
Chennai (Madras)	India
Baghdad	Iraq
Teheran	Iran
Tokyo	Japan
Jokohama [Yokohama]	Japan
Shanghai	China
Peking	China
Chongqing	China
Tianjin	China
Wuhan	China
Harbin	China
Shenyang	China
Kanton [Guangzhou]	China
Chengdu	China
Santafé de Bogotá	Colombia
Kinshasa	Congo, The Democratic Republic of the
Seoul	South Korea
Pusan	South Korea
Ciudad de México	Mexico
Rangoon (Yangon)	Myanmar
Karachi	Pakistan
Lahore	Pakistan
Lima	Peru
Berlin	Germany
Riyadh	Saudi Arabia
Singapore	Singapore
Bangkok	Thailand
Istanbul	Turkey
Ankara	Turkey
Moscow	Russian Federation
St Petersburg	Russian Federation
Ho Chi Minh City	Vietnam
New York	United States
Los Angeles	United States
set join_cache_level=8;
set join_buffer_size=384;
EXPLAIN
SELECT City.Name, Country.Name FROM City,Country
WHERE City.Country=Country.Code AND City.Population > 3000000;
id	select_type	table	type	possible_keys	key	key_len	ref	rows	Extra
1	SIMPLE	City	range	Population,Country	Population	4	NULL	#	Using index condition; Using MRR
1	SIMPLE	Country	eq_ref	PRIMARY	PRIMARY	3	world.City.Country	#	Using join buffer (flat, BKAH join)
SELECT City.Name, Country.Name FROM City,Country
WHERE City.Country=Country.Code AND City.Population > 3000000;
Name	Name
Alexandria	Egypt
Ankara	Turkey
Baghdad	Iraq
Bangkok	Thailand
Berlin	Germany
Cairo	Egypt
Calcutta [Kolkata]	India
Chengdu	China
Chennai (Madras)	India
Chongqing	China
Ciudad de México	Mexico
Delhi	India
Dhaka	Bangladesh
Harbin	China
Ho Chi Minh City	Vietnam
Istanbul	Turkey
Jakarta	Indonesia
Jokohama [Yokohama]	Japan
Kanton [Guangzhou]	China
Karachi	Pakistan
Kinshasa	Congo, The Democratic Republic of the
Lahore	Pakistan
Lima	Peru
London	United Kingdom
Los Angeles	United States
Moscow	Russian Federation
Mumbai (Bombay)	India
New York	United States
Peking	China
Pusan	South Korea
Rangoon (Yangon)	Myanmar
Rio de Janeiro	Brazil
Riyadh	Saudi Arabia
Santafé de Bogotá	Colombia
Santiago de Chile	Chile
Seoul	South Korea
Shanghai	China
Shenyang	China
Singapore	Singapore
St Petersburg	Russian Federation
Sydney	Australia
São Paulo	Brazil
Teheran	Iran
Tianjin	China
Tokyo	Japan
Wuhan	China
set join_buffer_size=default;
set join_cache_level=6;
ALTER TABLE Country MODIFY Name varchar(52) NOT NULL default '';
SELECT City.Name, Country.Name FROM City,Country
WHERE City.Country=Country.Code AND 
Country.Name LIKE 'L%' AND City.Population > 100000;
Name	Name
Vientiane	Laos
Riga	Latvia
Daugavpils	Latvia
Maseru	Lesotho
Beirut	Lebanon
Tripoli	Lebanon
Monrovia	Liberia
Tripoli	Libyan Arab Jamahiriya
Bengasi	Libyan Arab Jamahiriya
Misrata	Libyan Arab Jamahiriya
Vilnius	Lithuania
Kaunas	Lithuania
Klaipeda	Lithuania
?iauliai	Lithuania
Panevezys	Lithuania
ALTER TABLE Country MODIFY Name varchar(300) NOT NULL default '';
SELECT City.Name, Country.Name FROM City,Country
WHERE City.Country=Country.Code AND 
Country.Name LIKE 'L%' AND City.Population > 100000;
Name	Name
Vientiane	Laos
Riga	Latvia
Daugavpils	Latvia
Maseru	Lesotho
Beirut	Lebanon
Tripoli	Lebanon
Monrovia	Liberia
Tripoli	Libyan Arab Jamahiriya
Bengasi	Libyan Arab Jamahiriya
Misrata	Libyan Arab Jamahiriya
Vilnius	Lithuania
Kaunas	Lithuania
Klaipeda	Lithuania
?iauliai	Lithuania
Panevezys	Lithuania
ALTER TABLE Country ADD COLUMN PopulationBar text;
UPDATE Country 
SET PopulationBar=REPEAT('x', CAST(Population/100000 AS unsigned int));
SELECT City.Name, Country.Name, Country.PopulationBar FROM City,Country
WHERE City.Country=Country.Code AND 
Country.Name LIKE 'L%' AND City.Population > 100000;
Name	Name	PopulationBar
Vientiane	Laos	xxxxxxxxxxxxxxxxxxxxxxxxxxxxxxxxxxxxxxxxxxxxxxxxxxxxxx
Riga	Latvia	xxxxxxxxxxxxxxxxxxxxxxxx
Daugavpils	Latvia	xxxxxxxxxxxxxxxxxxxxxxxx
Maseru	Lesotho	xxxxxxxxxxxxxxxxxxxxxx
Beirut	Lebanon	xxxxxxxxxxxxxxxxxxxxxxxxxxxxxxxxx
Tripoli	Lebanon	xxxxxxxxxxxxxxxxxxxxxxxxxxxxxxxxx
Monrovia	Liberia	xxxxxxxxxxxxxxxxxxxxxxxxxxxxxxxx
Tripoli	Libyan Arab Jamahiriya	xxxxxxxxxxxxxxxxxxxxxxxxxxxxxxxxxxxxxxxxxxxxxxxxxxxxxxxx
Bengasi	Libyan Arab Jamahiriya	xxxxxxxxxxxxxxxxxxxxxxxxxxxxxxxxxxxxxxxxxxxxxxxxxxxxxxxx
Misrata	Libyan Arab Jamahiriya	xxxxxxxxxxxxxxxxxxxxxxxxxxxxxxxxxxxxxxxxxxxxxxxxxxxxxxxx
Vilnius	Lithuania	xxxxxxxxxxxxxxxxxxxxxxxxxxxxxxxxxxxxx
Kaunas	Lithuania	xxxxxxxxxxxxxxxxxxxxxxxxxxxxxxxxxxxxx
Klaipeda	Lithuania	xxxxxxxxxxxxxxxxxxxxxxxxxxxxxxxxxxxxx
?iauliai	Lithuania	xxxxxxxxxxxxxxxxxxxxxxxxxxxxxxxxxxxxx
Panevezys	Lithuania	xxxxxxxxxxxxxxxxxxxxxxxxxxxxxxxxxxxxx
set join_buffer_size=256;
SELECT City.Name, Country.Name, Country.PopulationBar FROM City,Country
WHERE City.Country=Country.Code AND 
Country.Name LIKE 'L%' AND City.Population > 100000;
Name	Name	PopulationBar
Vientiane	Laos	xxxxxxxxxxxxxxxxxxxxxxxxxxxxxxxxxxxxxxxxxxxxxxxxxxxxxx
Riga	Latvia	xxxxxxxxxxxxxxxxxxxxxxxx
Daugavpils	Latvia	xxxxxxxxxxxxxxxxxxxxxxxx
Maseru	Lesotho	xxxxxxxxxxxxxxxxxxxxxx
Beirut	Lebanon	xxxxxxxxxxxxxxxxxxxxxxxxxxxxxxxxx
Tripoli	Lebanon	xxxxxxxxxxxxxxxxxxxxxxxxxxxxxxxxx
Monrovia	Liberia	xxxxxxxxxxxxxxxxxxxxxxxxxxxxxxxx
Tripoli	Libyan Arab Jamahiriya	xxxxxxxxxxxxxxxxxxxxxxxxxxxxxxxxxxxxxxxxxxxxxxxxxxxxxxxx
Bengasi	Libyan Arab Jamahiriya	xxxxxxxxxxxxxxxxxxxxxxxxxxxxxxxxxxxxxxxxxxxxxxxxxxxxxxxx
Misrata	Libyan Arab Jamahiriya	xxxxxxxxxxxxxxxxxxxxxxxxxxxxxxxxxxxxxxxxxxxxxxxxxxxxxxxx
Vilnius	Lithuania	xxxxxxxxxxxxxxxxxxxxxxxxxxxxxxxxxxxxx
Kaunas	Lithuania	xxxxxxxxxxxxxxxxxxxxxxxxxxxxxxxxxxxxx
Klaipeda	Lithuania	xxxxxxxxxxxxxxxxxxxxxxxxxxxxxxxxxxxxx
?iauliai	Lithuania	xxxxxxxxxxxxxxxxxxxxxxxxxxxxxxxxxxxxx
Panevezys	Lithuania	xxxxxxxxxxxxxxxxxxxxxxxxxxxxxxxxxxxxx
set join_cache_level=default;
set join_buffer_size=default;
DROP DATABASE world;
use test;
CREATE TABLE t1(
affiliatetometaid int  NOT NULL default '0',
uniquekey int NOT NULL default '0',
metaid int  NOT NULL default '0',
affiliateid int  NOT NULL default '0',
xml text,
isactive char(1) NOT NULL default 'Y',
PRIMARY KEY  (affiliatetometaid)
);
CREATE UNIQUE INDEX t1_uniquekey ON t1(uniquekey);
CREATE INDEX t1_affiliateid ON t1(affiliateid);
CREATE INDEX t1_metaid on t1 (metaid);
INSERT INTO t1 VALUES
(1616, 1571693233, 1391, 2, NULL, 'Y'), (1943, 1993216749, 1726, 2, NULL, 'Y');
CREATE TABLE t2(
metaid int  NOT NULL default '0',
name varchar(80) NOT NULL default '',
dateadded timestamp NOT NULL ,
xml text,
status int default NULL,
origin int default NULL,
gid int NOT NULL default '1',
formattypeid int  default NULL,
PRIMARY KEY  (metaid)
);
CREATE INDEX t2_status ON t2(status);
CREATE INDEX t2_gid ON t2(gid);
CREATE INDEX t2_formattypeid ON t2(formattypeid);
INSERT INTO t2 VALUES
(1391, "I Just Died", "2003-10-02 10:07:37", "", 1, NULL, 3, NULL),
(1726, "Me, Myself & I", "2003-12-05 11:24:36", " ", 1, NULL, 3, NULL);
CREATE TABLE t3(
mediaid int  NOT NULL ,
metaid int  NOT NULL default '0',
formatid int  NOT NULL default '0',
status int default NULL,
path varchar(100) NOT NULL default '',
datemodified timestamp NOT NULL ,
resourcetype int  NOT NULL default '1',
parameters text,
signature int  default NULL,
quality int  NOT NULL default '255',
PRIMARY KEY  (mediaid)
);
CREATE INDEX t3_metaid ON t3(metaid);
CREATE INDEX t3_formatid ON t3(formatid);
CREATE INDEX t3_status ON t3(status);
CREATE INDEX t3_metaidformatid ON t3(metaid,formatid);
CREATE INDEX t3_signature ON t3(signature);
CREATE INDEX t3_quality ON t3(quality);
INSERT INTO t3 VALUES
(6, 4, 8, 0, "010101_anastacia_spmidi.mid", "2004-03-16 13:40:00", 1, NULL, NULL, 255),
(3343, 3, 8, 1, "010102_4VN4bsPwnxRQUJW5Zp1RhG2IL9vvl_8.mid", "2004-03-16 13:40:00", 1, NULL, NULL, 255);
CREATE TABLE t4(
formatid int  NOT NULL ,
name varchar(60) NOT NULL default '',
formatclassid int  NOT NULL default '0',
mime varchar(60) default NULL,
extension varchar(10) default NULL,
priority int NOT NULL default '0',
canaddtocapability char(1) NOT NULL default 'Y',
PRIMARY KEY  (formatid)
);
CREATE INDEX t4_formatclassid ON t4(formatclassid);
CREATE INDEX t4_formats_idx ON t4(canaddtocapability);
INSERT INTO t4 VALUES
(19, "XHTML", 11, "text/html", "xhtml", 10, 'Y'),
(54, "AMR (wide band)", 13, "audio/amr-wb", "awb", 0, 'Y');
CREATE TABLE t5(
formatclassid int  NOT NULL ,
name varchar(60) NOT NULL default '',
priority int NOT NULL default '0',
formattypeid int  NOT NULL default '0',
PRIMARY KEY  (formatclassid)
);
CREATE INDEX t5_formattypeid on t5(formattypeid);
INSERT INTO t5 VALUES
(11, "Info", 0, 4), (13, "Digital Audio", 0, 2);
CREATE TABLE t6(
formattypeid int  NOT NULL ,
name varchar(60) NOT NULL default '',
priority int default NULL,
PRIMARY KEY  (formattypeid)
);
INSERT INTO t6 VALUES
(2, "Ringtones", 0);
CREATE TABLE t7(
metaid int  NOT NULL default '0',
artistid int  NOT NULL default '0',
PRIMARY KEY  (metaid,artistid)
);
INSERT INTO t7 VALUES
(4, 5), (3, 4);
CREATE TABLE t8(
artistid int  NOT NULL ,
name varchar(80) NOT NULL default '',
PRIMARY KEY  (artistid)
);
INSERT INTO t8 VALUES
(5, "Anastacia"), (4, "John Mayer");
CREATE TABLE t9(
subgenreid int  NOT NULL default '0',
metaid int  NOT NULL default '0',
PRIMARY KEY  (subgenreid,metaid)
) ;
CREATE INDEX t9_subgenreid ON t9(subgenreid);
CREATE INDEX t9_metaid ON t9(metaid);
INSERT INTO t9 VALUES 
(138, 4), (31, 3);
CREATE TABLE t10(
subgenreid int  NOT NULL ,
genreid int  NOT NULL default '0',
name varchar(80) NOT NULL default '',
PRIMARY KEY  (subgenreid)
) ;
CREATE INDEX t10_genreid ON t10(genreid);
INSERT INTO t10 VALUES 
(138, 19, ''), (31, 3, '');
CREATE TABLE t11(
genreid int  NOT NULL default '0',
name char(80) NOT NULL default '',
priority int NOT NULL default '0',
masterclip char(1) default NULL,
PRIMARY KEY  (genreid)
) ;
CREATE INDEX t11_masterclip ON t11( masterclip);
INSERT INTO t11 VALUES
(19, "Pop & Dance", 95, 'Y'), (3, "Rock & Alternative", 100, 'Y');
set join_cache_level=6;
EXPLAIN
SELECT t1.uniquekey, t1.xml AS affiliateXml,
t8.name AS artistName, t8.artistid, 
t11.name AS genreName, t11.genreid, t11.priority AS genrePriority,
t10.subgenreid, t10.name AS subgenreName,
t2.name AS metaName, t2.metaid, t2.xml AS metaXml,
t4.priority + t5.priority + t6.priority AS overallPriority,
t3.path AS path, t3.mediaid, 
t4.formatid, t4.name AS formatName, 
t5.formatclassid, t5.name AS formatclassName, 
t6.formattypeid, t6.name AS formattypeName 
FROM t1, t2, t3, t4, t5, t6, t7, t8, t9, t10, t11
WHERE t7.metaid = t2.metaid AND t7.artistid = t8.artistid AND
t9.metaid = t2.metaid AND t9.subgenreid = t10.subgenreid AND 
t10.genreid = t11.genreid AND  t3.metaid = t2.metaid AND
t3.formatid = t4.formatid AND t4.formatclassid = t5.formatclassid AND
t4.canaddtocapability =  'Y' AND t5.formattypeid = t6.formattypeid AND
t6.formattypeid IN (2) AND (t3.formatid IN (31, 8, 76)) AND
t1.metaid = t2.metaid AND t1.affiliateid = '2';
id	select_type	table	type	possible_keys	key	key_len	ref	rows	Extra
1	SIMPLE	t6	system	PRIMARY	NULL	NULL	NULL	1	
1	SIMPLE	t1	ref	t1_affiliateid,t1_metaid	t1_affiliateid	4	const	1	
1	SIMPLE	t4	ref	PRIMARY,t4_formatclassid,t4_formats_idx	t4_formats_idx	1	const	1	Using index condition; Using where; Using join buffer (flat, BKA join)
1	SIMPLE	t5	eq_ref	PRIMARY,t5_formattypeid	PRIMARY	4	test.t4.formatclassid	1	Using where; Using join buffer (incremental, BKA join)
1	SIMPLE	t2	eq_ref	PRIMARY	PRIMARY	4	test.t1.metaid	1	Using join buffer (incremental, BKA join)
1	SIMPLE	t7	ref	PRIMARY	PRIMARY	4	test.t1.metaid	1	Using index
1	SIMPLE	t3	ref	t3_metaid,t3_formatid,t3_metaidformatid	t3_metaid	4	test.t1.metaid	2	Using where; Using join buffer (flat, BKA join)
1	SIMPLE	t8	eq_ref	PRIMARY	PRIMARY	4	test.t7.artistid	1	Using join buffer (incremental, BKA join)
1	SIMPLE	t9	index	PRIMARY,t9_subgenreid,t9_metaid	PRIMARY	8	NULL	2	Using where; Using index; Using join buffer (incremental, BNL join)
1	SIMPLE	t10	eq_ref	PRIMARY,t10_genreid	PRIMARY	4	test.t9.subgenreid	1	Using join buffer (incremental, BKA join)
1	SIMPLE	t11	eq_ref	PRIMARY	PRIMARY	4	test.t10.genreid	1	Using join buffer (incremental, BKA join)
SELECT t1.uniquekey, t1.xml AS affiliateXml,
t8.name AS artistName, t8.artistid, 
t11.name AS genreName, t11.genreid, t11.priority AS genrePriority,
t10.subgenreid, t10.name AS subgenreName,
t2.name AS metaName, t2.metaid, t2.xml AS metaXml,
t4.priority + t5.priority + t6.priority AS overallPriority,
t3.path AS path, t3.mediaid, 
t4.formatid, t4.name AS formatName, 
t5.formatclassid, t5.name AS formatclassName, 
t6.formattypeid, t6.name AS formattypeName 
FROM t1, t2, t3, t4, t5, t6, t7, t8, t9, t10, t11
WHERE t7.metaid = t2.metaid AND t7.artistid = t8.artistid AND
t9.metaid = t2.metaid AND t9.subgenreid = t10.subgenreid AND 
t10.genreid = t11.genreid AND  t3.metaid = t2.metaid AND
t3.formatid = t4.formatid AND t4.formatclassid = t5.formatclassid AND
t4.canaddtocapability =  'Y' AND t5.formattypeid = t6.formattypeid AND
t6.formattypeid IN (2) AND (t3.formatid IN (31, 8, 76)) AND
t1.metaid = t2.metaid AND t1.affiliateid = '2';
uniquekey	affiliateXml	artistName	artistid	genreName	genreid	genrePriority	subgenreid	subgenreName	metaName	metaid	metaXml	overallPriority	path	mediaid	formatid	formatName	formatclassid	formatclassName	formattypeid	formattypeName
DROP TABLE t1,t2,t3,t4,t5,t6,t7,t8,t9,t10,t11;
CREATE TABLE t1 (a1 int, filler1 char(64) default ' ' );
CREATE TABLE t2 (
a2 int, b2 int, filler2 char(64) default ' ', 
PRIMARY KEY idx(a2,b2,filler2)
) ;
CREATE TABLE t3 (b3 int, c3 int, INDEX idx(b3));
INSERT INTO t1(a1) VALUES 
(4), (7), (1), (9), (8), (5), (3), (6), (2);
INSERT INTO t2(a2,b2) VALUES
(1,30), (3,40), (2,61), (6,73), (8,92), (9,27), (4,18), (5,84), (7,56),
(4,14), (6,76), (8,98), (7,55), (1,39), (2,68), (3,45), (9,21), (5,81),
(5,88), (2,65), (6,74), (9,23), (1,37), (3,44), (4,17), (8,99), (7,51),
(9,28), (7,52), (1,33), (4,13), (5,87), (3,43), (8,91), (2,62), (6,79),
(3,49), (8,93), (7,34), (5,82), (6,78), (2,63), (1,32), (9,22), (4,11);
INSERT INTO t3 VALUES
(30,302), (92,923), (18,187), (45,459), (30,309), 
(39,393), (68,685), (45,458), (21,210), (81,817),
(40,405), (61,618), (73,738), (92,929), (27,275),
(18,188), (84,846), (56,564), (14,144), (76,763), 
(98,982), (55,551), (17,174), (99,998), (51,513),
(28,282), (52,527), (33,336), (13,138), (87,878), 
(43,431), (91,916), (62,624), (79,797), (49,494),
(93,933), (34,347), (82,829), (78,780), (63,634), 
(32,329), (22,228), (11,114), (74,749), (23,236);
set join_cache_level=1;
EXPLAIN
SELECT a1<>a2, a1, a2, b2, b3, c3,
SUBSTR(filler1,1,1) AS s1, SUBSTR(filler2,1,1) AS s2
FROM t1,t2,t3 WHERE a1=a2 AND b2=b3 AND MOD(c3,10)>7;
id	select_type	table	type	possible_keys	key	key_len	ref	rows	Extra
1	SIMPLE	t1	ALL	NULL	NULL	NULL	NULL	9	Using where
1	SIMPLE	t2	ref	PRIMARY	PRIMARY	4	test.t1.a1	1	Using index
1	SIMPLE	t3	ref	idx	idx	5	test.t2.b2	5	Using where
SELECT a1<>a2, a1, a2, b2, b3, c3,
SUBSTR(filler1,1,1) AS s1, SUBSTR(filler2,1,1) AS s2
FROM t1,t2,t3 WHERE a1=a2 AND b2=b3 AND MOD(c3,10)>7;
a1<>a2	a1	a2	b2	b3	c3	s1	s2
0	4	4	13	13	138		
0	4	4	18	18	188		
0	1	1	30	30	309		
0	1	1	32	32	329		
0	9	9	22	22	228		
0	8	8	92	92	929		
0	8	8	99	99	998		
0	5	5	82	82	829		
0	5	5	87	87	878		
0	3	3	45	45	459		
0	3	3	45	45	458		
0	6	6	73	73	738		
0	6	6	74	74	749		
0	2	2	61	61	618		
set join_cache_level=5;
set join_buffer_size=512;
EXPLAIN
SELECT a1<>a2, a1, a2, b2, b3, c3,
SUBSTR(filler1,1,1) AS s1, SUBSTR(filler2,1,1) AS s2
FROM t1,t2,t3 WHERE a1=a2 AND b2=b3 AND MOD(c3,10)>7;
id	select_type	table	type	possible_keys	key	key_len	ref	rows	Extra
1	SIMPLE	t1	ALL	NULL	NULL	NULL	NULL	9	Using where
1	SIMPLE	t2	ref	PRIMARY	PRIMARY	4	test.t1.a1	1	Using index
1	SIMPLE	t3	ref	idx	idx	5	test.t2.b2	5	Using where; Using join buffer (flat, BKA join)
SELECT a1<>a2, a1, a2, b2, b3, c3,
SUBSTR(filler1,1,1) AS s1, SUBSTR(filler2,1,1) AS s2
FROM t1,t2,t3 WHERE a1=a2 AND b2=b3 AND MOD(c3,10)>7;
a1<>a2	a1	a2	b2	b3	c3	s1	s2
0	4	4	18	18	188		
0	4	4	13	13	138		
0	1	1	30	30	309		
0	1	1	32	32	329		
0	9	9	22	22	228		
0	8	8	92	92	929		
0	8	8	99	99	998		
0	5	5	82	82	829		
0	3	3	45	45	459		
0	3	3	45	45	458		
0	5	5	87	87	878		
0	2	2	61	61	618		
0	6	6	73	73	738		
0	6	6	74	74	749		
DROP TABLE t1,t2,t3;
CREATE TABLE t1 (a int, b int, INDEX idx(b));
CREATE TABLE t2 (a int, b int, INDEX idx(a));
INSERT INTO t1 VALUES (5,30), (3,20), (7,40), (2,10), (8,30), (1,10), (4,20);
INSERT INTO t2 VALUES (7,10), (1,20), (2,20), (8,20), (8,10), (1,20);
INSERT INTO t2 VALUES (1,10), (4,20), (3,20), (7,20), (7,10), (1,20);
set join_buffer_size=32;
Warnings:
Warning	1292	Truncated incorrect join_buffer_size value: '32'
set join_cache_level=8;
EXPLAIN SELECT * FROM t1,t2 WHERE t1.a=t2.a AND t1.b >= 30;
id	select_type	table	type	possible_keys	key	key_len	ref	rows	Extra
1	SIMPLE	t1	ALL	idx	NULL	NULL	NULL	7	Using where
1	SIMPLE	t2	ref	idx	idx	5	test.t1.a	2	Using join buffer (flat, BKAH join)
SELECT * FROM t1,t2 WHERE t1.a=t2.a AND t1.b >= 30;
a	b	a	b
7	40	7	10
7	40	7	10
7	40	7	20
8	30	8	10
8	30	8	20
DROP TABLE t1,t2;
#
# Bug #40134: outer join with not exists optimization and join buffer
#
set join_cache_level=default;
set join_buffer_size=default;
CREATE TABLE t1 (a int NOT NULL);
INSERT INTO t1 VALUES (2), (4), (3), (5), (1);
CREATE TABLE t2 (a int NOT NULL, b int NOT NULL, INDEX i_a(a));
INSERT INTO t2 VALUES (4,10), (2,10), (2,30), (2,20), (4,20);
EXPLAIN
SELECT * FROM t1 LEFT JOIN t2 ON t1.a=t2.a WHERE t2.b IS NULL;
id	select_type	table	type	possible_keys	key	key_len	ref	rows	Extra
1	SIMPLE	t1	ALL	NULL	NULL	NULL	NULL	5	
1	SIMPLE	t2	ref	i_a	i_a	4	test.t1.a	2	Using where; Not exists
SELECT * FROM t1 LEFT JOIN t2 ON t1.a=t2.a WHERE t2.b IS NULL;
a	a	b
3	NULL	NULL
5	NULL	NULL
1	NULL	NULL
SET join_cache_level=6;
EXPLAIN
SELECT * FROM t1 LEFT JOIN t2 ON t1.a=t2.a WHERE t2.b IS NULL;
id	select_type	table	type	possible_keys	key	key_len	ref	rows	Extra
1	SIMPLE	t1	ALL	NULL	NULL	NULL	NULL	5	
1	SIMPLE	t2	ref	i_a	i_a	4	test.t1.a	2	Using where; Not exists; Using join buffer (flat, BKA join)
SELECT * FROM t1 LEFT JOIN t2 ON t1.a=t2.a WHERE t2.b IS NULL;
a	a	b
3	NULL	NULL
5	NULL	NULL
1	NULL	NULL
DROP TABLE t1, t2;
set join_cache_level=default;
set join_buffer_size=default;
#
# BUG#40136: Group by is ignored when join buffer is used for an outer join
#
create table t1(a int PRIMARY KEY, b int);
insert into t1 values
(5, 10), (2, 70), (7, 80), (6, 20), (1, 50), (9, 40), (8, 30), (3, 60);
create table t2 (p int, a int, INDEX i_a(a));
insert into t2 values
(103, 7), (109, 3), (102, 3), (108, 1), (106, 3),
(107, 7), (105, 1), (101, 3), (100, 7), (110, 1);
set @save_join_cache_level=@@join_cache_level;
set join_cache_level=6;
The following must not show "using join cache":
explain
select t1.a, count(t2.p) as count
from t1 left join t2 on t1.a=t2.a and t2.p % 2 = 1 group by t1.a;
id	select_type	table	type	possible_keys	key	key_len	ref	rows	Extra
1	SIMPLE	t1	ALL	NULL	NULL	NULL	NULL	8	Using temporary; Using filesort
1	SIMPLE	t2	ref	i_a	i_a	5	test.t1.a	2	Using where; Using join buffer (flat, BKA join)
select t1.a, count(t2.p) as count
from t1 left join t2 on t1.a=t2.a and t2.p % 2 = 1 group by t1.a;
a	count
1	1
2	0
3	2
5	0
6	0
7	2
8	0
9	0
set join_cache_level=@save_join_cache_level;
drop table t1, t2;
#
# BUG#40268: Nested outer join with not null-rejecting where condition
#            over an inner table which is not the last in the nest
#
CREATE TABLE t2 (a int, b int, c int);
CREATE TABLE t3 (a int, b int, c int);
CREATE TABLE t4 (a int, b int, c int);
INSERT INTO t2 VALUES (3,3,0), (4,2,0), (5,3,0);
INSERT INTO t3 VALUES (1,2,0), (2,2,0);
INSERT INTO t4 VALUES (3,2,0), (4,2,0);
set join_cache_level=6;
SELECT t2.a,t2.b,t3.a,t3.b,t4.a,t4.b
FROM t2 LEFT JOIN (t3, t4) ON t2.b=t4.b
WHERE t3.a+2<t2.a OR t3.c IS NULL;
a	b	a	b	a	b
4	2	1	2	3	2
4	2	1	2	4	2
3	3	NULL	NULL	NULL	NULL
5	3	NULL	NULL	NULL	NULL
set join_cache_level=default;
DROP TABLE t2, t3, t4;
#
# Bug #40192: outer join with where clause when using BNL 
#
create table t1 (a int, b int);
insert into t1 values (2, 20), (3, 30), (1, 10);
create table t2 (a int, c int);
insert into t2 values (1, 101), (3, 102), (1, 100);
set join_cache_level=6;
select * from t1 left join t2 on t1.a=t2.a;
a	b	a	c
1	10	1	101
3	30	3	102
1	10	1	100
2	20	NULL	NULL
explain select * from t1 left join t2 on t1.a=t2.a where t2.c=102 or t2.c is null;
id	select_type	table	type	possible_keys	key	key_len	ref	rows	Extra
1	SIMPLE	t1	ALL	NULL	NULL	NULL	NULL	3	
1	SIMPLE	t2	ALL	NULL	NULL	NULL	NULL	3	Using where; Using join buffer (flat, BNL join)
select * from t1 left join t2 on t1.a=t2.a where t2.c=102 or t2.c is null;
a	b	a	c
3	30	3	102
2	20	NULL	NULL
set join_cache_level=default;
drop table t1, t2;
#
# Bug #40317: outer join with with constant on expression equal to FALSE
#
create table t1 (a int);
insert into t1 values (30), (40), (20);
create table t2 (b int);
insert into t2 values (200), (100);
set join_cache_level=6;
select * from t1 left join t2 on (1=0);
a	b
30	NULL
40	NULL
20	NULL
explain select * from t1 left join t2 on (1=0) where a=40;
id	select_type	table	type	possible_keys	key	key_len	ref	rows	Extra
1	SIMPLE	t1	ALL	NULL	NULL	NULL	NULL	3	Using where
1	SIMPLE	t2	ALL	NULL	NULL	NULL	NULL	2	Using where; Using join buffer (flat, BNL join)
select * from t1 left join t2 on (1=0) where a=40;
a	b
40	NULL
set join_cache_level=0;
explain select * from t1 left join t2 on (1=0);
id	select_type	table	type	possible_keys	key	key_len	ref	rows	Extra
1	SIMPLE	t1	ALL	NULL	NULL	NULL	NULL	3	
1	SIMPLE	t2	ALL	NULL	NULL	NULL	NULL	2	Using where
set join_cache_level=default;
drop table t1, t2;
#
# Bug #41204: small buffer with big rec_per_key for ref access
#
CREATE TABLE t1 (a int);
INSERT INTO t1 VALUES (0);
INSERT INTO t1(a) SELECT a FROM t1;
INSERT INTO t1(a) SELECT a FROM t1;
INSERT INTO t1(a) SELECT a FROM t1;
INSERT INTO t1(a) SELECT a FROM t1;
INSERT INTO t1(a) SELECT a FROM t1;
INSERT INTO t1(a) SELECT a FROM t1;
INSERT INTO t1(a) SELECT a FROM t1;
INSERT INTO t1(a) SELECT a FROM t1;
INSERT INTO t1(a) SELECT a FROM t1;
INSERT INTO t1(a) SELECT a FROM t1;
INSERT INTO t1(a) SELECT a FROM t1;
INSERT INTO t1 VALUES (20000), (10000);
CREATE TABLE t2 (pk int AUTO_INCREMENT PRIMARY KEY, b int, c int, INDEX idx(b));
INSERT INTO t2(b,c) VALUES (10000, 3), (20000, 7), (20000, 1), (10000, 9), (20000, 5);
INSERT INTO t2(b,c) SELECT b,c FROM t2;
INSERT INTO t2(b,c) SELECT b,c FROM t2;
INSERT INTO t2(b,c) SELECT b,c FROM t2;
INSERT INTO t2(b,c) SELECT b,c FROM t2;
INSERT INTO t2(b,c) SELECT b,c FROM t2;
INSERT INTO t2(b,c) SELECT b,c FROM t2;
INSERT INTO t2(b,c) SELECT b,c FROM t2;
INSERT INTO t2(b,c) SELECT b,c FROM t2;
ANALYZE TABLE t1,t2;
set join_cache_level=6;
set join_buffer_size=1024;
EXPLAIN SELECT AVG(c) FROM t1,t2 WHERE t1.a=t2.b;
id	select_type	table	type	possible_keys	key	key_len	ref	rows	Extra
1	SIMPLE	t1	ALL	NULL	NULL	NULL	NULL	2050	Using where
1	SIMPLE	t2	ref	idx	idx	5	test.t1.a	640	Using join buffer (flat, BKA join)
SELECT AVG(c) FROM t1,t2 WHERE t1.a=t2.b;
AVG(c)
5.0000
set join_buffer_size=default;
set join_cache_level=default;
DROP TABLE t1, t2;
#
# Bug #41894: big join buffer of level 7 used to join records
#              with null values in place of varchar strings
#
CREATE TABLE t1 (a int NOT NULL AUTO_INCREMENT PRIMARY KEY,
b varchar(127) DEFAULT NULL);
INSERT INTO t1(a) VALUES (1);
INSERT INTO t1(b) SELECT b FROM t1;
INSERT INTO t1(b) SELECT b FROM t1;
INSERT INTO t1(b) SELECT b FROM t1;
INSERT INTO t1(b) SELECT b FROM t1;
INSERT INTO t1(b) SELECT b FROM t1;
INSERT INTO t1(b) SELECT b FROM t1;
INSERT INTO t1(b) SELECT b FROM t1;
INSERT INTO t1(b) SELECT b FROM t1;
INSERT INTO t1(b) SELECT b FROM t1;
INSERT INTO t1(b) SELECT b FROM t1;
INSERT INTO t1(b) SELECT b FROM t1;
INSERT INTO t1(b) SELECT b FROM t1;
INSERT INTO t1(b) SELECT b FROM t1;
INSERT INTO t1(b) SELECT b FROM t1;
CREATE TABLE t2 (a int NOT NULL PRIMARY KEY, b varchar(127) DEFAULT NULL);
INSERT INTO t2 SELECT * FROM t1;
CREATE TABLE t3 (a int NOT NULL PRIMARY KEY, b varchar(127) DEFAULT NULL);
INSERT INTO t3 SELECT * FROM t1;
set join_cache_level=7;
set join_buffer_size=1024*1024;
EXPLAIN
SELECT COUNT(*) FROM t1,t2,t3
WHERE t1.a=t2.a AND t2.a=t3.a AND
t1.b IS NULL AND t2.b IS NULL AND t3.b IS NULL;
id	select_type	table	type	possible_keys	key	key_len	ref	rows	Extra
1	SIMPLE	t1	ALL	PRIMARY	NULL	NULL	NULL	16384	Using where
1	SIMPLE	t2	eq_ref	PRIMARY	PRIMARY	4	test.t1.a	1	Using where; Using join buffer (flat, BKAH join)
1	SIMPLE	t3	eq_ref	PRIMARY	PRIMARY	4	test.t1.a	1	Using where; Using join buffer (flat, BKAH join)
SELECT COUNT(*) FROM t1,t2,t3
WHERE t1.a=t2.a AND t2.a=t3.a AND
t1.b IS NULL AND t2.b IS NULL AND t3.b IS NULL;
COUNT(*)
16384
set join_buffer_size=default;
set join_cache_level=default;
DROP TABLE t1,t2,t3;
#
# Bug #42020: join buffer is used  for outer join with fields of 
#             several outer tables in join buffer
#
CREATE TABLE t1 (
a bigint NOT NULL,
PRIMARY KEY (a) 
);
INSERT INTO t1 VALUES
(2), (1);
CREATE TABLE t2 (
a bigint NOT NULL,
b bigint NOT NULL,
PRIMARY KEY (a,b)
);
INSERT INTO t2 VALUES
(2,30), (2,40), (2,50), (2,60), (2,70), (2,80),
(1,10), (1, 20), (1,30), (1,40), (1,50);
CREATE TABLE t3 (
pk bigint NOT NULL AUTO_INCREMENT,
a bigint NOT NULL,
b bigint NOT NULL,
val bigint DEFAULT '0',
PRIMARY KEY (pk),
KEY idx (a,b)
);
INSERT INTO t3(a,b) VALUES
(2,30), (2,40), (2,50), (2,60), (2,70), (2,80),
(4,30), (4,40), (4,50), (4,60), (4,70), (4,80),
(5,30), (5,40), (5,50), (5,60), (5,70), (5,80),
(7,30), (7,40), (7,50), (7,60), (7,70), (7,80);
set join_cache_level=0;
SELECT t1.a, t2.a, t3.a, t2.b, t3.b, t3.val 
FROM (t1,t2) LEFT JOIN t3 ON (t1.a=t3.a AND t2.b=t3.b) 
WHERE t1.a=t2.a;
a	a	a	b	b	val
1	1	NULL	10	NULL	NULL
1	1	NULL	20	NULL	NULL
1	1	NULL	30	NULL	NULL
1	1	NULL	40	NULL	NULL
1	1	NULL	50	NULL	NULL
2	2	2	30	30	0
2	2	2	40	40	0
2	2	2	50	50	0
2	2	2	60	60	0
2	2	2	70	70	0
2	2	2	80	80	0
set join_cache_level=6;
set join_buffer_size=256;
EXPLAIN
SELECT t1.a, t2.a, t3.a, t2.b, t3.b, t3.val 
FROM (t1,t2) LEFT JOIN t3 ON (t1.a=t3.a AND t2.b=t3.b) 
WHERE t1.a=t2.a;
id	select_type	table	type	possible_keys	key	key_len	ref	rows	Extra
1	SIMPLE	t1	index	PRIMARY	PRIMARY	8	NULL	2	Using index
1	SIMPLE	t2	ref	PRIMARY	PRIMARY	8	test.t1.a	1	Using index
1	SIMPLE	t3	ref	idx	idx	16	test.t1.a,test.t2.b	2	Using join buffer (flat, BKA join)
SELECT t1.a, t2.a, t3.a, t2.b, t3.b, t3.val 
FROM (t1,t2) LEFT JOIN t3 ON (t1.a=t3.a AND t2.b=t3.b) 
WHERE t1.a=t2.a;
a	a	a	b	b	val
1	1	NULL	10	NULL	NULL
1	1	NULL	20	NULL	NULL
1	1	NULL	30	NULL	NULL
1	1	NULL	40	NULL	NULL
1	1	NULL	50	NULL	NULL
2	2	2	30	30	0
2	2	2	40	40	0
2	2	2	50	50	0
2	2	2	60	60	0
2	2	2	70	70	0
2	2	2	80	80	0
DROP INDEX idx ON t3;
set join_cache_level=2;
EXPLAIN
SELECT t1.a, t2.a, t3.a, t2.b, t3.b, t3.val 
FROM (t1,t2) LEFT JOIN t3 ON (t1.a=t3.a AND t2.b=t3.b) 
WHERE t1.a=t2.a;
id	select_type	table	type	possible_keys	key	key_len	ref	rows	Extra
1	SIMPLE	t1	index	PRIMARY	PRIMARY	8	NULL	2	Using index
1	SIMPLE	t2	ref	PRIMARY	PRIMARY	8	test.t1.a	1	Using index
1	SIMPLE	t3	ALL	NULL	NULL	NULL	NULL	24	Using where; Using join buffer (flat, BNL join)
SELECT t1.a, t2.a, t3.a, t2.b, t3.b, t3.val 
FROM (t1,t2) LEFT JOIN t3 ON (t1.a=t3.a AND t2.b=t3.b) 
WHERE t1.a=t2.a;
a	a	a	b	b	val
1	1	NULL	10	NULL	NULL
1	1	NULL	20	NULL	NULL
1	1	NULL	30	NULL	NULL
1	1	NULL	40	NULL	NULL
1	1	NULL	50	NULL	NULL
2	2	2	30	30	0
2	2	2	40	40	0
2	2	2	50	50	0
2	2	2	60	60	0
2	2	2	70	70	0
2	2	2	80	80	0
set join_buffer_size=default;
set join_cache_level=default;
DROP TABLE t1,t2,t3;
create table t1(f1 int, f2 int);
insert into t1 values (1,1),(2,2),(3,3);
create table t2(f1 int not null, f2 int not null, f3 char(200), key(f1,f2));
insert into t2 values (1,1, 'qwerty'),(1,2, 'qwerty'),(1,3, 'qwerty');
insert into t2 values (2,1, 'qwerty'),(2,2, 'qwerty'),(2,3, 'qwerty'),
(2,4, 'qwerty'),(2,5, 'qwerty');
insert into t2 values (3,1, 'qwerty'),(3,4, 'qwerty');
insert into t2 values (4,1, 'qwerty'),(4,2, 'qwerty'),(4,3, 'qwerty'),
(4,4, 'qwerty');
insert into t2 values (1,1, 'qwerty'),(1,2, 'qwerty'),(1,3, 'qwerty');
insert into t2 values (2,1, 'qwerty'),(2,2, 'qwerty'),(2,3, 'qwerty'),
(2,4, 'qwerty'),(2,5, 'qwerty');
insert into t2 values (3,1, 'qwerty'),(3,4, 'qwerty');
insert into t2 values (4,1, 'qwerty'),(4,2, 'qwerty'),(4,3, 'qwerty'),
(4,4, 'qwerty');
set join_cache_level=5;
select t2.f1, t2.f2, t2.f3 from t1,t2
where t1.f1=t2.f1 and t2.f2 between t1.f1 and t1.f2 and t2.f2 + 1 >= t1.f1 + 1;
f1	f2	f3
1	1	qwerty
2	2	qwerty
1	1	qwerty
2	2	qwerty
explain select t2.f1, t2.f2, t2.f3 from t1,t2
where t1.f1=t2.f1 and t2.f2 between t1.f1 and t2.f2;
id	select_type	table	type	possible_keys	key	key_len	ref	rows	Extra
1	SIMPLE	t1	ALL	NULL	NULL	NULL	NULL	3	Using where
1	SIMPLE	t2	ref	f1	f1	4	test.t1.f1	3	Using index condition(BKA); Using join buffer (flat, BKA join)
set join_cache_level=6;
select t2.f1, t2.f2, t2.f3 from t1,t2
where t1.f1=t2.f1 and t2.f2 between t1.f1 and t1.f2 and t2.f2 + 1 >= t1.f1 + 1;
f1	f2	f3
1	1	qwerty
2	2	qwerty
1	1	qwerty
2	2	qwerty
explain select t2.f1, t2.f2, t2.f3 from t1,t2
where t1.f1=t2.f1 and t2.f2 between t1.f1 and t2.f2;
id	select_type	table	type	possible_keys	key	key_len	ref	rows	Extra
1	SIMPLE	t1	ALL	NULL	NULL	NULL	NULL	3	Using where
1	SIMPLE	t2	ref	f1	f1	4	test.t1.f1	3	Using index condition(BKA); Using join buffer (flat, BKA join)
set join_cache_level=7;
select t2.f1, t2.f2, t2.f3 from t1,t2
where t1.f1=t2.f1 and t2.f2 between t1.f1 and t1.f2 and t2.f2 + 1 >= t1.f1 + 1;
f1	f2	f3
1	1	qwerty
2	2	qwerty
1	1	qwerty
2	2	qwerty
explain select t2.f1, t2.f2, t2.f3 from t1,t2
where t1.f1=t2.f1 and t2.f2 between t1.f1 and t2.f2;
id	select_type	table	type	possible_keys	key	key_len	ref	rows	Extra
1	SIMPLE	t1	ALL	NULL	NULL	NULL	NULL	3	Using where
1	SIMPLE	t2	ref	f1	f1	4	test.t1.f1	3	Using index condition(BKA); Using where; Using join buffer (flat, BKAH join)
set join_cache_level=8;
select t2.f1, t2.f2, t2.f3 from t1,t2
where t1.f1=t2.f1 and t2.f2 between t1.f1 and t1.f2 and t2.f2 + 1 >= t1.f1 + 1;
f1	f2	f3
1	1	qwerty
2	2	qwerty
1	1	qwerty
2	2	qwerty
explain select t2.f1, t2.f2, t2.f3 from t1,t2
where t1.f1=t2.f1 and t2.f2 between t1.f1 and t2.f2;
id	select_type	table	type	possible_keys	key	key_len	ref	rows	Extra
1	SIMPLE	t1	ALL	NULL	NULL	NULL	NULL	3	Using where
1	SIMPLE	t2	ref	f1	f1	4	test.t1.f1	3	Using index condition(BKA); Using where; Using join buffer (flat, BKAH join)
drop table t1,t2;
set join_cache_level=default;
#
# Bug #42955: join with GROUP BY/ORDER BY and when BKA is enabled 
#             
create table t1 (d int, id1 int, index idx1 (d, id1));
insert into t1 values
(3, 20), (2, 40), (3, 10), (1, 10), (3, 20), (1, 40), (2, 30), (3, 30);
create table t2 (id1 int, id2 int, index idx2 (id1));
insert into t2 values 
(20, 100), (30, 400), (20, 400), (30, 200), (10, 300), (10, 200), (40, 100),
(40, 200), (30, 300), (10, 400), (20, 200), (20, 300);
set join_cache_level=6;
explain
select t1.id1, sum(t2.id2) from t1 join t2 on t1.id1=t2.id1 
where t1.d=3 group by t1.id1;
id	select_type	table	type	possible_keys	key	key_len	ref	rows	Extra
1	SIMPLE	t1	ref	idx1	idx1	5	const	4	Using where; Using index; Using temporary; Using filesort
1	SIMPLE	t2	ref	idx2	idx2	5	test.t1.id1	2	Using join buffer (flat, BKA join)
select t1.id1, sum(t2.id2) from t1 join t2 on t1.id1=t2.id1 
where t1.d=3 group by t1.id1;
id1	sum(t2.id2)
10	900
20	2000
30	900
explain
select t1.id1  from t1 join t2 on t1.id1=t2.id1 
where t1.d=3 and t2.id2 > 200 order by t1.id1;
id	select_type	table	type	possible_keys	key	key_len	ref	rows	Extra
1	SIMPLE	t1	ref	idx1	idx1	5	const	4	Using where; Using index; Using temporary; Using filesort
1	SIMPLE	t2	ref	idx2	idx2	5	test.t1.id1	2	Using where; Using join buffer (flat, BKA join)
select t1.id1  from t1 join t2 on t1.id1=t2.id1 
where t1.d=3 and t2.id2 > 200 order by t1.id1;
id1
10
10
20
20
20
20
30
30
set join_cache_level=default;
drop table t1,t2;
#
# Bug #44019: star-like multi-join query executed join_cache_level=6 
#             
create table t1 (a int, b int, c int, d int);
create table t2 (b int, e varchar(16), index idx(b));
create table t3 (d int, f varchar(16), index idx(d));
create table t4 (c int, g varchar(16), index idx(c));
insert into t1 values
(5, 50, 500, 5000), (3, 30, 300, 3000), (9, 90, 900, 9000),
(2, 20, 200, 2000), (4, 40, 400, 4000), (8, 80, 800, 800),
(7, 70, 700, 7000);
insert into t2 values
(30, 'bbb'), (10, 'b'), (70, 'bbbbbbb'), (60, 'bbbbbb'),
(31, 'bbb'), (11, 'b'), (71, 'bbbbbbb'), (61, 'bbbbbb'),
(32, 'bbb'), (12, 'b'), (72, 'bbbbbbb'), (62, 'bbbbbb');
insert into t3 values
(4000, 'dddd'), (3000, 'ddd'), (1000, 'd'), (8000, 'dddddddd'),
(4001, 'dddd'), (3001, 'ddd'), (1001, 'd'), (8001, 'dddddddd'),
(4002, 'dddd'), (3002, 'ddd'), (1002, 'd'), (8002, 'dddddddd');
insert into t4 values
(200, 'cc'), (600, 'cccccc'), (300, 'ccc'), (500, 'ccccc'),
(201, 'cc'), (601, 'cccccc'), (301, 'ccc'), (501, 'ccccc'),
(202, 'cc'), (602, 'cccccc'), (302, 'ccc'), (502, 'ccccc');
analyze table t2,t3,t4;
set join_cache_level=1;
explain 
select t1.a, t1.b, t1.c, t1.d, t2.e, t3.f, t4.g from t1,t2,t3,t4
where t2.b=t1.b and t3.d=t1.d and t4.c=t1.c;
id	select_type	table	type	possible_keys	key	key_len	ref	rows	Extra
1	SIMPLE	t1	ALL	NULL	NULL	NULL	NULL	7	Using where
1	SIMPLE	t2	ref	idx	idx	5	test.t1.b	1	
1	SIMPLE	t3	ref	idx	idx	5	test.t1.d	1	
1	SIMPLE	t4	ref	idx	idx	5	test.t1.c	1	
select t1.a, t1.b, t1.c, t1.d, t2.e, t3.f, t4.g from t1,t2,t3,t4
where t2.b=t1.b and t3.d=t1.d and t4.c=t1.c;
a	b	c	d	e	f	g
3	30	300	3000	bbb	ddd	ccc
set join_cache_level=6;
explain 
select t1.a, t1.b, t1.c, t1.d, t2.e, t3.f, t4.g from t1,t2,t3,t4
where t2.b=t1.b and t3.d=t1.d and t4.c=t1.c;
id	select_type	table	type	possible_keys	key	key_len	ref	rows	Extra
1	SIMPLE	t1	ALL	NULL	NULL	NULL	NULL	7	Using where
1	SIMPLE	t2	ref	idx	idx	5	test.t1.b	1	Using join buffer (flat, BKA join)
1	SIMPLE	t3	ref	idx	idx	5	test.t1.d	1	Using join buffer (incremental, BKA join)
1	SIMPLE	t4	ref	idx	idx	5	test.t1.c	1	Using join buffer (incremental, BKA join)
select t1.a, t1.b, t1.c, t1.d, t2.e, t3.f, t4.g from t1,t2,t3,t4
where t2.b=t1.b and t3.d=t1.d and t4.c=t1.c;
a	b	c	d	e	f	g
3	30	300	3000	bbb	ddd	ccc
set join_cache_level=default;
drop table t1,t2,t3,t4;
#
# Bug #44250: Corruption of linked join buffers when using BKA 
#             
CREATE TABLE t1 (
id1 bigint(20) DEFAULT NULL,
id2 bigint(20) DEFAULT NULL,
id3 bigint(20) DEFAULT NULL,
num1 bigint(20) DEFAULT NULL,
num2 int(11) DEFAULT NULL,
num3 bigint(20) DEFAULT NULL
);
CREATE TABLE t2 (
id3 bigint(20) NOT NULL DEFAULT '0',
id4 bigint(20) DEFAULT NULL,
enum1 enum('Enabled','Disabled','Paused') DEFAULT NULL,
PRIMARY KEY (id3)
);
CREATE TABLE t3 (
id4 bigint(20) NOT NULL DEFAULT '0',
text1 text,
PRIMARY KEY (id4)
);
CREATE TABLE t4 (
id2 bigint(20) NOT NULL DEFAULT '0',
dummy int(11) DEFAULT '0',
PRIMARY KEY (id2)
);
CREATE TABLE t5 (
id1 bigint(20) NOT NULL DEFAULT '0',
id2 bigint(20) NOT NULL DEFAULT '0',
enum2 enum('Active','Deleted','Paused') DEFAULT NULL,
PRIMARY KEY (id1,id2)
);
set join_cache_level=8;
set join_buffer_size=2048;
EXPLAIN
SELECT STRAIGHT_JOIN t1.id1, t1.num3, t3.text1, t3.id4, t2.id3, t4.dummy
FROM t1 JOIN  t2 JOIN  t3 JOIN  t4 JOIN  t5 
WHERE t1.id1=t5.id1 AND t1.id2=t5.id2 and  t4.id2=t1.id2 AND
t5.enum2='Active' AND t3.id4=t2.id4 AND t2.id3=t1.id3 AND t3.text1<'D';
id	select_type	table	type	possible_keys	key	key_len	ref	rows	Extra
1	SIMPLE	t1	ALL	NULL	NULL	NULL	NULL	349	Using where
1	SIMPLE	t2	eq_ref	PRIMARY	PRIMARY	8	test.t1.id3	1	Using where; Using join buffer (flat, BKAH join)
1	SIMPLE	t3	eq_ref	PRIMARY	PRIMARY	8	test.t2.id4	1	Using where; Using join buffer (incremental, BKAH join)
1	SIMPLE	t4	eq_ref	PRIMARY	PRIMARY	8	test.t1.id2	1	Using join buffer (incremental, BKAH join)
1	SIMPLE	t5	eq_ref	PRIMARY	PRIMARY	16	test.t1.id1,test.t1.id2	1	Using where; Using join buffer (incremental, BKAH join)
SELECT STRAIGHT_JOIN t1.id1, t1.num3, t3.text1, t3.id4, t2.id3, t4.dummy
FROM t1 JOIN  t2 JOIN  t3 JOIN  t4 JOIN  t5 
WHERE t1.id1=t5.id1 AND t1.id2=t5.id2 and  t4.id2=t1.id2 AND
t5.enum2='Active' AND t3.id4=t2.id4 AND t2.id3=t1.id3 AND t3.text1<'D';
id1	num3	text1	id4	id3	dummy
228172702	14	AAAAAAAAAAAAAAAAAAAAAAAAAAAAAAAAAAAAAAAAAAAAAAAAAAAAAAAAAAAAAAAAAAAAAAAAAAAAAA	2567095402	2667134182	0
228172702	134	AAAAAAAAAAAAAAAAAAAAAAAAAAAAAAAAAAAAAAAAAAAAAAAAAAAAAAAAAAAAAAAAAAAAAAAAAAAAAA	2567095402	2667134182	0
228172702	15	AAAAAAAAAAAAAAAAAAAAAAAAAAAAAAAAAAAAAAAAAAAAAAAAAAAAAAAAAAAAAAAAAAAAAAAAAAAAAA	2567095402	2667134182	0
228172702	3	AAAAAAAAAAAAAAAAAAAAAAAAAAAAAAAAAAAAAAAAAAAAAAAAAAAAAAAAAAAAAAAAAAAAAAAAAAAAAA	2567095402	2667134182	0
228808822	61	CCCCCCCCCCCCCCCCCCCCCCCCCCCCCCCCCCCCCCCCCCCCCCCCCCCCCCCCCCCCCCCCCCCCCCCCCCCCCCCCCCCCCCC	826928662	935693782	0
228808822	13	CCCCCCCCCCCCCCCCCCCCCCCCCCCCCCCCCCCCCCCCCCCCCCCCCCCCCCCCCCCCCCCCCCCCCCCCCCCCCCCCCCCCCCC	826928662	935693782	0
228808822	60	CCCCCCCCCCCCCCCCCCCCCCCCCCCCCCCCCCCCCCCCCCCCCCCCCCCCCCCCCCCCCCCCCCCCCCCCCCCCCCCCCCCCCCC	826928662	935693782	0
228808822	13	CCCCCCCCCCCCCCCCCCCCCCCCCCCCCCCCCCCCCCCCCCCCCCCCCCCCCCCCCCCCCCCCCCCCCCCCCCCCCCCCCCCCCCC	826928662	935693782	0
228808822	3	CCCCCCCCCCCCCCCCCCCCCCCCCCCCCCCCCCCCCCCCCCCCCCCCCCCCCCCCCCCCCCCCCCCCCCCCCCCCCCCCCCCCCCC	826928662	935693782	0
228808822	4	CCCCCCCCCCCCCCCCCCCCCCCCCCCCCCCCCCCCCCCCCCCCCCCCCCCCCCCCCCCCCCCCCCCCCCCCCCCCCCCCCCCCCCC	826928662	935693782	0
228808822	6	CCCCCCCCCCCCCCCCCCCCCCCCCCCCCCCCCCCCCCCCCCCCCCCCCCCCCCCCCCCCCCCCCCCCCCCCCCCCCCCCCCCCCCC	826928662	935693782	0
228808822	18	CCCCCCCCCCCCCCCCCCCCCCCCCCCCCCCCCCCCCCCCCCCCCCCCCCCCCCCCCCCCCCCCCCCCCCCCCCCCCCCCCCCCCCC	826928662	935693782	0
228808822	1	CCCCCCCCCCCCCCCCCCCCCCCCCCCCCCCCCCCCCCCCCCCCCCCCCCCCCCCCCCCCCCCCCCCCCCCCCCCCCCCCCCCCCCC	826928662	935693782	0
228808822	3	CCCCCCCCCCCCCCCCCCCCCCCCCCCCCCCCCCCCCCCCCCCCCCCCCCCCCCCCCCCCCCCCCCCCCCCCCCCCCCCCCCCCCCC	826928662	935693782	0
228808822	17	CCCCCCCCCCCCCCCCCCCCCCCCCCCCCCCCCCCCCCCCCCCCCCCCCCCCCCCCCCCCCCCCCCCCCCCCCCCCCCCCCCCCCCC	826928662	935693782	0
228808822	50	CCCCCCCCCCCCCCCCCCCCCCCCCCCCCCCCCCCCCCCCCCCCCCCCCCCCCCCCCCCCCCCCCCCCCCCCCCCCCCCCCCCCCCC	826928662	935693782	0
228808822	4	CCCCCCCCCCCCCCCCCCCCCCCCCCCCCCCCCCCCCCCCCCCCCCCCCCCCCCCCCCCCCCCCCCCCCCCCCCCCCCCCCCCCCCC	826928662	935693782	0
228808822	89	CCCCCCCCCCCCCCCCCCCCCCCCCCCCCCCCCCCCCCCCCCCCCCCCCCCCCCCCCCCCCCCCCCCCCCCCCCCCCCCCCCCCCCC	2381969632	2482416112	0
228808822	19	CCCCCCCCCCCCCCCCCCCCCCCCCCCCCCCCCCCCCCCCCCCCCCCCCCCCCCCCCCCCCCCCCCCCCCCCCCCCCCCCCCCCCCC	2381969632	2482416112	0
228808822	9	CCCCCCCCCCCCCCCCCCCCCCCCCCCCCCCCCCCCCCCCCCCCCCCCCCCCCCCCCCCCCCCCCCCCCCCCCCCCCCCCCCCCCCC	2381969632	2482416112	0
228808822	84	CCCCCCCCCCCCCCCCCCCCCCCCCCCCCCCCCCCCCCCCCCCCCCCCCCCCCCCCCCCCCCCCCCCCCCCCCCCCCCCCCCCCCCC	2381969632	2482416112	0
228808822	14	CCCCCCCCCCCCCCCCCCCCCCCCCCCCCCCCCCCCCCCCCCCCCCCCCCCCCCCCCCCCCCCCCCCCCCCCCCCCCCCCCCCCCCC	2381969632	2482416112	0
228808822	1	CCCCCCCCCCCCCCCCCCCCCCCCCCCCCCCCCCCCCCCCCCCCCCCCCCCCCCCCCCCCCCCCCCCCCCCCCCCCCCCCCCCCCCC	2381969632	2482416112	0
228808822	10	CCCCCCCCCCCCCCCCCCCCCCCCCCCCCCCCCCCCCCCCCCCCCCCCCCCCCCCCCCCCCCCCCCCCCCCCCCCCCCCCCCCCCCC	2381969632	2482416112	0
228808822	26	CCCCCCCCCCCCCCCCCCCCCCCCCCCCCCCCCCCCCCCCCCCCCCCCCCCCCCCCCCCCCCCCCCCCCCCCCCCCCCCCCCCCCCC	2381969632	2482416112	0
228808822	4	CCCCCCCCCCCCCCCCCCCCCCCCCCCCCCCCCCCCCCCCCCCCCCCCCCCCCCCCCCCCCCCCCCCCCCCCCCCCCCCCCCCCCCC	2381969632	2482416112	0
228808822	3	CCCCCCCCCCCCCCCCCCCCCCCCCCCCCCCCCCCCCCCCCCCCCCCCCCCCCCCCCCCCCCCCCCCCCCCCCCCCCCCCCCCCCCC	2381969632	2482416112	0
228808822	1	CCCCCCCCCCCCCCCCCCCCCCCCCCCCCCCCCCCCCCCCCCCCCCCCCCCCCCCCCCCCCCCCCCCCCCCCCCCCCCCCCCCCCCC	2381969632	2482416112	0
228808822	3	CCCCCCCCCCCCCCCCCCCCCCCCCCCCCCCCCCCCCCCCCCCCCCCCCCCCCCCCCCCCCCCCCCCCCCCCCCCCCCCCCCCCCCC	2381969632	2482416112	0
228808822	28	CCCCCCCCCCCCCCCCCCCCCCCCCCCCCCCCCCCCCCCCCCCCCCCCCCCCCCCCCCCCCCCCCCCCCCCCCCCCCCCCCCCCCCC	2381969632	2482416112	0
228808822	62	CCCCCCCCCCCCCCCCCCCCCCCCCCCCCCCCCCCCCCCCCCCCCCCCCCCCCCCCCCCCCCCCCCCCCCCCCCCCCCCCCCCCCCC	2381969632	2482416112	0
set join_buffer_size=default;
set join_cache_level=default;
DROP TABLE t1,t2,t3,t4,t5;
#
# Bug#45267: Incomplete check caused wrong result.
#
CREATE TABLE t1 (
`pk` int(11) NOT NULL AUTO_INCREMENT PRIMARY KEY
);
CREATE TABLE t3 (
`pk` int(11) NOT NULL AUTO_INCREMENT PRIMARY KEY
);
INSERT INTO t3 VALUES
(1),(2),(3),(4),(5),(6),(7),(8),(9),(10),(11),(12),(13),(14),(15),
(16),(17),(18),(19),(20);
CREATE TABLE t2 (
`pk` int(11) NOT NULL AUTO_INCREMENT,
`int_nokey` int(11) NOT NULL,
`time_key` time NOT NULL,
PRIMARY KEY (`pk`),
KEY `time_key` (`time_key`)
);
INSERT INTO t2 VALUES (10,9,'22:36:46'),(11,0,'08:46:46');
SELECT DISTINCT t1.`pk`
FROM t1 RIGHT JOIN t2 STRAIGHT_JOIN t3 ON t2.`int_nokey`  ON t2.`time_key`
GROUP BY 1;
pk
NULL
DROP TABLE IF EXISTS t1, t2, t3;
#
# Bug #46328: Use of aggregate function without GROUP BY clause 
#             returns many rows (vs. one )
#             
CREATE TABLE t1 (
int_key int(11) NOT NULL,
KEY int_key (int_key)
);
INSERT INTO t1 VALUES
(0),(2),(2),(2),(3),(4),(5),(5),(6),(6),(8),(8),(9),(9);
CREATE TABLE t2 (
int_key int(11) NOT NULL,
KEY int_key (int_key)
);
INSERT INTO t2 VALUES (2),(3);

# The query shall return 1 record with a max value 9 and one of the 
# int_key values inserted above (undefined which one). A changed 
# execution plan may change the value in the second column
SELECT  MAX(t1.int_key), t1.int_key
FROM t1 STRAIGHT_JOIN t2  
ORDER BY t1.int_key;
MAX(t1.int_key)	int_key
9	0

explain 
SELECT  MAX(t1.int_key), t1.int_key
FROM t1 STRAIGHT_JOIN t2  
ORDER BY t1.int_key;
id	select_type	table	type	possible_keys	key	key_len	ref	rows	Extra
1	SIMPLE	t1	index	NULL	int_key	4	NULL	14	Using index
1	SIMPLE	t2	index	NULL	int_key	4	NULL	2	Using index; Using join buffer (flat, BNL join)

DROP TABLE t1,t2;
SET join_cache_level=default;
#
# Regression test for
# Bug#46733 - NULL value not returned for aggregate on empty result 
#             set w/ semijoin on
#
CREATE TABLE t1 (
i int(11) NOT NULL,
v varchar(1) DEFAULT NULL,
PRIMARY KEY (i)
);
INSERT INTO t1 VALUES (10,'a'),(11,'b'),(12,'c'),(13,'d');
CREATE TABLE t2 (
i int(11) NOT NULL,
v varchar(1) DEFAULT NULL,
PRIMARY KEY (i)
);
INSERT INTO t2 VALUES (1,'x'),(2,'y');

SELECT MAX(t1.i) 
FROM t1 JOIN t2 ON t2.v
ORDER BY t2.v;
MAX(t1.i)
NULL

EXPLAIN
SELECT MAX(t1.i) 
FROM t1 JOIN t2 ON t2.v
ORDER BY t2.v;
id	select_type	table	type	possible_keys	key	key_len	ref	rows	Extra
1	SIMPLE	t2	ALL	NULL	NULL	NULL	NULL	2	Using where
1	SIMPLE	t1	index	NULL	PRIMARY	4	NULL	4	Using index; Using join buffer (flat, BNL join)

DROP TABLE t1,t2;
#
# Bug #45092: join buffer contains two blob columns one of which is
#             used in the key employed to access the joined table
#
CREATE TABLE t1 (c1 int, c2 int, key (c2));
INSERT INTO t1 VALUES (1,1);
INSERT INTO t1 VALUES (2,2);
CREATE TABLE t2 (c1 text, c2 text);
INSERT INTO t2 VALUES('tt', 'uu');
INSERT INTO t2 VALUES('zzzz', 'xxxxxxxxx');
ANALYZE TABLE t1,t2;
set join_cache_level=6;
SELECT t1.*, t2.*, LENGTH(t2.c1), LENGTH(t2.c2) FROM t1,t2
WHERE t1.c2=LENGTH(t2.c2) and t1.c1=LENGTH(t2.c1);
c1	c2	c1	c2	LENGTH(t2.c1)	LENGTH(t2.c2)
2	2	tt	uu	2	2
set join_cache_level=default;
DROP TABLE t1,t2;
#
# Bug #51092: linked join buffer is used for a 3-way cross join query 
#             that selects only records of the first table
#
create table t1 (a int, b int);
insert into t1 values (1,1),(2,2);
create table t2 (a int, b int);
insert into t2 values (1,1),(2,2);
create table t3 (a int, b int);
insert into t3 values (1,1),(2,2);
explain select t1.* from t1,t2,t3;
id	select_type	table	type	possible_keys	key	key_len	ref	rows	Extra
1	SIMPLE	t1	ALL	NULL	NULL	NULL	NULL	2	
1	SIMPLE	t2	ALL	NULL	NULL	NULL	NULL	2	Using join buffer (flat, BNL join)
1	SIMPLE	t3	ALL	NULL	NULL	NULL	NULL	2	Using join buffer (flat, BNL join)
select t1.* from t1,t2,t3;
a	b
1	1
2	2
1	1
2	2
1	1
2	2
1	1
2	2
set join_cache_level=2;
explain select t1.* from t1,t2,t3;
id	select_type	table	type	possible_keys	key	key_len	ref	rows	Extra
1	SIMPLE	t1	ALL	NULL	NULL	NULL	NULL	2	
1	SIMPLE	t2	ALL	NULL	NULL	NULL	NULL	2	Using join buffer (flat, BNL join)
1	SIMPLE	t3	ALL	NULL	NULL	NULL	NULL	2	Using join buffer (incremental, BNL join)
select t1.* from t1,t2,t3;
a	b
1	1
2	2
1	1
2	2
1	1
2	2
1	1
2	2
set join_cache_level=default;
drop table t1,t2,t3;
#
# Bug #52394:  using join buffer for 3 table join with ref access 
# LP #623209: and no references to the columns of the middle table
#
set join_cache_level=6;
CREATE TABLE t1 (a int(11), b varchar(1));
INSERT INTO t1 VALUES (6,'r'),(27,'o');
CREATE TABLE t2(a int);
INSERT INTO t2 VALUES(1),(2),(3),(4),(5);
CREATE TABLE t3 (a int(11) primary key, b varchar(1));
INSERT INTO t3 VALUES
(14,'d'),(15,'z'),(16,'e'),(17,'h'),(18,'b'),(19,'s'),(20,'e'),
(21,'j'),(22,'e'),(23,'f'),(24,'v'),(25,'x'),(26,'m'),(27,'o');
EXPLAIN
SELECT t3.a FROM t1,t2,t3 WHERE t1.a = t3.a AND t1.b = t3.b;
id	select_type	table	type	possible_keys	key	key_len	ref	rows	Extra
1	SIMPLE	t1	ALL	NULL	NULL	NULL	NULL	2	Using where
1	SIMPLE	t2	ALL	NULL	NULL	NULL	NULL	5	Using join buffer (flat, BNL join)
1	SIMPLE	t3	eq_ref	PRIMARY	PRIMARY	4	test.t1.a	1	Using where; Using join buffer (incremental, BKA join)
SELECT t3.a FROM t1,t2,t3 WHERE t1.a = t3.a AND t1.b = t3.b;
a
27
27
27
27
27
DROP TABLE t1,t2,t3;
set join_cache_level=default;
#
# Bug #51084: Batched key access crashes for SELECT with
#             derived table and LEFT JOIN 
#
CREATE TABLE t1 (
carrier int,
id int PRIMARY KEY
);
INSERT INTO t1 VALUES (1,11),(1,12),(2,13);
CREATE TABLE t2 (
scan_date int,
package_id int
);
INSERT INTO t2 VALUES (2008,21),(2008,22);
CREATE TABLE t3 (
carrier int PRIMARY KEY,
id int
);
INSERT INTO t3 VALUES (1,31);
CREATE TABLE t4 (
carrier_id int,
INDEX carrier_id(carrier_id)
);
INSERT INTO t4 VALUES (31),(32);
SET join_cache_level=8;
SELECT COUNT(*)
FROM (t2 JOIN t1) LEFT JOIN (t3 JOIN t4 ON t3.id = t4.carrier_id)
ON t3.carrier = t1.carrier;
COUNT(*)
6
EXPLAIN
SELECT COUNT(*)
FROM (t2 JOIN t1) LEFT JOIN (t3 JOIN t4 ON t3.id = t4.carrier_id)
ON t3.carrier = t1.carrier;
id	select_type	table	type	possible_keys	key	key_len	ref	rows	Extra
1	SIMPLE	t2	ALL	NULL	NULL	NULL	NULL	2	
1	SIMPLE	t1	ALL	NULL	NULL	NULL	NULL	3	Using join buffer (flat, BNL join)
1	SIMPLE	t3	eq_ref	PRIMARY	PRIMARY	4	test.t1.carrier	1	Using where
1	SIMPLE	t4	ref	carrier_id	carrier_id	5	test.t3.id	2	Using index
SET join_cache_level=default;
DROP TABLE t1,t2,t3,t4;
#
# Bug #52636: allowing JOINs on NULL values w/ join_cache_level = 5-8
#
CREATE TABLE t1 (b int);
INSERT INTO t1 VALUES (NULL),(3);
CREATE TABLE t2 (a int, b int, KEY (b));
INSERT INTO t2 VALUES (100,NULL),(150,200);
set join_cache_level = 5;
explain SELECT t2.a FROM t1 LEFT JOIN t2 ON t2.b  = t1.b;
id	select_type	table	type	possible_keys	key	key_len	ref	rows	Extra
1	SIMPLE	t1	ALL	NULL	NULL	NULL	NULL	2	
1	SIMPLE	t2	ref	b	b	5	test.t1.b	2	Using where; Using join buffer (flat, BKA join)
SELECT t2.a FROM t1 LEFT JOIN t2 ON t2.b  = t1.b;
a
NULL
NULL
set join_cache_level = 8;
explain SELECT t2.a FROM t1 LEFT JOIN t2 ON t2.b  = t1.b;
id	select_type	table	type	possible_keys	key	key_len	ref	rows	Extra
1	SIMPLE	t1	ALL	NULL	NULL	NULL	NULL	2	
1	SIMPLE	t2	ref	b	b	5	test.t1.b	2	Using where; Using join buffer (flat, BKAH join)
SELECT t2.a FROM t1 LEFT JOIN t2 ON t2.b  = t1.b;
a
NULL
NULL
delete from t1;
INSERT INTO t1 VALUES (NULL),(NULL);
set join_cache_level = 5;
explain SELECT t2.a FROM t1 LEFT JOIN t2 ON t2.b  = t1.b;
id	select_type	table	type	possible_keys	key	key_len	ref	rows	Extra
1	SIMPLE	t1	ALL	NULL	NULL	NULL	NULL	2	
1	SIMPLE	t2	ref	b	b	5	test.t1.b	2	Using where; Using join buffer (flat, BKA join)
SELECT t2.a FROM t1 LEFT JOIN t2 ON t2.b  = t1.b;
a
NULL
NULL
DROP TABLE t1,t2;
CREATE TABLE t1 (b varchar(100));
INSERT INTO t1 VALUES (NULL),("some varchar");
CREATE TABLE t2 (a int, b varchar(100), KEY (b));
INSERT INTO t2 VALUES (100,NULL),(150,"varchar"),(200,NULL),(250,"long long varchar");
set join_cache_level = 5;
explain SELECT t2.a FROM t1 LEFT JOIN t2 ON t2.b  = t1.b;
id	select_type	table	type	possible_keys	key	key_len	ref	rows	Extra
1	SIMPLE	t1	ALL	NULL	NULL	NULL	NULL	2	
1	SIMPLE	t2	ref	b	b	103	test.t1.b	2	Using where; Using join buffer (flat, BKA join)
SELECT t2.a FROM t1 LEFT JOIN t2 ON t2.b  = t1.b;
a
NULL
NULL
set join_cache_level = 8;
explain SELECT t2.a FROM t1 LEFT JOIN t2 ON t2.b  = t1.b;
id	select_type	table	type	possible_keys	key	key_len	ref	rows	Extra
1	SIMPLE	t1	ALL	NULL	NULL	NULL	NULL	2	
1	SIMPLE	t2	ref	b	b	103	test.t1.b	2	Using where; Using join buffer (flat, BKAH join)
SELECT t2.a FROM t1 LEFT JOIN t2 ON t2.b  = t1.b;
a
NULL
NULL
set join_cache_level = default;
DROP TABLE t1,t2;
#
# Bug #54359: Extra rows with join_cache_level=7,8 and two joins
#             and multi-column index"
#
CREATE TABLE t1 (
pk int NOT NULL,
a int DEFAULT NULL,
b varchar(16) DEFAULT NULL,
c varchar(16) DEFAULT NULL,
INDEX idx (b,a))
;
INSERT INTO t1 VALUES (4,9,'k','k');
INSERT INTO t1 VALUES (12,5,'k','k');
set join_cache_level = 8;
EXPLAIN
SELECT t.a FROM t1 t, t1 s FORCE INDEX(idx)
WHERE s.pk AND s.a  >= t.pk AND  s.b  = t.c;
id	select_type	table	type	possible_keys	key	key_len	ref	rows	Extra
1	SIMPLE	t	ALL	NULL	NULL	NULL	NULL	2	Using where
1	SIMPLE	s	ref	idx	idx	19	test.t.c	1	Using index condition(BKA); Using where; Using join buffer (flat, BKAH join)
SELECT t.a FROM t1 t, t1 s FORCE INDEX(idx)
WHERE s.pk AND s.a  >= t.pk AND  s.b  = t.c;
a
9
9
set join_cache_level = default;
DROP TABLE t1;
#
# Bug #54235: Extra rows with join_cache_level=6,8 and two LEFT JOINs
#
CREATE TABLE t1 (a int);
CREATE TABLE t2 (a int);
CREATE TABLE t3 (a int);
CREATE TABLE t4 (a int);
INSERT INTO t1 VALUES (null), (2), (null), (1);
set join_cache_level = 6;
EXPLAIN
SELECT t1.a 
FROM t1 LEFT JOIN (t2 LEFT JOIN t3 ON t2.a) ON 0 
WHERE t1.a OR t3.a;
id	select_type	table	type	possible_keys	key	key_len	ref	rows	Extra
1	SIMPLE	t1	ALL	NULL	NULL	NULL	NULL	4	
1	SIMPLE	t2	ALL	NULL	NULL	NULL	NULL	0	Using where; Using join buffer (flat, BNL join)
1	SIMPLE	t3	ALL	NULL	NULL	NULL	NULL	0	Using where; Using join buffer (incremental, BNL join)
SELECT t1.a 
FROM t1 LEFT JOIN (t2 LEFT JOIN t3 ON t2.a) ON 0 
WHERE t1.a OR t3.a;
a
2
1
EXPLAIN
SELECT t1.a 
FROM t1 LEFT JOIN (t2 LEFT JOIN (t3 LEFT JOIN t4 ON 1) ON t2.a) ON 0
WHERE t1.a OR t4.a;
id	select_type	table	type	possible_keys	key	key_len	ref	rows	Extra
1	SIMPLE	t1	ALL	NULL	NULL	NULL	NULL	4	
1	SIMPLE	t2	ALL	NULL	NULL	NULL	NULL	0	Using where; Using join buffer (flat, BNL join)
1	SIMPLE	t3	ALL	NULL	NULL	NULL	NULL	0	Using where; Using join buffer (incremental, BNL join)
1	SIMPLE	t4	ALL	NULL	NULL	NULL	NULL	0	Using where; Using join buffer (incremental, BNL join)
SELECT t1.a 
FROM t1 LEFT JOIN (t2 LEFT JOIN (t3 LEFT JOIN t4 ON 1) ON t2.a) ON 0
WHERE t1.a OR t4.a;
a
2
1
set join_cache_level = default;
DROP TABLE t1,t2,t3,t4;
#
# Bug #663840: Memory overwrite causing crash with hash join
#
SET SESSION join_cache_level=3;
SET SESSION join_buffer_size=100;
Warnings:
Warning	1292	Truncated incorrect join_buffer_size value: '100'
CREATE TABLE t3 (
i int NOT NULL,
j int NOT NULL,
d date NOT NULL,
t time NOT NULL,
v varchar(1) NOT NULL,
u varchar(1) NOT NULL,
INDEX idx (v)
)  COLLATE=latin1_bin;
INSERT INTO t3 VALUES
(3,8,'2008-12-04','00:00:00','v','v'), (3,8,'2009-03-28','00:00:00','f','f'),
(3,5,'1900-01-01','00:55:47','v','v'), (2,8,'2009-10-02','00:00:00','s','s'),
(1,8,'1900-01-01','20:51:59','a','a'), (0,6,'2008-06-04','09:47:27','p','p'),
(8,7,'2009-01-13','21:58:29','z','z'), (5,2,'1900-01-01','22:45:53','a','a'),
(9,5,'2008-01-28','14:06:48','h','h'), (5,7,'2004-09-18','22:17:16','h','h'),
(4,2,'2006-10-14','14:59:37','v','v'), (2,9,'1900-01-01','23:37:40','v','v'),
(33,142,'2000-11-28','14:14:01','b','b'), (5,3,'2008-04-04','02:54:19','y','y'),
(1,0,'2002-07-13','06:34:26','v','v'), (9,3,'2003-01-03','18:07:38','m','m'),
(1,5,'2006-04-02','13:55:23','z','z'), (3,9,'2006-10-19','20:32:28','n','n'),
(8,1,'2005-06-08','11:57:44','d','d'), (231,107,'2006-12-26','03:10:35','a','a');
CREATE TABLE t1 SELECT * FROM t3;
DELETE FROM t1 WHERE i > 8;
CREATE TABLE t2 SELECT * FROM t3;
DELETE FROM t2 WHERE j > 10;
EXPLAIN
SELECT t1.i, t1.d,  t1.v, t2.i, t2.d, t2.t, t2.v FROM t1,t2,t3
WHERE t3.u <='a' AND t2.j < 5 AND t3.v = t2.u;
id	select_type	table	type	possible_keys	key	key_len	ref	rows	Extra
1	SIMPLE	t1	ALL	NULL	NULL	NULL	NULL	16	
1	SIMPLE	t2	ALL	NULL	NULL	NULL	NULL	18	Using where; Using join buffer (flat, BNL join)
1	SIMPLE	t3	ref	idx	idx	3	test.t2.u	2	Using where
SELECT t1.i, t1.d,  t1.v, t2.i, t2.d, t2.t, t2.v FROM t1,t2,t3
WHERE t3.u <='a' AND t2.j < 5 AND t3.v = t2.u;
i	d	v	i	d	t	v
0	2008-06-04	p	5	1900-01-01	22:45:53	a
0	2008-06-04	p	5	1900-01-01	22:45:53	a
0	2008-06-04	p	5	1900-01-01	22:45:53	a
1	1900-01-01	a	5	1900-01-01	22:45:53	a
1	1900-01-01	a	5	1900-01-01	22:45:53	a
1	1900-01-01	a	5	1900-01-01	22:45:53	a
1	2002-07-13	v	5	1900-01-01	22:45:53	a
1	2002-07-13	v	5	1900-01-01	22:45:53	a
1	2002-07-13	v	5	1900-01-01	22:45:53	a
1	2006-04-02	z	5	1900-01-01	22:45:53	a
1	2006-04-02	z	5	1900-01-01	22:45:53	a
1	2006-04-02	z	5	1900-01-01	22:45:53	a
2	1900-01-01	v	5	1900-01-01	22:45:53	a
2	1900-01-01	v	5	1900-01-01	22:45:53	a
2	1900-01-01	v	5	1900-01-01	22:45:53	a
2	2009-10-02	s	5	1900-01-01	22:45:53	a
2	2009-10-02	s	5	1900-01-01	22:45:53	a
2	2009-10-02	s	5	1900-01-01	22:45:53	a
3	1900-01-01	v	5	1900-01-01	22:45:53	a
3	1900-01-01	v	5	1900-01-01	22:45:53	a
3	1900-01-01	v	5	1900-01-01	22:45:53	a
3	2006-10-19	n	5	1900-01-01	22:45:53	a
3	2006-10-19	n	5	1900-01-01	22:45:53	a
3	2006-10-19	n	5	1900-01-01	22:45:53	a
3	2008-12-04	v	5	1900-01-01	22:45:53	a
3	2008-12-04	v	5	1900-01-01	22:45:53	a
3	2008-12-04	v	5	1900-01-01	22:45:53	a
3	2009-03-28	f	5	1900-01-01	22:45:53	a
3	2009-03-28	f	5	1900-01-01	22:45:53	a
3	2009-03-28	f	5	1900-01-01	22:45:53	a
4	2006-10-14	v	5	1900-01-01	22:45:53	a
4	2006-10-14	v	5	1900-01-01	22:45:53	a
4	2006-10-14	v	5	1900-01-01	22:45:53	a
5	1900-01-01	a	5	1900-01-01	22:45:53	a
5	1900-01-01	a	5	1900-01-01	22:45:53	a
5	1900-01-01	a	5	1900-01-01	22:45:53	a
5	2004-09-18	h	5	1900-01-01	22:45:53	a
5	2004-09-18	h	5	1900-01-01	22:45:53	a
5	2004-09-18	h	5	1900-01-01	22:45:53	a
5	2008-04-04	y	5	1900-01-01	22:45:53	a
5	2008-04-04	y	5	1900-01-01	22:45:53	a
5	2008-04-04	y	5	1900-01-01	22:45:53	a
8	2005-06-08	d	5	1900-01-01	22:45:53	a
8	2005-06-08	d	5	1900-01-01	22:45:53	a
8	2005-06-08	d	5	1900-01-01	22:45:53	a
8	2009-01-13	z	5	1900-01-01	22:45:53	a
8	2009-01-13	z	5	1900-01-01	22:45:53	a
8	2009-01-13	z	5	1900-01-01	22:45:53	a
DROP TABLE t1,t2,t3;
SET SESSION join_cache_level=DEFAULT;
SET SESSION join_buffer_size=DEFAULT;
#
# Bug #664508: 'Simple' GROUP BY + ORDER BY 
#              when join buffers are used
#
CREATE TABLE t1 (
pk int NOT NULL, i int NOT NULL, v  varchar(1) NOT NULL,
PRIMARY KEY (pk), INDEX idx1(i), INDEX idx2 (v,i)
) COLLATE latin1_bin;
INSERT INTO t1 VALUES
(10,8,'v'), (11,8,'f'), (12,5,'v'), (13,8,'s'), (14,8,'a'),
(15,6,'p'), (16,7,'z'), (17,2,'a'), (18,5,'h'), (19,7,'h'),
(25,3,'m'), (26,5,'z'), (27,9,'n'), (28,1,'d'), (29,107,'a');
CREATE TABLE t2 (
pk int NOT NULL, i int NOT NULL, v varchar(1) NOT NULL,
PRIMARY KEY (pk), INDEX idx1(i), INDEX idx2(v,i)
) COLLATE latin1_bin;
INSERT INTO t2 VALUES
(10,8,'v'), (11,8,'f'), (12,5,'v'), (13,8,'s'), (14,8,'a'),
(15,6,'p'), (16,7,'z'), (17,2,'a'), (18,5,'h'), (19,7,'h'),
(20,2,'v'), (21,9,'v'), (22,142,'b'), (23,3,'y'), (24,0,'v'),
(25,3,'m'), (26,5,'z'), (27,9,'n'), (28,1,'d'), (29,107,'a');
CREATE TABLE t3 (
pk int NOT NULL, i int NOT NULL,  v varchar(1) NOT NULL,
PRIMARY KEY (pk), INDEX idx1(i), INDEX idx2(v,i)
) COLLATE latin1_bin;
INSERT INTO t3 VALUES
(1,9,'x'), (2,5,'g'), (3,1,'o'), (4,0,'g'), (5,1,'v'),
(6,190,'m'), (7,6,'x'), (8,3,'c'), (9,4,'z'), (10,3,'i'),
(11,186,'x'), (12,1,'g'), (13,8,'q'), (14,226,'m'), (15,133,'p'),
(16,6,'e'), (17,3,'t'), (18,8,'j'), (19,5,'h'), (20,7,'w');
SET SESSION join_cache_level=1;
EXPLAIN
SELECT t2.v FROM t1, t2, t3 WHERE t3.v <> t2.v AND t3.pk = t2.i AND t1.v = t3.v 
GROUP BY t2.v ORDER BY t1.pk,t2.v;
id	select_type	table	type	possible_keys	key	key_len	ref	rows	Extra
1	SIMPLE	t2	index	idx1	idx2	7	NULL	20	Using index; Using temporary; Using filesort
1	SIMPLE	t3	eq_ref	PRIMARY,idx2	PRIMARY	4	test.t2.i	1	Using where
1	SIMPLE	t1	ref	idx2	idx2	3	test.t3.v	2	
SELECT t2.v FROM t1, t2, t3 WHERE t3.v <> t2.v AND t3.pk = t2.i AND t1.v = t3.v 
GROUP BY t2.v ORDER BY t1.pk,t2.v;
v
h
z
p
n
v
SET SESSION join_cache_level=6;
EXPLAIN
SELECT t2.v FROM t1, t2, t3 WHERE t3.v <> t2.v AND t3.pk = t2.i AND t1.v = t3.v 
GROUP BY t2.v ORDER BY t1.pk,t2.v;
id	select_type	table	type	possible_keys	key	key_len	ref	rows	Extra
1	SIMPLE	t2	ALL	idx1	NULL	NULL	NULL	20	Using temporary; Using filesort
1	SIMPLE	t3	eq_ref	PRIMARY,idx2	PRIMARY	4	test.t2.i	1	Using where; Using join buffer (flat, BKA join)
1	SIMPLE	t1	ref	idx2	idx2	3	test.t3.v	2	Using join buffer (incremental, BKA join)
SELECT t2.v FROM t1, t2, t3 WHERE t3.v <> t2.v AND t3.pk = t2.i AND t1.v = t3.v 
GROUP BY t2.v ORDER BY t1.pk,t2.v;
v
h
z
n
v
p
SET SESSION join_cache_level=4;
EXPLAIN
SELECT t2.v FROM t1, t2, t3 WHERE t3.v <> t2.v AND t3.pk = t2.i AND t1.v = t3.v 
GROUP BY t2.v ORDER BY t1.pk,t2.v;
id	select_type	table	type	possible_keys	key	key_len	ref	rows	Extra
1	SIMPLE	t2	ALL	idx1	NULL	NULL	NULL	20	Using temporary; Using filesort
1	SIMPLE	t3	eq_ref	PRIMARY,idx2	PRIMARY	4	test.t2.i	1	Using where; Using join buffer (flat, BNLH join)
1	SIMPLE	t1	ref	idx2	idx2	3	test.t3.v	2	Using join buffer (incremental, BNLH join)
SELECT t2.v FROM t1, t2, t3 WHERE t3.v <> t2.v AND t3.pk = t2.i AND t1.v = t3.v 
GROUP BY t2.v ORDER BY t1.pk,t2.v;
v
h
z
n
v
p
DROP TABLE t1,t2,t3;
SET SESSION join_cache_level=DEFAULT;
#
# Bug #668290: hash join with non-binary collations 
#
CREATE TABLE t1 (
i int DEFAULT NULL,
cl varchar(10) CHARACTER SET latin1 DEFAULT NULL,
cu varchar(10) CHARACTER SET utf8 DEFAULT NULL,
INDEX cl (cl),
INDEX cu (cu)
);
INSERT INTO t1 VALUES
(650903552,'cmxffkpsel','z'), (535298048,'tvtjrcmxff','y'),
(1626865664,'when','for'), (39649280,'rcvljitvtj','ercvljitvt'),
(792068096,'ttercvljit','jttercvlji');
INSERT INTO t1 SELECT * FROM t1;
CREATE TABLE t2 (
cu varchar(10) CHARACTER SET utf8 DEFAULT NULL,
i int DEFAULT NULL,
cl varchar(10) CHARACTER SET latin1 DEFAULT NULL,
INDEX cu (cu),
INDEX cl (cl)
);
INSERT INTO t2 VALUES 
('g',7,'like'), ('fujttercvl',6,'y'),
('s',2,'e'), ('didn\'t',0,'v'),
  ('gvdrodpedk',8,'chogvdrodp'), ('jichogvdro',7,'will');
EXPLAIN
SELECT t2.i FROM t1,t2 WHERE t1.cu = t2.cl ;
id	select_type	table	type	possible_keys	key	key_len	ref	rows	Extra
1	SIMPLE	t2	ALL	NULL	NULL	NULL	NULL	6	
1	SIMPLE	t1	ref	cu	cu	33	func	2	Using where; Using index
SELECT t2.i FROM t1,t2 WHERE t1.cu = t2.cl ;
i
6
6
SET SESSION join_cache_level = 4;
EXPLAIN
SELECT t2.i FROM t1,t2 WHERE t1.cu = t2.cl ;
id	select_type	table	type	possible_keys	key	key_len	ref	rows	Extra
1	SIMPLE	t2	ALL	NULL	NULL	NULL	NULL	6	
1	SIMPLE	t1	ref	cu	cu	33	func	2	Using where; Using index; Using join buffer (flat, BNLH join)
SELECT t2.i FROM t1,t2 WHERE t1.cu = t2.cl ;
i
6
6
SET SESSION join_cache_level = DEFAULT;
DROP TABLE t1,t2;
#
# Bug #669382: hash join using a ref with constant key parts 
#
CREATE TABLE t1 (a int);
INSERT INTO t1 VALUES
(9), (11), (7), (8), (4), (1), (12), (3), (5);
INSERT INTO t1 SELECT * FROM t1;
INSERT INTO t1 SELECT * FROM t1;
CREATE TABLE t2 (a int, b int, c int, INDEX idx (a,b));
INSERT INTO t2 VALUES
(8, 80, 800), (1, 10, 100), (1, 11, 101), (3, 30, 300),
(1, 12, 102), (8, 81, 801), (7, 70, 700), (12, 120, 1200),
(8, 82, 802), (1, 13, 103), (1, 14, 104), (3, 31, 301),
(1, 15, 105), (8, 83, 803), (7, 71, 701);
SET SESSION join_cache_level = 4;
SET SESSION join_buffer_size = 192;
EXPLAIN
SELECT t1.a, t2.c FROM t1,t2 WHERE t1.a=t2.a AND t2.b=99;
id	select_type	table	type	possible_keys	key	key_len	ref	rows	Extra
1	SIMPLE	t1	ALL	NULL	NULL	NULL	NULL	36	Using where
1	SIMPLE	t2	ref	idx	idx	10	test.t1.a,const	2	Using join buffer (flat, BNLH join)
SELECT t1.a, t2.c FROM t1,t2 WHERE t1.a=t2.a AND t2.b=99;
a	c
SET SESSION join_cache_level = DEFAULT;
SET SESSION join_buffer_size = DEFAULT;
DROP TABLE t1,t2;
#
# Bug #671901: hash join using a ref to a varchar field
#
CREATE TABLE t1 (
v varchar(10) CHARACTER SET latin1 COLLATE latin1_bin DEFAULT NULL,
i int  DEFAULT NULL
);
INSERT INTO t1 VALUES
('k',8), ('abcdefjh',-575340544), ('f',77), ('because', 2), ('f',-517472256),
('abcdefjhj',5), ('z',7);
CREATE TABLE t2 (
v varchar(10) CHARACTER SET latin1 COLLATE latin1_bin DEFAULT NULL,
i int DEFAULT NULL,
INDEX idx (v)
);
INSERT INTO t2 VALUES
('did',5), ('was',-1631322112), ('are',3), ('abcdefjhjk',3), 
('abcdefjhjk',4), ('tell',-824573952), ('t',0),('v',-1711013888),
('abcdefjhjk',1015414784), ('or',4), ('now',0), ('abcdefjhjk',-32702464),
('abcdefjhjk',4), ('time',1078394880), ('f',4), ('m',-1845559296), 
('ff', 5), ('abcdefjhjk',-1074397184);
EXPLAIN 
SELECT t1.v,t2.i FROM t1,t2 WHERE t2.v = t1.v;
id	select_type	table	type	possible_keys	key	key_len	ref	rows	Extra
1	SIMPLE	t1	ALL	NULL	NULL	NULL	NULL	7	Using where
1	SIMPLE	t2	ref	idx	idx	13	test.t1.v	2	
SELECT t1.v,t2.i FROM t1,t2 WHERE t2.v = t1.v;
v	i
f	4
f	4
EXPLAIN
SELECT t1.v,t2.i FROM t1,t2 WHERE t2.v = concat(t1.v, t1.v);
id	select_type	table	type	possible_keys	key	key_len	ref	rows	Extra
1	SIMPLE	t1	ALL	NULL	NULL	NULL	NULL	7	
1	SIMPLE	t2	ref	idx	idx	13	func	2	Using index condition
SELECT t1.v,t2.i FROM t1,t2 WHERE t2.v = concat(t1.v, t1.v);
v	i
f	5
f	5
SET SESSION join_cache_level = 4;
EXPLAIN 
SELECT t1.v,t2.i FROM t1,t2 WHERE t2.v = t1.v;
id	select_type	table	type	possible_keys	key	key_len	ref	rows	Extra
1	SIMPLE	t1	ALL	NULL	NULL	NULL	NULL	7	Using where
1	SIMPLE	t2	ref	idx	idx	13	test.t1.v	2	Using join buffer (flat, BNLH join)
SELECT t1.v,t2.i FROM t1,t2 WHERE t2.v = t1.v;
v	i
f	4
f	4
EXPLAIN
SELECT t1.v,t2.i FROM t1,t2 WHERE t2.v = concat(t1.v, t1.v);
id	select_type	table	type	possible_keys	key	key_len	ref	rows	Extra
1	SIMPLE	t1	ALL	NULL	NULL	NULL	NULL	7	
1	SIMPLE	t2	ref	idx	idx	13	func	2	Using where; Using join buffer (flat, BNLH join)
SELECT t1.v,t2.i FROM t1,t2 WHERE t2.v = concat(t1.v, t1.v);
v	i
f	5
f	5
SET SESSION join_cache_level = DEFAULT;
DROP TABLE t1,t2;
# Bug #672497: 3 way join with tiny incremental join buffer with
#              and a ref access from the first table 
#
CREATE TABLE t1 (
pk int PRIMARY KEY,
v varchar(10) CHARACTER SET latin1 COLLATE latin1_bin DEFAULT NULL,
INDEX idx (v)
);
INSERT INTO t1 VALUES
(1,'abcdefjhjk'), (2,'i'),(3,'abcdefjhjk'), (4,'well'), (5,'abcdefjhjk'),
(6,'abcdefjhjk'), (7,'that');
CREATE TABLE t2 (
pk int PRIMARY KEY,
i int DEFAULT NULL,
v varchar(1000) CHARACTER SET latin1 COLLATE latin1_bin DEFAULT NULL,
INDEX idx (v)
);
INSERT INTO t2 VALUES 
(1,6,'yes'), (2,NULL,'will'), (3,NULL,'o'), (4,NULL,'k'), (5,NULL,'she'),
(6,-1450835968,'abcdefjhjkl'), (7,-975831040,'abcdefjhjkl'), (8,NULL,'z'),
(10,-343932928,'t'),
(11,6,'yes'), (12,NULL,'will'), (13,NULL,'o'), (14,NULL,'k'), (15,NULL,'she'),
(16,-1450835968,'abcdefjhjkl'), (17,-975831040,'abcdefjhjkl'), (18,NULL,'z'),
(19,-343932928,'t');
CREATE TABLE t3 (
pk int NOT NULL PRIMARY KEY,
i int,
v varchar(1024) CHARACTER SET utf8 COLLATE utf8_bin DEFAULT NULL,
INDEX idx (v(333))
);
INSERT INTO t3 VALUES 
(1,7,'abcdefjhjkl'),(2,6,'y'), (3,NULL,'to'),(4,7,'n'),(5,7,'look'), (6,NULL,'all'),
(7,1443168256,'c'), (8,1427046400,'right'),
(11,7,'abcdefjhjkl'), (12,6,'y'), (13,NULL,'to'), (14,7,'n'), (15,7,'look'),
(16,NULL,'all'), (17,1443168256,'c'), (18,1427046400,'right'),
(21,7,'abcdefjhjkl'), (22,6,'y'), (23,NULL,'to'), (24,7,'n'), (25,7,'look'),
(26,NULL,'all'), (27,1443168256,'c'), (28,1427046400,'right'),
(31,7,'abcdefjhjkl'), (32,6,'y'), (33,NULL,'to'), (34,7,'n'), (35,7,'look'),
(36,NULL,'all'), (37,1443168256,'c'), (38,1427046400,'right');
SET SESSION join_buffer_size = 192;
SET SESSION join_cache_level = 4;
EXPLAIN
SELECT t3.i FROM t1,t2,t3
WHERE t1.v = t2.v AND t3.v = t1.v AND t2.i <> 0;
id	select_type	table	type	possible_keys	key	key_len	ref	rows	Extra
1	SIMPLE	t1	index	idx	idx	13	NULL	7	Using where; Using index
1	SIMPLE	t2	ref	idx	idx	1003	test.t1.v	2	Using where; Using join buffer (flat, BNLH join)
1	SIMPLE	t3	ref	idx	idx	1002	func	3	Using where; Using join buffer (incremental, BNLH join)
SELECT t3.i FROM t1,t2,t3
WHERE t1.v = t2.v AND t3.v = t1.v AND t2.i <> 0;
i
SET SESSION join_cache_level = DEFAULT;
SET SESSION join_buffer_size = DEFAULT;
DROP TABLE t1,t2,t3;
#
# Bug #672551: hash join over a long varchar field
#
CREATE TABLE t1 (
pk int PRIMARY KEY,
a varchar(512) CHARSET latin1 COLLATE latin1_bin DEFAULT NULL,
INDEX idx (a)
);
INSERT INTO t1 VALUES (2, 'aa'), (5, 'ccccccc'), (3, 'bb');
CREATE TABLE t2(
pk int PRIMARY KEY,
a varchar(512) CHARSET latin1 COLLATE latin1_bin DEFAULT NULL,
INDEX idx (a)
);
INSERT INTO t2 VALUES 
(10, 'a'), (20, 'c'), (30, 'aa'), (4, 'bb'),
(11, 'a'), (21, 'c'), (31, 'aa'), (41, 'cc'),
(12, 'a'), (22, 'c'), (32, 'bb'), (42, 'aa');
SELECT * FROM t1,t2 WHERE t2.a=t1.a;
pk	a	pk	a
2	aa	30	aa
2	aa	31	aa
2	aa	42	aa
3	bb	4	bb
3	bb	32	bb
SET SESSION join_cache_level = 4;
EXPLAIN
SELECT * FROM t1,t2 WHERE t2.a=t1.a;
id	select_type	table	type	possible_keys	key	key_len	ref	rows	Extra
1	SIMPLE	t1	ALL	idx	NULL	NULL	NULL	3	Using where
1	SIMPLE	t2	ref	idx	idx	515	test.t1.a	2	Using join buffer (flat, BNLH join)
SELECT * FROM t1,t2 WHERE t2.a=t1.a;
pk	a	pk	a
2	aa	30	aa
3	bb	4	bb
2	aa	31	aa
3	bb	32	bb
2	aa	42	aa
SET SESSION join_cache_level = DEFAULT;
DROP TABLE t1,t2;
#
# Bug #674431: nested outer join when join_cache_level is set to 7
#
CREATE TABLE t1 (a int, b varchar(32)) ;
INSERT INTO t1 VALUES (5,'h'), (NULL,'j');
CREATE TABLE t2 (a int, b varchar(32), c int) ;
INSERT INTO t2 VALUES (5,'h',100), (NULL,'j',200);
CREATE TABLE t3 (a int, b varchar(32), INDEX idx(b));
INSERT INTO t3 VALUES (77,'h'), (88,'g');
SET SESSION optimizer_switch = 'outer_join_with_cache=on';
SET SESSION join_cache_level = 7;
SELECT t3.a
FROM t1 LEFT JOIN
(t2 LEFT OUTER JOIN t3 ON t2.b = t3.b) ON t2.a = t1.b
WHERE t3.a BETWEEN 3 AND 11 OR t1.a <= t2.c;
a
SET SESSION optimizer_switch = 'outer_join_with_cache=off';
SET SESSION join_cache_level = DEFAULT;
DROP TABLE t1,t2,t3;
#
# Bug #52540: nested outer join when join_cache_level is set to 3
#
CREATE TABLE t1 (a int);
INSERT INTO t1 VALUES (2);
CREATE TABLE t2 (a varchar(10));
INSERT INTO t2 VALUES ('f'),('x');
CREATE TABLE t3 (pk int(11) PRIMARY KEY);
INSERT INTO t3 VALUES (2);
CREATE TABLE t4 (a varchar(10));
SET SESSION optimizer_switch = 'outer_join_with_cache=on';
SET SESSION join_cache_level = 3;
SELECT *
FROM t2 LEFT JOIN
((t1 JOIN t3 ON t1.a = t3.pk) LEFT JOIN t4 ON 1) ON 1;
a	a	pk	a
f	2	2	NULL
x	2	2	NULL
SET SESSION optimizer_switch = 'outer_join_with_cache=off';
SET SESSION join_cache_level = DEFAULT;
DROP TABLE t1,t2,t3,t4;
#
# Bug #674423: outer join with ON expression over only outer tables 
#
CREATE TABLE t1 (a int) ;
INSERT INTO t1 VALUES ('9');
CREATE TABLE t2 (pk int, a int) ;
INSERT INTO t2 VALUES ('9',NULL), ('1',NULL);
SET SESSION optimizer_switch = 'outer_join_with_cache=on';
SET SESSION join_cache_level = 0;
EXPLAIN
SELECT * FROM t2 LEFT JOIN t1 ON t2.a <> 0 WHERE t1.a <> 0 OR t2.pk < 9;
id	select_type	table	type	possible_keys	key	key_len	ref	rows	Extra
1	SIMPLE	t2	ALL	NULL	NULL	NULL	NULL	2	
1	SIMPLE	t1	ALL	NULL	NULL	NULL	NULL	1	Using where
SELECT * FROM t2 LEFT JOIN t1 ON t2.a <> 0 WHERE t1.a <>0 OR t2.pk < 9;
pk	a	a
1	NULL	NULL
SET SESSION join_cache_level = 1;
EXPLAIN
SELECT * FROM t2 LEFT JOIN t1 ON t2.a <> 0 WHERE t1.a <> 0 OR t2.pk < 9;
id	select_type	table	type	possible_keys	key	key_len	ref	rows	Extra
1	SIMPLE	t2	ALL	NULL	NULL	NULL	NULL	2	
1	SIMPLE	t1	ALL	NULL	NULL	NULL	NULL	1	Using where; Using join buffer (flat, BNL join)
SELECT * FROM t2 LEFT JOIN t1 ON t2.a <> 0 WHERE t1.a <> 0 OR t2.pk < 9;
pk	a	a
1	NULL	NULL
SET SESSION optimizer_switch = 'outer_join_with_cache=off';
SET SESSION join_cache_level = DEFAULT;
DROP TABLE t1,t2;
#
# Bug #675095: nested outer join using join buffer 
#
CREATE TABLE t1 (pk int, a1 int) ;
INSERT IGNORE INTO t1 VALUES (2,NULL), (8,0);
CREATE TABLE t2 (pk int, a2 int, c2 int, d2 int) ;
INSERT IGNORE INTO t2 VALUES  (9,0,0,2), (1,0,0,7);
CREATE TABLE t3 (pk int, a3 int, c3 int, d3 int) ;
INSERT IGNORE INTO t3 VALUES  (9,0,0,2), (1,0,0,7);
CREATE TABLE t4 (pk int, a4 int, INDEX idx(a4)) ;
INSERT IGNORE INTO t4 VALUES (2,NULL), (8,0);
CREATE TABLE t5 (pk int, a5 int) ;
INSERT IGNORE INTO t5 VALUES (2,0), (8,0);
SET SESSION optimizer_switch = 'outer_join_with_cache=on';
SET SESSION join_cache_level = 0;
EXPLAIN EXTENDED
SELECT *
FROM ((t1 LEFT JOIN (t2 JOIN t3 ON t2.c2 = t3.a3) ON t1.pk = t2.d2)
LEFT JOIN t4 ON t1.a1 = t4.a4) LEFT JOIN t5 ON t3.a3 = t5.a5;
id	select_type	table	type	possible_keys	key	key_len	ref	rows	filtered	Extra
1	SIMPLE	t1	ALL	NULL	NULL	NULL	NULL	2	100.00	
1	SIMPLE	t2	ALL	NULL	NULL	NULL	NULL	2	100.00	Using where
1	SIMPLE	t3	ALL	NULL	NULL	NULL	NULL	2	100.00	Using where
1	SIMPLE	t4	ref	idx	idx	5	test.t1.a1	2	100.00	Using where
1	SIMPLE	t5	ALL	NULL	NULL	NULL	NULL	2	100.00	Using where
Warnings:
Note	1003	select `test`.`t1`.`pk` AS `pk`,`test`.`t1`.`a1` AS `a1`,`test`.`t2`.`pk` AS `pk`,`test`.`t2`.`a2` AS `a2`,`test`.`t2`.`c2` AS `c2`,`test`.`t2`.`d2` AS `d2`,`test`.`t3`.`pk` AS `pk`,`test`.`t3`.`a3` AS `a3`,`test`.`t3`.`c3` AS `c3`,`test`.`t3`.`d3` AS `d3`,`test`.`t4`.`pk` AS `pk`,`test`.`t4`.`a4` AS `a4`,`test`.`t5`.`pk` AS `pk`,`test`.`t5`.`a5` AS `a5` from `test`.`t1` left join (`test`.`t2` join `test`.`t3`) on(((`test`.`t2`.`d2` = `test`.`t1`.`pk`) and (`test`.`t3`.`a3` = `test`.`t2`.`c2`))) left join `test`.`t4` on(((`test`.`t4`.`a4` = `test`.`t1`.`a1`) and (`test`.`t1`.`a1` is not null))) left join `test`.`t5` on((`test`.`t5`.`a5` = `test`.`t3`.`a3`)) where 1
SELECT *
FROM ((t1 LEFT JOIN (t2 JOIN t3 ON t2.c2 = t3.a3) ON t1.pk = t2.d2)
LEFT JOIN t4 ON t1.a1 = t4.a4) LEFT JOIN t5 ON t3.a3 = t5.a5;
pk	a1	pk	a2	c2	d2	pk	a3	c3	d3	pk	a4	pk	a5
2	NULL	9	0	0	2	9	0	0	2	NULL	NULL	2	0
2	NULL	9	0	0	2	9	0	0	2	NULL	NULL	8	0
2	NULL	9	0	0	2	1	0	0	7	NULL	NULL	2	0
2	NULL	9	0	0	2	1	0	0	7	NULL	NULL	8	0
8	0	NULL	NULL	NULL	NULL	NULL	NULL	NULL	NULL	8	0	NULL	NULL
SET SESSION join_cache_level = 2;
EXPLAIN EXTENDED
SELECT *
FROM ((t1 LEFT JOIN (t2 JOIN t3 ON t2.c2 = t3.a3) ON t1.pk = t2.d2)
LEFT JOIN t4 ON t1.a1 = t4.a4) LEFT JOIN t5 ON t3.a3 = t5.a5;
id	select_type	table	type	possible_keys	key	key_len	ref	rows	filtered	Extra
1	SIMPLE	t1	ALL	NULL	NULL	NULL	NULL	2	100.00	
1	SIMPLE	t2	ALL	NULL	NULL	NULL	NULL	2	100.00	Using where; Using join buffer (flat, BNL join)
1	SIMPLE	t3	ALL	NULL	NULL	NULL	NULL	2	100.00	Using where; Using join buffer (incremental, BNL join)
1	SIMPLE	t4	ref	idx	idx	5	test.t1.a1	2	100.00	Using where
1	SIMPLE	t5	ALL	NULL	NULL	NULL	NULL	2	100.00	Using where; Using join buffer (flat, BNL join)
Warnings:
Note	1003	select `test`.`t1`.`pk` AS `pk`,`test`.`t1`.`a1` AS `a1`,`test`.`t2`.`pk` AS `pk`,`test`.`t2`.`a2` AS `a2`,`test`.`t2`.`c2` AS `c2`,`test`.`t2`.`d2` AS `d2`,`test`.`t3`.`pk` AS `pk`,`test`.`t3`.`a3` AS `a3`,`test`.`t3`.`c3` AS `c3`,`test`.`t3`.`d3` AS `d3`,`test`.`t4`.`pk` AS `pk`,`test`.`t4`.`a4` AS `a4`,`test`.`t5`.`pk` AS `pk`,`test`.`t5`.`a5` AS `a5` from `test`.`t1` left join (`test`.`t2` join `test`.`t3`) on(((`test`.`t2`.`d2` = `test`.`t1`.`pk`) and (`test`.`t3`.`a3` = `test`.`t2`.`c2`))) left join `test`.`t4` on(((`test`.`t4`.`a4` = `test`.`t1`.`a1`) and (`test`.`t1`.`a1` is not null))) left join `test`.`t5` on((`test`.`t5`.`a5` = `test`.`t3`.`a3`)) where 1
SELECT *
FROM ((t1 LEFT JOIN (t2 JOIN t3 ON t2.c2 = t3.a3) ON t1.pk = t2.d2)
LEFT JOIN t4 ON t1.a1 = t4.a4) LEFT JOIN t5 ON t3.a3 = t5.a5;
pk	a1	pk	a2	c2	d2	pk	a3	c3	d3	pk	a4	pk	a5
2	NULL	9	0	0	2	9	0	0	2	NULL	NULL	2	0
2	NULL	9	0	0	2	1	0	0	7	NULL	NULL	2	0
2	NULL	9	0	0	2	9	0	0	2	NULL	NULL	8	0
2	NULL	9	0	0	2	1	0	0	7	NULL	NULL	8	0
8	0	NULL	NULL	NULL	NULL	NULL	NULL	NULL	NULL	8	0	NULL	NULL
SET SESSION join_cache_level = 1;
EXPLAIN EXTENDED
SELECT *
FROM ((t1 LEFT JOIN (t2 JOIN t3 ON t2.c2 = t3.a3) ON t1.pk = t2.d2)
LEFT JOIN t4 ON t1.a1 = t4.a4) LEFT JOIN t5 ON t3.a3 = t5.a5;
id	select_type	table	type	possible_keys	key	key_len	ref	rows	filtered	Extra
1	SIMPLE	t1	ALL	NULL	NULL	NULL	NULL	2	100.00	
1	SIMPLE	t2	ALL	NULL	NULL	NULL	NULL	2	100.00	Using where
1	SIMPLE	t3	ALL	NULL	NULL	NULL	NULL	2	100.00	Using where
1	SIMPLE	t4	ref	idx	idx	5	test.t1.a1	2	100.00	Using where
1	SIMPLE	t5	ALL	NULL	NULL	NULL	NULL	2	100.00	Using where; Using join buffer (flat, BNL join)
Warnings:
Note	1003	select `test`.`t1`.`pk` AS `pk`,`test`.`t1`.`a1` AS `a1`,`test`.`t2`.`pk` AS `pk`,`test`.`t2`.`a2` AS `a2`,`test`.`t2`.`c2` AS `c2`,`test`.`t2`.`d2` AS `d2`,`test`.`t3`.`pk` AS `pk`,`test`.`t3`.`a3` AS `a3`,`test`.`t3`.`c3` AS `c3`,`test`.`t3`.`d3` AS `d3`,`test`.`t4`.`pk` AS `pk`,`test`.`t4`.`a4` AS `a4`,`test`.`t5`.`pk` AS `pk`,`test`.`t5`.`a5` AS `a5` from `test`.`t1` left join (`test`.`t2` join `test`.`t3`) on(((`test`.`t2`.`d2` = `test`.`t1`.`pk`) and (`test`.`t3`.`a3` = `test`.`t2`.`c2`))) left join `test`.`t4` on(((`test`.`t4`.`a4` = `test`.`t1`.`a1`) and (`test`.`t1`.`a1` is not null))) left join `test`.`t5` on((`test`.`t5`.`a5` = `test`.`t3`.`a3`)) where 1
SELECT *
FROM ((t1 LEFT JOIN (t2 JOIN t3 ON t2.c2 = t3.a3) ON t1.pk = t2.d2)
LEFT JOIN t4 ON t1.a1 = t4.a4) LEFT JOIN t5 ON t3.a3 = t5.a5;
pk	a1	pk	a2	c2	d2	pk	a3	c3	d3	pk	a4	pk	a5
2	NULL	9	0	0	2	9	0	0	2	NULL	NULL	2	0
2	NULL	9	0	0	2	1	0	0	7	NULL	NULL	2	0
2	NULL	9	0	0	2	9	0	0	2	NULL	NULL	8	0
2	NULL	9	0	0	2	1	0	0	7	NULL	NULL	8	0
8	0	NULL	NULL	NULL	NULL	NULL	NULL	NULL	NULL	8	0	NULL	NULL
SET SESSION optimizer_switch = 'outer_join_with_cache=off';
SET SESSION join_cache_level = DEFAULT;
DROP TABLE t1,t2,t3,t4,t5;
#
# Bug #675516: nested outer join with 3 tables in the nest
#             using BNL + BNLH 
#
CREATE TABLE t1 (a1 int, b1 int, c1 int) ;
INSERT INTO t1 VALUES (7,8,0), (6,4,0);
CREATE TABLE t2 (a2 int) ;
INSERT INTO t2 VALUES (5);
CREATE TABLE t3 (a3 int, b3 int, c3 int, PRIMARY KEY (b3)) ;
INSERT INTO t3 VALUES (2,5,0);
CREATE TABLE t4 (a4 int, b4 int, c4 int) ;
INSERT INTO t4 VALUES (7,8,0);
SET SESSION optimizer_switch = 'outer_join_with_cache=on';
SET SESSION join_cache_level = 4;
EXPLAIN
SELECT * FROM
t1 LEFT JOIN 
((t2 JOIN t3 ON t2.a2 = t3.b3) JOIN t4 ON t4.b4 <> 0) ON t1.c1 = t3.c3
WHERE t3.a3 IS NULL;
id	select_type	table	type	possible_keys	key	key_len	ref	rows	Extra
1	SIMPLE	t1	ALL	NULL	NULL	NULL	NULL	2	
1	SIMPLE	t2	ALL	NULL	NULL	NULL	NULL	1	Using where; Using join buffer (flat, BNL join)
1	SIMPLE	t3	eq_ref	PRIMARY	PRIMARY	4	test.t2.a2	1	Using where; Using join buffer (incremental, BNLH join)
1	SIMPLE	t4	ALL	NULL	NULL	NULL	NULL	1	Using where; Using join buffer (incremental, BNL join)
SELECT * FROM
t1 LEFT JOIN 
((t2 JOIN t3 ON t2.a2 = t3.b3) JOIN t4 ON t4.b4 <> 0) ON t1.c1 = t3.c3
WHERE t3.a3 IS NULL;
a1	b1	c1	a2	a3	b3	c3	a4	b4	c4
SET SESSION join_cache_level = 0;
EXPLAIN
SELECT * FROM
t1 LEFT JOIN 
((t2 JOIN t3 ON t2.a2 = t3.b3) JOIN t4 ON t4.b4 <> 0) ON t1.c1 = t3.c3
WHERE t3.a3 IS NULL;
id	select_type	table	type	possible_keys	key	key_len	ref	rows	Extra
1	SIMPLE	t1	ALL	NULL	NULL	NULL	NULL	2	
1	SIMPLE	t2	ALL	NULL	NULL	NULL	NULL	1	Using where
1	SIMPLE	t3	eq_ref	PRIMARY	PRIMARY	4	test.t2.a2	1	Using where
1	SIMPLE	t4	ALL	NULL	NULL	NULL	NULL	1	Using where
SELECT * FROM
t1 LEFT JOIN 
((t2 JOIN t3 ON t2.a2 = t3.b3) JOIN t4 ON t4.b4 <> 0) ON t1.c1 = t3.c3
WHERE t3.a3 IS NULL;
a1	b1	c1	a2	a3	b3	c3	a4	b4	c4
SET SESSION optimizer_switch = 'outer_join_with_cache=off';
SET SESSION join_cache_level = DEFAULT;
DROP TABLE t1,t2,t3,t4;
#
# Bug #660963: nested outer join with join_cache_level set to 5
#
CREATE TABLE t1 (a1 int) ;
INSERT INTO t1 VALUES (0),(0);
CREATE TABLE t2 (a2 int, b2 int, PRIMARY KEY (a2)) ;
INSERT INTO t2 VALUES (2,1);
CREATE TABLE t3 (a3 int, b3 int, PRIMARY KEY (a3)) ;
INSERT INTO t3 VALUES (2,1);
SET SESSION optimizer_switch = 'outer_join_with_cache=on';
SET SESSION join_cache_level = 6;
EXPLAIN
SELECT * FROM t1 LEFT JOIN t2 JOIN t3 ON t3.a3 = t2.a2 ON t3.b3 <> 0 ;
id	select_type	table	type	possible_keys	key	key_len	ref	rows	Extra
1	SIMPLE	t1	ALL	NULL	NULL	NULL	NULL	2	
1	SIMPLE	t2	ALL	PRIMARY	NULL	NULL	NULL	1	Using where; Using join buffer (flat, BNL join)
1	SIMPLE	t3	eq_ref	PRIMARY	PRIMARY	4	test.t2.a2	1	Using where; Using join buffer (incremental, BKA join)
SELECT * FROM t1 LEFT JOIN t2 JOIN t3 ON t3.a3 = t2.a2 ON t3.b3 <> 0 ;
a1	a2	b2	a3	b3
0	2	1	2	1
0	2	1	2	1
SET SESSION join_cache_level = 5;
EXPLAIN
SELECT * FROM t1 LEFT JOIN t2 JOIN t3 ON t3.a3 = t2.a2 ON t3.b3 <> 0 ;
id	select_type	table	type	possible_keys	key	key_len	ref	rows	Extra
1	SIMPLE	t1	ALL	NULL	NULL	NULL	NULL	2	
1	SIMPLE	t2	ALL	PRIMARY	NULL	NULL	NULL	1	Using where; Using join buffer (flat, BNL join)
1	SIMPLE	t3	eq_ref	PRIMARY	PRIMARY	4	test.t2.a2	1	Using where; Using join buffer (incremental, BNLH join)
SELECT * FROM t1 LEFT JOIN t2 JOIN t3 ON t3.a3 = t2.a2 ON t3.b3 <> 0 ;
a1	a2	b2	a3	b3
0	2	1	2	1
0	2	1	2	1
SET SESSION optimizer_switch = 'outer_join_with_cache=off';
SET SESSION join_cache_level = DEFAULT;
DROP TABLE t1,t2,t3;
#
# Bug #675922: incremental buffer for BKA with access from previous
#      buffers from non-nullable columns whose values may be null
#
CREATE TABLE t1 (a1 varchar(32)) ;
INSERT INTO t1 VALUES ('s'),('k');
CREATE TABLE t2 (a2 int PRIMARY KEY, b2 varchar(32)) ;
INSERT INTO t2 VALUES (7,'s');
CREATE TABLE t3 (a3 int PRIMARY KEY, b3 varchar(32)) ;
INSERT INTO t3 VALUES (7,'s');
CREATE TABLE t4 (a4 int) ;
INSERT INTO t4 VALUES (9);
CREATE TABLE t5(a5 int PRIMARY KEY, b5 int) ;
INSERT INTO t5 VALUES (7,0);
SET SESSION optimizer_switch = 'outer_join_with_cache=on';
SET SESSION join_cache_level = 0;
EXPLAIN
SELECT t4.a4, t5.b5 
FROM ((t1 LEFT JOIN (t2 JOIN t3 ON t2.a2 = t3.a3) ON t2.b2 = t1.a1)
LEFT JOIN t4 ON t4.a4 <> 0) LEFT JOIN t5 ON t5.a5 = t2.a2;
id	select_type	table	type	possible_keys	key	key_len	ref	rows	Extra
1	SIMPLE	t1	ALL	NULL	NULL	NULL	NULL	2	
1	SIMPLE	t2	ALL	PRIMARY	NULL	NULL	NULL	1	Using where
1	SIMPLE	t3	eq_ref	PRIMARY	PRIMARY	4	test.t2.a2	1	Using index
1	SIMPLE	t4	ALL	NULL	NULL	NULL	NULL	1	Using where
1	SIMPLE	t5	eq_ref	PRIMARY	PRIMARY	4	test.t2.a2	1	Using where
SELECT t4.a4, t5.b5 
FROM ((t1 LEFT JOIN (t2 JOIN t3 ON t2.a2 = t3.a3) ON t2.b2 = t1.a1)
LEFT JOIN t4 ON t4.a4 <> 0) LEFT JOIN t5 ON t5.a5 = t2.a2;
a4	b5
9	0
9	NULL
SET SESSION join_cache_level = 6;
EXPLAIN
SELECT t4.a4, t5.b5 
FROM ((t1 LEFT JOIN (t2 JOIN t3 ON t2.a2 = t3.a3) ON t2.b2 = t1.a1)
LEFT JOIN t4 ON t4.a4 <> 0) LEFT JOIN t5 ON t5.a5 = t2.a2;
id	select_type	table	type	possible_keys	key	key_len	ref	rows	Extra
1	SIMPLE	t1	ALL	NULL	NULL	NULL	NULL	2	
1	SIMPLE	t2	ALL	PRIMARY	NULL	NULL	NULL	1	Using where
1	SIMPLE	t3	eq_ref	PRIMARY	PRIMARY	4	test.t2.a2	1	Using index
1	SIMPLE	t4	ALL	NULL	NULL	NULL	NULL	1	Using where; Using join buffer (flat, BNL join)
1	SIMPLE	t5	eq_ref	PRIMARY	PRIMARY	4	test.t2.a2	1	Using where; Using join buffer (incremental, BKA join)
SELECT t4.a4, t5.b5 
FROM ((t1 LEFT JOIN (t2 JOIN t3 ON t2.a2 = t3.a3) ON t2.b2 = t1.a1)
LEFT JOIN t4 ON t4.a4 <> 0) LEFT JOIN t5 ON t5.a5 = t2.a2;
a4	b5
9	0
9	NULL
SET SESSION optimizer_switch = 'outer_join_with_cache=off';
SET SESSION join_cache_level = DEFAULT;
DROP TABLE t1,t2,t3,t4,t5;
#
<<<<<<< HEAD
# Bug #670380: hash join for non-binary collation
#
CREATE TABLE t1 (pk int PRIMARY KEY, a varchar(32));
CREATE TABLE t2 (pk int PRIMARY KEY, a varchar(32), INDEX idx(a));
INSERT INTO t1 VALUES
(10,'AAA'), (20,'BBBB'), (30,'Cc'), (40,'DD'), (50,'ee');
INSERT INTO t2 VALUES
(1,'Bbbb'), (2,'BBB'), (3,'bbbb'), (4,'AaA'), (5,'CC'),
(6,'cC'), (7,'CCC'), (8,'AAA'), (9,'bBbB'), (10,'aaaa'),
(11,'a'), (12,'dd'), (13,'EE'), (14,'ee'), (15,'D');
SET SESSION join_cache_level = 4;
EXPLAIN
SELECT * FROM t1,t2 WHERE t1.a=t2.a;
id	select_type	table	type	possible_keys	key	key_len	ref	rows	Extra
1	SIMPLE	t1	ALL	NULL	NULL	NULL	NULL	5	Using where
1	SIMPLE	t2	ref	idx	idx	35	test.t1.a	2	Using join buffer (flat, BNLH join)
SELECT * FROM t1,t2 WHERE t1.a=t2.a;
pk	a	pk	a
20	BBBB	1	Bbbb
20	BBBB	3	bbbb
10	AAA	4	AaA
30	Cc	5	CC
30	Cc	6	cC
10	AAA	8	AAA
20	BBBB	9	bBbB
40	DD	12	dd
50	ee	13	EE
50	ee	14	ee
SET SESSION join_cache_level = DEFAULT;
=======
# Bug #694092: incorrect detection of index only pushdown conditions
#
CREATE TABLE t1 (
f1 varchar(10), f3 int(11), PRIMARY KEY (f3)
);
INSERT INTO t1 VALUES ('y',1),('or',5);
CREATE TABLE t2 (
f3 int(11), f2 varchar(1024), f4 varchar(10), PRIMARY KEY (f3)
);
INSERT INTO t2 VALUES (6,'RPOYT','y'),(10,'JINQE','m');
SET SESSION join_cache_level = 1;
SET SESSION optimizer_switch = 'index_condition_pushdown=off';
EXPLAIN
SELECT * FROM t1,t2
WHERE t1.f1 = t2.f4 AND (t1.f3 = 1 AND t2.f3 = 4 OR t1.f3 = 2 AND t2.f3 = 6);
id	select_type	table	type	possible_keys	key	key_len	ref	rows	Extra
1	SIMPLE	t1	range	PRIMARY	PRIMARY	4	NULL	2	Using where; Using MRR
1	SIMPLE	t2	range	PRIMARY	PRIMARY	4	NULL	2	Using where; Using MRR; Using join buffer (flat, BNL join)
SELECT * FROM t1,t2
WHERE t1.f1 = t2.f4 AND (t1.f3 = 1 AND t2.f3 = 4 OR t1.f3 = 2 AND t2.f3 = 6);
f1	f3	f3	f2	f4
SET SESSION optimizer_switch = 'index_condition_pushdown=on';
EXPLAIN
SELECT * FROM t1,t2
WHERE t1.f1 = t2.f4 AND (t1.f3 = 1 AND t2.f3 = 4 OR t1.f3 = 2 AND t2.f3 = 6);
id	select_type	table	type	possible_keys	key	key_len	ref	rows	Extra
1	SIMPLE	t1	range	PRIMARY	PRIMARY	4	NULL	2	Using index condition; Using MRR
1	SIMPLE	t2	range	PRIMARY	PRIMARY	4	NULL	2	Using index condition; Using where; Using MRR; Using join buffer (flat, BNL join)
SELECT * FROM t1,t2
WHERE t1.f1 = t2.f4 AND (t1.f3 = 1 AND t2.f3 = 4 OR t1.f3 = 2 AND t2.f3 = 6);
f1	f3	f3	f2	f4
SET SESSION join_cache_level = DEFAULT;
SET SESSION optimizer_switch = DEFAULT;
>>>>>>> d9a81475
DROP TABLE t1,t2;
set @@optimizer_switch=@save_optimizer_switch;<|MERGE_RESOLUTION|>--- conflicted
+++ resolved
@@ -6057,7 +6057,6 @@
 SET SESSION join_cache_level = DEFAULT;
 DROP TABLE t1,t2,t3,t4,t5;
 #
-<<<<<<< HEAD
 # Bug #670380: hash join for non-binary collation
 #
 CREATE TABLE t1 (pk int PRIMARY KEY, a varchar(32));
@@ -6087,7 +6086,8 @@
 50	ee	13	EE
 50	ee	14	ee
 SET SESSION join_cache_level = DEFAULT;
-=======
+DROP TABLE t1,t2;
+#
 # Bug #694092: incorrect detection of index only pushdown conditions
 #
 CREATE TABLE t1 (
@@ -6121,6 +6121,5 @@
 f1	f3	f3	f2	f4
 SET SESSION join_cache_level = DEFAULT;
 SET SESSION optimizer_switch = DEFAULT;
->>>>>>> d9a81475
 DROP TABLE t1,t2;
 set @@optimizer_switch=@save_optimizer_switch;