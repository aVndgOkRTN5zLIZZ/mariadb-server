--- conflicted
+++ resolved
@@ -36,17 +36,10 @@
 show create table t9;
 Table	Create Table
 t9	CREATE TABLE `t9` (
-<<<<<<< HEAD
   `a` int(11) NOT NULL AUTO_INCREMENT,
   `b` char(16) NOT NULL,
   `c` int(11) NOT NULL,
   PRIMARY KEY (`a`)
-=======
-  `a` int(11) NOT NULL auto_increment,
-  `b` char(16) NOT NULL,
-  `c` int(11) NOT NULL,
-  PRIMARY KEY  (`a`)
->>>>>>> 8c98eea8
 ) ENGINE=MyISAM AUTO_INCREMENT=16725 DEFAULT CHARSET=latin1 DATA DIRECTORY='MYSQLTEST_VARDIR/tmp/' INDEX DIRECTORY='MYSQLTEST_VARDIR/run/'
 alter table t9 rename t8, add column d int not null;
 alter table t8 rename t7;
@@ -55,19 +48,11 @@
 SHOW CREATE TABLE t9;
 Table	Create Table
 t9	CREATE TABLE `t9` (
-<<<<<<< HEAD
   `a` int(11) NOT NULL AUTO_INCREMENT,
   `b` char(16) NOT NULL,
   `c` int(11) NOT NULL,
   `d` int(11) NOT NULL,
   PRIMARY KEY (`a`)
-=======
-  `a` int(11) NOT NULL auto_increment,
-  `b` char(16) NOT NULL,
-  `c` int(11) NOT NULL,
-  `d` int(11) NOT NULL,
-  PRIMARY KEY  (`a`)
->>>>>>> 8c98eea8
 ) ENGINE=MyISAM AUTO_INCREMENT=16725 DEFAULT CHARSET=latin1 DATA DIRECTORY='MYSQLTEST_VARDIR/tmp/' INDEX DIRECTORY='MYSQLTEST_VARDIR/run/'
 Got one of the listed errors
 Got one of the listed errors
@@ -81,19 +66,11 @@
 show create table mysqltest.t9;
 Table	Create Table
 t9	CREATE TABLE `t9` (
-<<<<<<< HEAD
   `a` int(11) NOT NULL AUTO_INCREMENT,
   `b` char(16) NOT NULL,
   `c` int(11) NOT NULL,
   `d` int(11) NOT NULL,
   PRIMARY KEY (`a`)
-=======
-  `a` int(11) NOT NULL auto_increment,
-  `b` char(16) NOT NULL,
-  `c` int(11) NOT NULL,
-  `d` int(11) NOT NULL,
-  PRIMARY KEY  (`a`)
->>>>>>> 8c98eea8
 ) ENGINE=MyISAM AUTO_INCREMENT=16725 DEFAULT CHARSET=latin1 DATA DIRECTORY='MYSQLTEST_VARDIR/tmp/' INDEX DIRECTORY='MYSQLTEST_VARDIR/run/'
 drop database mysqltest;
 create table t1 (a int not null) engine=myisam;
@@ -111,11 +88,7 @@
 Table	Create Table
 t1	CREATE TABLE `t1` (
   `a` int(11) NOT NULL,
-<<<<<<< HEAD
   `b` int(11) DEFAULT NULL
-=======
-  `b` int(11) default NULL
->>>>>>> 8c98eea8
 ) ENGINE=MyISAM DEFAULT CHARSET=latin1
 Warnings:
 Warning	0	INDEX DIRECTORY option ignored
@@ -123,11 +96,7 @@
 Table	Create Table
 t1	CREATE TABLE `t1` (
   `a` int(11) NOT NULL,
-<<<<<<< HEAD
   `b` int(11) DEFAULT NULL
-=======
-  `b` int(11) default NULL
->>>>>>> 8c98eea8
 ) ENGINE=MyISAM DEFAULT CHARSET=latin1
 drop table t1;
 show create table t1;
