--- conflicted
+++ resolved
@@ -2462,7 +2462,6 @@
 1
 2
 DROP TABLE t1;
-<<<<<<< HEAD
 #
 # Bug #45386: Wrong query result with MIN function in field list, 
 #  WHERE and GROUP BY clause
@@ -2502,8 +2501,6 @@
 a	MAX(b)
 2	1
 DROP TABLE t;
-End of 5.0 tests
-=======
 End of 5.0 tests
 CREATE TABLE t1 ( a INT, b INT, c INT, KEY bc(b, c) )
 PARTITION BY KEY (a, b) PARTITIONS 3
@@ -2562,5 +2559,4 @@
 SELECT b, c FROM t1 WHERE b = 1 GROUP BY b, c;
 id	select_type	table	type	possible_keys	key	key_len	ref	rows	Extra
 1	SIMPLE	t1	range	bc	bc	10	NULL	7	Using where; Using index for group-by
-DROP TABLE t1;
->>>>>>> f7ae0382
+DROP TABLE t1;