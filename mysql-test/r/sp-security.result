use test;
grant usage on *.* to user1@localhost;
flush privileges;
drop table if exists t1;
drop database if exists db1_secret;
create database db1_secret;
create procedure db1_secret.dummy() begin end;
drop procedure db1_secret.dummy;
use db1_secret;
create table t1 ( u varchar(64), i int );
create procedure stamp(i int)
insert into db1_secret.t1 values (user(), i);
show procedure status like 'stamp';
Db	Name	Type	Definer	Modified	Created	Security_type	Comment
db1_secret	stamp	PROCEDURE	root@localhost	0000-00-00 00:00:00	0000-00-00 00:00:00	DEFINER	
create function db() returns varchar(64) return database();
show function status like 'db';
Db	Name	Type	Definer	Modified	Created	Security_type	Comment
db1_secret	db	FUNCTION	root@localhost	0000-00-00 00:00:00	0000-00-00 00:00:00	DEFINER	
call stamp(1);
select * from t1;
u	i
root@localhost	1
select db();
db()
db1_secret
grant execute on procedure db1_secret.stamp to user1@'%';
grant execute on function db1_secret.db to user1@'%';
grant execute on procedure db1_secret.stamp to ''@'%';
grant execute on function db1_secret.db to ''@'%';
call db1_secret.stamp(2);
select db1_secret.db();
db1_secret.db()
db1_secret
select * from db1_secret.t1;
ERROR 42000: SELECT command denied to user 'user1'@'localhost' for table 't1'
create procedure db1_secret.dummy() begin end;
ERROR 42000: Access denied for user 'user1'@'localhost' to database 'db1_secret'
drop procedure db1_secret.dummy;
ERROR 42000: PROCEDURE db1_secret.dummy does not exist
call db1_secret.stamp(3);
select db1_secret.db();
db1_secret.db()
db1_secret
select * from db1_secret.t1;
ERROR 42000: SELECT command denied to user ''@'localhost' for table 't1'
create procedure db1_secret.dummy() begin end;
ERROR 42000: Access denied for user ''@'localhost' to database 'db1_secret'
drop procedure db1_secret.dummy;
ERROR 42000: PROCEDURE db1_secret.dummy does not exist
select * from t1;
u	i
root@localhost	1
user1@localhost	2
anon@localhost	3
alter procedure stamp sql security invoker;
show procedure status like 'stamp';
Db	Name	Type	Definer	Modified	Created	Security_type	Comment
db1_secret	stamp	PROCEDURE	root@localhost	0000-00-00 00:00:00	0000-00-00 00:00:00	INVOKER	
alter function db sql security invoker;
show function status like 'db';
Db	Name	Type	Definer	Modified	Created	Security_type	Comment
db1_secret	db	FUNCTION	root@localhost	0000-00-00 00:00:00	0000-00-00 00:00:00	INVOKER	
call stamp(4);
select * from t1;
u	i
root@localhost	1
user1@localhost	2
anon@localhost	3
root@localhost	4
select db();
db()
db1_secret
call db1_secret.stamp(5);
ERROR 42000: Access denied for user 'user1'@'localhost' to database 'db1_secret'
select db1_secret.db();
ERROR 42000: Access denied for user 'user1'@'localhost' to database 'db1_secret'
call db1_secret.stamp(6);
ERROR 42000: Access denied for user ''@'localhost' to database 'db1_secret'
select db1_secret.db();
ERROR 42000: Access denied for user ''@'localhost' to database 'db1_secret'
drop database if exists db2;
create database db2;
use db2;
create table t2 (s1 int);
insert into t2 values (0);
grant usage on db2.* to user1@localhost;
grant select on db2.* to user1@localhost;
grant usage on db2.* to user2@localhost;
grant select,insert,update,delete,create routine on db2.* to user2@localhost;
grant create routine on db2.* to user1@localhost;
flush privileges;
use db2;
create procedure p () insert into t2 values (1);
call p();
ERROR 42000: INSERT command denied to user 'user1'@'localhost' for table 't2'
use db2;
call p();
ERROR 42000: execute command denied to user 'user2'@'localhost' for routine 'db2.p'
select * from t2;
s1
0
create procedure q () insert into t2 values (2);
call q();
select * from t2;
s1
0
2
grant usage on procedure db2.q to user2@localhost with grant option;
grant execute on procedure db2.q to user1@localhost;
use db2;
call q();
select * from t2;
s1
0
2
2
alter procedure p modifies sql data;
drop procedure p;
alter procedure q modifies sql data;
ERROR 42000: alter routine command denied to user 'user1'@'localhost' for routine 'db2.q'
drop procedure q;
ERROR 42000: alter routine command denied to user 'user1'@'localhost' for routine 'db2.q'
use db2;
alter procedure q modifies sql data;
drop procedure q;
use test;
select type,db,name from mysql.proc;
type	db	name
FUNCTION	db1_secret	db
PROCEDURE	db1_secret	stamp
drop database db1_secret;
drop database db2;
select type,db,name from mysql.proc;
type	db	name
delete from mysql.user where user='user1' or user='user2';
delete from mysql.user where user='' and host='%';
delete from mysql.procs_priv where user='user1' or user='user2';
delete from mysql.procs_priv where user='' and host='%';
delete from mysql.db where user='user2';
flush privileges;
grant usage on *.* to usera@localhost;
grant usage on *.* to userb@localhost;
grant usage on *.* to userc@localhost;
create database sptest;
create table t1 ( u varchar(64), i int );
create procedure sptest.p1(i int) insert into test.t1 values (user(), i);
grant insert on t1 to usera@localhost;
grant execute on procedure sptest.p1 to usera@localhost;
show grants for usera@localhost;
Grants for usera@localhost
GRANT USAGE ON *.* TO 'usera'@'localhost'
GRANT INSERT ON `test`.`t1` TO 'usera'@'localhost'
GRANT EXECUTE ON PROCEDURE `sptest`.`p1` TO 'usera'@'localhost'
grant execute on procedure sptest.p1 to userc@localhost with grant option;
show grants for userc@localhost;
Grants for userc@localhost
GRANT USAGE ON *.* TO 'userc'@'localhost'
GRANT EXECUTE ON PROCEDURE `sptest`.`p1` TO 'userc'@'localhost' WITH GRANT OPTION
call sptest.p1(1);
grant execute on procedure sptest.p1 to userb@localhost;
ERROR 42000: grant command denied to user 'usera'@'localhost' for routine 'sptest.p1'
drop procedure sptest.p1;
ERROR 42000: alter routine command denied to user 'usera'@'localhost' for routine 'sptest.p1'
call sptest.p1(2);
ERROR 42000: execute command denied to user 'userb'@'localhost' for routine 'sptest.p1'
grant execute on procedure sptest.p1 to userb@localhost;
ERROR 42000: execute command denied to user 'userb'@'localhost' for routine 'sptest.p1'
drop procedure sptest.p1;
ERROR 42000: alter routine command denied to user 'userb'@'localhost' for routine 'sptest.p1'
call sptest.p1(3);
grant execute on procedure sptest.p1 to userb@localhost;
drop procedure sptest.p1;
ERROR 42000: alter routine command denied to user 'userc'@'localhost' for routine 'sptest.p1'
call sptest.p1(4);
grant execute on procedure sptest.p1 to userb@localhost;
ERROR 42000: grant command denied to user 'userb'@'localhost' for routine 'sptest.p1'
drop procedure sptest.p1;
ERROR 42000: alter routine command denied to user 'userb'@'localhost' for routine 'sptest.p1'
select * from t1;
u	i
usera@localhost	1
userc@localhost	3
userb@localhost	4
grant all privileges on procedure sptest.p1 to userc@localhost;
show grants for userc@localhost;
Grants for userc@localhost
GRANT USAGE ON *.* TO 'userc'@'localhost'
GRANT EXECUTE, ALTER ROUTINE ON PROCEDURE `sptest`.`p1` TO 'userc'@'localhost' WITH GRANT OPTION
show grants for userb@localhost;
Grants for userb@localhost
GRANT USAGE ON *.* TO 'userb'@'localhost'
GRANT EXECUTE ON PROCEDURE `sptest`.`p1` TO 'userb'@'localhost'
revoke all privileges on procedure sptest.p1 from userb@localhost;
show grants for userb@localhost;
Grants for userb@localhost
GRANT USAGE ON *.* TO 'userb'@'localhost'
use test;
drop database sptest;
delete from mysql.user where user='usera' or user='userb' or user='userc';
delete from mysql.procs_priv where user='usera' or user='userb' or user='userc';
delete from mysql.tables_priv where user='usera';
flush privileges;
drop table t1;
drop function if exists bug_9503;
create database mysqltest//
use mysqltest//
create table t1 (s1 int)//
grant select on t1 to user1@localhost//
create function bug_9503 () returns int sql security invoker begin declare v int;
select min(s1) into v from t1; return v; end//
use mysqltest;
select bug_9503();
ERROR 42000: execute command denied to user 'user1'@'localhost' for routine 'mysqltest.bug_9503'
grant execute on function bug_9503 to user1@localhost;
do 1;
use test;
REVOKE ALL PRIVILEGES, GRANT OPTION FROM user1@localhost;
drop function bug_9503;
use test;
drop database mysqltest;
use test;
select current_user();
current_user()
root@localhost
select user();
user()
root@localhost
create procedure bug7291_0 () sql security invoker select current_user(), user();
create procedure bug7291_1 () sql security definer call bug7291_0();
create procedure bug7291_2 () sql security invoker call bug7291_0();
grant execute on procedure bug7291_0 to user1@localhost;
grant execute on procedure bug7291_1 to user1@localhost;
grant execute on procedure bug7291_2 to user1@localhost;
call bug7291_2();
current_user()	user()
user1@localhost	user1@localhost
call bug7291_1();
current_user()	user()
root@localhost	user1@localhost
drop procedure bug7291_1;
drop procedure bug7291_2;
drop procedure bug7291_0;
REVOKE ALL PRIVILEGES, GRANT OPTION FROM user1@localhost;
drop user user1@localhost;
drop database if exists mysqltest_1;
create database mysqltest_1;
create procedure mysqltest_1.p1()
begin
select 1 from dual;
end//
grant usage on *.* to mysqltest_1@localhost;
call mysqltest_1.p1();
ERROR 42000: execute command denied to user 'mysqltest_1'@'localhost' for routine 'mysqltest_1.p1'
call mysqltest_1.p1();
ERROR 42000: execute command denied to user 'mysqltest_1'@'localhost' for routine 'mysqltest_1.p1'
drop procedure mysqltest_1.p1;
drop database mysqltest_1;
revoke usage on *.* from mysqltest_1@localhost;
drop user mysqltest_1@localhost;
drop function if exists bug12812|
create function bug12812() returns char(2)
begin
return 'ok';
end;
create user user_bug12812@localhost IDENTIFIED BY 'ABC'|
SELECT test.bug12812()|
ERROR 42000: execute command denied to user 'user_bug12812'@'localhost' for routine 'test.bug12812'
CREATE VIEW v1 AS SELECT test.bug12812()|
ERROR 42000: execute command denied to user 'user_bug12812'@'localhost' for routine 'test.bug12812'
DROP USER user_bug12812@localhost|
drop function bug12812|
create database db_bug14834;
create user user1_bug14834@localhost identified by '';
grant all on `db\_bug14834`.* to user1_bug14834@localhost;
create user user2_bug14834@localhost identified by '';
grant all on `db\_bug14834`.* to user2_bug14834@localhost;
create user user3_bug14834@localhost identified by '';
grant all on `db__ug14834`.* to user3_bug14834@localhost;
create procedure p_bug14834() select user(), current_user();
call p_bug14834();
user()	current_user()
user1_bug14834@localhost	user1_bug14834@localhost
call p_bug14834();
user()	current_user()
user2_bug14834@localhost	user1_bug14834@localhost
call p_bug14834();
user()	current_user()
user3_bug14834@localhost	user1_bug14834@localhost
drop user user1_bug14834@localhost;
drop user user2_bug14834@localhost;
drop user user3_bug14834@localhost;
drop database db_bug14834;
create database db_bug14533;
use db_bug14533;
create table t1 (id int);
create user user_bug14533@localhost identified by '';
create procedure bug14533_1()
sql security definer
desc db_bug14533.t1;
create procedure bug14533_2()
sql security definer
select * from db_bug14533.t1;
grant execute on procedure db_bug14533.bug14533_1 to user_bug14533@localhost;
grant execute on procedure db_bug14533.bug14533_2 to user_bug14533@localhost;
call db_bug14533.bug14533_1();
Field	Type	Null	Key	Default	Extra
id	int(11)	YES		NULL	
call db_bug14533.bug14533_2();
id
desc db_bug14533.t1;
ERROR 42000: SELECT command denied to user 'user_bug14533'@'localhost' for table 't1'
select * from db_bug14533.t1;
ERROR 42000: SELECT command denied to user 'user_bug14533'@'localhost' for table 't1'
drop user user_bug14533@localhost;
drop database db_bug14533;
<<<<<<< HEAD
CREATE DATABASE db_bug7787;
use db_bug7787;
CREATE PROCEDURE p1()
SHOW INNODB STATUS;
Warnings:
Warning	1541	The syntax 'SHOW INNODB STATUS' is deprecated and will be removed in MySQL 5.2. Please use 'SHOW ENGINE INNODB STATUS' instead.
GRANT EXECUTE ON PROCEDURE p1 TO user_bug7787@localhost;
DROP DATABASE db_bug7787;
drop user user_bug7787@localhost;
use test;
=======
>>>>>>> 0e9798d3

---> connection: root
DROP DATABASE IF EXISTS mysqltest;
CREATE DATABASE mysqltest;
CREATE USER mysqltest_1@localhost;
GRANT ALL PRIVILEGES ON mysqltest.* TO mysqltest_1@localhost;
CREATE USER mysqltest_2@localhost;
GRANT SUPER ON *.* TO mysqltest_2@localhost;
GRANT ALL PRIVILEGES ON mysqltest.* TO mysqltest_2@localhost;

---> connection: mysqltest_2_con
use mysqltest;
CREATE PROCEDURE wl2897_p1() SELECT 1;
CREATE FUNCTION wl2897_f1() RETURNS INT RETURN 1;

---> connection: mysqltest_1_con
use mysqltest;
CREATE DEFINER=root@localhost PROCEDURE wl2897_p2() SELECT 2;
ERROR 42000: Access denied; you need the SUPER privilege for this operation
CREATE DEFINER=root@localhost FUNCTION wl2897_f2() RETURNS INT RETURN 2;
ERROR 42000: Access denied; you need the SUPER privilege for this operation

---> connection: mysqltest_2_con
use mysqltest;
CREATE DEFINER='a @ b @ c'@localhost PROCEDURE wl2897_p3() SELECT 3;
Warnings:
Note	1449	There is no 'a @ b @ c'@'localhost' registered
CREATE DEFINER='a @ b @ c'@localhost FUNCTION wl2897_f3() RETURNS INT RETURN 3;
Warnings:
Note	1449	There is no 'a @ b @ c'@'localhost' registered

---> connection: con1root
use mysqltest;
SHOW CREATE PROCEDURE wl2897_p1;
Procedure	sql_mode	Create Procedure
wl2897_p1		CREATE DEFINER=`mysqltest_2`@`localhost` PROCEDURE `wl2897_p1`()
SELECT 1
SHOW CREATE PROCEDURE wl2897_p3;
Procedure	sql_mode	Create Procedure
wl2897_p3		CREATE DEFINER=`a @ b @ c`@`localhost` PROCEDURE `wl2897_p3`()
SELECT 3
SHOW CREATE FUNCTION wl2897_f1;
Function	sql_mode	Create Function
wl2897_f1		CREATE DEFINER=`mysqltest_2`@`localhost` FUNCTION `wl2897_f1`() RETURNS int(11)
RETURN 1
SHOW CREATE FUNCTION wl2897_f3;
Function	sql_mode	Create Function
wl2897_f3		CREATE DEFINER=`a @ b @ c`@`localhost` FUNCTION `wl2897_f3`() RETURNS int(11)
RETURN 3
DROP USER mysqltest_1@localhost;
DROP USER mysqltest_2@localhost;
DROP DATABASE mysqltest;

---> connection: root
DROP DATABASE IF EXISTS mysqltest;
CREATE DATABASE mysqltest;
CREATE USER mysqltest_1@localhost;
GRANT ALL PRIVILEGES ON mysqltest.* TO mysqltest_1@localhost;
CREATE USER mysqltest_2@localhost;
GRANT ALL PRIVILEGES ON mysqltest.* TO mysqltest_2@localhost;

---> connection: mysqltest_1_con
use mysqltest;
CREATE PROCEDURE bug13198_p1()
SELECT 1;
CREATE FUNCTION bug13198_f1() RETURNS INT
RETURN 1;
CALL bug13198_p1();
1
1
SELECT bug13198_f1();
bug13198_f1()
1

---> connection: mysqltest_2_con
use mysqltest;
CALL bug13198_p1();
1
1
SELECT bug13198_f1();
bug13198_f1()
1

---> connection: root
DROP USER mysqltest_1@localhost;

---> connection: mysqltest_2_con
use mysqltest;
CALL bug13198_p1();
ERROR HY000: There is no 'mysqltest_1'@'localhost' registered
SELECT bug13198_f1();
ERROR HY000: There is no 'mysqltest_1'@'localhost' registered

---> connection: root
DROP USER mysqltest_2@localhost;
DROP DATABASE mysqltest;<|MERGE_RESOLUTION|>--- conflicted
+++ resolved
@@ -314,19 +314,6 @@
 ERROR 42000: SELECT command denied to user 'user_bug14533'@'localhost' for table 't1'
 drop user user_bug14533@localhost;
 drop database db_bug14533;
-<<<<<<< HEAD
-CREATE DATABASE db_bug7787;
-use db_bug7787;
-CREATE PROCEDURE p1()
-SHOW INNODB STATUS;
-Warnings:
-Warning	1541	The syntax 'SHOW INNODB STATUS' is deprecated and will be removed in MySQL 5.2. Please use 'SHOW ENGINE INNODB STATUS' instead.
-GRANT EXECUTE ON PROCEDURE p1 TO user_bug7787@localhost;
-DROP DATABASE db_bug7787;
-drop user user_bug7787@localhost;
-use test;
-=======
->>>>>>> 0e9798d3
 
 ---> connection: root
 DROP DATABASE IF EXISTS mysqltest;
