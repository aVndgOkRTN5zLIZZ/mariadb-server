--- conflicted
+++ resolved
@@ -749,7 +749,16 @@
 110000111111111
 110001011111111
 drop table t1bit7, t2bit7;
-<<<<<<< HEAD
+#
+# Bug42803: Field_bit does not have unsigned_flag field, 
+# can lead to bad memory access
+#
+CREATE TABLE t1 (a BIT(7), b BIT(9), KEY(a, b));
+INSERT INTO t1 VALUES(0, 0), (5, 3), (5, 6), (6, 4), (7, 0);
+EXPLAIN SELECT a+0, b+0 FROM t1 WHERE a > 4 and b < 7 ORDER BY 2;
+id	select_type	table	type	possible_keys	key	key_len	ref	rows	Extra
+1	SIMPLE	t1	range	a	a	2	NULL	4	Using where; Using index; Using filesort
+DROP TABLE t1;
 End of 5.0 tests
 create table t1(a bit(7));
 insert into t1 values(0x40);
@@ -776,17 +785,4 @@
   KEY `a` (`a`)
 ) ENGINE=MyISAM DEFAULT CHARSET=latin1
 drop table t1;
-End of 5.1 tests
-=======
-#
-# Bug42803: Field_bit does not have unsigned_flag field, 
-# can lead to bad memory access
-#
-CREATE TABLE t1 (a BIT(7), b BIT(9), KEY(a, b));
-INSERT INTO t1 VALUES(0, 0), (5, 3), (5, 6), (6, 4), (7, 0);
-EXPLAIN SELECT a+0, b+0 FROM t1 WHERE a > 4 and b < 7 ORDER BY 2;
-id	select_type	table	type	possible_keys	key	key_len	ref	rows	Extra
-1	SIMPLE	t1	range	a	a	2	NULL	4	Using where; Using index; Using filesort
-DROP TABLE t1;
-End of 5.0 tests
->>>>>>> fd043913
+End of 5.1 tests