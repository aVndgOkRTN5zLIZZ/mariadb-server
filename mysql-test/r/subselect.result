select (select 2);
(select 2)
2
SELECT (SELECT 1) UNION SELECT (SELECT 2);
(SELECT 1)
1
2
SELECT (SELECT (SELECT 0 UNION SELECT 0));
(SELECT (SELECT 0 UNION SELECT 0))
0
SELECT (SELECT 1 FROM (SELECT 1) HAVING a=1) as a;
Reference 'a' not supported (forward reference in item list)
SELECT (SELECT 1 FROM (SELECT 1) HAVING b=1) as a,(SELECT 1 FROM (SELECT 1) HAVING a=1) as b;
Reference 'b' not supported (forward reference in item list)
SELECT (SELECT 1),MAX(1) FROM (SELECT 1);
(SELECT 1)	MAX(1)
1	1
SELECT (SELECT a) as a;
Reference 'a' not supported (forward reference in item list)
EXPLAIN SELECT 1 FROM (SELECT 1 as a) HAVING (SELECT a)=1;
id	select_type	table	type	possible_keys	key	key_len	ref	rows	Extra
1	PRIMARY	<derived2>	system	NULL	NULL	NULL	NULL	1	
3	DEPENDENT SUBSELECT								No tables used
2	DERIVED								No tables used
SELECT 1 FROM (SELECT 1 as a) HAVING (SELECT a)=1;
1
1
SELECT (SELECT 1), a;
Unknown column 'a' in 'field list'
SELECT 1 as a FROM (SELECT 1) HAVING (SELECT a)=1;
a
1
SELECT 1 FROM (SELECT (SELECT a));
Unknown column 'a' in 'field list'
drop table if exists t1,t2,t3,t4,t5,t6,t7,t8;
create table t1 (a int);
create table t2 (a int, b int);
create table t3 (a int);
create table t4 (a int, b int);
insert into t1 values (2);
insert into t2 values (1,7),(2,7);
insert into t4 values (4,8),(3,8),(5,9);
select (select a from t1 where t1.a = a1) as a2, (select b from t2 where t2.b=a2) as a1;
Reference 'a1' not supported (forward reference in item list)
select (select a from t1 where t1.a=t2.a), a from t2;
(select a from t1 where t1.a=t2.a)	a
NULL	1
2	2
select (select a from t1 where t1.a=t2.b), a from t2;
(select a from t1 where t1.a=t2.b)	a
NULL	1
NULL	2
select (select a from t1), a from t2;
(select a from t1)	a
2	1
2	2
select (select a from t3), a from t2;
(select a from t3)	a
NULL	1
NULL	2
select * from t2 where t2.a=(select a from t1);
a	b
2	7
insert into t3 values (6),(7),(3);
select * from t2 where t2.b=(select a from t3 order by 1 desc limit 1);
a	b
1	7
2	7
select * from t2 where t2.b=(select a from t3 order by 1 desc limit 1) 
union (select * from t4 order by a limit 2) limit 3;
a	b
1	7
2	7
3	8
select * from t2 where t2.b=(select a from t3 order by 1 desc limit 1)
union (select * from t4 where t4.b=(select max(t2.a)*4 from t2) order by a);
a	b
1	7
2	7
3	8
4	8
explain select * from t2 where t2.b=(select a from t3 order by 1 desc limit 1) 
union (select * from t4 where t4.b=(select max(t2.a)*4 from t2) order by a);
id	select_type	table	type	possible_keys	key	key_len	ref	rows	Extra
1	PRIMARY	t2	ALL	NULL	NULL	NULL	NULL	2	Using where
2	SUBSELECT	t3	ALL	NULL	NULL	NULL	NULL	3	Using filesort
3	UNION	t4	ALL	NULL	NULL	NULL	NULL	3	Using where; Using filesort
4	SUBSELECT	t2	ALL	NULL	NULL	NULL	NULL	2	
select (select a from t3 where a<t2.a*4 order by 1 desc limit 1), a from t2;
(select a from t3 where a<t2.a*4 order by 1 desc limit 1)	a
3	1
7	2
select (select t3.a from t3 where a<8 order by 1 desc limit 1), a from 
(select * from t2 where a>1) as tt;
(select t3.a from t3 where a<8 order by 1 desc limit 1)	a
7	2
explain select (select t3.a from t3 where a<8 order by 1 desc limit 1), a from 
(select * from t2 where a>1) as tt;
id	select_type	table	type	possible_keys	key	key_len	ref	rows	Extra
1	PRIMARY	<derived3>	system	NULL	NULL	NULL	NULL	1	
3	DERIVED	t2	ALL	NULL	NULL	NULL	NULL	2	Using where
2	SUBSELECT	t3	ALL	NULL	NULL	NULL	NULL	3	Using where; Using filesort
select * from t1 where t1.a=(select t2.a from t2 where t2.b=(select max(a) from t3) order by 1 desc limit 1);
a
2
select * from t1 where t1.a=(select t2.a from t2 where t2.b=(select max(a) from t3 where t3.a > t1.a) order by 1 desc limit 1);
a
2
select * from t1 where t1.a=(select t2.a from t2 where t2.b=(select max(a) from t3 where t3.a < t1.a) order by 1 desc limit 1);
a
select b,(select avg(t2.a+(select min(t3.a) from t3 where t3.a >= t4.a)) from t2) from t4;
b	(select avg(t2.a+(select min(t3.a) from t3 where t3.a >= t4.a)) from t2)
8	7.5000
8	4.5000
9	7.5000
explain select b,(select avg(t2.a+(select min(t3.a) from t3 where t3.a >= t4.a)) from t2) from t4;
id	select_type	table	type	possible_keys	key	key_len	ref	rows	Extra
1	PRIMARY	t4	ALL	NULL	NULL	NULL	NULL	3	
2	DEPENDENT SUBSELECT	t2	ALL	NULL	NULL	NULL	NULL	2	
3	DEPENDENT SUBSELECT	t3	ALL	NULL	NULL	NULL	NULL	3	Using where
select * from t3 where exists (select * from t2 where t2.b=t3.a);
a
7
select * from t3 where not exists (select * from t2 where t2.b=t3.a);
a
6
3
insert into t4 values (12,7),(1,7),(10,9),(9,6),(7,6),(3,9);
select b,max(a) as ma from t4 group by b having b < (select max(t2.a)
from t2 where t2.b=t4.b);
b	ma
select b,max(a) as ma from t4 group by b having b >= (select max(t2.a)
from t2 where t2.b=t4.b);
b	ma
7	12
create table t5 (a int);
select (select a from t1 where t1.a=t2.a union select a from t5 where t5.a=t2.a), a from t2;
(select a from t1 where t1.a=t2.a union select a from t5 where t5.a=t2.a)	a
NULL	1
2	2
insert into t5 values (5);
select (select a from t1 where t1.a=t2.a union select a from t5 where t5.a=t2.a), a from t2;
(select a from t1 where t1.a=t2.a union select a from t5 where t5.a=t2.a)	a
NULL	1
2	2
insert into t5 values (2);
select (select a from t1 where t1.a=t2.a union select a from t5 where t5.a=t2.a), a from t2;
(select a from t1 where t1.a=t2.a union select a from t5 where t5.a=t2.a)	a
NULL	1
2	2
explain select (select a from t1 where t1.a=t2.a union select a from t5 where t5.a=t2.a), a from t2;
id	select_type	table	type	possible_keys	key	key_len	ref	rows	Extra
1	PRIMARY	t2	ALL	NULL	NULL	NULL	NULL	2	
2	DEPENDENT SUBSELECT	t1	system	NULL	NULL	NULL	NULL	1	Using where
3	DEPENDENT UNION	t5	ALL	NULL	NULL	NULL	NULL	2	Using where
select (select a from t1 where t1.a=t2.a union all select a from t5 where t5.a=t2.a), a from t2;
Subselect returns more than 1 record
create table t6 (patient_uq int, clinic_uq int, index i1 (clinic_uq));
create table t7( uq int primary key, name char(25));
insert into t7 values(1,"Oblastnaia bolnitsa"),(2,"Bolnitsa Krasnogo Kresta");
insert into t6 values (1,1),(1,2),(2,2),(1,3);
select * from t6 where exists (select * from t7 where uq = clinic_uq);
patient_uq	clinic_uq
1	1
1	2
2	2
select * from t1 where a= (select a from t2,t4 where t2.b=t4.b);
Column: 'a' in field list is ambiguous
drop table if exists t1,t2,t3;
CREATE TABLE t3 (a varchar(20),b char(1) NOT NULL default '0');
INSERT INTO t3 VALUES ('W','a'),('A','c'),('J','b');
CREATE TABLE t2 (a varchar(20),b int NOT NULL default '0');
INSERT INTO t2 VALUES ('W','1'),('A','3'),('J','2');
CREATE TABLE t1 (a varchar(20),b date NOT NULL default '0000-00-00');
INSERT INTO t1 VALUES ('W','1732-02-22'),('A','1735-10-30'),('J','1743-04-13');
SELECT * FROM t1 WHERE b = (SELECT MIN(b) FROM t1);
a	b
W	1732-02-22
SELECT * FROM t2 WHERE b = (SELECT MIN(b) FROM t2);
a	b
W	1
SELECT * FROM t3 WHERE b = (SELECT MIN(b) FROM t3);
a	b
W	a
drop table if exists t8;
CREATE TABLE `t8` (
`pseudo` varchar(35) character set latin1 NOT NULL default '',
`email` varchar(60) character set latin1 NOT NULL default '',
PRIMARY KEY  (`pseudo`),
UNIQUE KEY `email` (`email`)
) TYPE=MyISAM CHARSET=latin1 ROW_FORMAT=DYNAMIC;
INSERT INTO t8 (pseudo,email) VALUES ('joce','test');
INSERT INTO t8 (pseudo,email) VALUES ('joce1','test1');
INSERT INTO t8 (pseudo,email) VALUES ('2joce1','2test1');
EXPLAIN SELECT pseudo,(SELECT email FROM t8 WHERE pseudo=(SELECT pseudo FROM t8 WHERE pseudo='joce')) FROM t8 WHERE pseudo=(SELECT pseudo FROM t8 WHERE pseudo='joce');
id	select_type	table	type	possible_keys	key	key_len	ref	rows	Extra
1	PRIMARY	t8	const	PRIMARY	PRIMARY	35	const	1	
4	SUBSELECT	t8	const	PRIMARY	PRIMARY	35	const	1	
2	SUBSELECT	t8	const	PRIMARY	PRIMARY	35	const	1	
3	SUBSELECT	t8	const	PRIMARY	PRIMARY	35	const	1	
SELECT pseudo FROM t8 WHERE pseudo=(SELECT pseudo,email FROM
t8 WHERE pseudo='joce');
Subselect returns more than 1 field
SELECT pseudo FROM t8 WHERE pseudo=(SELECT * FROM t8 WHERE
pseudo='joce');
Subselect returns more than 1 field
SELECT pseudo FROM t8 WHERE pseudo=(SELECT pseudo FROM t8 WHERE pseudo='joce');
pseudo
joce
SELECT pseudo FROM t8 WHERE pseudo=(SELECT pseudo FROM t8 WHERE pseudo LIKE '%joce%');
Subselect returns more than 1 record
drop table if exists t1,t2,t3,t4,t5,t6,t7,t8;
CREATE TABLE `t1` (
`topic` mediumint(8) unsigned NOT NULL default '0',
`date` date NOT NULL default '0000-00-00',
`pseudo` varchar(35) character set latin1 NOT NULL default '',
PRIMARY KEY  (`pseudo`,`date`,`topic`),
KEY `topic` (`topic`)
) TYPE=MyISAM ROW_FORMAT=DYNAMIC;
INSERT INTO t1 (topic,date,pseudo) VALUES
('43506','2002-10-02','joce'),('40143','2002-08-03','joce');
EXPLAIN SELECT DISTINCT date FROM t1 WHERE date='2002-08-03';
id	select_type	table	type	possible_keys	key	key_len	ref	rows	Extra
1	SIMPLE	t1	index	NULL	PRIMARY	41	NULL	2	Using where; Using index
EXPLAIN SELECT (SELECT DISTINCT date FROM t1 WHERE date='2002-08-03');
id	select_type	table	type	possible_keys	key	key_len	ref	rows	Extra
1	PRIMARY								No tables used
2	SUBSELECT	t1	index	NULL	PRIMARY	41	NULL	2	Using where; Using index
SELECT DISTINCT date FROM t1 WHERE date='2002-08-03';
date
2002-08-03
SELECT (SELECT DISTINCT date FROM t1 WHERE date='2002-08-03');
(SELECT DISTINCT date FROM t1 WHERE date='2002-08-03')
2002-08-03
SELECT 1 FROM t1 WHERE 1=(SELECT 1 UNION SELECT 1) UNION ALL SELECT 1;
1
1
1
1
SELECT 1 FROM t1 WHERE 1=(SELECT 1 UNION ALL SELECT 1) UNION SELECT 1;
Subselect returns more than 1 record
EXPLAIN SELECT 1 FROM t1 WHERE 1=(SELECT 1 UNION SELECT 1);
id	select_type	table	type	possible_keys	key	key_len	ref	rows	Extra
1	PRIMARY	t1	index	NULL	topic	3	NULL	2	Using index
2	SUBSELECT								No tables used
3	UNION								No tables used
drop table t1;
CREATE TABLE `t1` (
`numeropost` mediumint(8) unsigned NOT NULL auto_increment,
`maxnumrep` int(10) unsigned NOT NULL default '0',
PRIMARY KEY  (`numeropost`),
UNIQUE KEY `maxnumrep` (`maxnumrep`)
) TYPE=MyISAM ROW_FORMAT=FIXED;
INSERT INTO t1 (numeropost,maxnumrep) VALUES (40143,1),(43506,2);
CREATE TABLE `t2` (
`mot` varchar(30) NOT NULL default '',
`topic` mediumint(8) unsigned NOT NULL default '0',
`date` date NOT NULL default '0000-00-00',
`pseudo` varchar(35) NOT NULL default '',
PRIMARY KEY  (`mot`,`pseudo`,`date`,`topic`)
) TYPE=MyISAM ROW_FORMAT=DYNAMIC;
INSERT INTO t2 (mot,topic,date,pseudo) VALUES ('joce','40143','2002-10-22','joce'), ('joce','43506','2002-10-22','joce');
select numeropost as a FROM t1 GROUP BY (SELECT 1 FROM t1 HAVING a=1);
a
40143
SELECT numeropost,maxnumrep FROM t1 WHERE exists (SELECT 1 FROM t2 WHERE (mot='joce') AND date >= '2002-10-21' AND t1.numeropost = t2.topic) ORDER BY maxnumrep DESC LIMIT 0, 20;
numeropost	maxnumrep
43506	2
40143	1
SELECT (SELECT 1) as a FROM (SELECT 1 FROM t1 HAVING a=1);
Unknown column 'a' in 'having clause'
drop table t1, t2;
drop table if exists t1;
CREATE TABLE `t1` (
`numeropost` mediumint(8) unsigned NOT NULL auto_increment,
`maxnumrep` int(10) unsigned NOT NULL default '0',
PRIMARY KEY  (`numeropost`),
UNIQUE KEY `maxnumrep` (`maxnumrep`)
) TYPE=MyISAM ROW_FORMAT=FIXED;
INSERT INTO t1 (numeropost,maxnumrep) VALUES (1,0),(2,1);
select numeropost as a FROM t1 GROUP BY (SELECT 1 FROM t1 HAVING a=1);
Subselect returns more than 1 record
select numeropost as a FROM t1 ORDER BY (SELECT 1 FROM t1 HAVING a=1);
Subselect returns more than 1 record
drop table t1;
CREATE TABLE t1 (field char(1) NOT NULL DEFAULT 'b');
INSERT INTO t1 VALUES ();
SELECT field FROM t1 WHERE 1=(SELECT 1 UNION ALL SELECT 1 FROM (SELECT 1) HAVING field='b');
Subselect returns more than 1 record
drop table t1;
CREATE TABLE `t1` (
`numeropost` mediumint(8) unsigned NOT NULL default '0',
`numreponse` int(10) unsigned NOT NULL auto_increment,
`pseudo` varchar(35) NOT NULL default '',
PRIMARY KEY  (`numeropost`,`numreponse`),
UNIQUE KEY `numreponse` (`numreponse`),
KEY `pseudo` (`pseudo`,`numeropost`)
) TYPE=MyISAM;
SELECT (SELECT numeropost FROM t1 HAVING numreponse=a),numreponse FROM (SELECT * FROM t1) as a;
Reference 'numreponse' not supported (forward reference in item list)
SELECT numreponse, (SELECT numeropost FROM t1 HAVING numreponse=a) FROM (SELECT * FROM t1) as a;
Unknown column 'a' in 'having clause'
SELECT numreponse, (SELECT numeropost FROM t1 HAVING numreponse=1) FROM (SELECT * FROM t1) as a;
numreponse	(SELECT numeropost FROM t1 HAVING numreponse=1)
INSERT INTO t1 (numeropost,numreponse,pseudo) VALUES (1,1,'joce'),(1,2,'joce'),(1,3,'test');
EXPLAIN SELECT numreponse FROM t1 WHERE numeropost='1' AND numreponse=(SELECT 1 FROM t1 WHERE numeropost='1');
Subselect returns more than 1 record
EXPLAIN SELECT MAX(numreponse) FROM t1 WHERE numeropost='1';
id	select_type	table	type	possible_keys	key	key_len	ref	rows	Extra
1	SIMPLE								Select tables optimized away
EXPLAIN SELECT numreponse FROM t1 WHERE numeropost='1' AND numreponse=(SELECT MAX(numreponse) FROM t1 WHERE numeropost='1');
id	select_type	table	type	possible_keys	key	key_len	ref	rows	Extra
1	PRIMARY	t1	const	PRIMARY,numreponse	PRIMARY	7	const,const	1	
2	SUBSELECT								Select tables optimized away
<<<<<<< HEAD
drop table t1;
CREATE TABLE t1 (a int(1));
INSERT INTO t1 VALUES (1);
SELECT 1 FROM (SELECT a FROM t1) HAVING (SELECT a)=1;
1
1
drop table t1;
=======
drop table if exists threadhardwarefrtest7;
create table t1 (a int NOT NULL, b int, primary key (a));
create table t2 (a int NOT NULL, b int, primary key (a));
insert into t1 values (0, 10),(1, 11),(2, 12);
insert into t2 values (1, 21),(2, 22),(3, 23);
select * from t1;
a	b
0	10
1	11
2	12
update t1 set b= (select b from t2 where t1.a = t2.a);
select * from t1;
a	b
0	NULL
1	21
2	22
drop table t1, t2;
>>>>>>> eeaee258
<|MERGE_RESOLUTION|>--- conflicted
+++ resolved
@@ -312,7 +312,6 @@
 id	select_type	table	type	possible_keys	key	key_len	ref	rows	Extra
 1	PRIMARY	t1	const	PRIMARY,numreponse	PRIMARY	7	const,const	1	
 2	SUBSELECT								Select tables optimized away
-<<<<<<< HEAD
 drop table t1;
 CREATE TABLE t1 (a int(1));
 INSERT INTO t1 VALUES (1);
@@ -320,8 +319,6 @@
 1
 1
 drop table t1;
-=======
-drop table if exists threadhardwarefrtest7;
 create table t1 (a int NOT NULL, b int, primary key (a));
 create table t2 (a int NOT NULL, b int, primary key (a));
 insert into t1 values (0, 10),(1, 11),(2, 12);
@@ -337,5 +334,4 @@
 0	NULL
 1	21
 2	22
-drop table t1, t2;
->>>>>>> eeaee258
+drop table t1, t2;