# -*- cperl -*-
# Copyright (C) 2005-2006 MySQL AB
# 
# This program is free software; you can redistribute it and/or modify
# it under the terms of the GNU General Public License as published by
# the Free Software Foundation; version 2 of the License.
# 
# This program is distributed in the hope that it will be useful,
# but WITHOUT ANY WARRANTY; without even the implied warranty of
# MERCHANTABILITY or FITNESS FOR A PARTICULAR PURPOSE.  See the
# GNU General Public License for more details.
# 
# You should have received a copy of the GNU General Public License
# along with this program; if not, write to the Free Software
# Foundation, Inc., 51 Franklin St, Fifth Floor, Boston, MA  02110-1301  USA

# This is a library file used by the Perl version of mysql-test-run,
# and is part of the translation of the Bourne shell script with the
# same name.

use File::Basename;
use IO::File();
use strict;

sub collect_test_cases ($);
sub collect_one_suite ($$);
sub collect_one_test_case ($$$$$$$$$);

sub mtr_options_from_test_file($$);

my $do_test;
my $skip_test;

sub init_pattern {
  my ($from, $what)= @_;
  if ( $from =~ /[a-z0-9]/ ) {
    # Does not contain any regex, make the pattern match
    # beginning of string
    $from= "^$from";
  }
  else {
    # Check that pattern is a valid regex
    eval { "" =~/$from/; 1 } or
      mtr_error("Invalid regex '$from' passed to $what\nPerl says: $@");
  }
  return $from;
}



##############################################################################
#
#  Collect information about test cases we are to run
#
##############################################################################

sub collect_test_cases ($) {
  my $suites= shift; # Semicolon separated list of test suites
  my $cases = [];    # Array of hash

<<<<<<< HEAD
  foreach my $suite (split(",", $suites))
=======
  my $testdir;
  my $resdir;

  $do_test= init_pattern($::opt_do_test, "--do-test");
  $skip_test= init_pattern($::opt_skip_test, "--skip-test");

  if ( $suite eq "main" )
  {
    $testdir= "$::glob_mysql_test_dir/t";
    $resdir=  "$::glob_mysql_test_dir/r";
  }
  else
>>>>>>> 6132e828
  {
    collect_one_suite($suite, $cases);
  }


  if ( @::opt_cases )
  {
    # Check that the tests specified was found
    # in at least one suite
    foreach my $test_name_spec ( @::opt_cases )
    {
      my $found= 0;
      my ($sname, $tname, $extension)= split_testname($test_name_spec);
      foreach my $test ( @$cases )
      {
	# test->{name} is always in suite.name format
	if ( $test->{name} =~ /.*\.$tname/ )
	{
	  $found= 1;
	}
      }
      if ( not $found )
      {
	mtr_error("Could not find $tname in any suite");
      }
<<<<<<< HEAD
=======

      # Skip tests that does not match the --do-test= filter
      next if ($do_test and not $tname =~ /$do_test/o);

      collect_one_test_case($testdir,$resdir,$tname,$elem,$cases,\%disabled,
        $component_id);
>>>>>>> 6132e828
    }
  }

  if ( $::opt_reorder )
  {
    # Reorder the test cases in an order that will make them faster to run
    my %sort_criteria;

    # Make a mapping of test name to a string that represents how that test
    # should be sorted among the other tests.  Put the most important criterion
    # first, then a sub-criterion, then sub-sub-criterion, et c.
    foreach my $tinfo (@$cases)
    {
      my @criteria = ();

      # Look for tests that muct be in run in a defined order
      # that is defined by test having the same name except for
      # the ending digit

      # Put variables into hash
      my $test_name= $tinfo->{'name'};
      my $depend_on_test_name;
      if ( $test_name =~ /^([\D]+)([0-9]{1})$/ )
      {
	my $base_name= $1;
	my $idx= $2;
	mtr_verbose("$test_name =>  $base_name idx=$idx");
	if ( $idx > 1 )
	{
	  $idx-= 1;
	  $base_name= "$base_name$idx";
	  mtr_verbose("New basename $base_name");
	}

	foreach my $tinfo2 (@$cases)
	{
	  if ( $tinfo2->{'name'} eq $base_name )
	  {
	    mtr_verbose("found dependent test $tinfo2->{'name'}");
	    $depend_on_test_name=$base_name;
	  }
	}
      }

      if ( defined $depend_on_test_name )
      {
	mtr_verbose("Giving $test_name same critera as $depend_on_test_name");
	$sort_criteria{$test_name} = $sort_criteria{$depend_on_test_name};
      }
      else
      {
	#
	# Append the criteria for sorting, in order of importance.
	#
	push(@criteria, "ndb=" . ($tinfo->{'ndb_test'} ? "1" : "0"));
	# Group test with equal options together.
	# Ending with "~" makes empty sort later than filled
	push(@criteria, join("!", sort @{$tinfo->{'master_opt'}}) . "~");

	$sort_criteria{$test_name} = join(" ", @criteria);
      }
    }

    @$cases = sort {
      $sort_criteria{$a->{'name'}} . $a->{'name'} cmp
	$sort_criteria{$b->{'name'}} . $b->{'name'}; } @$cases;

    if ( $::opt_script_debug )
    {
      # For debugging the sort-order
      foreach my $tinfo (@$cases)
      {
	print("$sort_criteria{$tinfo->{'name'}} -> \t$tinfo->{'name'}\n");
      }
    }
  }

  return $cases;

}

# Valid extensions and their corresonding component id
my %exts = ( 'test' => 'mysqld',
	     'imtest' => 'im'
	   );


# Returns (suitename, testname, extension)
sub split_testname {
  my ($test_name)= @_;

  # Get rid of directory part and split name on .'s
  my @parts= split(/\./, basename($test_name));

  if (@parts == 1){
    # Only testname given, ex: alias
    return (undef , $parts[0], undef);
  } elsif (@parts == 2) {
    # Either testname.test or suite.testname given
    # Ex. main.alias or alias.test

    if (defined $exts{$parts[1]})
    {
      return (undef , $parts[0], $parts[1]);
    }
    else
    {
      return ($parts[0], $parts[1], undef);
    }

  } elsif (@parts == 3) {
    # Fully specified suitename.testname.test
    # ex main.alias.test
    return ( $parts[0], $parts[1], $parts[2]);
  }

  mtr_error("Illegal format of test name: $test_name");
}


sub collect_one_suite($$)
{
  my $suite= shift;  # Test suite name
  my $cases= shift;  # List of test cases

  mtr_verbose("Collecting: $suite");

  my $suitedir= "$::glob_mysql_test_dir"; # Default
  if ( $suite ne "main" )
  {
    $suitedir= mtr_path_exists("$suitedir/suite/$suite",
			       "$suitedir/$suite");
    mtr_verbose("suitedir: $suitedir");
  }

  my $testdir= "$suitedir/t";
  my $resdir=  "$suitedir/r";

  # ----------------------------------------------------------------------
  # Build a hash of disabled testcases for this suite
  # ----------------------------------------------------------------------
  my %disabled;
  if ( open(DISABLED, "$testdir/disabled.def" ) )
  {
    while ( <DISABLED> )
      {
        chomp;
        if ( /^\s*(\S+)\s*:\s*(.*?)\s*$/ )
          {
            $disabled{$1}= $2;
          }
      }
    close DISABLED;
  }

  # Read suite.opt file
  my $suite_opt_file=  "$testdir/suite.opt";
  my $suite_opts= [];
  if ( -f $suite_opt_file )
  {
    $suite_opts= mtr_get_opts_from_file($suite_opt_file);
  }

  if ( @::opt_cases )
  {
    # Collect in specified order
    foreach my $test_name_spec ( @::opt_cases )
    {
      my ($sname, $tname, $extension)= split_testname($test_name_spec);

      # The test name parts have now been defined
      #print "  suite_name: $sname\n";
      #print "  tname:      $tname\n";
      #print "  extension:  $extension\n";

      # Check cirrect suite if suitename is defined
      next if (defined $sname and $suite ne $sname);

      my $component_id;
      if ( defined $extension )
      {
	my $full_name= "$testdir/$tname.$extension";
	# Extension was specified, check if the test exists
        if ( ! -f $full_name)
        {
	  # This is only an error if suite was specified, otherwise it
	  # could exist in another suite
          mtr_error("Test '$full_name' was not found in suite '$sname'")
	    if $sname;

	  next;
        }
	$component_id= $exts{$extension};
      }
      else
      {
	# No extension was specified
	my ($ext, $component);
	while (($ext, $component)= each %exts) {
	  my $full_name= "$testdir/$tname.$ext";

	  if ( ! -f $full_name ) {
	    next;
	  }
	  $component_id= $component;
	  $extension= $ext;
	}
	# Test not found here, could exist in other suite
	next unless $component_id;
      }

      collect_one_test_case($testdir,$resdir,$suite,$tname,
                            "$tname.$extension",$cases,\%disabled,
			    $component_id,$suite_opts);
    }
  }
  else
  {
    opendir(TESTDIR, $testdir) or mtr_error("Can't open dir \"$testdir\": $!");

    foreach my $elem ( sort readdir(TESTDIR) )
    {
      my $component_id= undef;
      my $tname= undef;

      if ($tname= mtr_match_extension($elem, 'test'))
      {
        $component_id = 'mysqld';
      }
      elsif ($tname= mtr_match_extension($elem, 'imtest'))
      {
        $component_id = 'im';
      }
      else
      {
        next;
      }

      # Skip tests that does not match the --do-test= filter
      next if $::opt_do_test and
	! defined mtr_match_prefix($elem,$::opt_do_test);

      collect_one_test_case($testdir,$resdir,$suite,$tname,
                            $elem,$cases,\%disabled,$component_id,
			    $suite_opts);
    }
    closedir TESTDIR;
  }

  return $cases;
}


##############################################################################
#
#  Collect information about a single test case
#
##############################################################################


sub collect_one_test_case($$$$$$$$$) {
  my $testdir= shift;
  my $resdir=  shift;
  my $suite=   shift;
  my $tname=   shift;
  my $elem=    shift;
  my $cases=   shift;
  my $disabled=shift;
  my $component_id= shift;
  my $suite_opts= shift;

  my $path= "$testdir/$elem";

  # ----------------------------------------------------------------------
  # Skip some tests silently
  # ----------------------------------------------------------------------

  if ( $::opt_start_from and $tname lt $::opt_start_from )
  {
    return;
  }


  my $tinfo= {};
  $tinfo->{'name'}= basename($suite) . ".$tname";
  $tinfo->{'result_file'}= "$resdir/$tname.result";
  $tinfo->{'component_id'} = $component_id;
  push(@$cases, $tinfo);

  # ----------------------------------------------------------------------
  # Skip some tests but include in list, just mark them to skip
  # ----------------------------------------------------------------------

  if ( $skip_test and $tname =~ /$skip_test/o )
  {
    $tinfo->{'skip'}= 1;
    return;
  }

  # ----------------------------------------------------------------------
  # Collect information about test case
  # ----------------------------------------------------------------------

  $tinfo->{'path'}= $path;
  $tinfo->{'timezone'}= "GMT-3"; # for UNIX_TIMESTAMP tests to work

  $tinfo->{'slave_num'}= 0; # Default, no slave
  $tinfo->{'master_num'}= 1; # Default, 1 master
  if ( defined mtr_match_prefix($tname,"rpl") )
  {
    if ( $::opt_skip_rpl )
    {
      $tinfo->{'skip'}= 1;
      $tinfo->{'comment'}= "No replication tests(--skip-rpl)";
      return;
    }

    $tinfo->{'slave_num'}= 1; # Default for rpl* tests, use one slave

  }

  if ( defined mtr_match_prefix($tname,"federated") )
  {
    # Default, federated uses the first slave as it's federated database
    $tinfo->{'slave_num'}= 1;
  }

  my $master_opt_file= "$testdir/$tname-master.opt";
  my $slave_opt_file=  "$testdir/$tname-slave.opt";
  my $slave_mi_file=   "$testdir/$tname.slave-mi";
  my $master_sh=       "$testdir/$tname-master.sh";
  my $slave_sh=        "$testdir/$tname-slave.sh";
  my $disabled_file=   "$testdir/$tname.disabled";
  my $im_opt_file=     "$testdir/$tname-im.opt";

  $tinfo->{'master_opt'}= [];
  $tinfo->{'slave_opt'}=  [];
  $tinfo->{'slave_mi'}=   [];

  # Add suite opts
  foreach my $opt ( @$suite_opts )
  {
    mtr_verbose($opt);
    push(@{$tinfo->{'master_opt'}}, $opt);
    push(@{$tinfo->{'slave_opt'}}, $opt);
  }

  # Add master opts
  if ( -f $master_opt_file )
  {

    my $master_opt= mtr_get_opts_from_file($master_opt_file);

    foreach my $opt ( @$master_opt )
    {
      my $value;

      # The opt file is used both to send special options to the mysqld
      # as well as pass special test case specific options to this
      # script

      $value= mtr_match_prefix($opt, "--timezone=");
      if ( defined $value )
      {
	$tinfo->{'timezone'}= $value;
	next;
      }

      $value= mtr_match_prefix($opt, "--slave-num=");
      if ( defined $value )
      {
	$tinfo->{'slave_num'}= $value;
	next;
      }

      $value= mtr_match_prefix($opt, "--result-file=");
      if ( defined $value )
      {
	# Specifies the file mysqltest should compare
	# output against
	$tinfo->{'result_file'}= "r/$value.result";
	next;
      }

      # If we set default time zone, remove the one we have
      $value= mtr_match_prefix($opt, "--default-time-zone=");
      if ( defined $value )
      {
	# Set timezone for this test case to something different
	$tinfo->{'timezone'}= "GMT-8";
	# Fallthrough, add the --default-time-zone option
      }

      # The --restart option forces a restart even if no special
      # option is set. If the options are the same as next testcase
      # there is no need to restart after the testcase
      # has completed
      if ( $opt eq "--force-restart" )
      {
	$tinfo->{'force_restart'}= 1;
	next;
      }

      # Ok, this was a real option, add it
      push(@{$tinfo->{'master_opt'}}, $opt);
    }
  }

  # Add slave opts
  if ( -f $slave_opt_file )
  {
    my $slave_opt= mtr_get_opts_from_file($slave_opt_file);

    foreach my $opt ( @$slave_opt )
    {
      # If we set default time zone, remove the one we have
      my $value= mtr_match_prefix($opt, "--default-time-zone=");
      $tinfo->{'slave_opt'}= [] if defined $value;
    }
    push(@{$tinfo->{'slave_opt'}}, @$slave_opt);
  }

  if ( -f $slave_mi_file )
  {
    $tinfo->{'slave_mi'}= mtr_get_opts_from_file($slave_mi_file);
  }

  if ( -f $master_sh )
  {
    if ( $::glob_win32_perl )
    {
      $tinfo->{'skip'}= 1;
      $tinfo->{'comment'}= "No tests with sh scripts on Windows";
      return;
    }
    else
    {
      $tinfo->{'master_sh'}= $master_sh;
    }
  }

  if ( -f $slave_sh )
  {
    if ( $::glob_win32_perl )
    {
      $tinfo->{'skip'}= 1;
      $tinfo->{'comment'}= "No tests with sh scripts on Windows";
      return;
    }
    else
    {
      $tinfo->{'slave_sh'}= $slave_sh;
    }
  }

  if ( -f $im_opt_file )
  {
    $tinfo->{'im_opts'} = mtr_get_opts_from_file($im_opt_file);
  }
  else
  {
    $tinfo->{'im_opts'} = [];
  }

  # FIXME why this late?
  my $marked_as_disabled= 0;
  if ( $disabled->{$tname} )
  {
    $marked_as_disabled= 1;
    $tinfo->{'comment'}= $disabled->{$tname};
  }

  if ( -f $disabled_file )
  {
    $marked_as_disabled= 1;
    $tinfo->{'comment'}= mtr_fromfile($disabled_file);
  }

  # If test was marked as disabled, either opt_enable_disabled is off and then
  # we skip this test, or it is on and then we run this test but warn

  if ( $marked_as_disabled )
  {
    if ( $::opt_enable_disabled )
    {
      $tinfo->{'dont_skip_though_disabled'}= 1;
    }
    else
    {
      $tinfo->{'skip'}= 1;
      $tinfo->{'disable'}= 1;   # Sub type of 'skip'
      return;
    }
  }

  if ( $component_id eq 'im' )
  {
    if ( $::glob_use_embedded_server )
    {
      $tinfo->{'skip'}= 1;
      $tinfo->{'comment'}= "No IM with embedded server";
      return;
    }
    elsif ( $::opt_ps_protocol )
    {
      $tinfo->{'skip'}= 1;
      $tinfo->{'comment'}= "No IM with --ps-protocol";
      return;
    }
    elsif ( $::opt_skip_im )
    {
      $tinfo->{'skip'}= 1;
      $tinfo->{'comment'}= "No IM tests(--skip-im)";
      return;
    }
  }
  else
  {
    mtr_options_from_test_file($tinfo,"$testdir/${tname}.test");

    if ( defined $::used_default_engine )
    {
      # Different default engine is used
      # tag test to require that engine
      $tinfo->{'ndb_test'}= 1
	if ( $::used_default_engine =~ /^ndb/i );

      $tinfo->{'innodb_test'}= 1
	if ( $::used_default_engine =~ /^innodb/i );
    }

    if ( $tinfo->{'big_test'} and ! $::opt_big_test )
    {
      $tinfo->{'skip'}= 1;
      $tinfo->{'comment'}= "Test need 'big-test' option";
      return;
    }

    if ( $tinfo->{'ndb_extra'} and ! $::opt_ndb_extra_test )
    {
      $tinfo->{'skip'}= 1;
      $tinfo->{'comment'}= "Test need 'ndb_extra' option";
      return;
    }

    if ( $tinfo->{'require_manager'} )
    {
      $tinfo->{'skip'}= 1;
      $tinfo->{'comment'}= "Test need the _old_ manager(to be removed)";
      return;
    }

    if ( defined $tinfo->{'binlog_format'} and
	 ! ( $tinfo->{'binlog_format'} eq $::used_binlog_format ) )
    {
      $tinfo->{'skip'}= 1;
      $tinfo->{'comment'}= "Requiring binlog format '$tinfo->{'binlog_format'}'";
      return;
    }

    if ( $tinfo->{'need_debug'} && ! $::debug_compiled_binaries )
    {
      $tinfo->{'skip'}= 1;
      $tinfo->{'comment'}= "Test need debug binaries";
      return;
    }

    if ( $tinfo->{'ndb_test'} )
    {
      # This is a NDB test
      if ( ! $::glob_ndbcluster_supported )
      {
	# Ndb is not supported, skip it
	$tinfo->{'skip'}= 1;
	$tinfo->{'comment'}= "No ndbcluster support";
	return;
      }
      elsif ( $::opt_skip_ndbcluster )
      {
	# All ndb test's should be skipped
	$tinfo->{'skip'}= 1;
	$tinfo->{'comment'}= "No ndbcluster tests(--skip-ndbcluster)";
	return;
      }
      # Ndb tests run with two mysqld masters
      $tinfo->{'master_num'}= 2;
    }
    else
    {
      # This is not a ndb test
      if ( $::opt_with_ndbcluster_only )
      {
	# Only the ndb test should be run, all other should be skipped
	$tinfo->{'skip'}= 1;
	$tinfo->{'comment'}= "Only ndbcluster tests(--with-ndbcluster-only)";
	return;
      }
    }

    if ( $tinfo->{'innodb_test'} )
    {
      # This is a test that need innodb
      if ( $::mysqld_variables{'innodb'} ne "TRUE" )
      {
	# innodb is not supported, skip it
	$tinfo->{'skip'}= 1;
	$tinfo->{'comment'}= "No innodb support";
	return;
      }
    }

    if ( $tinfo->{'need_binlog'} )
    {
      if (grep(/^--skip-log-bin/,  @::opt_extra_mysqld_opt) )
      {
	$tinfo->{'skip'}= 1;
	$tinfo->{'comment'}= "Test need binlog";
	return;
      }
    }
    else
    {
      if ( $::mysql_version_id >= 50100 )
      {
	# Test does not need binlog, add --skip-binlog to
	# the options used when starting it
	push(@{$tinfo->{'master_opt'}}, "--skip-log-bin");
      }
    }

  }
}


# List of tags in the .test files that if found should set
# the specified value in "tinfo"
our @tags=
(
 ["include/have_innodb.inc", "innodb_test", 1],
 ["include/have_binlog_format_row.inc", "binlog_format", "row"],
 ["include/have_log_bin.inc", "need_binlog", 1],
 ["include/have_binlog_format_statement.inc", "binlog_format", "statement"],
 ["include/have_binlog_format_mixed.inc", "binlog_format", "mixed"],
 ["include/big_test.inc", "big_test", 1],
 ["include/have_debug.inc", "need_debug", 1],
 ["include/have_ndb.inc", "ndb_test", 1],
 ["include/have_multi_ndb.inc", "ndb_test", 1],
 ["include/have_ndb_extra.inc", "ndb_extra", 1],
 ["require_manager", "require_manager", 1],
);

sub mtr_options_from_test_file($$) {
  my $tinfo= shift;
  my $file= shift;
  #mtr_verbose("$file");
  my $F= IO::File->new($file) or mtr_error("can't open file \"$file\": $!");

  while ( my $line= <$F> )
  {

    # Skip line if it start's with #
    next if ( $line =~ /^#/ );

    # Match this line against tag in "tags" array
    foreach my $tag (@tags)
    {
      if ( index($line, $tag->[0]) >= 0 )
      {
	# Tag matched, assign value to "tinfo"
	$tinfo->{"$tag->[1]"}= $tag->[2];
      }
    }

    # If test sources another file, open it as well
    if ( $line =~ /^\-\-([[:space:]]*)source(.*)$/ or
	 $line =~ /^([[:space:]]*)source(.*);$/ )
    {
      my $value= $2;
      $value =~ s/^\s+//;  # Remove leading space
      $value =~ s/[[:space:]]+$//;  # Remove ending space

      my $sourced_file= "$::glob_mysql_test_dir/$value";
      if ( -f $sourced_file )
      {
	# Only source the file if it exists, we may get
	# false positives in the regexes above if someone
	# writes "source nnnn;" in a test case(such as mysqltest.test)
	mtr_options_from_test_file($tinfo, $sourced_file);
      }
    }

  }
}

1;<|MERGE_RESOLUTION|>--- conflicted
+++ resolved
@@ -55,25 +55,13 @@
 ##############################################################################
 
 sub collect_test_cases ($) {
+  $do_test= init_pattern($::opt_do_test, "--do-test");
+  $skip_test= init_pattern($::opt_skip_test, "--skip-test");
+
   my $suites= shift; # Semicolon separated list of test suites
   my $cases = [];    # Array of hash
 
-<<<<<<< HEAD
   foreach my $suite (split(",", $suites))
-=======
-  my $testdir;
-  my $resdir;
-
-  $do_test= init_pattern($::opt_do_test, "--do-test");
-  $skip_test= init_pattern($::opt_skip_test, "--skip-test");
-
-  if ( $suite eq "main" )
-  {
-    $testdir= "$::glob_mysql_test_dir/t";
-    $resdir=  "$::glob_mysql_test_dir/r";
-  }
-  else
->>>>>>> 6132e828
   {
     collect_one_suite($suite, $cases);
   }
@@ -99,15 +87,6 @@
       {
 	mtr_error("Could not find $tname in any suite");
       }
-<<<<<<< HEAD
-=======
-
-      # Skip tests that does not match the --do-test= filter
-      next if ($do_test and not $tname =~ /$do_test/o);
-
-      collect_one_test_case($testdir,$resdir,$tname,$elem,$cases,\%disabled,
-        $component_id);
->>>>>>> 6132e828
     }
   }
 
@@ -347,8 +326,7 @@
       }
 
       # Skip tests that does not match the --do-test= filter
-      next if $::opt_do_test and
-	! defined mtr_match_prefix($elem,$::opt_do_test);
+      next if ($do_test and not $tname =~ /$do_test/o);
 
       collect_one_test_case($testdir,$resdir,$suite,$tname,
                             $elem,$cases,\%disabled,$component_id,
