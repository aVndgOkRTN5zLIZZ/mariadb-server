# Copyright (c) 2005, 2015, Oracle and/or its affiliates.
# Copyright (c) 2008, 2017, MariaDB
#
# This program is free software; you can redistribute it and/or
# modify it under the terms of the GNU Library General Public
# License as published by the Free Software Foundation; version 2
# of the License.
#
# This program is distributed in the hope that it will be useful,
# but WITHOUT ANY WARRANTY; without even the implied warranty of
# MERCHANTABILITY or FITNESS FOR A PARTICULAR PURPOSE.  See the GNU
# Library General Public License for more details.
#
# You should have received a copy of the GNU General Public License
# along with this program; if not, write to the Free Software
# Foundation, Inc., 51 Franklin St, Fifth Floor, Boston, MA  02110-1335  USA

#
# Suppress some common (not fatal) errors in system libraries found by valgrind
#

{
   pthead_exit memory loss 1
   Memcheck:Leak
   fun:malloc
   fun:_dl_new_object
   fun:_dl_map_object_from_fd
}

{
   pthread_exit memory loss 2
   Memcheck:Leak
   fun:malloc
   fun:_dl_map_object
   fun:dl_open_worker
}

{
   pthread_exit memory loss 3
   Memcheck:Leak
   fun:malloc
   fun:_dl_map_object_deps
   fun:dl_open_worker
}

{
   pthread_exit memory loss 4
   Memcheck:Leak
   fun:calloc
   fun:_dl_check_map_versions
   fun:dl_open_worker
}

{
   pthread_exit memory loss 5
   Memcheck:Leak
   fun:calloc
   fun:_dl_new_object
   fun:_dl_map_object_from_fd
}

{
   pthread pthread_key_create
   Memcheck:Leak
   fun:malloc
   fun:*
   fun:*
   fun:pthread_key_create
   fun:my_thread_global_init
}

{
   pthread strstr uninit
   Memcheck:Cond
   fun:strstr
   obj:/lib/tls/libpthread.so.*
   obj:/lib/tls/libpthread.so.*
   fun:call_init
   fun:_dl_init
   obj:/lib/ld-*.so
}

{
   pthread strstr uninit
   Memcheck:Cond
   fun:strstr
   obj:/lib/tls/libpthread.so.*
   obj:/lib/tls/libpthread.so.*
   fun:call_init
   fun:_dl_init
   obj:/lib/ld-*.so
}

{  
   somewhere in ld.so, when loading mysqld
   Memcheck:Cond
   ...
   fun:dl_main
   fun:_dl_sysdep_start
   fun:_dl_start
}

#
# Warnings in libz becasue it works with aligned memory(?)
#

{
   libz tr_flush_block
   Memcheck:Cond
   fun:_tr_flush_block
   fun:deflate_slow
   fun:deflate
   fun:do_flush
   fun:gzclose
}

{
   libz tr_flush_block2
   Memcheck:Cond
   fun:_tr_flush_block
   fun:deflate_slow
   fun:deflate
   fun:compress2
}

{
   libz longest_match
   Memcheck:Cond
   fun:longest_match
   fun:deflate_slow
   fun:deflate
   fun:do_flush
}

{
   libz longest_match called from btr_store_big_rec_extern_fields
   Memcheck:Cond
   fun:longest_match
   fun:deflate_slow
   fun:deflate
   fun:btr_store_big_rec_extern_fields
}

{
   libz longest_match called from page_zip_compress
   Memcheck:Cond
   fun:longest_match
   fun:deflate_slow
   fun:deflate
   fun:page_zip_compress
}

{
   libz longest_match2
   Memcheck:Cond
   fun:longest_match
   fun:deflate_slow
   fun:deflate
   fun:compress2
}

{
   libz longest_match 3
   Memcheck:Cond
   fun:longest_match
   fun:deflate_slow
   fun:deflate
   fun:gzclose
}

{
   libz longest_match 4 
   Memcheck:Cond
   fun:longest_match
   fun:deflate_slow
   fun:deflate
   fun:gzflush
}

{
   libz longest_match3
   Memcheck:Cond
   fun:longest_match
   fun:deflate_slow
   fun:deflate
   fun:azflush
}

{
   libz longest_match3
   Memcheck:Cond
   fun:longest_match
   fun:deflate_slow
   fun:deflate
   fun:azclose
}

{
   libz deflate
   Memcheck:Cond
   obj:*/libz.so.*
   obj:*/libz.so.*
   fun:deflate
   fun:compress2
}

{
   libz deflate2
   Memcheck:Cond
   obj:*/libz.so.*
   obj:*/libz.so.*
   fun:deflate
   obj:*/libz.so.*
   fun:gzflush
}

{
   libz deflate3
   Memcheck:Cond
   obj:*/libz.so.*
   obj:*/libz.so.*
   fun:deflate
   fun:do_flush
}

{
   libz inflatereset2
   Memcheck:Cond
   fun:inflateReset2
   fun:inflateInit2_
   fun:uncompress
}


#
# Warning from my_thread_init becasue mysqld dies before kill thread exists
#

{
   my_thread_init kill thread memory loss second
   Memcheck:Leak
   fun:calloc
   fun:my_thread_init
   fun:kill_server_thread
}


# Red Hat AS 4 32 bit
{
   dl_relocate_object
   Memcheck:Cond
   fun:_dl_relocate_object
}

#
# Leaks reported in _dl_* internal functions on Linux amd64 / glibc2.3.2.
#

{
   _dl_start invalid write8
   Memcheck:Addr8
   fun:_dl_start
}

{
   _dl_start invalid write4
   Memcheck:Addr4
   fun:_dl_start
}

{
   _dl_start/_dl_setup_hash invalid read8
   Memcheck:Addr8
   fun:_dl_setup_hash
   fun:_dl_start
}

{
   _dl_sysdep_start invalid write8
   Memcheck:Addr8
   fun:_dl_sysdep_start
}

{
   _dl_init invalid write8
   Memcheck:Addr8
   fun:_dl_init
}

{
   _dl_init invalid write4
   Memcheck:Addr4
   fun:_dl_init
}

{
   _dl_init/_dl_init invalid read8
   Memcheck:Addr8
   fun:_dl_debug_initialize
   fun:_dl_init
}

{
   _dl_init/_dl_debug_state invalid read8
   Memcheck:Addr8
   fun:_dl_debug_state
   fun:_dl_init
}

{
   init invalid write8
   Memcheck:Addr8
   fun:init
}

{
   fixup invalid write8
   Memcheck:Addr8
   fun:fixup
}

{
   fixup/_dl_lookup_versioned_symbol invalid read8
   Memcheck:Addr8
   fun:_dl_lookup_versioned_symbol
   fun:fixup
}

{
   _dl_runtime_resolve invalid read8
   Memcheck:Addr8
   fun:_dl_runtime_resolve
}

{
   __libc_start_main invalid write8
   Memcheck:Addr8
   fun:__libc_start_main
}

{
   __libc_start_main/__sigjmp_save invalid write4
   Memcheck:Addr4
   fun:__sigjmp_save
   fun:__libc_start_main
}

#
# dl_init reports leaked memory in memalign on OpenSuse 12.3

{
   memory "loss" from _dl_init
   Memcheck:Leak
   fun:memalign
   ...
   fun:call_init*
   fun:_dl_init
}

# This one is on OpenSuse 10.3 with gcc 5.4
{
   memory "loss" from _dl_init 2
   Memcheck:Leak
   fun:malloc
   ...
   fun:call_init*
   fun:_dl_init
}

#
#  dlclose can allocate memory for error message, the memory will be
#  freed by dlerror or other dl* function.
#
{
   memory "loss" from dlclose error messages
   Memcheck:Leak
   fun:*alloc
   ...
   fun:dlclose
}


#
#  dlsym can allocate memory for error message, the memory will be
#  freed by dlerror or other dl* function.
#
{
   memory "loss" from dlclose error messages
   Memcheck:Leak
   fun:*alloc
   ...
   fun:dlsym
}


{
   dlopen / ptread_cancel_init memory loss on Suse Linux 10.3 32/64 bit ver 1
   Memcheck:Leak
   fun:*alloc
   obj:/lib*/ld-*.so
   obj:/lib*/ld-*.so
   obj:/lib*/ld-*.so
   obj:/lib*/ld-*.so
   obj:/lib*/ld-*.so
   obj:/lib*/ld-*.so
   obj:/lib*/libc-*.so
   obj:/lib*/ld-*.so
   obj:/lib*/libc-*.so
   fun:__libc_dlopen_mode
   fun:pthread_cancel_init
   fun:_Unwind_ForcedUnwind
}

{
   dlopen / ptread_cancel_init memory loss on Suse Linux 10.3 32/64 bit ver 2
   Memcheck:Leak
   fun:*alloc
   obj:/lib*/ld-*.so
   obj:/lib*/ld-*.so
   obj:/lib*/ld-*.so
   obj:/lib*/ld-*.so
   obj:/lib*/ld-*.so
   obj:/lib*/libc-*.so
   obj:/lib*/ld-*.so
   obj:/lib*/libc-*.so
   fun:__libc_dlopen_mode
   fun:pthread_cancel_init
   fun:_Unwind_ForcedUnwind
}

{
   dlopen / ptread_cancel_init memory loss on Suse Linux 10.3 32/64 bit
   Memcheck:Leak
   fun:*alloc
   obj:/lib*/ld-*.so
   obj:/lib*/ld-*.so
   obj:/lib*/ld-*.so
   obj:/lib*/ld-*.so
   obj:/lib*/libc-*.so
   obj:/lib*/ld-*.so
   obj:/lib*/libc-*.so
   fun:__libc_dlopen_mode
   fun:pthread_cancel_init
   fun:_Unwind_ForcedUnwind
}


#
# Reading wrong addresses on SuSe Linux 10.3 32 bit
#

{
   Reading wrong data in libc_dlopen
   Memcheck:Addr4
   obj:/lib*/ld-*.so
   obj:/lib*/ld-*.so
   obj:/lib*/ld-*.so
   obj:/lib*/ld-*.so
   obj:/lib*/ld-*.so
   obj:/lib*/ld-*.so
   obj:/lib*/libc-*.so
   obj:/lib*/ld-*.so
   obj:/lib*/libc-*.so
   fun:__libc_dlopen_mode
   fun:pthread_cancel_init
}

#
# These seem to be libc threading stuff, not related to MySQL code (allocations
# during pthread_exit()). Googling shows other projects also using these
# suppressions.
#
# Note that these all stem from pthread_exit() deeper in the call stack, but
# Valgrind only allows the top four calls in the suppressions.
#

{
   libc pthread_exit 1
   Memcheck:Leak
   fun:malloc
   fun:_dl_new_object
   fun:_dl_map_object_from_fd
   fun:_dl_map_object
}

{
   libc pthread_exit 2
   Memcheck:Leak
   fun:malloc
   fun:_dl_map_object
   fun:dl_open_worker
   fun:_dl_catch_error
}

{
   libc pthread_exit 3
   Memcheck:Leak
   fun:malloc
   fun:_dl_map_object_deps
   fun:dl_open_worker
   fun:_dl_catch_error
}

{
   libc pthread_exit 4
   Memcheck:Leak
   fun:calloc
   fun:_dl_check_map_versions
   fun:dl_open_worker
   fun:_dl_catch_error
}

{
   libc pthread_exit 5
   Memcheck:Leak
   fun:calloc
   fun:_dl_new_object
   fun:_dl_map_object_from_fd
   fun:_dl_map_object
}

{
   libc pthread_exit 6
   Memcheck:Leak
   fun:malloc
   fun:_dl_map_object
   fun:openaux
   fun:_dl_catch_error 
}

{
   libc pthread_exit 7
   Memcheck:Leak
   fun:malloc
   fun:dl_open_worker
   fun:_dl_catch_error
   fun:_dl_open
}

{
   libc pthread_exit 8
   Memcheck:Leak
   fun:malloc
   fun:local_strdup
   fun:_dl_map_object
   fun:dl_open_worker
}

{
   libc pthread_exit 9
   Memcheck:Leak
   fun:malloc
   fun:local_strdup
   fun:_dl_map_object
   fun:openaux
   fun:_dl_catch_error 
}

{
   libc do_lookup_x
   Memcheck:Leak
   fun:calloc
   fun:do_lookup_x
   fun:_dl_lookup_symbol_x
   ...
   fun:_dl_catch_error 
}

#
# This is seen internally in the system libraries on 64-bit RHAS3.
#

{
   __lll_mutex_unlock_wake uninitialized
   Memcheck:Param
   futex(utime)
   fun:__lll_mutex_unlock_wake
}

#
# Warning when printing stack trace (to suppress some not needed warnings)
#

{
   vprintf on stacktrace
   Memcheck:Cond
   fun:vfprintf
   fun:uffered_vfprintf
   fun:vfprintf
   fun:fprintf
   fun:print_stacktrace
}

#
# Safe warnings, that may happen because of thread scheduling
#

{
   dbug initialization by kill_server
   Memcheck:Leak
   fun:malloc
   fun:DbugMalloc
   fun:code_state
   fun:_db_enter_
   fun:kill_server
}

{
   Aria checkpoint background thread not dying fast enough
   Memcheck:Leak
   fun:calloc
   fun:my_thread_init
   fun:ma_checkpoint_background
}

#
# Warning caused by small memory leak in threaded dlopen
#

{
   dlopen threaded memory leak
   Memcheck:Leak
   fun:calloc
   obj:*/libdl-*.so
   fun:dlopen*
}

#
# Warning caused by small memory leak in _dl_init
#

{
   dl_init memory leak
   Memcheck:Leak
   fun:malloc
   obj:*/libstdc++.so*
   fun:call_init.part*
   fun:_dl_init
}

#
# In glibc (checked version 2.7), inet_ntoa allocates an 18-byte
# per-thread static buffer for the return value. That memory is freed
# at thread exit, however if called from the main thread, Valgrind
# does not see the free (test main.no-threads).
#
# Since inet_ntoa() does not allocate memory dynamically per-call, this
# suppression is safe.
#

{
   inet_ntoa thread local storage
   Memcheck:Leak
   fun:malloc
   fun:inet_ntoa
}


#
# Some problem inside glibc on Ubuntu 9.04, x86 (but not amd64):
# 
# ==5985== 19 bytes in 1 blocks are still reachable in loss record 1 of 6
# ==5985==    at 0x7AF3FDE: malloc (vg_replace_malloc.c:207) 
#               ... 11,12, or 13 functions w/o symbols ...
# ==5985==    by 0x8717185: nptl_pthread_exit_hack_handler (my_thr_init.c:55)
#
# Since valgrind 3.3.0 doesn't support '...' multi-function pattern, using
# multiple suppressions:
#
{
   Mem loss inside nptl_pthread_exit_hack_handler
   Memcheck:Leak
   fun:*
   fun:*
   fun:*
   fun:*
   fun:*
   fun:*
   fun:*
   fun:*
   fun:*
   fun:*
   fun:*
   fun:*
   fun:nptl_pthread_exit_hack_handler 
}

{
   Mem loss inside nptl_pthread_exit_hack_handler
   Memcheck:Leak
   fun:*
   fun:*
   fun:*
   fun:*
   fun:*
   fun:*
   fun:*
   fun:*
   fun:*
   fun:*
   fun:*
   fun:*
   fun:*
   fun:nptl_pthread_exit_hack_handler 
}

{
   Mem loss inside nptl_pthread_exit_hack_handler
   Memcheck:Leak
   fun:*
   fun:*
   fun:*
   fun:*
   fun:*
   fun:*
   fun:*
   fun:*
   fun:*
   fun:*
   fun:*
   fun:*
   fun:*
   fun:*
   fun:nptl_pthread_exit_hack_handler 
}

#
# BUG#45630
# Suppress valgrind failures within nptl_pthread_exit_hack_handler on Ubuntu 9.04, x86 (but not amd64)
#

{
   Mem loss within nptl_pthread_exit_hack_handler 1
   Memcheck:Leak
   fun:malloc
   obj:*/ld-*.so
   obj:*/ld-*.so
   obj:*/ld-*.so
   obj:*/ld-*.so
   obj:*/ld-*.so
   obj:*/libc-*.so
   obj:*/ld-*.so
   fun:__libc_dlopen_mode
   fun:pthread_cancel_init
   fun:_Unwind_ForcedUnwind
   fun:__pthread_unwind
   fun:pthread_exit
   fun:nptl_pthread_exit_hack_handler
   fun:start_thread
   fun:clone
}

{
   Mem loss within nptl_pthread_exit_hack_handler 2
   Memcheck:Leak
   fun:malloc
   obj:*/ld-*.so
   obj:*/ld-*.so
   obj:*/ld-*.so
   obj:*/ld-*.so
   obj:*/libc-*.so
   obj:*/ld-*.so
   fun:__libc_dlopen_mode
   fun:pthread_cancel_init
   fun:_Unwind_ForcedUnwind
   fun:__pthread_unwind
   fun:pthread_exit
   fun:nptl_pthread_exit_hack_handler
   fun:start_thread
   fun:clone
}

{
   Mem loss within nptl_pthread_exit_hack_handler 3
   Memcheck:Leak
   fun:calloc
   obj:*/ld-*.so
   obj:*/ld-*.so
   obj:*/ld-*.so
   obj:*/ld-*.so
   obj:*/libc-*.so
   obj:*/ld-*.so
   fun:__libc_dlopen_mode
   fun:pthread_cancel_init
   fun:_Unwind_ForcedUnwind
   fun:__pthread_unwind
   fun:pthread_exit
   fun:nptl_pthread_exit_hack_handler
   fun:start_thread
   fun:clone
}

{
   Mem loss within nptl_pthread_exit_hack_handler 4
   Memcheck:Leak
   fun:malloc
   obj:*/ld-*.so
   obj:*/ld-*.so
   obj:*/ld-*.so
   obj:*/ld-*.so
   obj:*/ld-*.so
   obj:*/ld-*.so
   obj:*/libc-*.so
   obj:*/ld-*.so
   fun:__libc_dlopen_mode
   fun:pthread_cancel_init
   fun:_Unwind_ForcedUnwind
   fun:__pthread_unwind
   fun:pthread_exit
   fun:nptl_pthread_exit_hack_handler
   fun:start_thread
}

{
   Mem loss within nptl_pthread_exit_hack_handler 5
   Memcheck:Leak
   fun:calloc
   obj:*/ld-*.so
   obj:*/ld-*.so
   obj:*/ld-*.so
   obj:*/ld-*.so
   obj:*/ld-*.so
   obj:*/ld-*.so
   obj:*/libc-*.so
   obj:*/ld-*.so
   fun:__libc_dlopen_mode
   fun:pthread_cancel_init
   fun:_Unwind_ForcedUnwind
   fun:__pthread_unwind
   fun:pthread_exit
   fun:nptl_pthread_exit_hack_handler
   fun:start_thread
}

#
# Problem with glibc and gethostbyaddr_r
#

{
   libc_res_nsend: Conditional jump or move depends on uninitialised value
   Memcheck:Cond
   fun: __libc_res_nsend
   fun: __libc_res_nquery
   obj: /lib64/libnss_dns-*so)
   obj: /lib64/libnss_dns-*so)
   fun: gethostbyaddr_r
}

# suppressions for glibc 2.6.1 64 bit

{
   Mem loss within nptl_pthread_exit_hack_handler 6
   Memcheck:Leak
   fun:malloc
   obj:*/ld-*.so
   obj:*/ld-*.so
   obj:*/ld-*.so
   obj:*/ld-*.so
   obj:*/ld-*.so
   obj:*/ld-*.so
   obj:*/libc-*.so
   obj:*/ld-*.so
   obj:*/libc-*.so
   fun:__libc_dlopen_mode
   fun:pthread_cancel_init
   fun:_Unwind_ForcedUnwind
   fun:__pthread_unwind
   fun:pthread_exit
   fun:nptl_pthread_exit_hack_handler
}

{
   Mem loss within nptl_pthread_exit_hack_handler 7
   Memcheck:Leak
   fun:malloc
   obj:*/ld-*.so
   obj:*/ld-*.so
   obj:*/ld-*.so
   obj:*/ld-*.so
   obj:*/libc-*.so
   obj:*/ld-*.so
   obj:*/libc-*.so
   fun:__libc_dlopen_mode
   fun:pthread_cancel_init
   fun:_Unwind_ForcedUnwind
   fun:__pthread_unwind
   fun:pthread_exit
   fun:nptl_pthread_exit_hack_handler
   fun:start_thread
   fun:clone
}

{
   Mem loss within nptl_pthread_exit_hack_handler 8
   Memcheck:Leak
   fun:calloc
   obj:*/ld-*.so
   obj:*/ld-*.so
   obj:*/ld-*.so
   obj:*/ld-*.so
   obj:*/libc-*.so
   obj:*/ld-*.so
   obj:*/libc-*.so
   fun:__libc_dlopen_mode
   fun:pthread_cancel_init
   fun:_Unwind_ForcedUnwind
   fun:__pthread_unwind
   fun:pthread_exit
   fun:nptl_pthread_exit_hack_handler
   fun:start_thread
   fun:clone
}

{
   Mem loss within nptl_pthread_exit_hack_handler 8
   Memcheck:Leak
   fun:calloc
   obj:*/ld-*.so
   obj:*/ld-*.so
   obj:*/ld-*.so
   obj:*/ld-*.so
   obj:*/ld-*.so
   obj:*/ld-*.so
   obj:*/libc-*.so
   obj:*/ld-*.so
   obj:*/libc-*.so
   fun:__libc_dlopen_mode
   fun:pthread_cancel_init
   fun:_Unwind_ForcedUnwind
   fun:__pthread_unwind
   fun:pthread_exit
   fun:nptl_pthread_exit_hack_handler
}

{
   Invalid read within nptl_pthread_exit_hack_handler
   Memcheck:Addr8
   obj:*/ld-*.so
   obj:*/ld-*.so
   obj:*/ld-*.so
   obj:*/ld-*.so
   obj:*/ld-*.so
   obj:*/ld-*.so
   obj:*/ld-*.so
   obj:*/libc-*.so
   obj:*/ld-*.so
   obj:*/libc-*.so
   fun:__libc_dlopen_mode
   fun:pthread_cancel_init
   fun:_Unwind_ForcedUnwind
   fun:__pthread_unwind
   fun:pthread_exit
   fun:nptl_pthread_exit_hack_handler
}

{
   memory "leak" in backtrace() of glibc 2.9 (not present in 2.13)
   Memcheck:Leak
   fun:malloc
   ...
   fun:pthread_once
   fun:backtrace
}

{
   memory leak in mysqld_exit
   Memcheck:Leak
   fun:malloc
   fun:_dl_close_worker
   fun:_dl_close
}

#
# Bug in Glibc 2.9: http://sourceware.org/bugzilla/show_bug.cgi?id=10391
# Fixed in latest Glibc, but suppressed here for running tests on hosts
# with older Glibc version.
#
{
   Glibc bug in __libc_res_nsend
   Memcheck:Cond
   fun:__libc_res_nsend
   fun:__libc_res_nquery
}

{
   buf_buddy_relocate peeking (space,page) in potentially free blocks
   Memcheck:Addr1
   fun:buf_buddy_relocate
}

{
   Bug 59874 Valgrind warning in InnoDB compression code
   Memcheck:Cond
   fun:*
   fun:*
   fun:deflate
   fun:btr_store_big_rec_extern_fields_func
   fun:row_ins_index_entry_low
   fun:row_ins_index_entry
   fun:row_ins_index_entry_step
   fun:row_ins
   fun:row_ins_step
   fun:row_insert_for_mysql
}

{
   In page0zip.c we have already checked that the memory is initialized before calling deflate()
   Memcheck:Cond
   fun:*
   fun:*
   fun:deflate
   fun:page_zip_compress
}

{
   In page0zip.c we have already checked that the memory is initialized before calling deflate()
   Memcheck:Cond
   fun:*
   fun:*
   fun:deflate
   fun:page_zip_compress_deflate
}

{
   Bug 59875 Valgrind warning in buf0buddy.c
   Memcheck:Addr1
   fun:mach_read_from_4
   fun:buf_buddy_relocate
   fun:buf_buddy_free_low
   fun:buf_buddy_free
}

# Note the wildcard in the (mangled) function signatures of
# write_keys() and find_all_keys().
# They both return ha_rows, which is platform dependent.
#
# The '...' wildcards are for 'fun:inline_mysql_file_write' and
# 'fun:find_all_keys' which *may* be inlined.
{
   Bug#12856915 VALGRIND FAILURE IN FILESORT/CREATE_SORT_INDEX / one
   Memcheck:Param
   write(buf)
   obj:*/libpthread*.so
   fun:my_write
   ...
   fun:my_b_flush_io_cache
   fun:_my_b_write
   fun:_Z*10write_keysP13st_sort_paramPPhjP11st_io_cacheS4_
   ...
   fun:_Z8filesortP3THDP5TABLEP13st_sort_fieldjP10SQL_SELECTybPy
}

{
   Bug#12856915 VALGRIND FAILURE IN FILESORT/CREATE_SORT_INDEX / two
   Memcheck:Param
   write(buf)
   obj:*/libpthread*.so
   fun:my_write
   ...
   fun:my_b_flush_io_cache
   fun:_Z15merge_many_buffP13st_sort_paramPhP10st_buffpekPjP11st_io_cache
   fun:_Z8filesortP3THDP5TABLEP13st_sort_fieldjP10SQL_SELECTybPy
}

{
   Bug#12856915 VALGRIND FAILURE IN FILESORT/CREATE_SORT_INDEX / three
   Memcheck:Param
   write(buf)
   obj:*/libpthread*.so
   fun:my_write
   ...
   fun:my_b_flush_io_cache
   fun:_Z8filesortP3THDP5TABLEP13st_sort_fieldjP10SQL_SELECTybPy
}

{
   OpenSSL still reachable.
   Memcheck:Leak
   fun:*alloc
   fun:CRYPTO_malloc
   fun:sk_new
   obj:*libssl*
   fun:SSL_COMP_get_compression_methods
   fun:SSL_library_init
}

{
   OpenSSL still reachable.
   Memcheck:Leak
   fun:*alloc
   fun:CRYPTO_malloc
   fun:sk_new
   fun:SSL_COMP_get_compression_methods
   fun:SSL_library_init
}

{
   OpenSSL still reachable.
   Memcheck:Leak
   fun:*alloc
   fun:CRYPTO_malloc
   obj:*libssl*
   fun:SSL_COMP_get_compression_methods
   fun:SSL_library_init
}

{
   OpenSSL still reachable.
   Memcheck:Leak
   fun:*alloc
   fun:CRYPTO_malloc
   fun:sk_new
   fun:SSL_COMP_get_compression_methods
   fun:SSL_library_init
}

{
   libcrypto 2.2.1 leak
   Memcheck:Leak
   fun:malloc
   ...
   fun:ERR_get_state
}

{
  Problem with udf and libresolve
  Memcheck:Cond
   obj:*/libresolv*.so
   fun:__libc_res_nquery
   fun:_nss_dns_gethostbyaddr2_r
   fun:_nss_dns_gethostbyaddr_r
   fun:gethostbyaddr_r
}

#
# Detached threads may not complete deiniitialization by the time shutdown
# thread calls exit. This is unfortunate property of detached threads, which
# we currently can only ignore. Unfortunately there is no way to distinguish
# between false positives generated by detached threads and real memory leaks
# generated by not joined joinable threads. So we hide both cases.
#
# To avoid enumeration of the whole variety of possible traces we ignore all
# "possibly lost" blocks allocated by pthread_create (and it's callees).
#
{
   Detached threads memory loss
   Memcheck:Leak
   match-leak-kinds:possible
   ...
   fun:pthread_create*
}

{
   Memory Leak in loader and valgrind malloc
   Memcheck:Leak
   match-leak-kinds:reachable
   obj:*/vgpreload_memcheck*.so
   ...
   obj:*/ld-*.so
   ...
}

{
  ConnectSE: unixODBC SQLAllocEnv leaves some "still reachable" pointers
  Memcheck:Leak
   fun:malloc
   fun:strdup
   ...
   obj:*/libodbc.so*
   fun:_ZN7ODBConn10GetDriversEP7_qryres
}

{
  ConnectSE: unixODBC SQLAllocEnv leaves some "still reachable" pointers
  Memcheck:Leak
   fun:calloc
   ...
   obj:*/libodbc.so*
   fun:_ZN7ODBConn10GetDriversEP7_qryres
}

{
  ConnectSE: unixODBC SQLAllocEnv leavs some "still reachable" pointers
  Memcheck:Leak
  fun:malloc
  fun:strdup
  ...
  obj:*/libodbc.so*
  fun:_ZN7ODBConn14GetDataSourcesEP7_qryres
}


{
  ConnectSE: unixODBC SQLAllocEnv leavs some "still reachable" pointers
  Memcheck:Leak
  fun:calloc
  ...
  obj:*/libodbc.so*
  fun:_ZN7ODBConn14GetDataSourcesEP7_qryres
}


{
  ConnectSE: unixODBC SQLDriverConnect leaves some "still reachable" pointers
  Memcheck:Leak
   fun:malloc
   fun:strdup
   ...
   obj:*/libodbc.so*
   fun:SQLDriverConnect
   fun:_ZN7ODBConn7ConnectEj
   fun:_ZN7ODBConn4OpenEPcj
   fun:_Z11ODBCColumnsP7_globalPcS1_S1_b
   fun:_ZL26connect_assisted_discoveryP10handlertonP3THDP11TABLE_SHAREP14HA_CREATE_INFO
}

{
  ConnectSE: unixODBC SQLDriverConnect leaves some "still reachable" pointers
  Memcheck:Leak
   fun:calloc
   ...
   obj:*/libodbc.so*
   fun:SQLDriverConnect
   fun:_ZN7ODBConn7ConnectEj
   fun:_ZN7ODBConn4OpenEPcj
   fun:_Z11ODBCColumnsP7_globalPcS1_S1_b
   fun:_ZL26connect_assisted_discoveryP10handlertonP3THDP11TABLE_SHAREP14HA_CREATE_INFO
}

{
  ConnectSE: unixODBC SQLDriverConnect leaves some "still reachable" pointers
  Memcheck:Leak
   fun:malloc
   ...
   obj:*/libodbc.so*
   fun:SQLDriverConnect
   fun:_ZN7ODBConn7ConnectEj
   fun:_ZN7ODBConn4OpenEPcj
   fun:_Z11ODBCColumnsP7_globalPcS1_S1_b
   fun:_ZL26connect_assisted_discoveryP10handlertonP3THDP11TABLE_SHAREP14HA_CREATE_INFO
}

{
  ConnectSE: unixODBC dlopen leaves some "still reachable"
  Memcheck:Leak
  fun:malloc
  fun:expand_dynamic_string_token
  ...
  obj:*/libltdl.so*
  ...
  obj:*/libodbc.so*
}

{
  TokuDB uses gcc __thread variables
  Memcheck:Leak
  fun:memalign
  fun:*
  fun:__tls_get_addr
}

{
  Galera uses gcc __thread variables
  Memcheck:Leak
  fun:memalign
  fun:__tls_get_addr
}

{
  Mroonga: dlopen leaves some "still reachable"
  Memcheck:Leak
  fun:malloc
  ...
  fun:dl_open_worker
  fun:_dl_catch_error
  fun:_dl_open
  fun:dlopen_doit
  fun:_dl_catch_error
  fun:_dlerror_run
  fun:dlopen@@GLIBC_2.2.5
}

# 
# MDEV-11061: OpenSSL 0.9.8 problems
#

{
   MDEV-11061: OpenSSL 0.9.8
   Memcheck:Cond
   obj:*/libz.so*
   ...
   obj:*/libcrypto.so.0.9.8
   ...
   obj:*/libssl.so.0.9.8
   ...
}

{
   MDEV-11061: OpenSSL 0.9.8
   Memcheck:Value8
   obj:*/libz.so*
   ...
   obj:*/libcrypto.so.0.9.8
   ...
   obj:*/libssl.so.0.9.8
   ...
}

{
   MDEV-11061: OpenSSL 0.9.8
   Memcheck:Cond
   obj:*/libcrypto.so.0.9.8
   ...
   obj:*/libssl.so.0.9.8
   ...
}

{
   MDEV-11061: OpenSSL 0.9.8
   Memcheck:Value8
   obj:*/libcrypto.so.0.9.8
   ...
   obj:*/libssl.so.0.9.8
   ...
}

{
   MDEV-11061: OpenSSL 0.9.8
   Memcheck:Cond
   obj:*/libssl.so.0.9.8
   obj:*/libssl.so.0.9.8
   ...
}

{
   MDEV-11061: OpenSSL 0.9.8
   Memcheck:Value8
   obj:*/libssl.so.0.9.8
   obj:*/libssl.so.0.9.8
   ...
}

{
   MDEV-11061: OpenSSL 0.9.8
   Memcheck:Cond
   fun:memcpy
   obj:*/libcrypto.so.0.9.8
   obj:*/libssl.so.0.9.8
   ...
}

{
   MDEV-11061: OpenSSL 0.9.8
   Memcheck:Value8
   fun:memcpy
   obj:*/libcrypto.so.0.9.8
   obj:*/libssl.so.0.9.8
   ...
}

{
   MDEV-11061: OpenSSL 0.9.8
   Memcheck:Cond
   fun:is_overlap
   fun:memcpy
   obj:*/libcrypto.so.0.9.8
   obj:*/libssl.so.0.9.8
   ...
}

{
   MDEV-11061: OpenSSL 0.9.8
   Memcheck:Cond
   fun:memset
   obj:*/libcrypto.so.0.9.8
   ...
   obj:*/libssl.so.0.9.8
   ...
}

{
   MDEV-11061: OpenSSL 0.9.8
   Memcheck:Value8
   fun:memset
   obj:*/libcrypto.so.0.9.8
   ...
   obj:*/libssl.so.0.9.8
   ...
}

{
   MDEV-11061: OpenSSL 0.9.8
   Memcheck:Param
   write(buf)
   obj:*/libpthread-2.9.so*
   obj:*/libcrypto.so.0.9.8
   ...
   obj:*/libssl.so.0.9.8
   ...
}

{
  vasprintf in OpenSuse 12.3
  Memcheck:Leak
  fun:malloc
  fun:vasprintf
  fun:asprintf
  fun:dlerror
}

{
   GitHub codership/galera#330
   Memcheck:Leak
   match-leak-kinds: reachable
   fun:malloc
   fun:CRYPTO_malloc
   fun:sk_new
   obj:/usr/lib64/libssl.so.1.0.1e
   fun:SSL_COMP_get_compression_methods
   fun:SSL_library_init
   fun:_ZN4asio3ssl6detail12openssl_initILb1EE7do_initC1Ev
   fun:_ZN4asio3ssl6detail12openssl_initILb1EE7do_init8instanceEv
   fun:_ZN4asio3ssl6detail12openssl_initILb1EEC1Ev
   fun:_Z41__static_initialization_and_destruction_0ii.constprop.120
   fun:call_init.part.0
   fun:_dl_init
   fun:dl_open_worker
   fun:_dl_catch_error
   fun:_dl_open
   fun:dlopen_doit
}
{
   GitHub codership/galera#330
   Memcheck:Leak
   match-leak-kinds: reachable
   fun:malloc
   fun:CRYPTO_malloc
   fun:sk_new
   obj:/usr/lib64/libssl.so.1.0.1e
   fun:SSL_COMP_get_compression_methods
   fun:SSL_library_init
   fun:_ZN4asio3ssl6detail12openssl_initILb1EE7do_initC1Ev
   fun:_ZN4asio3ssl6detail12openssl_initILb1EE7do_init8instanceEv
   fun:_ZN4asio3ssl6detail12openssl_initILb1EEC1Ev
   fun:_Z41__static_initialization_and_destruction_0ii.constprop.120
   fun:call_init.part.0
   fun:_dl_init
   fun:dl_open_worker
   fun:_dl_catch_error
   fun:_dl_open
   fun:dlopen_doit
}

{
   GitHub codership/mysql-wsrep#175
   Memcheck:Leak
   match-leak-kinds: reachable
   fun:calloc
   fun:do_lookup_x
   fun:_dl_lookup_symbol_x
   fun:_dl_relocate_object
   fun:dl_open_worker
   fun:_dl_catch_error
   fun:_dl_open
   fun:dlopen_doit
   fun:_dl_catch_error
   fun:_dlerror_run
   fun:dlopen@@GLIBC_2.2.5
   fun:wsrep_load
   fun:_Z10wsrep_initv
   fun:_Z18wsrep_init_startupb
   fun:_ZL22init_server_componentsv
   fun:_Z11mysqld_mainiPPc
}

{
   galera/mysql-wsrep#147
   Memcheck:Leak
   match-leak-kinds: possible
   fun:malloc
   fun:_ZNK6galera13ReplicatorSMM9stats_getEv
   fun:_ZL28export_wsrep_status_to_mysqlP3THD
   fun:_Z17wsrep_show_statusP3THDP17st_mysql_show_varPc
   fun:_ZL17show_status_arrayP3THDPKcP17st_mysql_show_var13enum_var_typeP17system_status_varS2_P5TABLEbP4Item
   fun:_Z11fill_statusP3THDP10TABLE_LISTP4Item
   fun:_ZL13do_fill_tableP3THDP10TABLE_LISTP13st_join_table
   fun:_Z24get_schema_tables_resultP4JOIN23enum_schema_table_state
   fun:_ZN4JOIN14prepare_resultEPP4ListI4ItemE
   fun:_ZN4JOIN4execEv
   fun:_ZL20mysql_execute_selectP3THDP13st_select_lexb
   fun:_Z12mysql_selectP3THDP10TABLE_LISTjR4ListI4ItemEPS4_P10SQL_I_ListI8st_orderESB_S7_yP13select_resultP18st_select_lex_unitP13st_select_lex
   fun:_Z13handle_selectP3THDP13select_resultm
   fun:_ZL21execute_sqlcom_selectP3THDP10TABLE_LIST
   fun:_Z21mysql_execute_commandP3THD
   fun:_Z11mysql_parseP3THDPcjP12Parser_state
}

{
   codership/mysql-wsrep/issues#176
   Memcheck:Leak
   fun:_Z16wsrep_set_paramsRN6galera10ReplicatorEPKc
}

{
   codership/mysql-wsrep/issues#176
   Memcheck:Leak
   match-leak-kinds: reachable
   fun:malloc
   fun:DbugMalloc
   fun:ListParse
   fun:_gu_db_push_
   fun:_Z16wsrep_set_paramsRN6galera10ReplicatorEPKc
   fun:galera_parameters_set
   fun:_Z29wsrep_provider_options_updateP7sys_varP3THD13enum_var_type
   fun:_ZN7sys_var6updateEP3THDP7set_var
   fun:_ZN7set_var6updateEP3THD
   fun:_Z17sql_set_variablesP3THDP4ListI12set_var_baseE
   fun:_Z21mysql_execute_commandP3THD
   fun:_Z11mysql_parseP3THDPcjP12Parser_state
   fun:_ZL17wsrep_mysql_parseP3THDPcjP12Parser_state
   fun:_Z16dispatch_command19enum_server_commandP3THDPcj
   fun:_Z10do_commandP3THD
   fun:_Z24do_handle_one_connectionP3THD
}

{
   codership/mysql-wsrep/issues#176
   Memcheck:Leak
   match-leak-kinds: reachable
   fun:malloc
   fun:state_map_insert
   fun:code_state
   fun:_gu_db_push_
   fun:_Z16wsrep_set_paramsRN6galera10ReplicatorEPKc
   fun:galera_parameters_set
   fun:_Z29wsrep_provider_options_updateP7sys_varP3THD13enum_var_type
   fun:_ZN7sys_var6updateEP3THDP7set_var
   fun:_ZN7set_var6updateEP3THD
   fun:_Z17sql_set_variablesP3THDP4ListI12set_var_baseE
   fun:_Z21mysql_execute_commandP3THD
   fun:_Z11mysql_parseP3THDPcjP12Parser_state
   fun:_ZL17wsrep_mysql_parseP3THDPcjP12Parser_state
   fun:_Z16dispatch_command19enum_server_commandP3THDPcj
   fun:_Z10do_commandP3THD
   fun:_Z24do_handle_one_connectionP3THD
}

{
   codership/mysql-wsrep/issues#176
   Memcheck:Leak
   match-leak-kinds: reachable
   fun:malloc
   fun:DbugMalloc
   fun:StrDup
   fun:ListParse
   fun:_gu_db_push_
   fun:_Z16wsrep_set_paramsRN6galera10ReplicatorEPKc
   fun:galera_parameters_set
   fun:_Z29wsrep_provider_options_updateP7sys_varP3THD13enum_var_type
   fun:_ZN7sys_var6updateEP3THDP7set_var
   fun:_ZN7set_var6updateEP3THD
   fun:_Z17sql_set_variablesP3THDP4ListI12set_var_baseE
   fun:_Z21mysql_execute_commandP3THD
   fun:_Z11mysql_parseP3THDPcjP12Parser_state
   fun:_ZL17wsrep_mysql_parseP3THDPcjP12Parser_state
   fun:_Z16dispatch_command19enum_server_commandP3THDPcj
   fun:_Z10do_commandP3THD
}

{
   codership/mysql-wsrep/issues#176
   Memcheck:Leak
   match-leak-kinds: reachable
   fun:malloc
   fun:code_state
   fun:_gu_db_push_
   fun:_Z16wsrep_set_paramsRN6galera10ReplicatorEPKc
   fun:galera_parameters_set
   fun:_Z29wsrep_provider_options_updateP7sys_varP3THD13enum_var_type
   fun:_ZN7sys_var6updateEP3THDP7set_var
   fun:_ZN7set_var6updateEP3THD
   fun:_Z17sql_set_variablesP3THDP4ListI12set_var_baseE
   fun:_Z21mysql_execute_commandP3THD
   fun:_Z11mysql_parseP3THDPcjP12Parser_state
   fun:_ZL17wsrep_mysql_parseP3THDPcjP12Parser_state
   fun:_Z16dispatch_command19enum_server_commandP3THDPcj
   fun:_Z10do_commandP3THD
   fun:_Z24do_handle_one_connectionP3THD
   fun:handle_one_connection
}

{
   codership/mysql-wsrep/issues#176
   Memcheck:Leak
   match-leak-kinds: reachable
   fun:malloc
   fun:DbugMalloc
   fun:PushState
   fun:_gu_db_push_
   fun:_Z16wsrep_set_paramsRN6galera10ReplicatorEPKc
   fun:galera_parameters_set
   fun:_Z29wsrep_provider_options_updateP7sys_varP3THD13enum_var_type
   fun:_ZN7sys_var6updateEP3THDP7set_var
   fun:_ZN7set_var6updateEP3THD
   fun:_Z17sql_set_variablesP3THDP4ListI12set_var_baseE
   fun:_Z21mysql_execute_commandP3THD
   fun:_Z11mysql_parseP3THDPcjP12Parser_state
   fun:_ZL17wsrep_mysql_parseP3THDPcjP12Parser_state
   fun:_Z16dispatch_command19enum_server_commandP3THDPcj
   fun:_Z10do_commandP3THD
   fun:_Z24do_handle_one_connectionP3THD
}

{
   codership/galera#331
   Memcheck:Leak
   match-leak-kinds: reachable
   fun:malloc
   fun:state_map_insert
   fun:code_state
   fun:_gu_db_keyword_
   fun:_ZN6galera3ist6Sender4sendEll
   fun:run_async_sender
   fun:start_thread
   fun:clone
}

{
   codership/galera#331
   Memcheck:Leak
   match-leak-kinds: reachable
   fun:malloc
   fun:code_state
   fun:_gu_db_keyword_
   fun:_ZN6galera3ist6Sender4sendEll
   fun:run_async_sender
   fun:start_thread
   fun:clone
}

# 
# MDEV-11061: OpenSSL 0.9.8 problems
#

{
   MDEV-11061: OpenSSL 0.9.8
   Memcheck:Cond
   obj:*/libz.so*
   ...
   obj:*/libcrypto.so.0.9.8
   ...
   obj:*/libssl.so.0.9.8
   ...
}

{
   MDEV-11061: OpenSSL 0.9.8
   Memcheck:Value8
   obj:*/libz.so*
   ...
   obj:*/libcrypto.so.0.9.8
   ...
   obj:*/libssl.so.0.9.8
   ...
}

{
   MDEV-11061: OpenSSL 0.9.8
   Memcheck:Cond
   obj:*/libcrypto.so.0.9.8
   ...
   obj:*/libssl.so.0.9.8
   ...
}

{
   MDEV-11061: OpenSSL 0.9.8
   Memcheck:Value8
   obj:*/libcrypto.so.0.9.8
   ...
   obj:*/libssl.so.0.9.8
   ...
}

{
   MDEV-11061: OpenSSL 0.9.8
   Memcheck:Cond
   obj:*/libssl.so.0.9.8
   obj:*/libssl.so.0.9.8
   ...
}

{
   MDEV-11061: OpenSSL 0.9.8
   Memcheck:Value8
   obj:*/libssl.so.0.9.8
   obj:*/libssl.so.0.9.8
   ...
}

{
   MDEV-11061: OpenSSL 0.9.8
   Memcheck:Cond
   fun:memcpy
   obj:*/libcrypto.so.0.9.8
   obj:*/libssl.so.0.9.8
   ...
}

{
   MDEV-11061: OpenSSL 0.9.8
   Memcheck:Value8
   fun:memcpy
   obj:*/libcrypto.so.0.9.8
   obj:*/libssl.so.0.9.8
   ...
}

{
   MDEV-11061: OpenSSL 0.9.8
   Memcheck:Cond
   fun:is_overlap
   fun:memcpy
   obj:*/libcrypto.so.0.9.8
   obj:*/libssl.so.0.9.8
   ...
}

{
   MDEV-11061: OpenSSL 0.9.8
   Memcheck:Cond
   fun:memset
   obj:*/libcrypto.so.0.9.8
   ...
   obj:*/libssl.so.0.9.8
   ...
}

{
   MDEV-11061: OpenSSL 0.9.8
   Memcheck:Value8
   fun:memset
   obj:*/libcrypto.so.0.9.8
   ...
   obj:*/libssl.so.0.9.8
   ...
}

{
   MDEV-11061: OpenSSL 0.9.8
   Memcheck:Param
   write(buf)
   obj:*/libpthread-2.9.so*
   obj:*/libcrypto.so.0.9.8
   ...
   obj:*/libssl.so.0.9.8
   ...
}

#
<<<<<<< HEAD
# OpenSSL 1.0.1k problems
#

{
   OPENSSL 1.0.1k crypto leak
   Memcheck:Leak
   match-leak-kinds: reachable
   fun:malloc
   fun:CRYPTO_malloc
   ...
   fun:ENGINE_add
}

{
   OPENSSL 1.0.1k crypto leak
   Memcheck:Leak
   match-leak-kinds: reachable
   fun:malloc
   fun:CRYPTO_malloc
   fun:ENGINE_new
}
=======
# OpenSSL 1.0.1l problems
#

{
   OpenSSL 1.0.1l wrong jump
   Memcheck:Cond
   fun:bcmp
   obj:/usr/lib64/libcrypto.so*
   fun:FIPS_selftest
}

{
   OpenSSL 1.0.1l wrong jump 2
   Memcheck:Cond
   obj:/usr/lib64/libcrypto.so*
   fun:FIPS_mode_set
   obj:/usr/lib64/libcrypto.so*
}
>>>>>>> cbac8f93
<|MERGE_RESOLUTION|>--- conflicted
+++ resolved
@@ -1758,7 +1758,6 @@
 }
 
 #
-<<<<<<< HEAD
 # OpenSSL 1.0.1k problems
 #
 
@@ -1780,7 +1779,8 @@
    fun:CRYPTO_malloc
    fun:ENGINE_new
 }
-=======
+
+#
 # OpenSSL 1.0.1l problems
 #
 
@@ -1799,4 +1799,3 @@
    fun:FIPS_mode_set
    obj:/usr/lib64/libcrypto.so*
 }
->>>>>>> cbac8f93
