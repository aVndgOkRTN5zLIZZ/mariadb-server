#!/bin/bash
#
# Build MariaDB .deb packages for test and release at mariadb.org
#
# Purpose of this script:
# Always keep the actual packaging as up-to-date as possible following the latest
# Debian policy and targeting Debian Sid. Then case-by-case run in autobake-deb.sh
# tests for backwards compatibility and strip away parts on older builders or
# specific build environments.

# Exit immediately on any error
set -e

# On Buildbot, don't run the mysql-test-run test suite as part of build.
# It takes a lot of time, and we will do a better test anyway in
# Buildbot, running the test suite from installed .debs on a clean VM.
export DEB_BUILD_OPTIONS="nocheck $DEB_BUILD_OPTIONS"

# General CI optimizations to keep build output smaller
if [[ $GITLAB_CI ]]
then
  # On Gitlab the output log must stay under 4MB so make the
  # build less verbose
  sed '/Add support for verbose builds/,/^$/d' -i debian/rules
elif [ -d storage/columnstore/columnstore/debian ]
then
  # ColumnStore is explicitly disabled in the native Debian build, so allow it
  # now when build is triggered by autobake-deb.sh (MariaDB.org) and when the
  # build is not running on Travis or Gitlab-CI
  sed '/-DPLUGIN_COLUMNSTORE=NO/d' -i debian/rules
  # Take the files and part of control from MCS directory
  cp -v storage/columnstore/columnstore/debian/mariadb-plugin-columnstore.* debian/
  echo >> debian/control
  cat storage/columnstore/columnstore/debian/control >> debian/control
fi

<<<<<<< HEAD
# Don't build or try to put files in a package for selected plugins and components on Travis-CI
# in order to keep build small (in both duration and disk space)
if [[ $TRAVIS ]]
then
  # Test suite package not relevant on Travis-CI
  sed 's|DINSTALL_MYSQLTESTDIR=share/mysql/mysql-test|DINSTALL_MYSQLTESTDIR=false|' -i debian/rules
  sed '/Package: mariadb-test-data/,/^$/d' -i debian/control
  sed '/Package: mariadb-test$/,/^$/d' -i debian/control

  # Extra plugins such as Mroonga, Spider, OQgraph, Sphinx and the embedded build can safely be skipped
  sed 's|-DDEB|-DPLUGIN_MROONGA=NO -DPLUGIN_ROCKSDB=NO -DPLUGIN_SPIDER=NO -DPLUGIN_OQGRAPH=NO -DPLUGIN_PERFSCHEMA=NO -DPLUGIN_SPHINX=NO -DWITH_EMBEDDED_SERVER=OFF -DDEB|' -i debian/rules
  sed "/Package: mariadb-plugin-mroonga/,/^$/d" -i debian/control
  sed "/Package: mariadb-plugin-rocksdb/,/^$/d" -i debian/control
  sed "/Package: mariadb-plugin-spider/,/^$/d" -i debian/control
  sed "/Package: mariadb-plugin-oqgraph/,/^$/d" -i debian/control
  sed "/ha_sphinx.so/d" -i debian/mariadb-server-10.6.install
  sed "/Package: libmariadbd19/,/^$/d" -i debian/control
  sed "/Package: libmariadbd-dev/,/^$/d" -i debian/control
fi
=======
# Look up distro-version specific stuff
#
# Always keep the actual packaging as up-to-date as possible following the latest
# Debian policy and targeting Debian Sid. Then case-by-case run in autobake-deb.sh
# tests for backwards compatibility and strip away parts on older builders.
>>>>>>> 06e3bc43

remove_rocksdb_tools()
{
  sed '/rocksdb-tools/d' -i debian/control
  sed '/sst_dump/d' -i debian/not-installed
  if ! grep -q sst_dump debian/mariadb-plugin-rocksdb.install
  then
    echo "usr/bin/sst_dump" >> debian/mariadb-plugin-rocksdb.install
  fi
}

CODENAME="$(lsb_release -sc)"
case "${CODENAME}" in
	stretch)
		# MDEV-28022 libzstd-dev-1.1.3 minimum version
		sed -i -e '/libzstd-dev/d' \
                       -e 's/libcurl4/libcurl3/g' -i debian/control
		remove_rocksdb_tools
		;;
	bionic)
		remove_rocksdb_tools
		;;
esac

if [[ ! "$(dpkg-architecture -q DEB_BUILD_ARCH)" =~ amd64|arm64|ppc64el|s390x ]]
then
  remove_rocksdb_tools
fi

# From Debian Bullseye/Ubuntu Groovy, liburing replaces libaio
if ! apt-cache madison liburing-dev | grep 'liburing-dev' >/dev/null 2>&1
then
  sed 's/liburing-dev/libaio-dev/g' -i debian/control
  sed '/-DIGNORE_AIO_CHECK=YES/d' -i debian/rules
  sed '/-DWITH_URING=yes/d' -i debian/rules
fi

# From Debian Buster/Ubuntu Focal onwards libpmem-dev is available
# Don't reference it when built in distro releases that lack it
if ! apt-cache madison libpmem-dev | grep 'libpmem-dev' >/dev/null 2>&1
then
  sed '/libpmem-dev/d' -i debian/control
  sed '/-DWITH_PMEM=yes/d' -i debian/rules
fi

# Adjust changelog, add new version
echo "Incrementing changelog and starting build scripts"

# Find major.minor version
source ./VERSION
UPSTREAM="${MYSQL_VERSION_MAJOR}.${MYSQL_VERSION_MINOR}.${MYSQL_VERSION_PATCH}${MYSQL_VERSION_EXTRA}"
PATCHLEVEL="+maria"
LOGSTRING="MariaDB build"
EPOCH="1:"
VERSION="${EPOCH}${UPSTREAM}${PATCHLEVEL}~${CODENAME}"

dch -b -D "${CODENAME}" -v "${VERSION}" "Automatic build with ${LOGSTRING}." --controlmaint

echo "Creating package version ${VERSION} ... "

# On Gitlab-CI, use -b to build binary only packages as there is
# no need to waste time on generating the source package.
if [[ $GITLAB_CI ]]
then
  BUILDPACKAGE_FLAGS="-b"
fi

# Use eatmydata is available to build faster with less I/O, skipping fsync()
# during the entire build process (safe because a build can always be restarted)
if which eatmydata > /dev/null
then
  BUILDPACKAGE_PREPEND=eatmydata
fi

# Build the package
# Pass -I so that .git and other unnecessary temporary and source control files
# will be ignored by dpkg-source when creating the tar.gz source package.
fakeroot $BUILDPACKAGE_PREPEND dpkg-buildpackage -us -uc -I $BUILDPACKAGE_FLAGS

# If the step above fails due to missing dependencies, you can manually run
#   sudo mk-build-deps debian/control -r -i

# Don't log package contents on Gitlab-CI to save time and log size
if [[ ! $GITLAB_CI ]]
then
  echo "List package contents ..."
  cd ..
  for package in *.deb
  do
    echo "$package" | cut -d '_' -f 1
    dpkg-deb -c "$package" | awk '{print $1 " " $2 " " $6 " " $7 " " $8}' | sort -k 3
    echo "------------------------------------------------"
  done
fi

echo "Build complete"<|MERGE_RESOLUTION|>--- conflicted
+++ resolved
@@ -34,33 +34,11 @@
   cat storage/columnstore/columnstore/debian/control >> debian/control
 fi
 
-<<<<<<< HEAD
-# Don't build or try to put files in a package for selected plugins and components on Travis-CI
-# in order to keep build small (in both duration and disk space)
-if [[ $TRAVIS ]]
-then
-  # Test suite package not relevant on Travis-CI
-  sed 's|DINSTALL_MYSQLTESTDIR=share/mysql/mysql-test|DINSTALL_MYSQLTESTDIR=false|' -i debian/rules
-  sed '/Package: mariadb-test-data/,/^$/d' -i debian/control
-  sed '/Package: mariadb-test$/,/^$/d' -i debian/control
-
-  # Extra plugins such as Mroonga, Spider, OQgraph, Sphinx and the embedded build can safely be skipped
-  sed 's|-DDEB|-DPLUGIN_MROONGA=NO -DPLUGIN_ROCKSDB=NO -DPLUGIN_SPIDER=NO -DPLUGIN_OQGRAPH=NO -DPLUGIN_PERFSCHEMA=NO -DPLUGIN_SPHINX=NO -DWITH_EMBEDDED_SERVER=OFF -DDEB|' -i debian/rules
-  sed "/Package: mariadb-plugin-mroonga/,/^$/d" -i debian/control
-  sed "/Package: mariadb-plugin-rocksdb/,/^$/d" -i debian/control
-  sed "/Package: mariadb-plugin-spider/,/^$/d" -i debian/control
-  sed "/Package: mariadb-plugin-oqgraph/,/^$/d" -i debian/control
-  sed "/ha_sphinx.so/d" -i debian/mariadb-server-10.6.install
-  sed "/Package: libmariadbd19/,/^$/d" -i debian/control
-  sed "/Package: libmariadbd-dev/,/^$/d" -i debian/control
-fi
-=======
 # Look up distro-version specific stuff
 #
 # Always keep the actual packaging as up-to-date as possible following the latest
 # Debian policy and targeting Debian Sid. Then case-by-case run in autobake-deb.sh
 # tests for backwards compatibility and strip away parts on older builders.
->>>>>>> 06e3bc43
 
 remove_rocksdb_tools()
 {
@@ -71,6 +49,7 @@
     echo "usr/bin/sst_dump" >> debian/mariadb-plugin-rocksdb.install
   fi
 }
+
 
 CODENAME="$(lsb_release -sc)"
 case "${CODENAME}" in
