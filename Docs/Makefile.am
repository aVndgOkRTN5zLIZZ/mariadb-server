--- conflicted
+++ resolved
@@ -19,17 +19,12 @@
 # make sure that "make install" installs the info page, too
 # automake only seems to take care of this automatically,
 # if we're building the info page from texi directly.
-<<<<<<< HEAD
-install-data-hook:	$(srcdir)/mysql.info $(srcdir)/INSTALL-BINARY
-=======
-install-data-hook:	mysql.info
->>>>>>> d6c83016
+install-data-hook:	$(srcdir)/mysql.info
 	$(mkinstalldirs) $(DESTDIR)$(infodir)
 	$(INSTALL_DATA) $(srcdir)/mysql.info $(DESTDIR)$(infodir)
 
 uninstall-local:
 	@RM@ -f $(DESTDIR)$(infodir)/mysql.info
-	@RM@ -f $(DESTDIR)$(infodir)/INSTALL-BINARY
 
 # Don't update the files from bitkeeper
 %::SCCS/s.%