/* Copyright (c) 2008, 2022, Oracle and/or its affiliates.

  This program is free software; you can redistribute it and/or modify
  it under the terms of the GNU General Public License, version 2.0,
  as published by the Free Software Foundation.

  This program is also distributed with certain software (including
  but not limited to OpenSSL) that is licensed under separate terms,
  as designated in a particular file or component or in included license
  documentation.  The authors of MySQL hereby grant you an additional
  permission to link the program and your derivative works with the
  separately licensed software that they have included with MySQL.

  This program is distributed in the hope that it will be useful,
  but WITHOUT ANY WARRANTY; without even the implied warranty of
  MERCHANTABILITY or FITNESS FOR A PARTICULAR PURPOSE.  See the
  GNU General Public License, version 2.0, for more details.

  You should have received a copy of the GNU General Public License
  along with this program; if not, write to the Free Software Foundation,
  51 Franklin Street, Fifth Floor, Boston, MA 02110-1335 USA */

/**
  @file storage/perfschema/table_setup_objects.cc
  Table SETUP_OBJECTS (implementation).
*/

#include "my_global.h"
#include "my_thread.h"
#include "pfs_instr.h"
#include "pfs_column_types.h"
#include "pfs_column_values.h"
#include "pfs_setup_object.h"
#include "table_setup_objects.h"
#include "table_helper.h"
#include "pfs_global.h"
#include "pfs_buffer_container.h"
#include "field.h"

THR_LOCK table_setup_objects::m_table_lock;

<<<<<<< HEAD
=======
static const TABLE_FIELD_TYPE field_types[]=
{
  {
    { C_STRING_WITH_LEN("OBJECT_TYPE") },
    { C_STRING_WITH_LEN("enum(\'EVENT\',\'FUNCTION\',\'PROCEDURE\',\'TABLE\',\'TRIGGER\'") },
    { NULL, 0}
  },
  {
    { C_STRING_WITH_LEN("OBJECT_SCHEMA") },
    { C_STRING_WITH_LEN("varchar(64)") },
    { NULL, 0}
  },
  {
    { C_STRING_WITH_LEN("OBJECT_NAME") },
    { C_STRING_WITH_LEN("varchar(64)") },
    { NULL, 0}
  },
  {
    { C_STRING_WITH_LEN("ENABLED") },
    { C_STRING_WITH_LEN("enum(\'YES\',\'NO\')") },
    { NULL, 0}
  },
  {
    { C_STRING_WITH_LEN("TIMED") },
    { C_STRING_WITH_LEN("enum(\'YES\',\'NO\')") },
    { NULL, 0}
  }
};

TABLE_FIELD_DEF
table_setup_objects::m_field_def=
{ 5, field_types };

PFS_engine_table_share_state
table_setup_objects::m_share_state = {
  false /* m_checked */
};

>>>>>>> 61d08f74
PFS_engine_table_share
table_setup_objects::m_share=
{
  { C_STRING_WITH_LEN("setup_objects") },
  &pfs_editable_acl,
  table_setup_objects::create,
  table_setup_objects::write_row,
  table_setup_objects::delete_all_rows,
  table_setup_objects::get_row_count,
  sizeof(PFS_simple_index),
  &m_table_lock,
<<<<<<< HEAD
  { C_STRING_WITH_LEN("CREATE TABLE setup_objects("
                      "OBJECT_TYPE ENUM ('EVENT','FUNCTION','PROCEDURE','TABLE','TRIGGER') not null default 'TABLE' comment 'Type of object to instrument.',"
                      "OBJECT_SCHEMA VARCHAR(64) default '%' comment 'Schema containing the object, either the literal or % for any schema.',"
                      "OBJECT_NAME VARCHAR(64) not null default '%' comment 'Name of the instrumented object, either the literal or % for any object.',"
                      "ENABLED ENUM ('YES', 'NO') not null default 'YES' comment 'Whether the object''s events are instrumented or not. Can be disabled, in which case monitoring is not enabled for those objects.',"
                      "TIMED ENUM ('YES', 'NO') not null default 'YES' comment 'Whether the object''s events are timed or not. Can be modified.')") },
  false  /* perpetual */
=======
  &m_field_def,
  false, /* m_perpetual */
  false, /* m_optional */
  &m_share_state
>>>>>>> 61d08f74
};

int update_derived_flags()
{
  PFS_thread *thread= PFS_thread::get_current_thread();
  if (unlikely(thread == NULL))
    return HA_ERR_OUT_OF_MEM;

  update_table_share_derived_flags(thread);
  update_program_share_derived_flags(thread);
  update_table_derived_flags();
  return 0;
}

PFS_engine_table* table_setup_objects::create(void)
{
  return new table_setup_objects();
}

int table_setup_objects::write_row(TABLE *table, const unsigned char *buf,
                                   Field **fields)
{
  int result;
  Field *f;
  enum_object_type object_type= OBJECT_TYPE_TABLE;
  String object_schema_data("%", 1, &my_charset_utf8mb3_bin);
  String object_name_data("%", 1, &my_charset_utf8mb3_bin);
  String *object_schema= &object_schema_data;
  String *object_name= &object_name_data;
  enum_yes_no enabled_value= ENUM_YES;
  enum_yes_no timed_value= ENUM_YES;
  bool enabled= true;
  bool timed= true;

  for (; (f= *fields) ; fields++)
  {
    if (bitmap_is_set(table->write_set, f->field_index))
    {
      switch(f->field_index)
      {
      case 0: /* OBJECT_TYPE */
        object_type= (enum_object_type) get_field_enum(f);
        break;
      case 1: /* OBJECT_SCHEMA */
        object_schema= get_field_varchar_utf8(f, &object_schema_data);
        break;
      case 2: /* OBJECT_NAME */
        object_name= get_field_varchar_utf8(f, &object_name_data);
        break;
      case 3: /* ENABLED */
        enabled_value= (enum_yes_no) get_field_enum(f);
        break;
      case 4: /* TIMED */
        timed_value= (enum_yes_no) get_field_enum(f);
        break;
      default:
        assert(false);
      }
    }
  }

  /* Reject illegal enum values in OBJECT_TYPE */
  if (object_type < FIRST_OBJECT_TYPE ||
      object_type > LAST_OBJECT_TYPE  ||
      object_type == OBJECT_TYPE_TEMPORARY_TABLE)
    return HA_ERR_NO_REFERENCED_ROW;

  /* Reject illegal enum values in ENABLED */
  if ((enabled_value != ENUM_YES) && (enabled_value != ENUM_NO))
    return HA_ERR_NO_REFERENCED_ROW;

  /* Reject illegal enum values in TIMED */
  if ((timed_value != ENUM_YES) && (timed_value != ENUM_NO))
    return HA_ERR_NO_REFERENCED_ROW;

  enabled= (enabled_value == ENUM_YES) ? true : false;
  timed= (timed_value == ENUM_YES) ? true : false;

  result= insert_setup_object(object_type, object_schema, object_name,
                              enabled, timed);
  if (result == 0)
    result= update_derived_flags();
  return result;
}

int table_setup_objects::delete_all_rows(void)
{
  int result= reset_setup_object();
  if (result == 0)
    result= update_derived_flags();
  return result;
}

ha_rows table_setup_objects::get_row_count(void)
{
  return global_setup_object_container.get_row_count();
}

table_setup_objects::table_setup_objects()
  : PFS_engine_table(&m_share, &m_pos),
  m_row_exists(false), m_pos(0), m_next_pos(0)
{}

void table_setup_objects::reset_position(void)
{
  m_pos.m_index= 0;
  m_next_pos.m_index= 0;
}

int table_setup_objects::rnd_next(void)
{
  PFS_setup_object *pfs;

  m_pos.set_at(&m_next_pos);
  PFS_setup_object_iterator it= global_setup_object_container.iterate(m_pos.m_index);
  pfs= it.scan_next(& m_pos.m_index);
  if (pfs != NULL)
  {
    make_row(pfs);
    m_next_pos.set_after(&m_pos);
    return 0;
  }

  return HA_ERR_END_OF_FILE;
}

int table_setup_objects::rnd_pos(const void *pos)
{
  PFS_setup_object *pfs;

  set_position(pos);

  pfs= global_setup_object_container.get(m_pos.m_index);
  if (pfs != NULL)
  {
    make_row(pfs);
    return 0;
  }

  return HA_ERR_RECORD_DELETED;
}

void table_setup_objects::make_row(PFS_setup_object *pfs)
{
  pfs_optimistic_state lock;

  m_row_exists= false;

  pfs->m_lock.begin_optimistic_lock(&lock);

  m_row.m_object_type= pfs->get_object_type();
  memcpy(m_row.m_schema_name, pfs->m_schema_name, pfs->m_schema_name_length);
  m_row.m_schema_name_length= pfs->m_schema_name_length;
  memcpy(m_row.m_object_name, pfs->m_object_name, pfs->m_object_name_length);
  m_row.m_object_name_length= pfs->m_object_name_length;
  m_row.m_enabled_ptr= &pfs->m_enabled;
  m_row.m_timed_ptr= &pfs->m_timed;

  if (pfs->m_lock.end_optimistic_lock(&lock))
    m_row_exists= true;
}

int table_setup_objects::read_row_values(TABLE *table,
                                         unsigned char *buf,
                                         Field **fields,
                                         bool read_all)
{
  Field *f;

  if (unlikely(! m_row_exists))
    return HA_ERR_RECORD_DELETED;

  /* Set the null bits */
  assert(table->s->null_bytes == 1);
  buf[0]= 0;

  for (; (f= *fields) ; fields++)
  {
    if (read_all || bitmap_is_set(table->read_set, f->field_index))
    {
      switch(f->field_index)
      {
      case 0: /* OBJECT_TYPE */
        set_field_enum(f, m_row.m_object_type);
        break;
      case 1: /* OBJECT_SCHEMA */
        if (m_row.m_schema_name_length)
          set_field_varchar_utf8(f, m_row.m_schema_name,
                                 m_row.m_schema_name_length);
        else
          f->set_null();
        break;
      case 2: /* OBJECT_NAME */
        if (m_row.m_object_name_length)
          set_field_varchar_utf8(f, m_row.m_object_name,
                                 m_row.m_object_name_length);
        else
          f->set_null();
        break;
      case 3: /* ENABLED */
        set_field_enum(f, (*m_row.m_enabled_ptr) ? ENUM_YES : ENUM_NO);
        break;
      case 4: /* TIMED */
        set_field_enum(f, (*m_row.m_timed_ptr) ? ENUM_YES : ENUM_NO);
        break;
      default:
        assert(false);
      }
    }
  }

  return 0;
}

int table_setup_objects::update_row_values(TABLE *table,
                                           const unsigned char *,
                                           const unsigned char *,
                                           Field **fields)
{
  int result;
  Field *f;
  enum_yes_no value;

  for (; (f= *fields) ; fields++)
  {
    if (bitmap_is_set(table->write_set, f->field_index))
    {
      switch(f->field_index)
      {
      case 0: /* OBJECT_TYPE */
      case 1: /* OBJECT_SCHEMA */
      case 2: /* OBJECT_NAME */
        return HA_ERR_WRONG_COMMAND;
      case 3: /* ENABLED */
        value= (enum_yes_no) get_field_enum(f);
        /* Reject illegal enum values in ENABLED */
        if ((value != ENUM_YES) && (value != ENUM_NO))
          return HA_ERR_NO_REFERENCED_ROW;
        *m_row.m_enabled_ptr= (value == ENUM_YES) ? true : false;
        break;
      case 4: /* TIMED */
        value= (enum_yes_no) get_field_enum(f);
        /* Reject illegal enum values in TIMED */
        if ((value != ENUM_YES) && (value != ENUM_NO))
          return HA_ERR_NO_REFERENCED_ROW;
        *m_row.m_timed_ptr= (value == ENUM_YES) ? true : false;
        break;
      default:
        assert(false);
      }
    }
  }

  result= update_derived_flags();
  return result;
}

int table_setup_objects::delete_row_values(TABLE *table,
                                           const unsigned char *buf,
                                           Field **fields)
{
  assert(m_row_exists);

  CHARSET_INFO *cs= &my_charset_utf8mb3_bin;
  enum_object_type object_type= OBJECT_TYPE_TABLE;
  String object_schema(m_row.m_schema_name, m_row.m_schema_name_length, cs);
  String object_name(m_row.m_object_name, m_row.m_object_name_length, cs);

  int result= delete_setup_object(object_type, &object_schema, &object_name);

  if (result == 0)
    result= update_derived_flags();
  return result;
}
<|MERGE_RESOLUTION|>--- conflicted
+++ resolved
@@ -38,48 +38,11 @@
 #include "field.h"
 
 THR_LOCK table_setup_objects::m_table_lock;
-
-<<<<<<< HEAD
-=======
-static const TABLE_FIELD_TYPE field_types[]=
-{
-  {
-    { C_STRING_WITH_LEN("OBJECT_TYPE") },
-    { C_STRING_WITH_LEN("enum(\'EVENT\',\'FUNCTION\',\'PROCEDURE\',\'TABLE\',\'TRIGGER\'") },
-    { NULL, 0}
-  },
-  {
-    { C_STRING_WITH_LEN("OBJECT_SCHEMA") },
-    { C_STRING_WITH_LEN("varchar(64)") },
-    { NULL, 0}
-  },
-  {
-    { C_STRING_WITH_LEN("OBJECT_NAME") },
-    { C_STRING_WITH_LEN("varchar(64)") },
-    { NULL, 0}
-  },
-  {
-    { C_STRING_WITH_LEN("ENABLED") },
-    { C_STRING_WITH_LEN("enum(\'YES\',\'NO\')") },
-    { NULL, 0}
-  },
-  {
-    { C_STRING_WITH_LEN("TIMED") },
-    { C_STRING_WITH_LEN("enum(\'YES\',\'NO\')") },
-    { NULL, 0}
-  }
-};
-
-TABLE_FIELD_DEF
-table_setup_objects::m_field_def=
-{ 5, field_types };
-
 PFS_engine_table_share_state
 table_setup_objects::m_share_state = {
   false /* m_checked */
 };
 
->>>>>>> 61d08f74
 PFS_engine_table_share
 table_setup_objects::m_share=
 {
@@ -91,20 +54,15 @@
   table_setup_objects::get_row_count,
   sizeof(PFS_simple_index),
   &m_table_lock,
-<<<<<<< HEAD
   { C_STRING_WITH_LEN("CREATE TABLE setup_objects("
                       "OBJECT_TYPE ENUM ('EVENT','FUNCTION','PROCEDURE','TABLE','TRIGGER') not null default 'TABLE' comment 'Type of object to instrument.',"
                       "OBJECT_SCHEMA VARCHAR(64) default '%' comment 'Schema containing the object, either the literal or % for any schema.',"
                       "OBJECT_NAME VARCHAR(64) not null default '%' comment 'Name of the instrumented object, either the literal or % for any object.',"
                       "ENABLED ENUM ('YES', 'NO') not null default 'YES' comment 'Whether the object''s events are instrumented or not. Can be disabled, in which case monitoring is not enabled for those objects.',"
                       "TIMED ENUM ('YES', 'NO') not null default 'YES' comment 'Whether the object''s events are timed or not. Can be modified.')") },
-  false  /* perpetual */
-=======
-  &m_field_def,
   false, /* m_perpetual */
   false, /* m_optional */
   &m_share_state
->>>>>>> 61d08f74
 };
 
 int update_derived_flags()
