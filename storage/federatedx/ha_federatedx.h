--- conflicted
+++ resolved
@@ -366,11 +366,7 @@
     disk scan time on other side (block size, size of the row) + network time ...
     The reason for "1000" is that such a large number forces this to use indexes "
   */
-<<<<<<< HEAD
-  IO_AND_CPU_COST scan_time()
-=======
-  double scan_time() override
->>>>>>> 034a1759
+  IO_AND_CPU_COST scan_time() override
   {
     DBUG_PRINT("info", ("records %lu", (ulong) stats.records));
     return
@@ -380,19 +376,12 @@
         1000,
     };
   }
-<<<<<<< HEAD
   IO_AND_CPU_COST keyread_time(uint index, ulong ranges, ha_rows rows,
-                               ulonglong blocks)
+                               ulonglong blocks) override
   {
     return {0, (double) (ranges + rows) * DISK_READ_COST };
   }
-  IO_AND_CPU_COST rnd_pos_time(ha_rows rows)
-=======
-  /*
-    The next method will never be called if you do not implement indexes.
-  */
-  double read_time(uint index, uint ranges, ha_rows rows) override
->>>>>>> 034a1759
+  IO_AND_CPU_COST rnd_pos_time(ha_rows rows) override
   {
     return {0, (double) rows * DISK_READ_COST };
   }
