/*****************************************************************************

Copyright (c) 1996, 2016, Oracle and/or its affiliates. All Rights Reserved.
Copyright (c) 2015, 2022, MariaDB Corporation.

This program is free software; you can redistribute it and/or modify it under
the terms of the GNU General Public License as published by the Free Software
Foundation; version 2 of the License.

This program is distributed in the hope that it will be useful, but WITHOUT
ANY WARRANTY; without even the implied warranty of MERCHANTABILITY or FITNESS
FOR A PARTICULAR PURPOSE. See the GNU General Public License for more details.

You should have received a copy of the GNU General Public License along with
this program; if not, write to the Free Software Foundation, Inc.,
51 Franklin Street, Fifth Floor, Boston, MA 02110-1335 USA

*****************************************************************************/

/**************************************************//**
@file trx/trx0trx.cc
The transaction

Created 3/26/1996 Heikki Tuuri
*******************************************************/

#include "trx0trx.h"

#ifdef WITH_WSREP
#include <mysql/service_wsrep.h>
#endif

#include <mysql/service_thd_error_context.h>

#include "btr0sea.h"
#include "lock0lock.h"
#include "log0log.h"
#include "que0que.h"
#include "srv0mon.h"
#include "srv0srv.h"
#include "srv0start.h"
#include "trx0purge.h"
#include "trx0rec.h"
#include "trx0roll.h"
#include "trx0rseg.h"
#include "trx0undo.h"
#include "trx0xa.h"
#include "ut0pool.h"
#include "ut0vec.h"
#include "log.h"

#include <set>
#include <new>

/** The bit pattern corresponding to TRX_ID_MAX */
const byte trx_id_max_bytes[8] = {
	0xff, 0xff, 0xff, 0xff, 0xff, 0xff, 0xff, 0xff
};

/** The bit pattern corresponding to max timestamp */
const byte timestamp_max_bytes[7] = {
	0x7f, 0xff, 0xff, 0xff, 0x0f, 0x42, 0x3f
};


static const ulint MAX_DETAILED_ERROR_LEN = 256;

/*************************************************************//**
Set detailed error message for the transaction. */
void
trx_set_detailed_error(
/*===================*/
	trx_t*		trx,	/*!< in: transaction struct */
	const char*	msg)	/*!< in: detailed error message */
{
	strncpy(trx->detailed_error, msg, MAX_DETAILED_ERROR_LEN - 1);
	trx->detailed_error[MAX_DETAILED_ERROR_LEN - 1] = '\0';
}

/*************************************************************//**
Set detailed error message for the transaction from a file. Note that the
file is rewinded before reading from it. */
void
trx_set_detailed_error_from_file(
/*=============================*/
	trx_t*	trx,	/*!< in: transaction struct */
	FILE*	file)	/*!< in: file to read message from */
{
	os_file_read_string(file, trx->detailed_error, MAX_DETAILED_ERROR_LEN);
}

/********************************************************************//**
Initialize transaction object.
@param trx trx to initialize */
static
void
trx_init(
/*=====*/
	trx_t*	trx)
{
	trx->state = TRX_STATE_NOT_STARTED;

	trx->is_recovered = false;

	trx->op_info = "";

	trx->active_commit_ordered = false;

	trx->isolation_level = TRX_ISO_REPEATABLE_READ;

	trx->check_foreigns = true;

	trx->check_unique_secondary = true;

	trx->lock.n_rec_locks = 0;

	trx->dict_operation = false;

	trx->error_state = DB_SUCCESS;

	trx->error_key_num = ULINT_UNDEFINED;

	trx->undo_no = 0;

	trx->rsegs.m_redo.rseg = NULL;

	trx->rsegs.m_noredo.rseg = NULL;

	trx->read_only = false;

	trx->auto_commit = false;

	trx->will_lock = false;

	trx->bulk_insert = false;

	trx->apply_online_log = false;

	ut_d(trx->start_file = 0);

	ut_d(trx->start_line = 0);

	trx->magic_n = TRX_MAGIC_N;

	trx->last_sql_stat_start.least_undo_no = 0;

	ut_ad(!trx->read_view.is_open());

	trx->lock.rec_cached = 0;

	trx->lock.table_cached = 0;
#ifdef WITH_WSREP
	ut_ad(!trx->wsrep);
#endif /* WITH_WSREP */
}

/** For managing the life-cycle of the trx_t instance that we get
from the pool. */
struct TrxFactory {

	/** Initializes a transaction object. It must be explicitly started
	with trx_start_if_not_started() before using it. The default isolation
	level is TRX_ISO_REPEATABLE_READ.
	@param trx Transaction instance to initialise */
	static void init(trx_t* trx)
	{
		/* Explicitly call the constructor of the already
		allocated object. trx_t objects are allocated by
		ut_zalloc_nokey() in Pool::Pool() which would not call
		the constructors of the trx_t members. */
		new(&trx->mod_tables) trx_mod_tables_t();

		new(&trx->lock.table_locks) lock_list();

		new(&trx->read_view) ReadView();

		trx->rw_trx_hash_pins = 0;
		trx_init(trx);

		trx->dict_operation_lock_mode = false;

		trx->detailed_error = reinterpret_cast<char*>(
			ut_zalloc_nokey(MAX_DETAILED_ERROR_LEN));

		trx->lock.lock_heap = mem_heap_create_typed(
			1024, MEM_HEAP_FOR_LOCK_HEAP);
		pthread_cond_init(&trx->lock.cond, nullptr);

		UT_LIST_INIT(trx->lock.trx_locks, &lock_t::trx_locks);
		UT_LIST_INIT(trx->lock.evicted_tables,
			     &dict_table_t::table_LRU);

		UT_LIST_INIT(
			trx->trx_savepoints,
			&trx_named_savept_t::trx_savepoints);

		trx->mutex_init();
	}

	/** Release resources held by the transaction object.
	@param trx the transaction for which to release resources */
	static void destroy(trx_t* trx)
	{
#ifdef __SANITIZE_ADDRESS__
		/* Unpoison the memory for AddressSanitizer */
		MEM_MAKE_ADDRESSABLE(trx, sizeof *trx);
#elif !__has_feature(memory_sanitizer)
		/* In Valgrind, we cannot cancel MEM_NOACCESS() without
		changing the state of the V bits (which indicate
		which bits are initialized).
		We will declare the contents as initialized.
		We did invoke MEM_CHECK_DEFINED() in trx_t::free(). */
		MEM_MAKE_DEFINED(trx, sizeof *trx);
#endif

		ut_a(trx->magic_n == TRX_MAGIC_N);
		ut_ad(!trx->mysql_thd);

		ut_a(trx->lock.wait_lock == NULL);
		ut_a(trx->lock.wait_thr == NULL);
		ut_a(!trx->dict_operation_lock_mode);

		if (trx->lock.lock_heap != NULL) {
			mem_heap_free(trx->lock.lock_heap);
			trx->lock.lock_heap = NULL;
		}

		pthread_cond_destroy(&trx->lock.cond);

		ut_a(UT_LIST_GET_LEN(trx->lock.trx_locks) == 0);
		ut_ad(UT_LIST_GET_LEN(trx->lock.evicted_tables) == 0);

		ut_free(trx->detailed_error);

		trx->mutex_destroy();

		trx->mod_tables.~trx_mod_tables_t();

		ut_ad(!trx->read_view.is_open());

		trx->lock.table_locks.~lock_list();

		trx->read_view.~ReadView();
	}
};

/** The lock strategy for TrxPool */
class TrxPoolLock
{
  mysql_mutex_t mutex;

public:
  /** Create the mutex */
  void create()
  {
    mysql_mutex_init(trx_pool_mutex_key, &mutex, nullptr);
  }

  /** Acquire the mutex */
  void enter() { mysql_mutex_lock(&mutex); }

  /** Release the mutex */
  void exit() { mysql_mutex_unlock(&mutex); }

  /** Free the mutex */
  void destroy() { mysql_mutex_destroy(&mutex); }
};

/** The lock strategy for the TrxPoolManager */
class TrxPoolManagerLock
{
  mysql_mutex_t mutex;

public:
  /** Create the mutex */
  void create()
  {
    mysql_mutex_init(trx_pool_manager_mutex_key, &mutex, nullptr);
  }

  /** Acquire the mutex */
  void enter() { mysql_mutex_lock(&mutex); }

  /** Release the mutex */
  void exit() { mysql_mutex_unlock(&mutex); }

  /** Free the mutex */
  void destroy() { mysql_mutex_destroy(&mutex); }
};

/** Use explicit mutexes for the trx_t pool and its manager. */
typedef Pool<trx_t, TrxFactory, TrxPoolLock> trx_pool_t;
typedef PoolManager<trx_pool_t, TrxPoolManagerLock > trx_pools_t;

/** The trx_t pool manager */
static trx_pools_t* trx_pools;

/** Size of on trx_t pool in bytes. */
static const ulint MAX_TRX_BLOCK_SIZE = 1024 * 1024 * 4;

/** Create the trx_t pool */
void
trx_pool_init()
{
	trx_pools = UT_NEW_NOKEY(trx_pools_t(MAX_TRX_BLOCK_SIZE));

	ut_a(trx_pools != 0);
}

/** Destroy the trx_t pool */
void
trx_pool_close()
{
	UT_DELETE(trx_pools);

	trx_pools = 0;
}

/** @return an allocated transaction */
trx_t *trx_create()
{
	trx_t*	trx = trx_pools->get();

#ifdef __SANITIZE_ADDRESS__
	/* Unpoison the memory for AddressSanitizer.
	It may have been poisoned in trx_t::free().*/
	MEM_MAKE_ADDRESSABLE(trx, sizeof *trx);
#elif !__has_feature(memory_sanitizer)
	/* In Valgrind, we cannot cancel MEM_NOACCESS() without
	changing the state of the V bits (which indicate
	which bits are initialized).
	We will declare the contents as initialized.
	We did invoke MEM_CHECK_DEFINED() in trx_t::free(). */
	MEM_MAKE_DEFINED(trx, sizeof *trx);
#endif

	trx->assert_freed();

	mem_heap_t*	heap;
	ib_alloc_t*	alloc;

	/* We just got trx from pool, it should be non locking */
	ut_ad(!trx->will_lock);
	ut_ad(!trx->rw_trx_hash_pins);

	DBUG_LOG("trx", "Create: " << trx);

	heap = mem_heap_create(sizeof(ib_vector_t) + sizeof(void*) * 8);

	alloc = ib_heap_allocator_create(heap);

	trx->autoinc_locks = ib_vector_create(alloc, sizeof(void**), 4);

	ut_ad(trx->mod_tables.empty());
	ut_ad(trx->lock.n_rec_locks == 0);
	ut_ad(trx->lock.table_cached == 0);
	ut_ad(trx->lock.rec_cached == 0);
	ut_ad(UT_LIST_GET_LEN(trx->lock.evicted_tables) == 0);

	trx_sys.register_trx(trx);

	return(trx);
}

/** Free the memory to trx_pools */
void trx_t::free()
{
#ifdef HAVE_MEM_CHECK
  if (xid.is_null())
    MEM_MAKE_DEFINED(&xid, sizeof xid);
  else
    MEM_MAKE_DEFINED(&xid.data[xid.gtrid_length + xid.bqual_length],
                     sizeof xid.data - (xid.gtrid_length + xid.bqual_length));
#endif
  MEM_CHECK_DEFINED(this, sizeof *this);

  ut_ad(!n_mysql_tables_in_use);
  ut_ad(!mysql_log_file_name);
  ut_ad(!mysql_n_tables_locked);
  ut_ad(!will_lock);
  ut_ad(error_state == DB_SUCCESS);
  ut_ad(magic_n == TRX_MAGIC_N);
  ut_ad(!read_only);
  ut_ad(!lock.wait_lock);

  dict_operation= false;
  trx_sys.deregister_trx(this);
  assert_freed();
  trx_sys.rw_trx_hash.put_pins(this);

  mysql_thd= nullptr;

  // FIXME: We need to avoid this heap free/alloc for each commit.
  if (autoinc_locks)
  {
    ut_ad(ib_vector_is_empty(autoinc_locks));
    /* We allocated a dedicated heap for the vector. */
    ib_vector_free(autoinc_locks);
    autoinc_locks= NULL;
  }

  MEM_NOACCESS(&skip_lock_inheritance_and_n_ref,
               sizeof skip_lock_inheritance_and_n_ref);
  /* do not poison mutex */
  MEM_NOACCESS(&id, sizeof id);
  MEM_NOACCESS(&state, sizeof state);
  MEM_NOACCESS(&is_recovered, sizeof is_recovered);
#ifdef WITH_WSREP
  MEM_NOACCESS(&wsrep, sizeof wsrep);
#endif
  read_view.mem_noaccess();
  MEM_NOACCESS(&lock, sizeof lock);
  MEM_NOACCESS(&op_info, sizeof op_info);
  MEM_NOACCESS(&isolation_level, sizeof isolation_level);
  MEM_NOACCESS(&check_foreigns, sizeof check_foreigns);
  MEM_NOACCESS(&is_registered, sizeof is_registered);
  MEM_NOACCESS(&active_commit_ordered, sizeof active_commit_ordered);
  MEM_NOACCESS(&check_unique_secondary, sizeof check_unique_secondary);
  MEM_NOACCESS(&flush_log_later, sizeof flush_log_later);
  MEM_NOACCESS(&must_flush_log_later, sizeof must_flush_log_later);
  MEM_NOACCESS(&duplicates, sizeof duplicates);
  MEM_NOACCESS(&dict_operation, sizeof dict_operation);
  MEM_NOACCESS(&dict_operation_lock_mode, sizeof dict_operation_lock_mode);
  MEM_NOACCESS(&start_time, sizeof start_time);
  MEM_NOACCESS(&start_time_micro, sizeof start_time_micro);
  MEM_NOACCESS(&commit_lsn, sizeof commit_lsn);
  MEM_NOACCESS(&mysql_thd, sizeof mysql_thd);
  MEM_NOACCESS(&mysql_log_file_name, sizeof mysql_log_file_name);
  MEM_NOACCESS(&mysql_log_offset, sizeof mysql_log_offset);
  MEM_NOACCESS(&n_mysql_tables_in_use, sizeof n_mysql_tables_in_use);
  MEM_NOACCESS(&mysql_n_tables_locked, sizeof mysql_n_tables_locked);
  MEM_NOACCESS(&error_state, sizeof error_state);
  MEM_NOACCESS(&error_info, sizeof error_info);
  MEM_NOACCESS(&error_key_num, sizeof error_key_num);
  MEM_NOACCESS(&graph, sizeof graph);
  MEM_NOACCESS(&trx_savepoints, sizeof trx_savepoints);
  MEM_NOACCESS(&undo_no, sizeof undo_no);
  MEM_NOACCESS(&last_sql_stat_start, sizeof last_sql_stat_start);
  MEM_NOACCESS(&rsegs, sizeof rsegs);
  MEM_NOACCESS(&roll_limit, sizeof roll_limit);
  MEM_NOACCESS(&in_rollback, sizeof in_rollback);
  MEM_NOACCESS(&pages_undone, sizeof pages_undone);
  MEM_NOACCESS(&n_autoinc_rows, sizeof n_autoinc_rows);
  MEM_NOACCESS(&autoinc_locks, sizeof autoinc_locks);
  MEM_NOACCESS(&read_only, sizeof read_only);
  MEM_NOACCESS(&auto_commit, sizeof auto_commit);
  MEM_NOACCESS(&will_lock, sizeof will_lock);
  MEM_NOACCESS(&fts_trx, sizeof fts_trx);
  MEM_NOACCESS(&fts_next_doc_id, sizeof fts_next_doc_id);
  MEM_NOACCESS(&flush_tables, sizeof flush_tables);
#ifdef UNIV_DEBUG
  MEM_NOACCESS(&start_line, sizeof start_line);
  MEM_NOACCESS(&start_file, sizeof start_file);
#endif /* UNIV_DEBUG */
  MEM_NOACCESS(&xid, sizeof xid);
  MEM_NOACCESS(&mod_tables, sizeof mod_tables);
  MEM_NOACCESS(&detailed_error, sizeof detailed_error);
  MEM_NOACCESS(&magic_n, sizeof magic_n);
  MEM_NOACCESS(&apply_online_log, sizeof apply_online_log);
  trx_pools->mem_free(this);
}

/** Transition to committed state, to release implicit locks. */
TRANSACTIONAL_INLINE inline void trx_t::commit_state()
{
  ut_ad(state == TRX_STATE_PREPARED
	|| state == TRX_STATE_PREPARED_RECOVERED
	|| state == TRX_STATE_ACTIVE);
  /* This makes the transaction committed in memory and makes its
  changes to data visible to other transactions. NOTE that there is a
  small discrepancy from the strict formal visibility rules here: a
  user of the database can see modifications made by another
  transaction T even before the necessary redo log segment has been
  flushed to the disk. If the database happens to crash before the
  flush, the user has seen modifications from T which will never be a
  committed transaction. However, any transaction T2 which sees the
  modifications of the committing transaction T, and which also itself
  makes modifications to the database, will get an lsn larger than the
  committing transaction T. In the case where the log flush fails, and
  T never gets committed, also T2 will never get committed. */
  TMTrxGuard tg{*this};
  state= TRX_STATE_COMMITTED_IN_MEMORY;
  ut_ad(id || !is_referenced());
}

/** Release any explicit locks of a committing transaction. */
inline void trx_t::release_locks()
{
  DEBUG_SYNC_C("trx_t_release_locks_enter");
  DBUG_ASSERT(state == TRX_STATE_COMMITTED_IN_MEMORY);
  DBUG_ASSERT(!is_referenced());

  if (UT_LIST_GET_LEN(lock.trx_locks))
  {
    lock_release(this);
    ut_ad(!lock.n_rec_locks);
    ut_ad(UT_LIST_GET_LEN(lock.trx_locks) == 0);
    ut_ad(ib_vector_is_empty(autoinc_locks));
    mem_heap_empty(lock.lock_heap);
  }

  lock.table_locks.clear();
  reset_skip_lock_inheritance();
  id= 0;
  while (dict_table_t *table= UT_LIST_GET_FIRST(lock.evicted_tables))
  {
    UT_LIST_REMOVE(lock.evicted_tables, table);
    dict_mem_table_free(table);
  }
  DEBUG_SYNC_C("after_trx_committed_in_memory");
}

/** At shutdown, frees a transaction object. */
TRANSACTIONAL_TARGET void trx_free_at_shutdown(trx_t *trx)
{
	ut_ad(trx->is_recovered);
	ut_a(trx_state_eq(trx, TRX_STATE_PREPARED)
	     || trx_state_eq(trx, TRX_STATE_PREPARED_RECOVERED)
	     || (trx_state_eq(trx, TRX_STATE_ACTIVE)
		 && (!srv_was_started
		     || srv_operation == SRV_OPERATION_RESTORE
		     || srv_operation == SRV_OPERATION_RESTORE_EXPORT
		     || srv_read_only_mode
		     || srv_force_recovery >= SRV_FORCE_NO_TRX_UNDO
		     || (!srv_is_being_started
		         && !srv_undo_sources && srv_fast_shutdown))));
	ut_a(trx->magic_n == TRX_MAGIC_N);

	ut_d(trx->apply_online_log = false);
	trx->commit_state();
	trx->release_locks();
	trx->mod_tables.clear();
	trx_undo_free_at_shutdown(trx);

	ut_a(!trx->read_only);

	DBUG_LOG("trx", "Free prepared: " << trx);
	trx->state = TRX_STATE_NOT_STARTED;
	ut_ad(!UT_LIST_GET_LEN(trx->lock.trx_locks));
	trx->free();
}


/**
  Disconnect a prepared transaction from MySQL
  @param[in,out] trx transaction
*/
void trx_disconnect_prepared(trx_t *trx)
{
  ut_ad(trx_state_eq(trx, TRX_STATE_PREPARED));
  ut_ad(trx->mysql_thd);
  ut_ad(!trx->mysql_log_file_name);
  trx->read_view.close();
  trx_sys.trx_list.freeze();
  trx->is_recovered= true;
  trx->mysql_thd= NULL;
  trx_sys.trx_list.unfreeze();
  /* todo/fixme: suggest to do it at innodb prepare */
  trx->will_lock= false;
  trx_sys.rw_trx_hash.put_pins(trx);
}

MY_ATTRIBUTE((nonnull, warn_unused_result))
/** Resurrect the table locks for a resurrected transaction. */
static dberr_t trx_resurrect_table_locks(trx_t *trx, const trx_undo_t &undo)
{
  ut_ad(trx_state_eq(trx, TRX_STATE_ACTIVE) ||
        trx_state_eq(trx, TRX_STATE_PREPARED));
  ut_ad(undo.rseg == trx->rsegs.m_redo.rseg);

  if (undo.empty())
    return DB_SUCCESS;

  mtr_t mtr;
  std::map<table_id_t, bool> tables;
  mtr.start();

  dberr_t err;
  if (buf_block_t *block=
      buf_page_get_gen(page_id_t(trx->rsegs.m_redo.rseg->space->id,
                                 undo.top_page_no), 0, RW_S_LATCH, nullptr,
                       BUF_GET, &mtr, &err))
  {
    buf_block_t *undo_block= block;
    const trx_undo_rec_t *undo_rec= block->page.frame + undo.top_offset;

    do
    {
      ulint type;
      undo_no_t undo_no;
      table_id_t table_id;
      ulint cmpl_info;
      bool updated_extern;

      if (undo_block != block)
      {
        mtr.release(*undo_block);
        undo_block= block;
      }
      trx_undo_rec_get_pars(undo_rec, &type, &cmpl_info,
                            &updated_extern, &undo_no, &table_id);
      tables.emplace(table_id, type == TRX_UNDO_EMPTY);
      undo_rec= trx_undo_get_prev_rec(block, page_offset(undo_rec),
                                      undo.hdr_page_no, undo.hdr_offset,
                                      true, &mtr);
    }
    while (undo_rec);
  }

  mtr.commit();

  if (err != DB_SUCCESS)
    return err;

  for (auto p : tables)
  {
    if (dict_table_t *table=
        dict_table_open_on_id(p.first, FALSE, DICT_TABLE_OP_LOAD_TABLESPACE))
    {
      if (!table->is_readable())
      {
        dict_sys.lock(SRW_LOCK_CALL);
        table->release();
        dict_sys.remove(table);
        dict_sys.unlock();
        continue;
      }

      if (trx->state == TRX_STATE_PREPARED)
        trx->mod_tables.emplace(table, 0);

      lock_table_resurrect(table, trx, p.second ? LOCK_X : LOCK_IX);

      DBUG_LOG("ib_trx",
               "resurrect " << ib::hex(trx->id) << " lock on " << table->name);
      table->release();
    }
  }

  return DB_SUCCESS;
}


MY_ATTRIBUTE((nonnull, warn_unused_result))
/**
  Resurrect the transactions that were doing inserts/updates the time of the
  crash, they need to be undone.
*/
static dberr_t trx_resurrect(trx_undo_t *undo, trx_rseg_t *rseg,
                             time_t start_time, ulonglong start_time_micro,
                             uint64_t *rows_to_undo)
{
  trx_state_t state;
  ut_ad(rseg->needs_purge >= undo->trx_id);
  /*
    This is single-threaded startup code, we do not need the
    protection of trx->mutex here.
  */
  switch (undo->state)
  {
  case TRX_UNDO_ACTIVE:
    state= TRX_STATE_ACTIVE;
    break;
  case TRX_UNDO_PREPARED:
    /*
      Prepared transactions are left in the prepared state
      waiting for a commit or abort decision from MySQL
    */
    state= TRX_STATE_PREPARED;
    sql_print_information("InnoDB: Transaction " TRX_ID_FMT
                          " was in the XA prepared state.", undo->trx_id);
    break;
  default:
    return DB_SUCCESS;
  }

  ++rseg->trx_ref_count;
  trx_t *trx= trx_create();
  trx->state= state;
  ut_d(trx->start_file= __FILE__);
  ut_d(trx->start_line= __LINE__);

  trx->rsegs.m_redo.undo= undo;
  trx->undo_no= undo->top_undo_no + 1;
  trx->rsegs.m_redo.rseg= rseg;
<<<<<<< HEAD
  /*
    For transactions with active data will not have rseg size = 1
    or will not qualify for purge limit criteria. So it is safe to increment
    this trx_ref_count w/o mutex protection.
  */
  trx->rsegs.m_redo.rseg->acquire();
  trx->xid= undo->xid;
=======
  *trx->xid= undo->xid;
>>>>>>> 0de3be8c
  trx->id= undo->trx_id;
  trx->is_recovered= true;
  trx->start_time= start_time;
  trx->start_time_micro= start_time_micro;
  trx->dict_operation= undo->dict_operation;

  trx_sys.rw_trx_hash.insert(trx);
  trx_sys.rw_trx_hash.put_pins(trx);
  if (trx_state_eq(trx, TRX_STATE_ACTIVE))
    *rows_to_undo+= trx->undo_no;
  return trx_resurrect_table_locks(trx, *undo);
}


/** Initialize (resurrect) transactions at startup. */
dberr_t trx_lists_init_at_db_start()
{
	ut_a(srv_is_being_started);
	ut_ad(!srv_was_started);

	if (srv_operation == SRV_OPERATION_RESTORE) {
		/* mariabackup --prepare only deals with
		the redo log and the data files, not with
		transactions or the data dictionary. */
		return trx_rseg_array_init();
	}

	if (srv_force_recovery >= SRV_FORCE_NO_UNDO_LOG_SCAN) {
		return DB_SUCCESS;
	}

	purge_sys.create();
	dberr_t err = trx_rseg_array_init();

	if (err != DB_SUCCESS) {
corrupted:
		ib::info() << "Retry with innodb_force_recovery=5";
		return err;
	}

	/* Look from the rollback segments if there exist undo logs for
	transactions. */
	const time_t	start_time	= time(NULL);
	const ulonglong	start_time_micro= microsecond_interval_timer();
	uint64_t	rows_to_undo	= 0;

	for (auto& rseg : trx_sys.rseg_array) {
		trx_undo_t*	undo;

		/* Some rollback segment may be unavailable,
		especially if the server was previously run with a
		non-default value of innodb_undo_logs. */
		if (!rseg.space) {
			continue;
		}
		/* Resurrect other transactions. */
		for (undo = UT_LIST_GET_FIRST(rseg.undo_list);
		     undo != NULL;
		     undo = UT_LIST_GET_NEXT(undo_list, undo)) {
			trx_t *trx = trx_sys.find(0, undo->trx_id, false);
			if (!trx) {
				err = trx_resurrect(undo, &rseg, start_time,
						    start_time_micro,
						    &rows_to_undo);
			} else {
				ut_ad(trx_state_eq(trx, TRX_STATE_ACTIVE) ||
				      trx_state_eq(trx, TRX_STATE_PREPARED));
				ut_ad(trx->start_time == start_time);
				ut_ad(trx->is_recovered);
<<<<<<< HEAD
				ut_ad(trx->rsegs.m_redo.rseg == &rseg);
				ut_ad(rseg.is_referenced());
=======
				ut_ad(trx->rsegs.m_redo.rseg == rseg);
				ut_ad(rseg->trx_ref_count);
				ut_ad(rseg->needs_purge);
>>>>>>> 0de3be8c

				trx->rsegs.m_redo.undo = undo;
				if (undo->top_undo_no >= trx->undo_no) {
					if (trx_state_eq(trx,
							 TRX_STATE_ACTIVE)) {
						rows_to_undo -= trx->undo_no;
						rows_to_undo +=
							undo->top_undo_no + 1;
					}

					trx->undo_no = undo->top_undo_no + 1;
				}
				err = trx_resurrect_table_locks(trx, *undo);
			}

			if (err != DB_SUCCESS) {
				goto corrupted;
			}
		}
	}

	if (const auto size = trx_sys.rw_trx_hash.size()) {
		ib::info() << size
			<< " transaction(s) which must be rolled back or"
			" cleaned up in total " << rows_to_undo
			<< " row operations to undo";
		ib::info() << "Trx id counter is " << trx_sys.get_max_trx_id();
	}

	purge_sys.clone_oldest_view<true>();
	return DB_SUCCESS;
}

/** Assign a persistent rollback segment in a round-robin fashion,
evenly distributed between 0 and innodb_undo_logs-1
@param trx transaction */
static void trx_assign_rseg_low(trx_t *trx)
{
	ut_ad(!trx->rsegs.m_redo.rseg);
	ut_ad(srv_available_undo_logs == TRX_SYS_N_RSEGS);

	/* The first slot is always assigned to the system tablespace. */
	ut_ad(trx_sys.rseg_array[0].space == fil_system.sys_space);

	trx_sys.register_rw(trx);
	ut_ad(trx->id);

	/* Choose a rollback segment evenly distributed between 0 and
	innodb_undo_logs-1 in a round-robin fashion, skipping those
	undo tablespaces that are scheduled for truncation. */
	static Atomic_counter<unsigned>	rseg_slot;
	unsigned slot = rseg_slot++ % TRX_SYS_N_RSEGS;
	ut_d(if (trx_rseg_n_slots_debug) slot = 0);
	trx_rseg_t*	rseg;

#ifdef UNIV_DEBUG
	ulint	start_scan_slot = slot;
	bool	look_for_rollover = false;
#endif /* UNIV_DEBUG */

	bool	skip_allocation;

	do {
		for (;;) {
			rseg = &trx_sys.rseg_array[slot];

#ifdef UNIV_DEBUG
			/* Ensure that we are not revisiting the same
			slot that we have already inspected. */
			if (look_for_rollover) {
				ut_ad(start_scan_slot != slot);
			}
			look_for_rollover = true;
#endif /* UNIV_DEBUG */

			ut_d(if (!trx_rseg_n_slots_debug))
			slot = (slot + 1) % TRX_SYS_N_RSEGS;

			if (!rseg->space) {
				continue;
			}

			ut_ad(rseg->is_persistent());

			if (rseg->space != fil_system.sys_space) {
				if (rseg->skip_allocation()
				    || !srv_undo_tablespaces) {
					continue;
				}
			} else if (const fil_space_t *space =
				   trx_sys.rseg_array[slot].space) {
				if (space != fil_system.sys_space
				    && srv_undo_tablespaces > 0) {
					/** If dedicated
					innodb_undo_tablespaces have
					been configured, try to use them
					instead of the system tablespace. */
					continue;
				}
			}

			break;
		}

<<<<<<< HEAD
		/* By now we have only selected the rseg but not marked it
		allocated. By marking it allocated we are ensuring that it will
		never be selected for UNDO truncate purge. */
		allocated = rseg->acquire_if_available();
	} while (!allocated);

	ut_ad(rseg->is_referenced());
	ut_ad(rseg->is_persistent());
	return(rseg);
=======
		mutex_enter(&rseg->mutex);
		ut_ad(rseg->is_persistent());
		skip_allocation = rseg->skip_allocation;
		if (!skip_allocation) {
			/* Ensure that the allocation remains valid until
			trx_undo_reuse_cached() is invoked. */
			++rseg->trx_ref_count;
		}
		mutex_exit(&rseg->mutex);
	} while (skip_allocation);

	trx->rsegs.m_redo.rseg = rseg;
>>>>>>> 0de3be8c
}

/** Assign a rollback segment for modifying temporary tables.
@return the assigned rollback segment */
trx_rseg_t *trx_t::assign_temp_rseg()
{
	ut_ad(!rsegs.m_noredo.rseg);
	ut_ad(!is_autocommit_non_locking());
	compile_time_assert(ut_is_2pow(TRX_SYS_N_RSEGS));

	/* Choose a temporary rollback segment between 0 and 127
	in a round-robin fashion. */
	static Atomic_counter<unsigned> rseg_slot;
	trx_rseg_t*	rseg = &trx_sys.temp_rsegs[
		rseg_slot++ & (TRX_SYS_N_RSEGS - 1)];
	ut_ad(!rseg->is_persistent());
	rsegs.m_noredo.rseg = rseg;

	if (id == 0) {
		trx_sys.register_rw(this);
	}

	return(rseg);
}

/****************************************************************//**
Starts a transaction. */
static
void
trx_start_low(
/*==========*/
	trx_t*	trx,		/*!< in: transaction */
	bool	read_write)	/*!< in: true if read-write transaction */
{
	ut_ad(!trx->in_rollback);
	ut_ad(!trx->is_recovered);
	ut_ad(trx->start_line != 0);
	ut_ad(trx->start_file != 0);
	ut_ad(trx->roll_limit == 0);
	ut_ad(trx->error_state == DB_SUCCESS);
	ut_ad(trx->rsegs.m_redo.rseg == NULL);
	ut_ad(trx->rsegs.m_noredo.rseg == NULL);
	ut_ad(trx_state_eq(trx, TRX_STATE_NOT_STARTED));
	ut_ad(UT_LIST_GET_LEN(trx->lock.trx_locks) == 0);

	/* Check whether it is an AUTOCOMMIT SELECT */
	trx->auto_commit = thd_trx_is_auto_commit(trx->mysql_thd);

	trx->read_only = srv_read_only_mode
		|| (!trx->dict_operation
		    && thd_trx_is_read_only(trx->mysql_thd));

	if (!trx->auto_commit) {
		trx->will_lock = true;
	} else if (!trx->will_lock) {
		trx->read_only = true;
	}

#ifdef WITH_WSREP
	trx->xid.null();
#endif /* WITH_WSREP */

	ut_a(ib_vector_is_empty(trx->autoinc_locks));
	ut_a(trx->lock.table_locks.empty());

	/* No other thread can access this trx object through rw_trx_hash,
	still it can be found through trx_sys.trx_list. Sometimes it's
	possible to indirectly protect trx_t::state by freezing
	trx_sys.trx_list.

	For now we update it without mutex protection, because original code
	did it this way. It has to be reviewed and fixed properly. */
	trx->state = TRX_STATE_ACTIVE;

	/* By default all transactions are in the read-only list unless they
	are non-locking auto-commit read only transactions or background
	(internal) transactions. Note: Transactions marked explicitly as
	read only can write to temporary tables, we put those on the RO
	list too. */

	if (!trx->read_only
<<<<<<< HEAD
	    && (!trx->mysql_thd || read_write || trx->dict_operation)) {

=======
	    && (trx->mysql_thd == 0 || read_write || trx->ddl)) {
>>>>>>> 0de3be8c
		/* Temporary rseg is assigned only if the transaction
		updates a temporary table */
		if (!high_level_read_only) {
			trx_assign_rseg_low(trx);
		}
	} else {
		if (!trx->is_autocommit_non_locking()) {

			/* If this is a read-only transaction that is writing
			to a temporary table then it needs a transaction id
			to write to the temporary table. */

			if (read_write) {
				ut_ad(!srv_read_only_mode);
				trx_sys.register_rw(trx);
			}
		} else {
			ut_ad(!read_write);
		}
	}

	trx->start_time = time(NULL);
	trx->start_time_micro = trx->mysql_thd
		? thd_start_utime(trx->mysql_thd)
		: microsecond_interval_timer();

	ut_a(trx->error_state == DB_SUCCESS);
}

/** Set the serialisation number for a persistent committed transaction.
@param[in,out]	trx	committed transaction with persistent changes */
static
void
trx_serialise(trx_t* trx)
{
	trx_rseg_t *rseg = trx->rsegs.m_redo.rseg;
	ut_ad(rseg);

	if (rseg->last_page_no == FIL_NULL) {
		mysql_mutex_lock(&purge_sys.pq_mutex);
	}

	trx_sys.assign_new_trx_no(trx);

	/* If the rollback segment is not empty then the
	new trx_t::no can't be less than any trx_t::no
	already in the rollback segment. User threads only
	produce events when a rollback segment is empty. */
	if (rseg->last_page_no == FIL_NULL) {
		purge_sys.purge_queue.push(TrxUndoRsegs(trx->rw_trx_hash_element->no,
							*rseg));
		mysql_mutex_unlock(&purge_sys.pq_mutex);
	}
}

/****************************************************************//**
Assign the transaction its history serialisation number and write the
update UNDO log record to the assigned rollback segment. */
static
void
trx_write_serialisation_history(
/*============================*/
	trx_t*		trx,	/*!< in/out: transaction */
	mtr_t*		mtr)	/*!< in/out: mini-transaction */
{
	/* Change the undo log segment states from TRX_UNDO_ACTIVE to some
	other state: these modifications to the file data structure define
	the transaction as committed in the file based domain, at the
	serialization point of the log sequence number lsn obtained below. */

	/* We have to hold the rseg mutex because update log headers have
	to be put to the history list in the (serialisation) order of the
	UNDO trx number. This is required for the purge in-memory data
	structures too. */

	if (trx_undo_t* undo = trx->rsegs.m_noredo.undo) {
		/* Undo log for temporary tables is discarded at transaction
		commit. There is no purge for temporary tables, and also no
		MVCC, because they are private to a session. */

		mtr_t	temp_mtr;
		temp_mtr.start();
		temp_mtr.set_log_mode(MTR_LOG_NO_REDO);
		trx_undo_set_state_at_finish(undo, &temp_mtr);
		temp_mtr.commit();
	}

	trx_rseg_t*	rseg = trx->rsegs.m_redo.rseg;
	if (!rseg) {
		ut_ad(!trx->rsegs.m_redo.undo);
		return;
	}

	trx_undo_t*& undo = trx->rsegs.m_redo.undo;

	ut_ad(!trx->read_only);
<<<<<<< HEAD
	ut_ad(!undo || undo->rseg == rseg);
	rseg->latch.wr_lock(SRW_LOCK_CALL);
=======
	mutex_enter(&rseg->mutex);
	ut_ad(rseg->trx_ref_count);
	--rseg->trx_ref_count;
>>>>>>> 0de3be8c

	/* Assign the transaction serialisation number and add any
	undo log to the purge queue. */
	if (undo) {
		ut_ad(undo->rseg == rseg);
		trx_serialise(trx);
		UT_LIST_REMOVE(rseg->undo_list, undo);
		trx_purge_add_undo_to_history(trx, undo, mtr);
		MONITOR_INC(MONITOR_TRX_COMMIT_UNDO);
	}

<<<<<<< HEAD
	rseg->latch.wr_unlock();

	MONITOR_INC(MONITOR_TRX_COMMIT_UNDO);
=======
	mutex_exit(&rseg->mutex);
>>>>>>> 0de3be8c
}

/********************************************************************
Finalize a transaction containing updates for a FTS table. */
static
void
trx_finalize_for_fts_table(
/*=======================*/
	fts_trx_table_t*	ftt)	    /* in: FTS trx table */
{
	fts_t*		  fts = ftt->table->fts;
	fts_doc_ids_t*	  doc_ids = ftt->added_doc_ids;

	ut_a(fts->add_wq);

	mem_heap_t* heap = static_cast<mem_heap_t*>(doc_ids->self_heap->arg);

	ib_wqueue_add(fts->add_wq, doc_ids, heap);

	/* fts_trx_table_t no longer owns the list. */
	ftt->added_doc_ids = NULL;
}

/******************************************************************//**
Finalize a transaction containing updates to FTS tables. */
static
void
trx_finalize_for_fts(
/*=================*/
	trx_t*	trx,		/*!< in/out: transaction */
	bool	is_commit)	/*!< in: true if the transaction was
				committed, false if it was rolled back. */
{
	if (is_commit) {
		const ib_rbt_node_t*	node;
		ib_rbt_t*		tables;
		fts_savepoint_t*	savepoint;

		savepoint = static_cast<fts_savepoint_t*>(
			ib_vector_last(trx->fts_trx->savepoints));

		tables = savepoint->tables;

		for (node = rbt_first(tables);
		     node;
		     node = rbt_next(tables, node)) {
			fts_trx_table_t**	ftt;

			ftt = rbt_value(fts_trx_table_t*, node);

			if ((*ftt)->added_doc_ids) {
				trx_finalize_for_fts_table(*ftt);
			}
		}
	}

	fts_trx_free(trx->fts_trx);
	trx->fts_trx = NULL;
}

extern "C" MYSQL_THD thd_increment_pending_ops(MYSQL_THD);
extern "C" void  thd_decrement_pending_ops(MYSQL_THD);


#include "../log/log0sync.h"

/*
  If required, initiates write and optionally flush of the log to
  disk
  @param lsn   LSN up to which logs are to be flushed.
  @param trx   transaction; if trx->state is PREPARED, the function will
  also wait for the flush to complete.
*/
static void trx_flush_log_if_needed_low(lsn_t lsn, const trx_t *trx)
{
  if (!srv_flush_log_at_trx_commit)
    return;

  if (log_sys.get_flushed_lsn() > lsn)
    return;

  const bool flush= srv_file_flush_method != SRV_NOSYNC &&
    (srv_flush_log_at_trx_commit & 1);

  if (trx->state == TRX_STATE_PREPARED)
  {
    /* XA, which is used with binlog as well.
    Be conservative, use synchronous wait.*/
sync:
    log_write_up_to(lsn, flush);
    return;
  }

  completion_callback cb;
  if ((cb.m_param = thd_increment_pending_ops(trx->mysql_thd)))
  {
    cb.m_callback = (void (*)(void *)) thd_decrement_pending_ops;
    log_write_up_to(lsn, flush, false, &cb);
  }
  else
    goto sync;
}

/**********************************************************************//**
If required, flushes the log to disk based on the value of
innodb_flush_log_at_trx_commit. */
static
void
trx_flush_log_if_needed(
/*====================*/
	lsn_t	lsn,	/*!< in: lsn up to which logs are to be
			flushed. */
	trx_t*	trx)	/*!< in/out: transaction */
{
	trx->op_info = "flushing log";
	trx_flush_log_if_needed_low(lsn, trx);
	trx->op_info = "";
}

/** Process tables that were modified by the committing transaction. */
inline void trx_t::commit_tables()
{
  if (undo_no && !mod_tables.empty())
  {
    const trx_id_t max_trx_id= trx_sys.get_max_trx_id();
    const auto now= start_time;

    for (const auto &p : mod_tables)
    {
      dict_table_t *table= p.first;
      table->update_time= now;
      table->query_cache_inv_trx_id= max_trx_id;
    }
  }
}

/** Evict a table definition due to the rollback of ALTER TABLE.
@param table_id   table identifier
@param reset_only whether to only reset dict_table_t::def_trx_id */
void trx_t::evict_table(table_id_t table_id, bool reset_only)
{
	ut_ad(in_rollback);

	dict_table_t* table = dict_sys.find_table(table_id);
	if (!table) {
		return;
	}

	table->def_trx_id = 0;

	if (auto ref_count = table->get_ref_count()) {
		/* This must be a DDL operation that is being rolled
		back in an active connection. */
		ut_a(ref_count == 1);
		ut_ad(!is_recovered);
		ut_ad(mysql_thd);
		return;
	}

	if (reset_only) {
		return;
	}

	/* This table should only be locked by this transaction, if at all. */
	ut_ad(UT_LIST_GET_LEN(table->locks) <= 1);
	const bool locked = UT_LIST_GET_LEN(table->locks);
	ut_ad(!locked || UT_LIST_GET_FIRST(table->locks)->trx == this);
	dict_sys.remove(table, true, locked);
	if (locked) {
		UT_LIST_ADD_FIRST(lock.evicted_tables, table);
	}
}

TRANSACTIONAL_INLINE inline void trx_t::commit_in_memory(const mtr_t *mtr)
{
  /* We already detached from rseg in trx_write_serialisation_history() */
  ut_ad(!rsegs.m_redo.undo);
  must_flush_log_later= false;
  read_view.close();

  if (is_autocommit_non_locking())
  {
    ut_ad(id == 0);
    ut_ad(read_only);
    ut_ad(!will_lock);
    ut_a(!is_recovered);
    ut_ad(!rsegs.m_redo.rseg);
    ut_ad(!rsegs.m_redo.undo);
    ut_ad(mysql_thd);
    ut_ad(state == TRX_STATE_ACTIVE);

    /* Note: We do not have to hold any lock_sys latch here, because
    this is a non-locking transaction. */
    ut_a(UT_LIST_GET_LEN(lock.trx_locks) == 0);
    ut_ad(UT_LIST_GET_LEN(lock.evicted_tables) == 0);

    /* This state change is not protected by any mutex, therefore
    there is an inherent race here around state transition during
    printouts. We ignore this race for the sake of efficiency.
    However, the freezing of trx_sys.trx_list will protect the trx_t
    instance and it cannot be removed from the trx_list and freed
    without first unfreezing trx_list. */
    state= TRX_STATE_NOT_STARTED;

    MONITOR_INC(MONITOR_TRX_NL_RO_COMMIT);

    DBUG_LOG("trx", "Autocommit in memory: " << this);
  }
  else
  {
#ifdef UNIV_DEBUG
    if (!UT_LIST_GET_LEN(lock.trx_locks))
      for (auto l : lock.table_locks)
        ut_ad(!l);
#endif /* UNIV_DEBUG */
    commit_state();

    if (id)
    {
      trx_sys.deregister_rw(this);

      /* Wait for any implicit-to-explicit lock conversions to cease,
      so that there will be no race condition in lock_release(). */
      while (UNIV_UNLIKELY(is_referenced()))
        LF_BACKOFF();
    }
    else
      ut_ad(read_only || !rsegs.m_redo.rseg);

    if (read_only || !rsegs.m_redo.rseg)
    {
      MONITOR_INC(MONITOR_TRX_RO_COMMIT);
    }
    else
    {
      commit_tables();
      MONITOR_INC(MONITOR_TRX_RW_COMMIT);
      is_recovered= false;
    }

    if (UNIV_LIKELY(!dict_operation))
      release_locks();
  }

  if (trx_rseg_t *rseg= rsegs.m_redo.rseg)
    /* This is safe due to us having detached the persistent undo log. */
    rseg->release();

  if (mtr)
  {
    if (trx_undo_t *&undo= rsegs.m_noredo.undo)
    {
      ut_ad(undo->rseg == rsegs.m_noredo.rseg);
      trx_undo_commit_cleanup(undo);
      undo= nullptr;
    }

    /* NOTE that we could possibly make a group commit more efficient
    here: call std::this_thread::yield() here to allow also other trxs to come
    to commit! */

    /*-------------------------------------*/

    /* Depending on the my.cnf options, we may now write the log
    buffer to the log files, making the transaction durable if the OS
    does not crash. We may also flush the log files to disk, making
    the transaction durable also at an OS crash or a power outage.

    The idea in InnoDB's group commit is that a group of transactions
    gather behind a trx doing a physical disk write to log files, and
    when that physical write has been completed, one of those
    transactions does a write which commits the whole group. Note that
    this group commit will only bring benefit if there are > 2 users
    in the database. Then at least 2 users can gather behind one doing
    the physical log write to disk.

    If we are calling trx_t::commit() under prepare_commit_mutex, we
    will delay possible log write and flush to a separate function
    trx_commit_complete_for_mysql(), which is only called when the
    thread has released the mutex. This is to make the group commit
    algorithm to work. Otherwise, the prepare_commit mutex would
    serialize all commits and prevent a group of transactions from
    gathering. */

    commit_lsn= undo_no || !xid.is_null() ? mtr->commit_lsn() : 0;
    if (!commit_lsn)
      /* Nothing to be done. */;
    else if (flush_log_later)
      /* Do nothing yet */
      must_flush_log_later= true;
    else if (srv_flush_log_at_trx_commit)
      trx_flush_log_if_needed(commit_lsn, this);
  }

  ut_ad(!rsegs.m_noredo.undo);

<<<<<<< HEAD
  savepoints_discard();
=======
  /* Free all savepoints, starting from the first. */
  trx_named_savept_t *savep= UT_LIST_GET_FIRST(trx_savepoints);

  trx_roll_savepoints_free(this, savep);
>>>>>>> 0de3be8c

  if (fts_trx)
    trx_finalize_for_fts(this, undo_no != 0);

#ifdef WITH_WSREP
  /* Serialization history has been written and the transaction is
  committed in memory, which makes this commit ordered. Release commit
  order critical section. */
  if (wsrep)
  {
    wsrep= false;
    wsrep_commit_ordered(mysql_thd);
  }
#endif /* WITH_WSREP */
  lock.was_chosen_as_deadlock_victim= false;
}

void trx_t::commit_cleanup()
{
  ut_ad(!dict_operation);
  ut_ad(!was_dict_operation);

  mutex.wr_lock();
  state= TRX_STATE_NOT_STARTED;
  mod_tables.clear();

  assert_freed();
  trx_init(this);
  mutex.wr_unlock();

  ut_a(error_state == DB_SUCCESS);
}

/** Commit the transaction in a mini-transaction.
@param mtr  mini-transaction (if there are any persistent modifications) */
TRANSACTIONAL_TARGET void trx_t::commit_low(mtr_t *mtr)
{
  ut_ad(!mtr || mtr->is_active());
  ut_d(bool aborted= in_rollback && error_state == DB_DEADLOCK);
  ut_ad(!mtr == (aborted || !has_logged()));
  ut_ad(!mtr || !aborted);

  if (fts_trx && undo_no)
  {
    ut_a(!is_autocommit_non_locking());
    /* MDEV-24088 FIXME: Invoke fts_commit() earlier (before possible
    XA PREPARE), so that we will be able to return an error and rollback
    the transaction, instead of violating consistency!

    The original claim about DB_DUPLICATE KEY was:
    This is a possible scenario if there is a crash between
    insert to DELETED table committing and transaction committing. The
    fix would be able to return error from this function */
    if (ut_d(dberr_t error=) fts_commit(this))
      ut_ad(error == DB_DUPLICATE_KEY || error == DB_LOCK_WAIT_TIMEOUT);
  }

#ifdef ENABLED_DEBUG_SYNC
  const bool debug_sync= mysql_thd && has_logged_persistent();
#endif

  if (mtr)
  {
    if (UNIV_UNLIKELY(apply_online_log))
      apply_log();
    trx_write_serialisation_history(this, mtr);

    /* The following call commits the mini-transaction, making the
    whole transaction committed in the file-based world, at this log
    sequence number. The transaction becomes 'durable' when we write
    the log to disk, but in the logical sense the commit in the
    file-based data structures (undo logs etc.) happens here.

    NOTE that transaction numbers, which are assigned only to
    transactions with an update undo log, do not necessarily come in
    exactly the same order as commit lsn's, if the transactions have
    different rollback segments. To get exactly the same order we
    should hold the kernel mutex up to this point, adding to the
    contention of the kernel mutex. However, if a transaction T2 is
    able to see modifications made by a transaction T1, T2 will always
    get a bigger transaction number and a bigger commit lsn than T1. */

    mtr->commit();
  }
<<<<<<< HEAD
#ifdef ENABLED_DEBUG_SYNC
=======
  else if (trx_rseg_t *rseg= rsegs.m_redo.rseg)
  {
    ut_ad(id);
    ut_ad(!rsegs.m_redo.undo);
    mutex_enter(&rseg->mutex);
    --rseg->trx_ref_count;
    mutex_exit(&rseg->mutex);
  }

#ifndef DBUG_OFF
>>>>>>> 0de3be8c
  if (debug_sync)
    DEBUG_SYNC_C("before_trx_state_committed_in_memory");
#endif

  commit_in_memory(mtr);
}


void trx_t::commit_persist()
{
  mtr_t *mtr= nullptr;
  mtr_t local_mtr;

  if (has_logged())
  {
    mtr= &local_mtr;
    local_mtr.start();
  }
  commit_low(mtr);
}


void trx_t::commit()
{
  ut_ad(!was_dict_operation);
  ut_d(was_dict_operation= dict_operation);
  dict_operation= false;
  commit_persist();
  ut_d(was_dict_operation= false);
  ut_d(for (const auto &p : mod_tables) ut_ad(!p.second.is_dropped()));
  commit_cleanup();
}


/****************************************************************//**
Prepares a transaction for commit/rollback. */
void
trx_commit_or_rollback_prepare(
/*===========================*/
	trx_t*	trx)		/*!< in/out: transaction */
{
	/* We are reading trx->state without holding trx->mutex
	here, because the commit or rollback should be invoked for a
	running (or recovered prepared) transaction that is associated
	with the current thread. */

	switch (trx->state) {
	case TRX_STATE_NOT_STARTED:
		trx_start_low(trx, true);
		/* fall through */

	case TRX_STATE_ACTIVE:
	case TRX_STATE_PREPARED:
	case TRX_STATE_PREPARED_RECOVERED:
		trx->lock.wait_thr = NULL;
		return;

	case TRX_STATE_COMMITTED_IN_MEMORY:
		break;
	}

	ut_error;
}

/*********************************************************************//**
Creates a commit command node struct.
@return own: commit node struct */
commit_node_t*
trx_commit_node_create(
/*===================*/
	mem_heap_t*	heap)	/*!< in: mem heap where created */
{
	commit_node_t*	node;

	node = static_cast<commit_node_t*>(mem_heap_alloc(heap, sizeof(*node)));
	node->common.type  = QUE_NODE_COMMIT;
	node->state = COMMIT_NODE_SEND;

	return(node);
}

/***********************************************************//**
Performs an execution step for a commit type node in a query graph.
@return query thread to run next, or NULL */
que_thr_t*
trx_commit_step(
/*============*/
	que_thr_t*	thr)	/*!< in: query thread */
{
	commit_node_t*	node;

	node = static_cast<commit_node_t*>(thr->run_node);

	ut_ad(que_node_get_type(node) == QUE_NODE_COMMIT);

	if (thr->prev_node == que_node_get_parent(node)) {
		node->state = COMMIT_NODE_SEND;
	}

	if (node->state == COMMIT_NODE_SEND) {
		trx_t*	trx;

		node->state = COMMIT_NODE_WAIT;

		trx = thr_get_trx(thr);

		ut_a(trx->lock.wait_thr == NULL);

		trx_commit_or_rollback_prepare(trx);

		trx->commit();
		ut_ad(trx->lock.wait_thr == NULL);

		thr = NULL;
	} else {
		ut_ad(node->state == COMMIT_NODE_WAIT);

		node->state = COMMIT_NODE_SEND;

		thr->run_node = que_node_get_parent(node);
	}

	return(thr);
}

/**********************************************************************//**
Does the transaction commit for MySQL.
@return DB_SUCCESS or error number */
dberr_t
trx_commit_for_mysql(
/*=================*/
	trx_t*	trx)	/*!< in/out: transaction */
{
	/* Because we do not do the commit by sending an Innobase
	sig to the transaction, we must here make sure that trx has been
	started. */

	switch (trx->state) {
	case TRX_STATE_NOT_STARTED:
		return DB_SUCCESS;
	case TRX_STATE_ACTIVE:
	case TRX_STATE_PREPARED:
	case TRX_STATE_PREPARED_RECOVERED:
		trx->op_info = "committing";
		trx->commit();
		trx->op_info = "";
		return(DB_SUCCESS);
	case TRX_STATE_COMMITTED_IN_MEMORY:
		break;
	}
	ut_error;
	return(DB_CORRUPTION);
}

/**********************************************************************//**
If required, flushes the log to disk if we called trx_commit_for_mysql()
with trx->flush_log_later == TRUE. */
void
trx_commit_complete_for_mysql(
/*==========================*/
	trx_t*	trx)	/*!< in/out: transaction */
{
	if (trx->id != 0
	    || !trx->must_flush_log_later
	    || (srv_flush_log_at_trx_commit == 1 && trx->active_commit_ordered)) {

		return;
	}

	trx_flush_log_if_needed(trx->commit_lsn, trx);

	trx->must_flush_log_later = false;
}

/**********************************************************************//**
Marks the latest SQL statement ended. */
void
trx_mark_sql_stat_end(
/*==================*/
	trx_t*	trx)	/*!< in: trx handle */
{
	ut_a(trx);

	switch (trx->state) {
	case TRX_STATE_PREPARED:
	case TRX_STATE_PREPARED_RECOVERED:
	case TRX_STATE_COMMITTED_IN_MEMORY:
		break;
	case TRX_STATE_NOT_STARTED:
		trx->undo_no = 0;
		/* fall through */
	case TRX_STATE_ACTIVE:
		if (trx->fts_trx != NULL) {
			fts_savepoint_laststmt_refresh(trx);
		}

		if (trx->is_bulk_insert()) {
			/* Allow a subsequent INSERT into an empty table
			if !unique_checks && !foreign_key_checks. */
			return;
		}

		trx->last_sql_stat_start.least_undo_no = trx->undo_no;
		trx->end_bulk_insert();
		return;
	}

	ut_error;
}

/**********************************************************************//**
Prints info about a transaction. */
void
trx_print_low(
/*==========*/
	FILE*		f,
			/*!< in: output stream */
	const trx_t*	trx,
			/*!< in: transaction */
	ulint		max_query_len,
			/*!< in: max query length to print,
			or 0 to use the default max length */
	ulint		n_rec_locks,
			/*!< in: trx->lock.n_rec_locks */
	ulint		n_trx_locks,
			/*!< in: length of trx->lock.trx_locks */
	ulint		heap_size)
			/*!< in: mem_heap_get_size(trx->lock.lock_heap) */
{
	if (const trx_id_t id = trx->id) {
		fprintf(f, "TRANSACTION " TRX_ID_FMT, trx->id);
	} else {
		fprintf(f, "TRANSACTION (%p)", trx);
	}

	switch (trx->state) {
	case TRX_STATE_NOT_STARTED:
		fputs(", not started", f);
		goto state_ok;
	case TRX_STATE_ACTIVE:
		fprintf(f, ", ACTIVE %lu sec",
			(ulong) difftime(time(NULL), trx->start_time));
		goto state_ok;
	case TRX_STATE_PREPARED:
	case TRX_STATE_PREPARED_RECOVERED:
		fprintf(f, ", ACTIVE (PREPARED) %lu sec",
			(ulong) difftime(time(NULL), trx->start_time));
		goto state_ok;
	case TRX_STATE_COMMITTED_IN_MEMORY:
		fputs(", COMMITTED IN MEMORY", f);
		goto state_ok;
	}
	fprintf(f, ", state %lu", (ulong) trx->state);
	ut_ad(0);
state_ok:
	const char* op_info = trx->op_info;

	if (*op_info) {
		putc(' ', f);
		fputs(op_info, f);
	}

	if (trx->is_recovered) {
		fputs(" recovered trx", f);
	}

	putc('\n', f);

	if (trx->n_mysql_tables_in_use > 0 || trx->mysql_n_tables_locked > 0) {
		fprintf(f, "mysql tables in use %lu, locked %lu\n",
			(ulong) trx->n_mysql_tables_in_use,
			(ulong) trx->mysql_n_tables_locked);
	}

	bool newline = true;

	if (trx->in_rollback) { /* dirty read for performance reasons */
		fputs("ROLLING BACK ", f);
	} else if (trx->lock.wait_lock) {
		fputs("LOCK WAIT ", f);
	} else {
		newline = false;
	}

	if (n_trx_locks > 0 || heap_size > 400) {
		newline = true;

		fprintf(f, "%lu lock struct(s), heap size %lu,"
			" %lu row lock(s)",
			(ulong) n_trx_locks,
			(ulong) heap_size,
			(ulong) n_rec_locks);
	}

	if (trx->undo_no != 0) {
		newline = true;
		fprintf(f, ", undo log entries " TRX_ID_FMT, trx->undo_no);
	}

	if (newline) {
		putc('\n', f);
	}

	if (trx->state != TRX_STATE_NOT_STARTED && trx->mysql_thd != NULL) {
		innobase_mysql_print_thd(
			f, trx->mysql_thd, static_cast<uint>(max_query_len));
	}
}

/**********************************************************************//**
Prints info about a transaction.
The caller must hold lock_sys.latch.
When possible, use trx_print() instead. */
void
trx_print_latched(
/*==============*/
	FILE*		f,		/*!< in: output stream */
	const trx_t*	trx,		/*!< in: transaction */
	ulint		max_query_len)	/*!< in: max query length to print,
					or 0 to use the default max length */
{
	lock_sys.assert_locked();

	trx_print_low(f, trx, max_query_len,
		      trx->lock.n_rec_locks,
		      UT_LIST_GET_LEN(trx->lock.trx_locks),
		      mem_heap_get_size(trx->lock.lock_heap));
}

/**********************************************************************//**
Prints info about a transaction.
Acquires and releases lock_sys.latch. */
TRANSACTIONAL_TARGET
void
trx_print(
/*======*/
	FILE*		f,		/*!< in: output stream */
	const trx_t*	trx,		/*!< in: transaction */
	ulint		max_query_len)	/*!< in: max query length to print,
					or 0 to use the default max length */
{
  ulint n_rec_locks, n_trx_locks, heap_size;
  {
    TMLockMutexGuard g{SRW_LOCK_CALL};
    n_rec_locks= trx->lock.n_rec_locks;
    n_trx_locks= UT_LIST_GET_LEN(trx->lock.trx_locks);
    heap_size= mem_heap_get_size(trx->lock.lock_heap);
  }

  trx_print_low(f, trx, max_query_len, n_rec_locks, n_trx_locks, heap_size);
}

/** Prepare a transaction.
@return	log sequence number that makes the XA PREPARE durable
@retval	0	if no changes needed to be made durable */
static lsn_t trx_prepare_low(trx_t *trx)
{
	ut_ad(!trx->is_recovered);

	mtr_t	mtr;

	if (trx_undo_t* undo = trx->rsegs.m_noredo.undo) {
		ut_ad(undo->rseg == trx->rsegs.m_noredo.rseg);

		mtr.start();
		mtr.set_log_mode(MTR_LOG_NO_REDO);
		trx_undo_set_state_at_prepare(trx, undo, false, &mtr);
		mtr.commit();
	}

	trx_undo_t* undo = trx->rsegs.m_redo.undo;

	if (!undo) {
		/* There were no changes to persistent tables. */
		return(0);
	}

	ut_ad(undo->rseg == trx->rsegs.m_redo.rseg);

	mtr.start();

	/* Change the undo log segment states from TRX_UNDO_ACTIVE to
	TRX_UNDO_PREPARED: these modifications to the file data
	structure define the transaction as prepared in the file-based
	world, at the serialization point of lsn. */
	trx_undo_set_state_at_prepare(trx, undo, false, &mtr);

	/* Make the XA PREPARE durable. */
	mtr.commit();
	ut_ad(mtr.commit_lsn() > 0);
	return(mtr.commit_lsn());
}

/****************************************************************//**
Prepares a transaction. */
TRANSACTIONAL_TARGET
static
void
trx_prepare(
/*========*/
	trx_t*	trx)	/*!< in/out: transaction */
{
	/* Only fresh user transactions can be prepared.
	Recovered transactions cannot. */
	ut_a(!trx->is_recovered);

	lsn_t	lsn = trx_prepare_low(trx);

	DBUG_EXECUTE_IF("ib_trx_crash_during_xa_prepare_step", DBUG_SUICIDE(););

	ut_a(trx->state == TRX_STATE_ACTIVE);
	{
		TMTrxGuard tg{*trx};
		trx->state = TRX_STATE_PREPARED;
	}

	if (lsn) {
		/* Depending on the my.cnf options, we may now write the log
		buffer to the log files, making the prepared state of the
		transaction durable if the OS does not crash. We may also
		flush the log files to disk, making the prepared state of the
		transaction durable also at an OS crash or a power outage.

		The idea in InnoDB's group prepare is that a group of
		transactions gather behind a trx doing a physical disk write
		to log files, and when that physical write has been completed,
		one of those transactions does a write which prepares the whole
		group. Note that this group prepare will only bring benefit if
		there are > 2 users in the database. Then at least 2 users can
		gather behind one doing the physical log write to disk.

		We must not be holding any mutexes or latches here. */

		trx_flush_log_if_needed(lsn, trx);

		if (!UT_LIST_GET_LEN(trx->lock.trx_locks)
		    || trx->isolation_level == TRX_ISO_SERIALIZABLE) {
			/* Do not release any locks at the
			SERIALIZABLE isolation level. */
		} else if (!trx->mysql_thd
			   || thd_sql_command(trx->mysql_thd)
			   != SQLCOM_XA_PREPARE) {
			/* Do not release locks for XA COMMIT ONE PHASE
			or for internal distributed transactions
			(XID::get_my_xid() would be nonzero). */
		} else {
			lock_release_on_prepare(trx);
		}
	}
}

/** XA PREPARE a transaction.
@param[in,out]	trx	transaction to prepare */
void trx_prepare_for_mysql(trx_t* trx)
{
	trx_start_if_not_started_xa(trx, false);

	trx->op_info = "preparing";

	trx_prepare(trx);

	trx->op_info = "";
}


struct trx_recover_for_mysql_callback_arg
{
  XID *xid_list;
  uint len;
  uint count;
};


static my_bool trx_recover_for_mysql_callback(rw_trx_hash_element_t *element,
  trx_recover_for_mysql_callback_arg *arg)
{
  DBUG_ASSERT(arg->len > 0);
  element->mutex.wr_lock();
  if (trx_t *trx= element->trx)
  {
    /*
      The state of a read-write transaction can only change from ACTIVE to
      PREPARED while we are holding the element->mutex. But since it is
      executed at startup no state change should occur.
    */
    if (trx_state_eq(trx, TRX_STATE_PREPARED))
    {
      ut_ad(trx->is_recovered);
      ut_ad(trx->id);
      if (arg->count == 0)
        ib::info() << "Starting recovery for XA transactions...";
      XID& xid= arg->xid_list[arg->count];
      if (arg->count++ < arg->len)
      {
        trx->state= TRX_STATE_PREPARED_RECOVERED;
        ib::info() << "Transaction " << trx->id
                   << " in prepared state after recovery";
        ib::info() << "Transaction contains changes to " << trx->undo_no
                   << " rows";
        xid= trx->xid;
      }
    }
  }
  element->mutex.wr_unlock();
  /* Do not terminate upon reaching arg->len; count all transactions */
  return false;
}


static my_bool trx_recover_reset_callback(rw_trx_hash_element_t *element,
  void*)
{
  element->mutex.wr_lock();
  if (trx_t *trx= element->trx)
  {
    if (trx_state_eq(trx, TRX_STATE_PREPARED_RECOVERED))
      trx->state= TRX_STATE_PREPARED;
  }
  element->mutex.wr_unlock();
  return false;
}


/**
  Find prepared transaction objects for recovery.

  @param[out]  xid_list  prepared transactions
  @param[in]   len       number of slots in xid_list

  @return number of prepared transactions stored in xid_list
*/

int trx_recover_for_mysql(XID *xid_list, uint len)
{
  trx_recover_for_mysql_callback_arg arg= { xid_list, len, 0 };

  ut_ad(xid_list);
  ut_ad(len);

  /* Fill xid_list with PREPARED transactions. */
  trx_sys.rw_trx_hash.iterate_no_dups(trx_recover_for_mysql_callback, &arg);
  if (arg.count)
  {
    ib::info() << arg.count
        << " transactions in prepared state after recovery";
    /* After returning the full list, reset the state, because
    init_server_components() wants to recover the collection of
    transactions twice, by first calling tc_log->open() and then
    ha_recover() directly. */
    if (arg.count <= len)
      trx_sys.rw_trx_hash.iterate(trx_recover_reset_callback);
  }
  return int(std::min(arg.count, len));
}


struct trx_get_trx_by_xid_callback_arg
{
  const XID *xid;
  trx_t *trx;
};


static my_bool trx_get_trx_by_xid_callback(rw_trx_hash_element_t *element,
  trx_get_trx_by_xid_callback_arg *arg)
{
  my_bool found= 0;
  element->mutex.wr_lock();
  if (trx_t *trx= element->trx)
  {
    trx->mutex_lock();
    if (trx->is_recovered &&
	(trx_state_eq(trx, TRX_STATE_PREPARED) ||
	 trx_state_eq(trx, TRX_STATE_PREPARED_RECOVERED)) &&
        arg->xid->eq(&trx->xid))
    {
#ifdef WITH_WSREP
      /* The commit of a prepared recovered Galera
      transaction needs a valid trx->xid for
      invoking trx_sys_update_wsrep_checkpoint(). */
      if (!wsrep_is_wsrep_xid(&trx->xid))
#endif /* WITH_WSREP */
      /* Invalidate the XID, so that subsequent calls will not find it. */
      trx->xid.null();
      arg->trx= trx;
      found= 1;
    }
    trx->mutex_unlock();
  }
  element->mutex.wr_unlock();
  return found;
}

/** Look up an X/Open distributed transaction in XA PREPARE state.
@param[in]	xid	X/Open XA transaction identifier
@return	transaction on match (the trx_t::xid will be invalidated);
note that the trx may have been committed before the caller acquires
trx_t::mutex
@retval	NULL if no match */
trx_t* trx_get_trx_by_xid(const XID* xid)
{
  trx_get_trx_by_xid_callback_arg arg= { xid, 0 };

  if (xid)
    trx_sys.rw_trx_hash.iterate(trx_get_trx_by_xid_callback, &arg);
  return arg.trx;
}


/*************************************************************//**
Starts the transaction if it is not yet started. */
void
trx_start_if_not_started_xa_low(
/*============================*/
	trx_t*	trx,		/*!< in/out: transaction */
	bool	read_write)	/*!< in: true if read write transaction */
{
	switch (trx->state) {
	case TRX_STATE_NOT_STARTED:
		trx_start_low(trx, read_write);
		return;

	case TRX_STATE_ACTIVE:
		if (trx->id == 0 && read_write) {
			/* If the transaction is tagged as read-only then
			it can only write to temp tables and for such
			transactions we don't want to move them to the
			trx_sys_t::rw_trx_hash. */
			if (!trx->read_only) {
				trx_set_rw_mode(trx);
			}
		}
		return;
	case TRX_STATE_PREPARED:
	case TRX_STATE_PREPARED_RECOVERED:
	case TRX_STATE_COMMITTED_IN_MEMORY:
		break;
	}

	ut_error;
}

/*************************************************************//**
Starts the transaction if it is not yet started. */
void
trx_start_if_not_started_low(
/*==========================*/
	trx_t*	trx,		/*!< in: transaction */
	bool	read_write)	/*!< in: true if read write transaction */
{
	switch (trx->state) {
	case TRX_STATE_NOT_STARTED:
		trx_start_low(trx, read_write);
		return;

	case TRX_STATE_ACTIVE:
		if (read_write && trx->id == 0 && !trx->read_only) {
			trx_set_rw_mode(trx);
		}
		return;

	case TRX_STATE_PREPARED:
	case TRX_STATE_PREPARED_RECOVERED:
	case TRX_STATE_COMMITTED_IN_MEMORY:
		break;
	}

	ut_error;
}

/**
Start a transaction for internal processing.
@param trx          transaction
@param read_write   whether writes may be performed */
void trx_start_internal_low(trx_t *trx, bool read_write)
{
  trx->will_lock= true;
  trx_start_low(trx, read_write);
}

/** Start a transaction for a DDL operation.
@param trx   transaction */
void trx_start_for_ddl_low(trx_t *trx)
{
  /* Flag this transaction as a dictionary operation, so that
  the data dictionary will be locked in crash recovery. */
  trx->dict_operation= true;
  trx_start_internal_low(trx, true);
}

/*************************************************************//**
Set the transaction as a read-write transaction if it is not already
tagged as such. Read-only transactions that are writing to temporary
tables are assigned an ID and a rollback segment but are not added
to the trx read-write list because their updates should not be visible
to other transactions and therefore their changes can be ignored by
by MVCC. */
void
trx_set_rw_mode(
/*============*/
	trx_t*		trx)		/*!< in/out: transaction that is RW */
{
	ut_ad(trx->rsegs.m_redo.rseg == 0);
	ut_ad(!trx->is_autocommit_non_locking());
	ut_ad(!trx->read_only);
	ut_ad(trx->id == 0);

	if (high_level_read_only) {
		return;
	}

<<<<<<< HEAD
	trx->rsegs.m_redo.rseg = trx_assign_rseg_low();
	ut_ad(trx->rsegs.m_redo.rseg != 0);

	trx_sys.register_rw(trx);
	ut_ad(trx->id);
=======
	trx_assign_rseg_low(trx);
>>>>>>> 0de3be8c

	/* So that we can see our own changes. */
	if (trx->read_view.is_open()) {
		trx->read_view.set_creator_trx_id(trx->id);
	}
}<|MERGE_RESOLUTION|>--- conflicted
+++ resolved
@@ -674,7 +674,7 @@
     return DB_SUCCESS;
   }
 
-  ++rseg->trx_ref_count;
+  rseg->acquire();
   trx_t *trx= trx_create();
   trx->state= state;
   ut_d(trx->start_file= __FILE__);
@@ -683,17 +683,7 @@
   trx->rsegs.m_redo.undo= undo;
   trx->undo_no= undo->top_undo_no + 1;
   trx->rsegs.m_redo.rseg= rseg;
-<<<<<<< HEAD
-  /*
-    For transactions with active data will not have rseg size = 1
-    or will not qualify for purge limit criteria. So it is safe to increment
-    this trx_ref_count w/o mutex protection.
-  */
-  trx->rsegs.m_redo.rseg->acquire();
   trx->xid= undo->xid;
-=======
-  *trx->xid= undo->xid;
->>>>>>> 0de3be8c
   trx->id= undo->trx_id;
   trx->is_recovered= true;
   trx->start_time= start_time;
@@ -763,14 +753,9 @@
 				      trx_state_eq(trx, TRX_STATE_PREPARED));
 				ut_ad(trx->start_time == start_time);
 				ut_ad(trx->is_recovered);
-<<<<<<< HEAD
 				ut_ad(trx->rsegs.m_redo.rseg == &rseg);
 				ut_ad(rseg.is_referenced());
-=======
-				ut_ad(trx->rsegs.m_redo.rseg == rseg);
-				ut_ad(rseg->trx_ref_count);
-				ut_ad(rseg->needs_purge);
->>>>>>> 0de3be8c
+				ut_ad(rseg.needs_purge);
 
 				trx->rsegs.m_redo.undo = undo;
 				if (undo->top_undo_no >= trx->undo_no) {
@@ -831,7 +816,7 @@
 	bool	look_for_rollover = false;
 #endif /* UNIV_DEBUG */
 
-	bool	skip_allocation;
+	bool	allocated;
 
 	do {
 		for (;;) {
@@ -875,30 +860,13 @@
 			break;
 		}
 
-<<<<<<< HEAD
 		/* By now we have only selected the rseg but not marked it
 		allocated. By marking it allocated we are ensuring that it will
 		never be selected for UNDO truncate purge. */
 		allocated = rseg->acquire_if_available();
 	} while (!allocated);
 
-	ut_ad(rseg->is_referenced());
-	ut_ad(rseg->is_persistent());
-	return(rseg);
-=======
-		mutex_enter(&rseg->mutex);
-		ut_ad(rseg->is_persistent());
-		skip_allocation = rseg->skip_allocation;
-		if (!skip_allocation) {
-			/* Ensure that the allocation remains valid until
-			trx_undo_reuse_cached() is invoked. */
-			++rseg->trx_ref_count;
-		}
-		mutex_exit(&rseg->mutex);
-	} while (skip_allocation);
-
 	trx->rsegs.m_redo.rseg = rseg;
->>>>>>> 0de3be8c
 }
 
 /** Assign a rollback segment for modifying temporary tables.
@@ -980,12 +948,7 @@
 	list too. */
 
 	if (!trx->read_only
-<<<<<<< HEAD
 	    && (!trx->mysql_thd || read_write || trx->dict_operation)) {
-
-=======
-	    && (trx->mysql_thd == 0 || read_write || trx->ddl)) {
->>>>>>> 0de3be8c
 		/* Temporary rseg is assigned only if the transaction
 		updates a temporary table */
 		if (!high_level_read_only) {
@@ -1082,32 +1045,20 @@
 	trx_undo_t*& undo = trx->rsegs.m_redo.undo;
 
 	ut_ad(!trx->read_only);
-<<<<<<< HEAD
-	ut_ad(!undo || undo->rseg == rseg);
-	rseg->latch.wr_lock(SRW_LOCK_CALL);
-=======
-	mutex_enter(&rseg->mutex);
-	ut_ad(rseg->trx_ref_count);
-	--rseg->trx_ref_count;
->>>>>>> 0de3be8c
 
 	/* Assign the transaction serialisation number and add any
 	undo log to the purge queue. */
 	if (undo) {
+		rseg->latch.wr_lock(SRW_LOCK_CALL);
 		ut_ad(undo->rseg == rseg);
 		trx_serialise(trx);
 		UT_LIST_REMOVE(rseg->undo_list, undo);
 		trx_purge_add_undo_to_history(trx, undo, mtr);
 		MONITOR_INC(MONITOR_TRX_COMMIT_UNDO);
-	}
-
-<<<<<<< HEAD
-	rseg->latch.wr_unlock();
-
-	MONITOR_INC(MONITOR_TRX_COMMIT_UNDO);
-=======
-	mutex_exit(&rseg->mutex);
->>>>>>> 0de3be8c
+		rseg->latch.wr_unlock();
+	}
+
+	rseg->release();
 }
 
 /********************************************************************
@@ -1352,10 +1303,6 @@
       release_locks();
   }
 
-  if (trx_rseg_t *rseg= rsegs.m_redo.rseg)
-    /* This is safe due to us having detached the persistent undo log. */
-    rseg->release();
-
   if (mtr)
   {
     if (trx_undo_t *&undo= rsegs.m_noredo.undo)
@@ -1404,14 +1351,7 @@
 
   ut_ad(!rsegs.m_noredo.undo);
 
-<<<<<<< HEAD
   savepoints_discard();
-=======
-  /* Free all savepoints, starting from the first. */
-  trx_named_savept_t *savep= UT_LIST_GET_FIRST(trx_savepoints);
-
-  trx_roll_savepoints_free(this, savep);
->>>>>>> 0de3be8c
 
   if (fts_trx)
     trx_finalize_for_fts(this, undo_no != 0);
@@ -1496,20 +1436,14 @@
 
     mtr->commit();
   }
-<<<<<<< HEAD
-#ifdef ENABLED_DEBUG_SYNC
-=======
   else if (trx_rseg_t *rseg= rsegs.m_redo.rseg)
   {
     ut_ad(id);
     ut_ad(!rsegs.m_redo.undo);
-    mutex_enter(&rseg->mutex);
-    --rseg->trx_ref_count;
-    mutex_exit(&rseg->mutex);
-  }
-
-#ifndef DBUG_OFF
->>>>>>> 0de3be8c
+    rseg->release();
+  }
+
+#ifdef ENABLED_DEBUG_SYNC
   if (debug_sync)
     DEBUG_SYNC_C("before_trx_state_committed_in_memory");
 #endif
@@ -2221,15 +2155,7 @@
 		return;
 	}
 
-<<<<<<< HEAD
-	trx->rsegs.m_redo.rseg = trx_assign_rseg_low();
-	ut_ad(trx->rsegs.m_redo.rseg != 0);
-
-	trx_sys.register_rw(trx);
-	ut_ad(trx->id);
-=======
 	trx_assign_rseg_low(trx);
->>>>>>> 0de3be8c
 
 	/* So that we can see our own changes. */
 	if (trx->read_view.is_open()) {
