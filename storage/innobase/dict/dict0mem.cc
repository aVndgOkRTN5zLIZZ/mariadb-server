--- conflicted
+++ resolved
@@ -1089,11 +1089,7 @@
 dict_mem_init(void)
 {
 	/* Initialize a randomly distributed temporary file number */
-<<<<<<< HEAD
-	ib_uint32_t	now = static_cast<ib_uint32_t>(ut_time());
-=======
 	ib_uint32_t now = static_cast<ib_uint32_t>(time(NULL));
->>>>>>> 8d0dabc5
 
 	const byte*	buf = reinterpret_cast<const byte*>(&now);
 
