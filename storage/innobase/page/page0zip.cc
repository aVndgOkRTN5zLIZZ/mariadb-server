--- conflicted
+++ resolved
@@ -4630,39 +4630,14 @@
 
 #ifdef UNIV_INNOCHECKSUM
 	extern FILE* log_file;
-	extern unsigned long long cur_page_num;
+	extern uint32_t cur_page_num;
 
 	if (log_file) {
-<<<<<<< HEAD
-		fprintf(log_file, "page::%llu;"
-			" checksum: calculated = %u;"
-			" recorded = %u\n", cur_page_num,
+		fprintf(log_file, "page::" UINT32PF ";"
+			" checksum: calculated = " UINT32PF ";"
+			" recorded = " UINT32PF "\n", cur_page_num,
 			calc, stored);
 	}
-=======
-		fprintf(log_file, "page::" UINT32PF ";"
-			" %s checksum: calculated = " UINT32PF ";"
-			" recorded = " UINT32PF "\n", cur_page_num,
-			buf_checksum_algorithm_name(
-				static_cast<srv_checksum_algorithm_t>(
-				srv_checksum_algorithm)),
-			calc, stored);
-	}
-
-	if (!strict_verify) {
-		const uint32_t	crc32 = page_zip_calc_checksum(
-			data, size, SRV_CHECKSUM_ALGORITHM_CRC32);
-
-		if (log_file) {
-			fprintf(log_file, "page::" UINT32PF ": crc32 checksum:"
-				" calculated = " UINT32PF "; recorded = " UINT32PF "\n",
-				cur_page_num, crc32, stored);
-			fprintf(log_file, "page::" UINT32PF ": none checksum:"
-				" calculated = %lu; recorded = " UINT32PF "\n",
-				cur_page_num, BUF_NO_CHECKSUM_MAGIC, stored);
-		}
-	}
->>>>>>> ec8882b9
 #endif /* UNIV_INNOCHECKSUM */
 
 	if (stored == calc) {
