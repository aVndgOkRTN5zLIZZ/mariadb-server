--- conflicted
+++ resolved
@@ -1298,14 +1298,9 @@
     : page_rec_next_get<false>(page, page + PAGE_OLD_INFIMUM);
   if (!rec)
     return nullptr;
-<<<<<<< HEAD
-  cursor->page_cur.rec= rec;
+  cursor->page_cur.rec= const_cast<rec_t*>(rec);
   return rtr_page_get_father_node_ptr(offsets, heap, sea_cur, cursor,
                                       thr, mtr);
-=======
-  cursor->page_cur.rec= const_cast<rec_t*>(rec);
-  return rtr_page_get_father_node_ptr(offsets, heap, sea_cur, cursor, mtr);
->>>>>>> 3d23adb7
 }
 
 /*******************************************************************//**
