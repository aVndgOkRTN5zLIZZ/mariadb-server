--- conflicted
+++ resolved
@@ -1229,16 +1229,8 @@
 				 PAGE_HEADER + PAGE_BTR_SEG_LEAF, mtr)) {
 			/* Not enough space for new segment, free root
 			segment before return. */
-<<<<<<< HEAD
-			btr_free_root(block, mtr);
-			if (!index->table->is_temporary()) {
-				btr_free_root_invalidate(block, mtr);
-			}
-
-=======
 			btr_free_root(block, mtr,
 				      !index->table->is_temporary());
->>>>>>> 867617a9
 			return(FIL_NULL);
 		}
 
@@ -1410,14 +1402,8 @@
 	}
 
 	btr_free_but_not_root(root, mtr->get_log_mode());
-<<<<<<< HEAD
 	mtr->set_named_space_id(page_id.space());
-	btr_free_root(root, mtr);
-	btr_free_root_invalidate(root, mtr);
-=======
-	mtr->set_named_space(page_id.space());
 	btr_free_root(root, mtr, true);
->>>>>>> 867617a9
 }
 
 /** Free an index tree in a temporary tablespace or during TRUNCATE TABLE.
