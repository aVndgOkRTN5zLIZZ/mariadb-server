--- conflicted
+++ resolved
@@ -899,283 +899,6 @@
   ha_search_and_update_if_found(table,fold,data,new_data)
 #endif
 
-<<<<<<< HEAD
-/** Updates a hash node reference when it has been unsuccessfully used in a
-search which could have succeeded with the used hash parameters. This can
-happen because when building a hash index for a page, we do not check
-what happens at page boundaries, and therefore there can be misleading
-hash nodes. Also, collisions in the fold value can lead to misleading
-references. This function lazily fixes these imperfections in the hash
-index.
-@param[in]	info	search info
-@param[in]	block	buffer block where cursor positioned
-@param[in]	cursor	cursor */
-static
-void
-btr_search_update_hash_ref(
-	const btr_search_t*	info,
-	buf_block_t*		block,
-	const btr_cur_t*	cursor)
-{
-	ut_ad(cursor->flag == BTR_CUR_HASH_FAIL);
-
-	ut_ad(block->page.lock.have_x() || block->page.lock.have_s());
-	ut_ad(btr_cur_get_page(cursor) == block->page.frame);
-	ut_ad(page_is_leaf(block->page.frame));
-	assert_block_ahi_valid(block);
-
-	dict_index_t* index = block->index;
-
-	if (!index || !info->n_hash_potential) {
-		return;
-	}
-
-	if (index != cursor->index()) {
-		ut_ad(index->id == cursor->index()->id);
-		btr_search_drop_page_hash_index(block, false);
-		return;
-	}
-
-	ut_ad(block->page.id().space() == index->table->space_id);
-	ut_ad(index == cursor->index());
-	ut_ad(!dict_index_is_ibuf(index));
-	auto part = btr_search_sys.get_part(*index);
-	part->latch.wr_lock(SRW_LOCK_CALL);
-	ut_ad(!block->index || block->index == index);
-
-	if (block->index
-	    && (block->curr_n_fields == info->n_fields)
-	    && (block->curr_n_bytes == info->n_bytes)
-	    && (block->curr_left_side == info->left_side)
-	    && btr_search_enabled) {
-		mem_heap_t*	heap		= NULL;
-		rec_offs	offsets_[REC_OFFS_NORMAL_SIZE];
-		rec_offs_init(offsets_);
-
-		const rec_t* rec = btr_cur_get_rec(cursor);
-
-		if (!page_rec_is_user_rec(rec)) {
-			goto func_exit;
-		}
-
-		ulint fold = rec_fold(
-			rec,
-			rec_get_offsets(rec, index, offsets_,
-					index->n_core_fields,
-					ULINT_UNDEFINED, &heap),
-			block->curr_n_fields,
-			block->curr_n_bytes, index->id);
-		if (UNIV_LIKELY_NULL(heap)) {
-			mem_heap_free(heap);
-		}
-
-		ha_insert_for_fold(&part->table, part->heap, fold, block, rec);
-
-		MONITOR_INC(MONITOR_ADAPTIVE_HASH_ROW_ADDED);
-	}
-
-func_exit:
-	part->latch.wr_unlock();
-}
-
-/** Checks if a guessed position for a tree cursor is right. Note that if
-mode is PAGE_CUR_LE, which is used in inserts, and the function returns
-TRUE, then cursor->up_match and cursor->low_match both have sensible values.
-@param[in,out]	cursor		guess cursor position
-@param[in]	can_only_compare_to_cursor_rec
-				if we do not have a latch on the page of cursor,
-				but a latch corresponding search system, then
-				ONLY the columns of the record UNDER the cursor
-				are protected, not the next or previous record
-				in the chain: we cannot look at the next or
-				previous record to check our guess!
-@param[in]	tuple		data tuple
-@param[in]	mode		PAGE_CUR_L, PAGE_CUR_LE, PAGE_CUR_G, PAGE_CUR_GE
-@return	whether a match was found */
-static
-bool
-btr_search_check_guess(
-	btr_cur_t*	cursor,
-	bool		can_only_compare_to_cursor_rec,
-	const dtuple_t*	tuple,
-	ulint		mode)
-{
-	rec_t*		rec;
-	ulint		n_unique;
-	ulint		match;
-	int		cmp;
-	mem_heap_t*	heap		= NULL;
-	rec_offs	offsets_[REC_OFFS_NORMAL_SIZE];
-	rec_offs*	offsets		= offsets_;
-	bool		success		= false;
-	rec_offs_init(offsets_);
-
-	n_unique = dict_index_get_n_unique_in_tree(cursor->index());
-
-	rec = btr_cur_get_rec(cursor);
-
-	if (UNIV_UNLIKELY(!page_rec_is_user_rec(rec)
-			  || !page_rec_is_leaf(rec))) {
-		ut_ad("corrupted index" == 0);
-		return false;
-	} else if (cursor->index()->table->not_redundant()) {
-		switch (rec_get_status(rec)) {
-		case REC_STATUS_INSTANT:
-		case REC_STATUS_ORDINARY:
-			break;
-		default:
-			ut_ad("corrupted index" == 0);
-			return false;
-		}
-	}
-
-	match = 0;
-
-	offsets = rec_get_offsets(rec, cursor->index(), offsets,
-				  cursor->index()->n_core_fields,
-				  n_unique, &heap);
-	cmp = cmp_dtuple_rec_with_match(tuple, rec, cursor->index(), offsets,
-					&match);
-
-	if (mode == PAGE_CUR_GE) {
-		if (cmp > 0) {
-			goto exit_func;
-		}
-
-		cursor->up_match = match;
-
-		if (match >= n_unique) {
-			success = true;
-			goto exit_func;
-		}
-	} else if (mode == PAGE_CUR_LE) {
-		if (cmp < 0) {
-			goto exit_func;
-		}
-
-		cursor->low_match = match;
-
-	} else if (mode == PAGE_CUR_G) {
-		if (cmp >= 0) {
-			goto exit_func;
-		}
-	} else if (mode == PAGE_CUR_L) {
-		if (cmp <= 0) {
-			goto exit_func;
-		}
-	}
-
-	if (can_only_compare_to_cursor_rec) {
-		/* Since we could not determine if our guess is right just by
-		looking at the record under the cursor, return FALSE */
-		goto exit_func;
-	}
-
-	match = 0;
-
-	if ((mode == PAGE_CUR_G) || (mode == PAGE_CUR_GE)) {
-		const rec_t* prev_rec = page_rec_get_prev(rec);
-
-		if (UNIV_UNLIKELY(!prev_rec)) {
-			ut_ad("corrupted index" == 0);
-			goto exit_func;
-		}
-
-		if (page_rec_is_infimum(prev_rec)) {
-			success = !page_has_prev(page_align(prev_rec));
-			goto exit_func;
-		}
-
-		if (cursor->index()->table->not_redundant()) {
-			switch (rec_get_status(prev_rec)) {
-			case REC_STATUS_INSTANT:
-			case REC_STATUS_ORDINARY:
-				break;
-			default:
-				ut_ad("corrupted index" == 0);
-				goto exit_func;
-			}
-		}
-
-		offsets = rec_get_offsets(prev_rec, cursor->index(), offsets,
-					  cursor->index()->n_core_fields,
-					  n_unique, &heap);
-		cmp = cmp_dtuple_rec_with_match(tuple, prev_rec,
-						cursor->index(), offsets,
-						&match);
-		if (mode == PAGE_CUR_GE) {
-			success = cmp > 0;
-		} else {
-			success = cmp >= 0;
-		}
-	} else {
-		ut_ad(!page_rec_is_supremum(rec));
-
-		const rec_t* next_rec = page_rec_get_next(rec);
-
-		if (UNIV_UNLIKELY(!next_rec)) {
-			ut_ad("corrupted index" == 0);
-			goto exit_func;
-		}
-
-		if (page_rec_is_supremum(next_rec)) {
-			if (!page_has_next(page_align(next_rec))) {
-				cursor->up_match = 0;
-				success = true;
-			}
-
-			goto exit_func;
-		}
-
-		if (cursor->index()->table->not_redundant()) {
-			switch (rec_get_status(next_rec)) {
-			case REC_STATUS_INSTANT:
-			case REC_STATUS_ORDINARY:
-				break;
-			default:
-				ut_ad("corrupted index" == 0);
-				goto exit_func;
-			}
-		}
-
-		offsets = rec_get_offsets(next_rec, cursor->index(), offsets,
-					  cursor->index()->n_core_fields,
-					  n_unique, &heap);
-		cmp = cmp_dtuple_rec_with_match(
-			tuple, next_rec, cursor->index(), offsets, &match);
-		if (mode == PAGE_CUR_LE) {
-			success = cmp < 0;
-			cursor->up_match = match;
-		} else {
-			success = cmp <= 0;
-		}
-	}
-exit_func:
-	if (UNIV_LIKELY_NULL(heap)) {
-		mem_heap_free(heap);
-	}
-	return(success);
-}
-
-static
-void
-btr_search_failure(btr_search_t* info, btr_cur_t* cursor)
-{
-	cursor->flag = BTR_CUR_HASH_FAIL;
-
-#ifdef UNIV_SEARCH_PERF_STAT
-	++info->n_hash_fail;
-
-	if (info->n_hash_succ > 0) {
-		--info->n_hash_succ;
-	}
-#endif /* UNIV_SEARCH_PERF_STAT */
-
-	info->last_hash_succ = FALSE;
-}
-
-=======
->>>>>>> d287b4da
 /** Clear the adaptive hash index on all pages in the buffer pool. */
 inline void buf_pool_t::clear_hash_index()
 {
