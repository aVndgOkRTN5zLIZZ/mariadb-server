--- conflicted
+++ resolved
@@ -327,7 +327,7 @@
 }
 
 /** Lazily free detached metadata when removing the last reference. */
-ATTRIBUTE_COLD void btr_search_lazy_free(dict_index_t *index)
+ATTRIBUTE_COLD void btr_search_lazy_free(dict_index_t *index) noexcept
 {
   ut_ad(index->freed());
   dict_table_t *table= index->table;
@@ -351,39 +351,9 @@
   table->autoinc_mutex.wr_unlock();
 }
 
-<<<<<<< HEAD
-ATTRIBUTE_COLD bool btr_search_disable()
-{
-	dict_table_t*	table;
-
-	dict_sys.freeze(SRW_LOCK_CALL);
-
-	btr_search_x_lock_all();
-
-	if (!btr_search_enabled) {
-		dict_sys.unfreeze();
-		btr_search_x_unlock_all();
-		return false;
-	}
-
-	btr_search_enabled = false;
-
-	/* Clear the index->search_info->ref_count of every index in
-	the data dictionary cache. */
-	for (table = UT_LIST_GET_FIRST(dict_sys.table_LRU); table;
-	     table = UT_LIST_GET_NEXT(table_LRU, table)) {
-
-		btr_search_disable_ref_count(table);
-	}
-
-	for (table = UT_LIST_GET_FIRST(dict_sys.table_non_LRU); table;
-	     table = UT_LIST_GET_NEXT(table_LRU, table)) {
-=======
-/** Disable the adaptive hash search system and empty the index. */
-void btr_sea::disable() noexcept
+ATTRIBUTE_COLD void btr_sea::disable() noexcept
 {
   dict_sys.freeze(SRW_LOCK_CALL);
->>>>>>> 1aea1a3a
 
   for (ulong i= 0; i < n_parts; i++)
   {
@@ -405,44 +375,23 @@
   else
     dict_sys.unfreeze();
 
-<<<<<<< HEAD
-	btr_search_x_unlock_all();
-
-	return true;
-=======
   for (ulong i= 0; i < n_parts; i++)
   {
     parts[i].latch.wr_unlock();
     parts[i].blocks_mutex.wr_unlock();
   }
->>>>>>> 1aea1a3a
 }
 
 /** Enable the adaptive hash search system.
 @param resize whether buf_pool_t::resize() is the caller */
-<<<<<<< HEAD
-ATTRIBUTE_COLD void btr_search_enable(bool resize)
-{
-	if (!resize) {
-		mysql_mutex_lock(&buf_pool.mutex);
-		const auto is_shrinking = buf_pool.is_shrinking();
-		mysql_mutex_unlock(&buf_pool.mutex);
-		if (is_shrinking) {
-			return;
-		}
-	}
-
-	btr_search_x_lock_all();
-	ulint hash_size = buf_pool.curr_size() / sizeof(void *) / 64;
-=======
-void btr_sea::enable(bool resize) noexcept
+ATTRIBUTE_COLD void btr_sea::enable(bool resize) noexcept
 {
   if (!resize)
   {
     mysql_mutex_lock(&buf_pool.mutex);
-    bool changed= srv_buf_pool_old_size != srv_buf_pool_size;
+    const auto is_shrinking= buf_pool.is_shrinking();
     mysql_mutex_unlock(&buf_pool.mutex);
-    if (changed)
+    if (is_shrinking)
       return;
   }
 
@@ -451,12 +400,11 @@
     parts[i].latch.wr_lock(SRW_LOCK_CALL);
     parts[i].blocks_mutex.wr_lock();
   }
->>>>>>> 1aea1a3a
 
   if (!parts[0].table.array)
   {
     enabled= true;
-    alloc(buf_pool_get_curr_size() / sizeof(void *) / 64);
+    alloc(buf_pool.curr_size() / sizeof(void *) / 64);
   }
 
   ut_ad(enabled);
@@ -949,363 +897,6 @@
   ha_search_and_update_if_found(table,fold,data,new_data)
 #endif
 
-<<<<<<< HEAD
-/** Updates a hash node reference when it has been unsuccessfully used in a
-search which could have succeeded with the used hash parameters. This can
-happen because when building a hash index for a page, we do not check
-what happens at page boundaries, and therefore there can be misleading
-hash nodes. Also, collisions in the fold value can lead to misleading
-references. This function lazily fixes these imperfections in the hash
-index.
-@param[in]	info	search info
-@param[in]	block	buffer block where cursor positioned
-@param[in]	cursor	cursor */
-static
-void
-btr_search_update_hash_ref(
-	const btr_search_t*	info,
-	buf_block_t*		block,
-	const btr_cur_t*	cursor)
-{
-	ut_ad(cursor->flag == BTR_CUR_HASH_FAIL);
-
-	ut_ad(block->page.lock.have_x() || block->page.lock.have_s());
-	ut_ad(btr_cur_get_page(cursor) == block->page.frame);
-	ut_ad(page_is_leaf(block->page.frame));
-	assert_block_ahi_valid(block);
-
-	dict_index_t* index = block->index;
-
-	if (!index || !info->n_hash_potential) {
-		return;
-	}
-
-	if (index != cursor->index()) {
-		ut_ad(index->id == cursor->index()->id);
-		btr_search_drop_page_hash_index(block, false);
-		return;
-	}
-
-	ut_ad(block->page.id().space() == index->table->space_id);
-	ut_ad(index == cursor->index());
-	ut_ad(!dict_index_is_ibuf(index));
-	auto part = btr_search_sys.get_part(*index);
-	part->latch.wr_lock(SRW_LOCK_CALL);
-	ut_ad(!block->index || block->index == index);
-
-	if (block->index
-	    && (block->curr_n_fields == info->n_fields)
-	    && (block->curr_n_bytes == info->n_bytes)
-	    && (block->curr_left_side == info->left_side)
-	    && btr_search_enabled) {
-		mem_heap_t*	heap		= NULL;
-		rec_offs	offsets_[REC_OFFS_NORMAL_SIZE];
-		rec_offs_init(offsets_);
-
-		const rec_t* rec = btr_cur_get_rec(cursor);
-
-		if (!page_rec_is_user_rec(rec)) {
-			goto func_exit;
-		}
-
-		ulint fold = rec_fold(
-			rec,
-			rec_get_offsets(rec, index, offsets_,
-					index->n_core_fields,
-					ULINT_UNDEFINED, &heap),
-			block->curr_n_fields,
-			block->curr_n_bytes, index->id);
-		if (UNIV_LIKELY_NULL(heap)) {
-			mem_heap_free(heap);
-		}
-
-		ha_insert_for_fold(&part->table, part->heap, fold, block, rec);
-
-		MONITOR_INC(MONITOR_ADAPTIVE_HASH_ROW_ADDED);
-	}
-
-func_exit:
-	part->latch.wr_unlock();
-}
-
-/** Checks if a guessed position for a tree cursor is right. Note that if
-mode is PAGE_CUR_LE, which is used in inserts, and the function returns
-TRUE, then cursor->up_match and cursor->low_match both have sensible values.
-@param[in,out]	cursor		guess cursor position
-@param[in]	can_only_compare_to_cursor_rec
-				if we do not have a latch on the page of cursor,
-				but a latch corresponding search system, then
-				ONLY the columns of the record UNDER the cursor
-				are protected, not the next or previous record
-				in the chain: we cannot look at the next or
-				previous record to check our guess!
-@param[in]	tuple		data tuple
-@param[in]	mode		PAGE_CUR_L, PAGE_CUR_LE, PAGE_CUR_G, PAGE_CUR_GE
-@return	whether a match was found */
-static
-bool
-btr_search_check_guess(
-	btr_cur_t*	cursor,
-	bool		can_only_compare_to_cursor_rec,
-	const dtuple_t*	tuple,
-	ulint		mode)
-{
-	rec_t*		rec;
-	ulint		n_unique;
-	ulint		match;
-	int		cmp;
-	mem_heap_t*	heap		= NULL;
-	rec_offs	offsets_[REC_OFFS_NORMAL_SIZE];
-	rec_offs*	offsets		= offsets_;
-	bool		success		= false;
-	rec_offs_init(offsets_);
-
-	n_unique = dict_index_get_n_unique_in_tree(cursor->index());
-
-	rec = btr_cur_get_rec(cursor);
-
-	if (UNIV_UNLIKELY(!page_rec_is_user_rec(rec)
-			  || !page_rec_is_leaf(rec))) {
-		ut_ad("corrupted index" == 0);
-		return false;
-	} else if (cursor->index()->table->not_redundant()) {
-		switch (rec_get_status(rec)) {
-		case REC_STATUS_INSTANT:
-		case REC_STATUS_ORDINARY:
-			break;
-		default:
-			ut_ad("corrupted index" == 0);
-			return false;
-		}
-	}
-
-	match = 0;
-
-	offsets = rec_get_offsets(rec, cursor->index(), offsets,
-				  cursor->index()->n_core_fields,
-				  n_unique, &heap);
-	cmp = cmp_dtuple_rec_with_match(tuple, rec, cursor->index(), offsets,
-					&match);
-
-	if (mode == PAGE_CUR_GE) {
-		if (cmp > 0) {
-			goto exit_func;
-		}
-
-		cursor->up_match = match;
-
-		if (match >= n_unique) {
-			success = true;
-			goto exit_func;
-		}
-	} else if (mode == PAGE_CUR_LE) {
-		if (cmp < 0) {
-			goto exit_func;
-		}
-
-		cursor->low_match = match;
-
-	} else if (mode == PAGE_CUR_G) {
-		if (cmp >= 0) {
-			goto exit_func;
-		}
-	} else if (mode == PAGE_CUR_L) {
-		if (cmp <= 0) {
-			goto exit_func;
-		}
-	}
-
-	if (can_only_compare_to_cursor_rec) {
-		/* Since we could not determine if our guess is right just by
-		looking at the record under the cursor, return FALSE */
-		goto exit_func;
-	}
-
-	match = 0;
-
-	if ((mode == PAGE_CUR_G) || (mode == PAGE_CUR_GE)) {
-		const rec_t* prev_rec = page_rec_get_prev(rec);
-
-		if (UNIV_UNLIKELY(!prev_rec)) {
-			ut_ad("corrupted index" == 0);
-			goto exit_func;
-		}
-
-		if (page_rec_is_infimum(prev_rec)) {
-			success = !page_has_prev(page_align(prev_rec));
-			goto exit_func;
-		}
-
-		if (cursor->index()->table->not_redundant()) {
-			switch (rec_get_status(prev_rec)) {
-			case REC_STATUS_INSTANT:
-			case REC_STATUS_ORDINARY:
-				break;
-			default:
-				ut_ad("corrupted index" == 0);
-				goto exit_func;
-			}
-		}
-
-		offsets = rec_get_offsets(prev_rec, cursor->index(), offsets,
-					  cursor->index()->n_core_fields,
-					  n_unique, &heap);
-		cmp = cmp_dtuple_rec_with_match(tuple, prev_rec,
-						cursor->index(), offsets,
-						&match);
-		if (mode == PAGE_CUR_GE) {
-			success = cmp > 0;
-		} else {
-			success = cmp >= 0;
-		}
-	} else {
-		ut_ad(!page_rec_is_supremum(rec));
-
-		const rec_t* next_rec = page_rec_get_next(rec);
-
-		if (UNIV_UNLIKELY(!next_rec)) {
-			ut_ad("corrupted index" == 0);
-			goto exit_func;
-		}
-
-		if (page_rec_is_supremum(next_rec)) {
-			if (!page_has_next(page_align(next_rec))) {
-				cursor->up_match = 0;
-				success = true;
-			}
-
-			goto exit_func;
-		}
-
-		if (cursor->index()->table->not_redundant()) {
-			switch (rec_get_status(next_rec)) {
-			case REC_STATUS_INSTANT:
-			case REC_STATUS_ORDINARY:
-				break;
-			default:
-				ut_ad("corrupted index" == 0);
-				goto exit_func;
-			}
-		}
-
-		offsets = rec_get_offsets(next_rec, cursor->index(), offsets,
-					  cursor->index()->n_core_fields,
-					  n_unique, &heap);
-		cmp = cmp_dtuple_rec_with_match(
-			tuple, next_rec, cursor->index(), offsets, &match);
-		if (mode == PAGE_CUR_LE) {
-			success = cmp < 0;
-			cursor->up_match = match;
-		} else {
-			success = cmp <= 0;
-		}
-	}
-exit_func:
-	if (UNIV_LIKELY_NULL(heap)) {
-		mem_heap_free(heap);
-	}
-	return(success);
-}
-
-static
-void
-btr_search_failure(btr_search_t* info, btr_cur_t* cursor)
-{
-	cursor->flag = BTR_CUR_HASH_FAIL;
-
-#ifdef UNIV_SEARCH_PERF_STAT
-	++info->n_hash_fail;
-
-	if (info->n_hash_succ > 0) {
-		--info->n_hash_succ;
-	}
-#endif /* UNIV_SEARCH_PERF_STAT */
-
-	info->last_hash_succ = FALSE;
-=======
-/** Clear the adaptive hash index on all pages in the buffer pool. */
-inline void buf_pool_t::clear_hash_index() noexcept
-{
-  ut_ad(!resizing);
-  ut_ad(!btr_search.enabled);
-
-  std::set<dict_index_t*> garbage;
-
-  for (chunk_t *chunk= chunks + n_chunks; chunk-- != chunks; )
-  {
-    for (buf_block_t *block= chunk->blocks, * const end= block + chunk->size;
-         block != end; block++)
-    {
-      dict_index_t *index= block->index;
-
-      /* We can clear block->index and block->n_pointers when
-      holding all AHI latches exclusively; see the comments in buf0buf.h */
-
-      if (!index)
-      {
-# if defined UNIV_AHI_DEBUG || defined UNIV_DEBUG
-        ut_a(!block->n_pointers);
-# endif /* UNIV_AHI_DEBUG || UNIV_DEBUG */
-        continue;
-      }
-
-      ut_d(const auto s= block->page.state());
-      /* Another thread may have set the state to
-      REMOVE_HASH in buf_LRU_block_remove_hashed().
-
-      The state change in buf_pool_t::realloc() is not observable
-      here, because in that case we would have !block->index.
-
-      In the end, the entire adaptive hash index will be removed. */
-      ut_ad(s >= buf_page_t::UNFIXED || s == buf_page_t::REMOVE_HASH);
-# if defined UNIV_AHI_DEBUG || defined UNIV_DEBUG
-      block->n_pointers= 0;
-# endif /* UNIV_AHI_DEBUG || UNIV_DEBUG */
-      block->index= nullptr;
-      if (index->freed())
-        garbage.emplace(index);
-      else
-        index->search_info.ref_count= 0;
-    }
-  }
-
-  for (dict_index_t *index : garbage)
-    btr_search_lazy_free(index);
-}
-
-/** Get a buffer block from an adaptive hash index pointer.
-This function does not return if the block is not identified.
-@param ptr  pointer to within a page frame
-@return pointer to block, never NULL */
-inline buf_block_t* buf_pool_t::block_from_ahi(const byte *ptr) const noexcept
-{
-  chunk_t::map *chunk_map = chunk_t::map_ref;
-  ut_ad(chunk_t::map_ref == chunk_t::map_reg);
-  ut_ad(!resizing);
-
-  chunk_t::map::const_iterator it= chunk_map->upper_bound(ptr);
-  ut_a(it != chunk_map->begin());
-
-  chunk_t *chunk= it == chunk_map->end()
-    ? chunk_map->rbegin()->second
-    : (--it)->second;
-
-  const size_t offs= size_t(ptr - chunk->blocks->page.frame) >>
-    srv_page_size_shift;
-  ut_a(offs < chunk->size);
-
-  buf_block_t *block= &chunk->blocks[offs];
-  /* buf_pool_t::chunk_t::init() invokes buf_block_init() so that
-  block[n].frame == block->page.frame + n * srv_page_size.  Check it. */
-  ut_ad(block->page.frame == page_align(ptr));
-  /* Read the state of the block without holding hash_lock.
-  A state transition to REMOVE_HASH is possible during
-  this execution. */
-  ut_ad(block->page.state() >= buf_page_t::REMOVE_HASH);
-
-  return block;
-}
-
 /** Fold a prefix given as the number of fields of a tuple.
 @param tuple    index record
 @param cursor   B-tree cursor
@@ -1358,7 +949,6 @@
   }
 
   return fold;
->>>>>>> 1aea1a3a
 }
 
 /** Tries to guess the right search position based on the hash search info
@@ -1421,95 +1011,7 @@
   cursor->fold= fold;
   btr_sea::partition &part= btr_search.get_part(*index);
 
-<<<<<<< HEAD
-	rec = static_cast<const rec_t*>(
-		ha_search_and_get_data(&part->table, fold));
-
-	if (!rec) {
-ahi_release_and_fail:
-		part->latch.rd_unlock();
-fail:
-		btr_search_failure(info, cursor);
-		return false;
-	}
-
-	buf_block_t* block = buf_pool.block_from(rec);
-	ut_ad(block->page.frame == page_align(rec));
-
-	buf_pool_t::hash_chain& chain = buf_pool.page_hash.cell_get(
-		block->page.id().fold());
-	bool got_latch;
-	{
-		transactional_shared_lock_guard<page_hash_latch> g{
-			buf_pool.page_hash.lock_get(chain)};
-		got_latch = (latch_mode == BTR_SEARCH_LEAF)
-			? block->page.lock.s_lock_try()
-			: block->page.lock.x_lock_try();
-	}
-
-	if (!got_latch) {
-		goto ahi_release_and_fail;
-	}
-
-	const auto state = block->page.state();
-	if (UNIV_UNLIKELY(state < buf_page_t::UNFIXED)) {
-		ut_ad(state == buf_page_t::REMOVE_HASH);
-block_and_ahi_release_and_fail:
-		if (latch_mode == BTR_SEARCH_LEAF) {
-			block->page.lock.s_unlock();
-		} else {
-			block->page.lock.x_unlock();
-		}
-		goto ahi_release_and_fail;
-	}
-
-	ut_ad(state < buf_page_t::READ_FIX || state >= buf_page_t::WRITE_FIX);
-	ut_ad(state < buf_page_t::READ_FIX || latch_mode == BTR_SEARCH_LEAF);
-
-	if (index != block->index && index_id == block->index->id) {
-		ut_a(block->index->freed());
-		goto block_and_ahi_release_and_fail;
-	}
-
-	block->page.fix();
-	buf_page_make_young_if_needed(&block->page);
-	static_assert(ulint{MTR_MEMO_PAGE_S_FIX} == ulint{BTR_SEARCH_LEAF},
-		      "");
-	static_assert(ulint{MTR_MEMO_PAGE_X_FIX} == ulint{BTR_MODIFY_LEAF},
-		      "");
-
-	part->latch.rd_unlock();
-
-	++buf_pool.stat.n_page_gets;
-
-	mtr->memo_push(block, mtr_memo_type_t(latch_mode));
-
-	ut_ad(page_rec_is_user_rec(rec));
-
-	btr_cur_position(index, (rec_t*) rec, block, cursor);
-
-	/* Check the validity of the guess within the page */
-
-	/* If we only have the latch on search system, not on the
-	page, it only protects the columns of the record the cursor
-	is positioned on. We cannot look at the next of the previous
-	record to determine if our guess for the cursor position is
-	right. */
-	if (index_id != btr_page_get_index_id(block->page.frame)
-	    || !btr_search_check_guess(cursor, false, tuple, mode)) {
-		mtr->release_last_page();
-		goto fail;
-	}
-
-	if (info->n_hash_potential < BTR_SEARCH_BUILD_LIMIT + 5) {
-
-		info->n_hash_potential++;
-	}
-
-	info->last_hash_succ = TRUE;
-=======
   part.latch.rd_lock(SRW_LOCK_CALL);
->>>>>>> 1aea1a3a
 
   if (!btr_search.enabled)
   {
@@ -1536,7 +1038,7 @@
   }
 
   const rec_t *rec= node->rec;
-  buf_block_t *block= buf_pool.block_from_ahi(rec);
+  buf_block_t *block= buf_pool.block_from(rec);
 #if defined UNIV_AHI_DEBUG || defined UNIV_DEBUG
   ut_a(block == node->block);
 #endif
@@ -2388,11 +1890,7 @@
 
 		for (; node != NULL; node = node->next) {
 			const buf_block_t*	block
-<<<<<<< HEAD
-				= buf_pool.block_from(node->data);
-=======
-				= buf_pool.block_from_ahi(node->rec);
->>>>>>> 1aea1a3a
+				= buf_pool.block_from(node->rec);
 			index_id_t		page_index_id;
 
 			if (UNIV_LIKELY(block->page.in_file())) {
