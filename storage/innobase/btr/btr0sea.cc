--- conflicted
+++ resolved
@@ -1265,32 +1265,24 @@
 	auto part = btr_search_sys.get_part(index_id,
 					    block->page.id().space());
 
-<<<<<<< HEAD
-	part->latch.rd_lock(SRW_LOCK_CALL);
-=======
 	dict_index_t* index = block->index;
 	bool is_freed = index && index->freed();
 
 	if (is_freed) {
-		rw_lock_x_lock(&part->latch);
+		part->latch.wr_lock(SRW_LOCK_CALL);
 	} else {
-		rw_lock_s_lock(&part->latch);
-	}
-
->>>>>>> 4b166ca9
+		part->latch.rd_lock(SRW_LOCK_CALL);
+	}
+
 	assert_block_ahi_valid(block);
 
 
 	if (!index || !btr_search_enabled) {
-<<<<<<< HEAD
-		part->latch.rd_unlock();
-=======
 		if (is_freed) {
-			rw_lock_x_unlock(&part->latch);
+			part->latch.wr_unlock();
 		} else {
-			rw_lock_s_unlock(&part->latch);
-		}
->>>>>>> 4b166ca9
+			part->latch.rd_unlock();
+		}
 		return;
 	}
 
@@ -1309,13 +1301,9 @@
 	/* NOTE: The AHI fields of block must not be accessed after
 	releasing search latch, as the index page might only be s-latched! */
 
-<<<<<<< HEAD
-	part->latch.rd_unlock();
-=======
 	if (!is_freed) {
-		rw_lock_s_unlock(&part->latch);
-	}
->>>>>>> 4b166ca9
+		part->latch.rd_unlock();
+	}
 
 	ut_a(n_fields > 0 || n_bytes > 0);
 
@@ -1366,12 +1354,8 @@
 		mem_heap_free(heap);
 	}
 
-<<<<<<< HEAD
-	part->latch.wr_lock(SRW_LOCK_CALL);
-=======
 	if (!is_freed) {
-		rw_lock_x_lock(&part->latch);
->>>>>>> 4b166ca9
+		part->latch.wr_lock(SRW_LOCK_CALL);
 
 		if (UNIV_UNLIKELY(!block->index)) {
 			/* Someone else has meanwhile dropped the
