/*****************************************************************************

Copyright (c) 1994, 2013, Oracle and/or its affiliates. All Rights Reserved.
Copyright (c) 2008, Google Inc.

Portions of this file contain modifications contributed and copyrighted by
Google, Inc. Those modifications are gratefully acknowledged and are described
briefly in the InnoDB documentation. The contributions by Google are
incorporated with their permission, and subject to the conditions contained in
the file COPYING.Google.

This program is free software; you can redistribute it and/or modify it under
the terms of the GNU General Public License as published by the Free Software
Foundation; version 2 of the License.

This program is distributed in the hope that it will be useful, but WITHOUT
ANY WARRANTY; without even the implied warranty of MERCHANTABILITY or FITNESS
FOR A PARTICULAR PURPOSE. See the GNU General Public License for more details.

You should have received a copy of the GNU General Public License along with
this program; if not, write to the Free Software Foundation, Inc.,
51 Franklin Street, Suite 500, Boston, MA 02110-1335 USA

*****************************************************************************/

/**************************************************//**
@file btr/btr0cur.c
The index tree cursor

All changes that row operations make to a B-tree or the records
there must go through this module! Undo log records are written here
of every modify or insert of a clustered index record.

			NOTE!!!
To make sure we do not run out of disk space during a pessimistic
insert or update, we have to reserve 2 x the height of the index tree
many pages in the tablespace before we start the operation, because
if leaf splitting has been started, it is difficult to undo, except
by crashing the database and doing a roll-forward.

Created 10/16/1994 Heikki Tuuri
*******************************************************/

#include "btr0cur.h"

#ifdef UNIV_NONINL
#include "btr0cur.ic"
#endif

#include "row0upd.h"
#ifndef UNIV_HOTBACKUP
#include "mtr0log.h"
#include "page0page.h"
#include "page0zip.h"
#include "rem0rec.h"
#include "rem0cmp.h"
#include "buf0lru.h"
#include "btr0btr.h"
#include "btr0sea.h"
#include "row0purge.h"
#include "row0upd.h"
#include "trx0rec.h"
<<<<<<< HEAD
#include "trx0roll.h" /* trx_is_recv() */
=======
#include "trx0undo.h"
#include "trx0roll.h" /* trx_roll_crash_recv_trx */
>>>>>>> f166ec71
#include "que0que.h"
#include "row0row.h"
#include "srv0srv.h"
#include "ibuf0ibuf.h"
#include "lock0lock.h"
#include "zlib.h"

/** Buffered B-tree operation types, introduced as part of delete buffering. */
typedef enum btr_op_enum {
	BTR_NO_OP = 0,			/*!< Not buffered */
	BTR_INSERT_OP,			/*!< Insert, do not ignore UNIQUE */
	BTR_INSERT_IGNORE_UNIQUE_OP,	/*!< Insert, ignoring UNIQUE */
	BTR_DELETE_OP,			/*!< Purge a delete-marked record */
	BTR_DELMARK_OP			/*!< Mark a record for deletion */
} btr_op_t;

#ifdef UNIV_DEBUG
/** If the following is set to TRUE, this module prints a lot of
trace information of individual record operations */
UNIV_INTERN ibool	btr_cur_print_record_ops = FALSE;
#endif /* UNIV_DEBUG */

/** Number of searches down the B-tree in btr_cur_search_to_nth_level(). */
UNIV_INTERN ulint	btr_cur_n_non_sea	= 0;
/** Number of successful adaptive hash index lookups in
btr_cur_search_to_nth_level(). */
UNIV_INTERN ulint	btr_cur_n_sea		= 0;
/** Old value of btr_cur_n_non_sea.  Copied by
srv_refresh_innodb_monitor_stats().  Referenced by
srv_printf_innodb_monitor(). */
UNIV_INTERN ulint	btr_cur_n_non_sea_old	= 0;
/** Old value of btr_cur_n_sea.  Copied by
srv_refresh_innodb_monitor_stats().  Referenced by
srv_printf_innodb_monitor(). */
UNIV_INTERN ulint	btr_cur_n_sea_old	= 0;

#ifdef UNIV_DEBUG
/* Flag to limit optimistic insert records */
UNIV_INTERN uint	btr_cur_limit_optimistic_insert_debug = 0;
#endif /* UNIV_DEBUG */

/** In the optimistic insert, if the insert does not fit, but this much space
can be released by page reorganize, then it is reorganized */
#define BTR_CUR_PAGE_REORGANIZE_LIMIT	(UNIV_PAGE_SIZE / 32)

/** The structure of a BLOB part header */
/* @{ */
/*--------------------------------------*/
#define BTR_BLOB_HDR_PART_LEN		0	/*!< BLOB part len on this
						page */
#define BTR_BLOB_HDR_NEXT_PAGE_NO	4	/*!< next BLOB part page no,
						FIL_NULL if none */
/*--------------------------------------*/
#define BTR_BLOB_HDR_SIZE		8	/*!< Size of a BLOB
						part header, in bytes */

/** Estimated table level stats from sampled value.
@param value		sampled stats
@param index		index being sampled
@param sample		number of sampled rows
@param ext_size		external stored data size
@param not_empty	table not empty
@return estimated table wide stats from sampled value */
#define BTR_TABLE_STATS_FROM_SAMPLE(value, index, sample, ext_size, not_empty)\
	(((value) * (ib_int64_t) index->stat_n_leaf_pages		\
	  + (sample) - 1 + (ext_size) + (not_empty)) / ((sample) + (ext_size)))

/* @} */
#endif /* !UNIV_HOTBACKUP */

/** A BLOB field reference full of zero, for use in assertions and tests.
Initially, BLOB field references are set to zero, in
dtuple_convert_big_rec(). */
UNIV_INTERN const byte field_ref_zero[BTR_EXTERN_FIELD_REF_SIZE];

#ifndef UNIV_HOTBACKUP
/*******************************************************************//**
Marks all extern fields in a record as owned by the record. This function
should be called if the delete mark of a record is removed: a not delete
marked record always owns all its extern fields. */
static
void
btr_cur_unmark_extern_fields(
/*=========================*/
	page_zip_des_t*	page_zip,/*!< in/out: compressed page whose uncompressed
				part will be updated, or NULL */
	rec_t*		rec,	/*!< in/out: record in a clustered index */
	dict_index_t*	index,	/*!< in: index of the page */
	const ulint*	offsets,/*!< in: array returned by rec_get_offsets() */
	mtr_t*		mtr);	/*!< in: mtr, or NULL if not logged */
/*******************************************************************//**
Adds path information to the cursor for the current page, for which
the binary search has been performed. */
static
void
btr_cur_add_path_info(
/*==================*/
	btr_cur_t*	cursor,		/*!< in: cursor positioned on a page */
	ulint		height,		/*!< in: height of the page in tree;
					0 means leaf node */
	ulint		root_height);	/*!< in: root node height in tree */
/***********************************************************//**
Frees the externally stored fields for a record, if the field is mentioned
in the update vector. */
static
void
btr_rec_free_updated_extern_fields(
/*===============================*/
	dict_index_t*	index,	/*!< in: index of rec; the index tree MUST be
				X-latched */
	rec_t*		rec,	/*!< in: record */
	page_zip_des_t*	page_zip,/*!< in: compressed page whose uncompressed
				part will be updated, or NULL */
	const ulint*	offsets,/*!< in: rec_get_offsets(rec, index) */
	const upd_t*	update,	/*!< in: update vector */
	enum trx_rb_ctx	rb_ctx,	/*!< in: rollback context */
	mtr_t*		mtr);	/*!< in: mini-transaction handle which contains
				an X-latch to record page and to the tree */
/***********************************************************//**
Frees the externally stored fields for a record. */
static
void
btr_rec_free_externally_stored_fields(
/*==================================*/
	dict_index_t*	index,	/*!< in: index of the data, the index
				tree MUST be X-latched */
	rec_t*		rec,	/*!< in: record */
	const ulint*	offsets,/*!< in: rec_get_offsets(rec, index) */
	page_zip_des_t*	page_zip,/*!< in: compressed page whose uncompressed
				part will be updated, or NULL */
	enum trx_rb_ctx	rb_ctx,	/*!< in: rollback context */
	mtr_t*		mtr);	/*!< in: mini-transaction handle which contains
				an X-latch to record page and to the index
				tree */
/***********************************************************//**
Gets the externally stored size of a record, in units of a database page.
@return	externally stored part, in units of a database page */
static
ulint
btr_rec_get_externally_stored_len(
/*==============================*/
	const rec_t*	rec,	/*!< in: record */
	const ulint*	offsets);/*!< in: array returned by rec_get_offsets() */
#endif /* !UNIV_HOTBACKUP */

/******************************************************//**
The following function is used to set the deleted bit of a record. */
UNIV_INLINE
void
btr_rec_set_deleted_flag(
/*=====================*/
	rec_t*		rec,	/*!< in/out: physical record */
	page_zip_des_t*	page_zip,/*!< in/out: compressed page (or NULL) */
	ulint		flag)	/*!< in: nonzero if delete marked */
{
	if (page_rec_is_comp(rec)) {
		rec_set_deleted_flag_new(rec, page_zip, flag);
	} else {
		ut_ad(!page_zip);
		rec_set_deleted_flag_old(rec, flag);
	}
}

#ifndef UNIV_HOTBACKUP
/*==================== B-TREE SEARCH =========================*/

/********************************************************************//**
Latches the leaf page or pages requested. */
static
void
btr_cur_latch_leaves(
/*=================*/
	page_t*		page,		/*!< in: leaf page where the search
					converged */
	ulint		space,		/*!< in: space id */
	ulint		zip_size,	/*!< in: compressed page size in bytes
					or 0 for uncompressed pages */
	ulint		page_no,	/*!< in: page number of the leaf */
	ulint		latch_mode,	/*!< in: BTR_SEARCH_LEAF, ... */
	btr_cur_t*	cursor,		/*!< in: cursor */
	mtr_t*		mtr)		/*!< in: mtr */
{
	ulint		mode;
	ulint		left_page_no;
	ulint		right_page_no;
	buf_block_t*	get_block;

	ut_ad(page && mtr);

	switch (latch_mode) {
	case BTR_SEARCH_LEAF:
	case BTR_MODIFY_LEAF:
		mode = latch_mode == BTR_SEARCH_LEAF ? RW_S_LATCH : RW_X_LATCH;
		get_block = btr_block_get(
			space, zip_size, page_no, mode, cursor->index, mtr);
#ifdef UNIV_BTR_DEBUG
		ut_a(page_is_comp(get_block->frame) == page_is_comp(page));
#endif /* UNIV_BTR_DEBUG */
		get_block->check_index_page_at_flush = TRUE;
		return;
	case BTR_MODIFY_TREE:
		/* x-latch also brothers from left to right */
		left_page_no = btr_page_get_prev(page, mtr);

		if (left_page_no != FIL_NULL) {
			get_block = btr_block_get(
				space, zip_size, left_page_no,
				RW_X_LATCH, cursor->index, mtr);
#ifdef UNIV_BTR_DEBUG
			ut_a(page_is_comp(get_block->frame)
			     == page_is_comp(page));
			ut_a(btr_page_get_next(get_block->frame, mtr)
			     == page_get_page_no(page));
#endif /* UNIV_BTR_DEBUG */
			get_block->check_index_page_at_flush = TRUE;
		}

		get_block = btr_block_get(
			space, zip_size, page_no,
			RW_X_LATCH, cursor->index, mtr);
#ifdef UNIV_BTR_DEBUG
		ut_a(page_is_comp(get_block->frame) == page_is_comp(page));
#endif /* UNIV_BTR_DEBUG */
		get_block->check_index_page_at_flush = TRUE;

		right_page_no = btr_page_get_next(page, mtr);

		if (right_page_no != FIL_NULL) {
			get_block = btr_block_get(
				space, zip_size, right_page_no,
				RW_X_LATCH, cursor->index, mtr);
#ifdef UNIV_BTR_DEBUG
			ut_a(page_is_comp(get_block->frame)
			     == page_is_comp(page));
			ut_a(btr_page_get_prev(get_block->frame, mtr)
			     == page_get_page_no(page));
#endif /* UNIV_BTR_DEBUG */
			get_block->check_index_page_at_flush = TRUE;
		}

		return;

	case BTR_SEARCH_PREV:
	case BTR_MODIFY_PREV:
		mode = latch_mode == BTR_SEARCH_PREV ? RW_S_LATCH : RW_X_LATCH;
		/* latch also left brother */
		left_page_no = btr_page_get_prev(page, mtr);

		if (left_page_no != FIL_NULL) {
			get_block = btr_block_get(
				space, zip_size,
				left_page_no, mode, cursor->index, mtr);
			cursor->left_block = get_block;
#ifdef UNIV_BTR_DEBUG
			ut_a(page_is_comp(get_block->frame)
			     == page_is_comp(page));
			ut_a(btr_page_get_next(get_block->frame, mtr)
			     == page_get_page_no(page));
#endif /* UNIV_BTR_DEBUG */
			get_block->check_index_page_at_flush = TRUE;
		}

		get_block = btr_block_get(
			space, zip_size, page_no, mode, cursor->index, mtr);
#ifdef UNIV_BTR_DEBUG
		ut_a(page_is_comp(get_block->frame) == page_is_comp(page));
#endif /* UNIV_BTR_DEBUG */
		get_block->check_index_page_at_flush = TRUE;
		return;
	}

	ut_error;
}

/********************************************************************//**
Searches an index tree and positions a tree cursor on a given level.
NOTE: n_fields_cmp in tuple must be set so that it cannot be compared
to node pointer page number fields on the upper levels of the tree!
Note that if mode is PAGE_CUR_LE, which is used in inserts, then
cursor->up_match and cursor->low_match both will have sensible values.
If mode is PAGE_CUR_GE, then up_match will a have a sensible value.

If mode is PAGE_CUR_LE , cursor is left at the place where an insert of the
search tuple should be performed in the B-tree. InnoDB does an insert
immediately after the cursor. Thus, the cursor may end up on a user record,
or on a page infimum record. */
UNIV_INTERN
void
btr_cur_search_to_nth_level(
/*========================*/
	dict_index_t*	index,	/*!< in: index */
	ulint		level,	/*!< in: the tree level of search */
	const dtuple_t*	tuple,	/*!< in: data tuple; NOTE: n_fields_cmp in
				tuple must be set so that it cannot get
				compared to the node ptr page number field! */
	ulint		mode,	/*!< in: PAGE_CUR_L, ...;
				Inserts should always be made using
				PAGE_CUR_LE to search the position! */
	ulint		latch_mode, /*!< in: BTR_SEARCH_LEAF, ..., ORed with
				at most one of BTR_INSERT, BTR_DELETE_MARK,
				BTR_DELETE, or BTR_ESTIMATE;
				cursor->left_block is used to store a pointer
				to the left neighbor page, in the cases
				BTR_SEARCH_PREV and BTR_MODIFY_PREV;
				NOTE that if has_search_latch
				is != 0, we maybe do not have a latch set
				on the cursor page, we assume
				the caller uses his search latch
				to protect the record! */
	btr_cur_t*	cursor, /*!< in/out: tree cursor; the cursor page is
				s- or x-latched, but see also above! */
	ulint		has_search_latch,/*!< in: info on the latch mode the
				caller currently has on btr_search_latch:
				RW_S_LATCH, or 0 */
	const char*	file,	/*!< in: file name */
	ulint		line,	/*!< in: line where called */
	mtr_t*		mtr)	/*!< in: mtr */
{
	page_t*		page;
	buf_block_t*	block;
	ulint		space;
	buf_block_t*	guess;
	ulint		height;
	ulint		page_no;
	ulint		up_match;
	ulint		up_bytes;
	ulint		low_match;
	ulint		low_bytes;
	ulint		savepoint;
	ulint		rw_latch;
	ulint		page_mode;
	ulint		buf_mode;
	ulint		estimate;
	ulint		zip_size;
	page_cur_t*	page_cursor;
	btr_op_t	btr_op;
	ulint		root_height = 0; /* remove warning */

#ifdef BTR_CUR_ADAPT
	btr_search_t*	info;
#endif
	mem_heap_t*	heap		= NULL;
	ulint		offsets_[REC_OFFS_NORMAL_SIZE];
	ulint*		offsets		= offsets_;
	rec_offs_init(offsets_);
	/* Currently, PAGE_CUR_LE is the only search mode used for searches
	ending to upper levels */

	ut_ad(level == 0 || mode == PAGE_CUR_LE);
	ut_ad(dict_index_check_search_tuple(index, tuple));
	ut_ad(!dict_index_is_ibuf(index) || ibuf_inside(mtr));
	ut_ad(dtuple_check_typed(tuple));
	ut_ad(index->page != FIL_NULL);

	UNIV_MEM_INVALID(&cursor->up_match, sizeof cursor->up_match);
	UNIV_MEM_INVALID(&cursor->up_bytes, sizeof cursor->up_bytes);
	UNIV_MEM_INVALID(&cursor->low_match, sizeof cursor->low_match);
	UNIV_MEM_INVALID(&cursor->low_bytes, sizeof cursor->low_bytes);
#ifdef UNIV_DEBUG
	cursor->up_match = ULINT_UNDEFINED;
	cursor->low_match = ULINT_UNDEFINED;
#endif

	/* These flags are mutually exclusive, they are lumped together
	with the latch mode for historical reasons. It's possible for
	none of the flags to be set. */
	switch (UNIV_EXPECT(latch_mode
			    & (BTR_INSERT | BTR_DELETE | BTR_DELETE_MARK),
			    0)) {
	case 0:
		btr_op = BTR_NO_OP;
		break;
	case BTR_INSERT:
		btr_op = (latch_mode & BTR_IGNORE_SEC_UNIQUE)
			? BTR_INSERT_IGNORE_UNIQUE_OP
			: BTR_INSERT_OP;
		break;
	case BTR_DELETE:
		btr_op = BTR_DELETE_OP;
		ut_a(cursor->purge_node);
		break;
	case BTR_DELETE_MARK:
		btr_op = BTR_DELMARK_OP;
		break;
	default:
		/* only one of BTR_INSERT, BTR_DELETE, BTR_DELETE_MARK
		should be specified at a time */
		ut_error;
	}

	/* Operations on the insert buffer tree cannot be buffered. */
	ut_ad(btr_op == BTR_NO_OP || !dict_index_is_ibuf(index));
	/* Operations on the clustered index cannot be buffered. */
	ut_ad(btr_op == BTR_NO_OP || !dict_index_is_clust(index));

	estimate = latch_mode & BTR_ESTIMATE;

	/* Turn the flags unrelated to the latch mode off. */
	latch_mode &= ~(BTR_INSERT
			| BTR_DELETE_MARK
			| BTR_DELETE
			| BTR_ESTIMATE
			| BTR_IGNORE_SEC_UNIQUE);

	cursor->flag = BTR_CUR_BINARY;
	cursor->index = index;

#ifndef BTR_CUR_ADAPT
	guess = NULL;
#else
	info = btr_search_get_info(index);

	guess = info->root_guess;

#ifdef BTR_CUR_HASH_ADAPT

#ifdef UNIV_SEARCH_PERF_STAT
	info->n_searches++;
#endif
	if (rw_lock_get_writer(&btr_search_latch) == RW_LOCK_NOT_LOCKED
	    && latch_mode <= BTR_MODIFY_LEAF
	    && info->last_hash_succ
	    && !estimate
#ifdef PAGE_CUR_LE_OR_EXTENDS
	    && mode != PAGE_CUR_LE_OR_EXTENDS
#endif /* PAGE_CUR_LE_OR_EXTENDS */
	    /* If !has_search_latch, we do a dirty read of
	    btr_search_enabled below, and btr_search_guess_on_hash()
	    will have to check it again. */
	    && UNIV_LIKELY(btr_search_enabled)
	    && btr_search_guess_on_hash(index, info, tuple, mode,
					latch_mode, cursor,
					has_search_latch, mtr)) {

		/* Search using the hash index succeeded */

		ut_ad(cursor->up_match != ULINT_UNDEFINED
		      || mode != PAGE_CUR_GE);
		ut_ad(cursor->up_match != ULINT_UNDEFINED
		      || mode != PAGE_CUR_LE);
		ut_ad(cursor->low_match != ULINT_UNDEFINED
		      || mode != PAGE_CUR_LE);
		btr_cur_n_sea++;

		return;
	}
#endif /* BTR_CUR_HASH_ADAPT */
#endif /* BTR_CUR_ADAPT */
	btr_cur_n_non_sea++;

	/* If the hash search did not succeed, do binary search down the
	tree */

	if (has_search_latch) {
		/* Release possible search latch to obey latching order */
		rw_lock_s_unlock(&btr_search_latch);
	}

	/* Store the position of the tree latch we push to mtr so that we
	know how to release it when we have latched leaf node(s) */

	savepoint = mtr_set_savepoint(mtr);

	if (latch_mode == BTR_MODIFY_TREE) {
		mtr_x_lock(dict_index_get_lock(index), mtr);

	} else if (latch_mode == BTR_CONT_MODIFY_TREE) {
		/* Do nothing */
		ut_ad(mtr_memo_contains(mtr, dict_index_get_lock(index),
					MTR_MEMO_X_LOCK));
	} else {
		mtr_s_lock(dict_index_get_lock(index), mtr);
	}

	page_cursor = btr_cur_get_page_cur(cursor);

	space = dict_index_get_space(index);
	page_no = dict_index_get_page(index);

	up_match = 0;
	up_bytes = 0;
	low_match = 0;
	low_bytes = 0;

	height = ULINT_UNDEFINED;

	/* We use these modified search modes on non-leaf levels of the
	B-tree. These let us end up in the right B-tree leaf. In that leaf
	we use the original search mode. */

	switch (mode) {
	case PAGE_CUR_GE:
		page_mode = PAGE_CUR_L;
		break;
	case PAGE_CUR_G:
		page_mode = PAGE_CUR_LE;
		break;
	default:
#ifdef PAGE_CUR_LE_OR_EXTENDS
		ut_ad(mode == PAGE_CUR_L || mode == PAGE_CUR_LE
		      || mode == PAGE_CUR_LE_OR_EXTENDS);
#else /* PAGE_CUR_LE_OR_EXTENDS */
		ut_ad(mode == PAGE_CUR_L || mode == PAGE_CUR_LE);
#endif /* PAGE_CUR_LE_OR_EXTENDS */
		page_mode = mode;
		break;
	}

	/* Loop and search until we arrive at the desired level */

search_loop:
	buf_mode = BUF_GET;
	rw_latch = RW_NO_LATCH;

	if (height != 0) {
		/* We are about to fetch the root or a non-leaf page. */
	} else if (latch_mode <= BTR_MODIFY_LEAF) {
		rw_latch = latch_mode;

		if (btr_op != BTR_NO_OP
		    && ibuf_should_try(index, btr_op != BTR_INSERT_OP)) {

			/* Try to buffer the operation if the leaf
			page is not in the buffer pool. */

			buf_mode = btr_op == BTR_DELETE_OP
				? BUF_GET_IF_IN_POOL_OR_WATCH
				: BUF_GET_IF_IN_POOL;
		}
	}

	zip_size = dict_table_zip_size(index->table);

retry_page_get:
	block = buf_page_get_gen(
		space, zip_size, page_no, rw_latch, guess, buf_mode,
		file, line, mtr);

	if (block == NULL) {
		/* This must be a search to perform an insert/delete
		mark/ delete; try using the insert/delete buffer */

		ut_ad(height == 0);
		ut_ad(cursor->thr);

		switch (btr_op) {
		case BTR_INSERT_OP:
		case BTR_INSERT_IGNORE_UNIQUE_OP:
			ut_ad(buf_mode == BUF_GET_IF_IN_POOL);

			if (ibuf_insert(IBUF_OP_INSERT, tuple, index,
					space, zip_size, page_no,
					cursor->thr)) {

				cursor->flag = BTR_CUR_INSERT_TO_IBUF;

				goto func_exit;
			}
			break;

		case BTR_DELMARK_OP:
			ut_ad(buf_mode == BUF_GET_IF_IN_POOL);

			if (ibuf_insert(IBUF_OP_DELETE_MARK, tuple,
					index, space, zip_size,
					page_no, cursor->thr)) {

				cursor->flag = BTR_CUR_DEL_MARK_IBUF;

				goto func_exit;
			}

			break;

		case BTR_DELETE_OP:
			ut_ad(buf_mode == BUF_GET_IF_IN_POOL_OR_WATCH);

			if (!row_purge_poss_sec(cursor->purge_node,
						index, tuple)) {

				/* The record cannot be purged yet. */
				cursor->flag = BTR_CUR_DELETE_REF;
			} else if (ibuf_insert(IBUF_OP_DELETE, tuple,
					       index, space, zip_size,
					       page_no,
					       cursor->thr)) {

				/* The purge was buffered. */
				cursor->flag = BTR_CUR_DELETE_IBUF;
			} else {
				/* The purge could not be buffered. */
				buf_pool_watch_unset(space, page_no);
				break;
			}

			buf_pool_watch_unset(space, page_no);
			goto func_exit;

		default:
			ut_error;
		}

		/* Insert to the insert/delete buffer did not succeed, we
		must read the page from disk. */

		buf_mode = BUF_GET;

		goto retry_page_get;
	}

	block->check_index_page_at_flush = TRUE;
	page = buf_block_get_frame(block);

	if (rw_latch != RW_NO_LATCH) {
#ifdef UNIV_ZIP_DEBUG
		const page_zip_des_t*	page_zip
			= buf_block_get_page_zip(block);
		ut_a(!page_zip || page_zip_validate(page_zip, page, index));
#endif /* UNIV_ZIP_DEBUG */

		buf_block_dbg_add_level(
			block, dict_index_is_ibuf(index)
			? SYNC_IBUF_TREE_NODE : SYNC_TREE_NODE);
	}

	ut_ad(index->id == btr_page_get_index_id(page));

	if (UNIV_UNLIKELY(height == ULINT_UNDEFINED)) {
		/* We are in the root node */

		height = btr_page_get_level(page, mtr);
		root_height = height;
		cursor->tree_height = root_height + 1;

#ifdef BTR_CUR_ADAPT
		if (block != guess) {
			info->root_guess = block;
		}
#endif
	}

	if (height == 0) {
		if (rw_latch == RW_NO_LATCH) {

			btr_cur_latch_leaves(
				page, space, zip_size, page_no, latch_mode,
				cursor, mtr);
		}

		if (latch_mode != BTR_MODIFY_TREE
		    && latch_mode != BTR_CONT_MODIFY_TREE) {

			/* Release the tree s-latch */

			mtr_release_s_latch_at_savepoint(
				mtr, savepoint, dict_index_get_lock(index));
		}

		page_mode = mode;
	}

	page_cur_search_with_match(
		block, index, tuple, page_mode, &up_match, &up_bytes,
		&low_match, &low_bytes, page_cursor);

	if (estimate) {
		btr_cur_add_path_info(cursor, height, root_height);
	}

	/* If this is the desired level, leave the loop */

	ut_ad(height == btr_page_get_level(page_cur_get_page(page_cursor),
					   mtr));

	if (level != height) {

		const rec_t*	node_ptr;
		ut_ad(height > 0);

		height--;
		guess = NULL;

		node_ptr = page_cur_get_rec(page_cursor);

		offsets = rec_get_offsets(
			node_ptr, index, offsets, ULINT_UNDEFINED, &heap);

		/* Go to the child node */
		page_no = btr_node_ptr_get_child_page_no(node_ptr, offsets);

		if (UNIV_UNLIKELY(height == 0 && dict_index_is_ibuf(index))) {
			/* We're doing a search on an ibuf tree and we're one
			level above the leaf page. */

			ut_ad(level == 0);

			buf_mode = BUF_GET;
			rw_latch = RW_NO_LATCH;
			goto retry_page_get;
		}

		goto search_loop;
	}

	if (level != 0) {
		/* x-latch the page */
		buf_block_t*	child_block = btr_block_get(
			space, zip_size, page_no, RW_X_LATCH, index, mtr);

		page = buf_block_get_frame(child_block);
		btr_assert_not_corrupted(child_block, index);
	} else {
		cursor->low_match = low_match;
		cursor->low_bytes = low_bytes;
		cursor->up_match = up_match;
		cursor->up_bytes = up_bytes;

#ifdef BTR_CUR_ADAPT
		/* We do a dirty read of btr_search_enabled here.  We
		will properly check btr_search_enabled again in
		btr_search_build_page_hash_index() before building a
		page hash index, while holding btr_search_latch. */
		if (UNIV_LIKELY(btr_search_enabled)) {

			btr_search_info_update(index, cursor);
		}
#endif
		ut_ad(cursor->up_match != ULINT_UNDEFINED
		      || mode != PAGE_CUR_GE);
		ut_ad(cursor->up_match != ULINT_UNDEFINED
		      || mode != PAGE_CUR_LE);
		ut_ad(cursor->low_match != ULINT_UNDEFINED
		      || mode != PAGE_CUR_LE);
	}

func_exit:

	if (UNIV_LIKELY_NULL(heap)) {
		mem_heap_free(heap);
	}

	if (has_search_latch) {

		rw_lock_s_lock(&btr_search_latch);
	}
}

/*****************************************************************//**
Opens a cursor at either end of an index. */
UNIV_INTERN
void
btr_cur_open_at_index_side_func(
/*============================*/
	ibool		from_left,	/*!< in: TRUE if open to the low end,
					FALSE if to the high end */
	dict_index_t*	index,		/*!< in: index */
	ulint		latch_mode,	/*!< in: latch mode */
	btr_cur_t*	cursor,		/*!< in: cursor */
	const char*	file,		/*!< in: file name */
	ulint		line,		/*!< in: line where called */
	mtr_t*		mtr)		/*!< in: mtr */
{
	page_cur_t*	page_cursor;
	ulint		page_no;
	ulint		space;
	ulint		zip_size;
	ulint		height;
	ulint		root_height = 0; /* remove warning */
	rec_t*		node_ptr;
	ulint		estimate;
	ulint		savepoint;
	mem_heap_t*	heap		= NULL;
	ulint		offsets_[REC_OFFS_NORMAL_SIZE];
	ulint*		offsets		= offsets_;
	rec_offs_init(offsets_);

	estimate = latch_mode & BTR_ESTIMATE;
	latch_mode = latch_mode & ~BTR_ESTIMATE;

	/* Store the position of the tree latch we push to mtr so that we
	know how to release it when we have latched the leaf node */

	savepoint = mtr_set_savepoint(mtr);

	if (latch_mode == BTR_MODIFY_TREE) {
		mtr_x_lock(dict_index_get_lock(index), mtr);
	} else {
		mtr_s_lock(dict_index_get_lock(index), mtr);
	}

	page_cursor = btr_cur_get_page_cur(cursor);
	cursor->index = index;

	space = dict_index_get_space(index);
	zip_size = dict_table_zip_size(index->table);
	page_no = dict_index_get_page(index);

	height = ULINT_UNDEFINED;

	for (;;) {
		buf_block_t*	block;
		page_t*		page;
		block = buf_page_get_gen(space, zip_size, page_no,
					 RW_NO_LATCH, NULL, BUF_GET,
					 file, line, mtr);
		page = buf_block_get_frame(block);
		ut_ad(index->id == btr_page_get_index_id(page));

		block->check_index_page_at_flush = TRUE;

		if (height == ULINT_UNDEFINED) {
			/* We are in the root node */

			height = btr_page_get_level(page, mtr);
			root_height = height;
		}

		if (height == 0) {
			btr_cur_latch_leaves(page, space, zip_size, page_no,
					     latch_mode, cursor, mtr);

			/* In versions <= 3.23.52 we had forgotten to
			release the tree latch here. If in an index scan
			we had to scan far to find a record visible to the
			current transaction, that could starve others
			waiting for the tree latch. */

			if ((latch_mode != BTR_MODIFY_TREE)
			    && (latch_mode != BTR_CONT_MODIFY_TREE)) {

				/* Release the tree s-latch */

				mtr_release_s_latch_at_savepoint(
					mtr, savepoint,
					dict_index_get_lock(index));
			}
		}

		if (from_left) {
			page_cur_set_before_first(block, page_cursor);
		} else {
			page_cur_set_after_last(block, page_cursor);
		}

		if (height == 0) {
			if (estimate) {
				btr_cur_add_path_info(cursor, height,
						      root_height);
			}

			break;
		}

		ut_ad(height > 0);

		if (from_left) {
			page_cur_move_to_next(page_cursor);
		} else {
			page_cur_move_to_prev(page_cursor);
		}

		if (estimate) {
			btr_cur_add_path_info(cursor, height, root_height);
		}

		height--;

		node_ptr = page_cur_get_rec(page_cursor);
		offsets = rec_get_offsets(node_ptr, cursor->index, offsets,
					  ULINT_UNDEFINED, &heap);
		/* Go to the child node */
		page_no = btr_node_ptr_get_child_page_no(node_ptr, offsets);
	}

	if (UNIV_LIKELY_NULL(heap)) {
		mem_heap_free(heap);
	}
}

/**********************************************************************//**
Positions a cursor at a randomly chosen position within a B-tree. */
UNIV_INTERN
void
btr_cur_open_at_rnd_pos_func(
/*=========================*/
	dict_index_t*	index,		/*!< in: index */
	ulint		latch_mode,	/*!< in: BTR_SEARCH_LEAF, ... */
	btr_cur_t*	cursor,		/*!< in/out: B-tree cursor */
	const char*	file,		/*!< in: file name */
	ulint		line,		/*!< in: line where called */
	mtr_t*		mtr)		/*!< in: mtr */
{
	page_cur_t*	page_cursor;
	ulint		page_no;
	ulint		space;
	ulint		zip_size;
	ulint		height;
	rec_t*		node_ptr;
	mem_heap_t*	heap		= NULL;
	ulint		offsets_[REC_OFFS_NORMAL_SIZE];
	ulint*		offsets		= offsets_;
	rec_offs_init(offsets_);

	if (latch_mode == BTR_MODIFY_TREE) {
		mtr_x_lock(dict_index_get_lock(index), mtr);
	} else {
		mtr_s_lock(dict_index_get_lock(index), mtr);
	}

	page_cursor = btr_cur_get_page_cur(cursor);
	cursor->index = index;

	space = dict_index_get_space(index);
	zip_size = dict_table_zip_size(index->table);
	page_no = dict_index_get_page(index);

	height = ULINT_UNDEFINED;

	for (;;) {
		buf_block_t*	block;
		page_t*		page;

		block = buf_page_get_gen(space, zip_size, page_no,
					 RW_NO_LATCH, NULL, BUF_GET,
					 file, line, mtr);
		page = buf_block_get_frame(block);
		ut_ad(index->id == btr_page_get_index_id(page));

		if (height == ULINT_UNDEFINED) {
			/* We are in the root node */

			height = btr_page_get_level(page, mtr);
		}

		if (height == 0) {
			btr_cur_latch_leaves(page, space, zip_size, page_no,
					     latch_mode, cursor, mtr);
		}

		page_cur_open_on_rnd_user_rec(block, page_cursor);

		if (height == 0) {

			break;
		}

		ut_ad(height > 0);

		height--;

		node_ptr = page_cur_get_rec(page_cursor);
		offsets = rec_get_offsets(node_ptr, cursor->index, offsets,
					  ULINT_UNDEFINED, &heap);
		/* Go to the child node */
		page_no = btr_node_ptr_get_child_page_no(node_ptr, offsets);
	}

	if (UNIV_LIKELY_NULL(heap)) {
		mem_heap_free(heap);
	}
}

/*==================== B-TREE INSERT =========================*/

/*************************************************************//**
Inserts a record if there is enough space, or if enough space can
be freed by reorganizing. Differs from btr_cur_optimistic_insert because
no heuristics is applied to whether it pays to use CPU time for
reorganizing the page or not.
@return	pointer to inserted record if succeed, else NULL */
static
rec_t*
btr_cur_insert_if_possible(
/*=======================*/
	btr_cur_t*	cursor,	/*!< in: cursor on page after which to insert;
				cursor stays valid */
	const dtuple_t*	tuple,	/*!< in: tuple to insert; the size info need not
				have been stored to tuple */
	ulint		n_ext,	/*!< in: number of externally stored columns */
	mtr_t*		mtr)	/*!< in: mtr */
{
	page_cur_t*	page_cursor;
	buf_block_t*	block;
	rec_t*		rec;

	ut_ad(dtuple_check_typed(tuple));

	block = btr_cur_get_block(cursor);

	ut_ad(mtr_memo_contains(mtr, block, MTR_MEMO_PAGE_X_FIX));
	page_cursor = btr_cur_get_page_cur(cursor);

	/* Now, try the insert */
	rec = page_cur_tuple_insert(page_cursor, tuple,
				    cursor->index, n_ext, mtr);

	if (UNIV_UNLIKELY(!rec)) {
		/* If record did not fit, reorganize */

		if (btr_page_reorganize(block, cursor->index, mtr)) {

			page_cur_search(block, cursor->index, tuple,
					PAGE_CUR_LE, page_cursor);

			rec = page_cur_tuple_insert(page_cursor, tuple,
						    cursor->index, n_ext, mtr);
		}
	}

	return(rec);
}

/*************************************************************//**
For an insert, checks the locks and does the undo logging if desired.
@return	DB_SUCCESS, DB_WAIT_LOCK, DB_FAIL, or error number */
UNIV_INLINE
ulint
btr_cur_ins_lock_and_undo(
/*======================*/
	ulint		flags,	/*!< in: undo logging and locking flags: if
				not zero, the parameters index and thr
				should be specified */
	btr_cur_t*	cursor,	/*!< in: cursor on page after which to insert */
	dtuple_t*	entry,	/*!< in/out: entry to insert */
	que_thr_t*	thr,	/*!< in: query thread or NULL */
	mtr_t*		mtr,	/*!< in/out: mini-transaction */
	ibool*		inherit)/*!< out: TRUE if the inserted new record maybe
				should inherit LOCK_GAP type locks from the
				successor record */
{
	dict_index_t*	index;
	ulint		err;
	rec_t*		rec;
	roll_ptr_t	roll_ptr;

	/* Check if we have to wait for a lock: enqueue an explicit lock
	request if yes */

	rec = btr_cur_get_rec(cursor);
	index = cursor->index;

	err = lock_rec_insert_check_and_lock(flags, rec,
					     btr_cur_get_block(cursor),
					     index, thr, mtr, inherit);

	if (err != DB_SUCCESS) {

		return(err);
	}

	if (dict_index_is_clust(index) && !dict_index_is_ibuf(index)) {

		err = trx_undo_report_row_operation(flags, TRX_UNDO_INSERT_OP,
						    thr, index, entry,
						    NULL, 0, NULL,
						    &roll_ptr);
		if (err != DB_SUCCESS) {

			return(err);
		}

		/* Now we can fill in the roll ptr field in entry */

		if (!(flags & BTR_KEEP_SYS_FLAG)) {

			row_upd_index_entry_sys_field(entry, index,
						      DATA_ROLL_PTR, roll_ptr);
		}
	}

	return(DB_SUCCESS);
}

#ifdef UNIV_DEBUG
/*************************************************************//**
Report information about a transaction. */
static
void
btr_cur_trx_report(
/*===============*/
	trx_t*			trx,	/*!< in: transaction */
	const dict_index_t*	index,	/*!< in: index */
	const char*		op)	/*!< in: operation */
{
	fprintf(stderr, "Trx with id " TRX_ID_FMT " going to ",
		(ullint) trx->id);
	fputs(op, stderr);
	dict_index_name_print(stderr, trx, index);
	putc('\n', stderr);
}
#endif /* UNIV_DEBUG */

/*************************************************************//**
Tries to perform an insert to a page in an index tree, next to cursor.
It is assumed that mtr holds an x-latch on the page. The operation does
not succeed if there is too little space on the page. If there is just
one record on the page, the insert will always succeed; this is to
prevent trying to split a page with just one record.
@return	DB_SUCCESS, DB_WAIT_LOCK, DB_FAIL, or error number */
UNIV_INTERN
ulint
btr_cur_optimistic_insert(
/*======================*/
	ulint		flags,	/*!< in: undo logging and locking flags: if not
				zero, the parameters index and thr should be
				specified */
	btr_cur_t*	cursor,	/*!< in: cursor on page after which to insert;
				cursor stays valid */
	dtuple_t*	entry,	/*!< in/out: entry to insert */
	rec_t**		rec,	/*!< out: pointer to inserted record if
				succeed */
	big_rec_t**	big_rec,/*!< out: big rec vector whose fields have to
				be stored externally by the caller, or
				NULL */
	ulint		n_ext,	/*!< in: number of externally stored columns */
	que_thr_t*	thr,	/*!< in: query thread or NULL */
	mtr_t*		mtr)	/*!< in: mtr; if this function returns
				DB_SUCCESS on a leaf page of a secondary
				index in a compressed tablespace, the
				mtr must be committed before latching
				any further pages */
{
	big_rec_t*	big_rec_vec	= NULL;
	dict_index_t*	index;
	page_cur_t*	page_cursor;
	buf_block_t*	block;
	page_t*		page;
	ulint		max_size;
	rec_t*		dummy_rec;
	ibool		leaf;
	ibool		reorg;
	ibool		inherit;
	ulint		zip_size;
	ulint		rec_size;
	ulint		err;

	*big_rec = NULL;

	block = btr_cur_get_block(cursor);
	page = buf_block_get_frame(block);
	index = cursor->index;
	zip_size = buf_block_get_zip_size(block);
#ifdef UNIV_DEBUG_VALGRIND
	if (zip_size) {
		UNIV_MEM_ASSERT_RW(page, UNIV_PAGE_SIZE);
		UNIV_MEM_ASSERT_RW(block->page.zip.data, zip_size);
	}
#endif /* UNIV_DEBUG_VALGRIND */

	if (!dtuple_check_typed_no_assert(entry)) {
		fputs("InnoDB: Error in a tuple to insert into ", stderr);
		dict_index_name_print(stderr, thr_get_trx(thr), index);
	}
#ifdef UNIV_DEBUG
	if (btr_cur_print_record_ops && thr) {
		btr_cur_trx_report(thr_get_trx(thr), index, "insert into ");
		dtuple_print(stderr, entry);
	}
#endif /* UNIV_DEBUG */

	ut_ad(mtr_memo_contains(mtr, block, MTR_MEMO_PAGE_X_FIX));
	max_size = page_get_max_insert_size_after_reorganize(page, 1);
	leaf = page_is_leaf(page);

	/* Calculate the record size when entry is converted to a record */
	rec_size = rec_get_converted_size(index, entry, n_ext);

	if (page_zip_rec_needs_ext(rec_size, page_is_comp(page),
				   dtuple_get_n_fields(entry), zip_size)) {

		/* The record is so big that we have to store some fields
		externally on separate database pages */
		big_rec_vec = dtuple_convert_big_rec(index, entry, &n_ext);

		if (UNIV_UNLIKELY(big_rec_vec == NULL)) {

			return(DB_TOO_BIG_RECORD);
		}

		rec_size = rec_get_converted_size(index, entry, n_ext);
	}

	if (UNIV_UNLIKELY(zip_size)) {
		/* Estimate the free space of an empty compressed page.
		Subtract one byte for the encoded heap_no in the
		modification log. */
		ulint	free_space_zip = page_zip_empty_size(
			cursor->index->n_fields, zip_size);
		ulint	n_uniq = dict_index_get_n_unique_in_tree(index);

		ut_ad(dict_table_is_comp(index->table));

		if (free_space_zip == 0) {
too_big:
			if (big_rec_vec) {
				dtuple_convert_back_big_rec(
					index, entry, big_rec_vec);
			}

			return(DB_TOO_BIG_RECORD);
		}

		/* Subtract one byte for the encoded heap_no in the
		modification log. */
		free_space_zip--;

		/* There should be enough room for two node pointer
		records on an empty non-leaf page.  This prevents
		infinite page splits. */

		if (entry->n_fields >= n_uniq
		    && (REC_NODE_PTR_SIZE
			+ rec_get_converted_size_comp_prefix(
				index, entry->fields, n_uniq, NULL)
			/* On a compressed page, there is
			a two-byte entry in the dense
			page directory for every record.
			But there is no record header. */
			- (REC_N_NEW_EXTRA_BYTES - 2)
			> free_space_zip / 2)) {
			goto too_big;
		}
	}

	LIMIT_OPTIMISTIC_INSERT_DEBUG(page_get_n_recs(page),
				      goto fail);

	/* If there have been many consecutive inserts, and we are on the leaf
	level, check if we have to split the page to reserve enough free space
	for future updates of records. */

	if (dict_index_is_clust(index)
	    && (page_get_n_recs(page) >= 2)
	    && UNIV_LIKELY(leaf)
	    && (dict_index_get_space_reserve() + rec_size > max_size)
	    && (btr_page_get_split_rec_to_right(cursor, &dummy_rec)
		|| btr_page_get_split_rec_to_left(cursor, &dummy_rec))) {
fail:
		err = DB_FAIL;
fail_err:

		if (big_rec_vec) {
			dtuple_convert_back_big_rec(index, entry, big_rec_vec);
		}

		return(err);
	}

	if (UNIV_UNLIKELY(max_size < BTR_CUR_PAGE_REORGANIZE_LIMIT
			  || max_size < rec_size)
	    && UNIV_LIKELY(page_get_n_recs(page) > 1)
	    && page_get_max_insert_size(page, 1) < rec_size) {

		goto fail;
	}

	/* Check locks and write to the undo log, if specified */
	err = btr_cur_ins_lock_and_undo(flags, cursor, entry,
					thr, mtr, &inherit);

	if (UNIV_UNLIKELY(err != DB_SUCCESS)) {

		goto fail_err;
	}

	page_cursor = btr_cur_get_page_cur(cursor);

	/* Now, try the insert */

	{
		const rec_t* page_cursor_rec = page_cur_get_rec(page_cursor);
		*rec = page_cur_tuple_insert(page_cursor, entry, index,
					     n_ext, mtr);
		reorg = page_cursor_rec != page_cur_get_rec(page_cursor);

		if (UNIV_UNLIKELY(reorg)) {
			ut_a(zip_size);
			/* It's possible for rec to be NULL if the
			page is compressed.  This is because a
			reorganized page may become incompressible. */
			if (!*rec) {
				goto fail;
			}
		}
	}

	if (UNIV_UNLIKELY(!*rec) && UNIV_LIKELY(!reorg)) {
		/* If the record did not fit, reorganize */
		if (UNIV_UNLIKELY(!btr_page_reorganize(block, index, mtr))) {
			ut_a(zip_size);

			goto fail;
		}

		ut_ad(zip_size
		      || page_get_max_insert_size(page, 1) == max_size);

		reorg = TRUE;

		page_cur_search(block, index, entry, PAGE_CUR_LE, page_cursor);

		*rec = page_cur_tuple_insert(page_cursor, entry, index,
					     n_ext, mtr);

		if (UNIV_UNLIKELY(!*rec)) {
			if (UNIV_LIKELY(zip_size != 0)) {

				goto fail;
			}

			fputs("InnoDB: Error: cannot insert tuple ", stderr);
			dtuple_print(stderr, entry);
			fputs(" into ", stderr);
			dict_index_name_print(stderr, thr_get_trx(thr), index);
			fprintf(stderr, "\nInnoDB: max insert size %lu\n",
				(ulong) max_size);
			ut_error;
		}
	}

#ifdef BTR_CUR_HASH_ADAPT
	if (!reorg && leaf && (cursor->flag == BTR_CUR_HASH)) {
		btr_search_update_hash_node_on_insert(cursor);
	} else {
		btr_search_update_hash_on_insert(cursor);
	}
#endif

	if (!(flags & BTR_NO_LOCKING_FLAG) && inherit) {

		lock_update_insert(block, *rec);
	}

#if 0
	fprintf(stderr, "Insert into page %lu, max ins size %lu,"
		" rec %lu ind type %lu\n",
		buf_block_get_page_no(block), max_size,
		rec_size + PAGE_DIR_SLOT_SIZE, index->type);
#endif
	if (leaf && !dict_index_is_clust(index)) {
		/* Update the free bits of the B-tree page in the
		insert buffer bitmap. */

		/* The free bits in the insert buffer bitmap must
		never exceed the free space on a page.  It is safe to
		decrement or reset the bits in the bitmap in a
		mini-transaction that is committed before the
		mini-transaction that affects the free space. */

		/* It is unsafe to increment the bits in a separately
		committed mini-transaction, because in crash recovery,
		the free bits could momentarily be set too high. */

		if (zip_size) {
			/* Update the bits in the same mini-transaction. */
			ibuf_update_free_bits_zip(block, mtr);
		} else {
			/* Decrement the bits in a separate
			mini-transaction. */
			ibuf_update_free_bits_if_full(
				block, max_size,
				rec_size + PAGE_DIR_SLOT_SIZE);
		}
	}

	*big_rec = big_rec_vec;

	return(DB_SUCCESS);
}

/*************************************************************//**
Performs an insert on a page of an index tree. It is assumed that mtr
holds an x-latch on the tree and on the cursor page. If the insert is
made on the leaf level, to avoid deadlocks, mtr must also own x-latches
to brothers of page, if those brothers exist.
@return	DB_SUCCESS or error number */
UNIV_INTERN
ulint
btr_cur_pessimistic_insert(
/*=======================*/
	ulint		flags,	/*!< in: undo logging and locking flags: if not
				zero, the parameter thr should be
				specified; if no undo logging is specified,
				then the caller must have reserved enough
				free extents in the file space so that the
				insertion will certainly succeed */
	btr_cur_t*	cursor,	/*!< in: cursor after which to insert;
				cursor stays valid */
	dtuple_t*	entry,	/*!< in/out: entry to insert */
	rec_t**		rec,	/*!< out: pointer to inserted record if
				succeed */
	big_rec_t**	big_rec,/*!< out: big rec vector whose fields have to
				be stored externally by the caller, or
				NULL */
	ulint		n_ext,	/*!< in: number of externally stored columns */
	que_thr_t*	thr,	/*!< in: query thread or NULL */
	mtr_t*		mtr)	/*!< in: mtr */
{
	dict_index_t*	index		= cursor->index;
	ulint		zip_size	= dict_table_zip_size(index->table);
	big_rec_t*	big_rec_vec	= NULL;
	mem_heap_t*	heap		= NULL;
	ulint		err;
	ibool		dummy_inh;
	ibool		success;
	ulint		n_extents	= 0;
	ulint		n_reserved;

	ut_ad(dtuple_check_typed(entry));

	*big_rec = NULL;

	ut_ad(mtr_memo_contains(mtr,
				dict_index_get_lock(btr_cur_get_index(cursor)),
				MTR_MEMO_X_LOCK));
	ut_ad(mtr_memo_contains(mtr, btr_cur_get_block(cursor),
				MTR_MEMO_PAGE_X_FIX));

	cursor->flag = BTR_CUR_BINARY;

	/* Check locks and write to undo log, if specified */

	err = btr_cur_ins_lock_and_undo(flags, cursor, entry,
					thr, mtr, &dummy_inh);

	if (err != DB_SUCCESS) {

		return(err);
	}

	if (!(flags & BTR_NO_UNDO_LOG_FLAG)) {
		/* First reserve enough free space for the file segments
		of the index tree, so that the insert will not fail because
		of lack of space */

		n_extents = cursor->tree_height / 16 + 3;

		success = fsp_reserve_free_extents(&n_reserved, index->space,
						   n_extents, FSP_NORMAL, mtr);
		if (!success) {
			return(DB_OUT_OF_FILE_SPACE);
		}
	}

	if (page_zip_rec_needs_ext(rec_get_converted_size(index, entry, n_ext),
				   dict_table_is_comp(index->table),
				   dict_index_get_n_fields(index),
				   zip_size)) {
		/* The record is so big that we have to store some fields
		externally on separate database pages */

		if (UNIV_LIKELY_NULL(big_rec_vec)) {
			/* This should never happen, but we handle
			the situation in a robust manner. */
			ut_ad(0);
			dtuple_convert_back_big_rec(index, entry, big_rec_vec);
		}

		big_rec_vec = dtuple_convert_big_rec(index, entry, &n_ext);

		if (big_rec_vec == NULL) {

			if (n_extents > 0) {
				fil_space_release_free_extents(index->space,
							       n_reserved);
			}
			return(DB_TOO_BIG_RECORD);
		}
	}

	if (dict_index_get_page(index)
	    == buf_block_get_page_no(btr_cur_get_block(cursor))) {

		/* The page is the root page */
		*rec = btr_root_raise_and_insert(cursor, entry, n_ext, mtr);
	} else {
		*rec = btr_page_split_and_insert(cursor, entry, n_ext, mtr);
	}

	if (UNIV_LIKELY_NULL(heap)) {
		mem_heap_free(heap);
	}

	ut_ad(page_rec_get_next(btr_cur_get_rec(cursor)) == *rec);

#ifdef BTR_CUR_ADAPT
	btr_search_update_hash_on_insert(cursor);
#endif
	if (!(flags & BTR_NO_LOCKING_FLAG)) {

		lock_update_insert(btr_cur_get_block(cursor), *rec);
	}

	if (n_extents > 0) {
		fil_space_release_free_extents(index->space, n_reserved);
	}

	*big_rec = big_rec_vec;

	return(DB_SUCCESS);
}

/*==================== B-TREE UPDATE =========================*/

/*************************************************************//**
For an update, checks the locks and does the undo logging.
@return	DB_SUCCESS, DB_WAIT_LOCK, or error number */
UNIV_INLINE
ulint
btr_cur_upd_lock_and_undo(
/*======================*/
	ulint		flags,	/*!< in: undo logging and locking flags */
	btr_cur_t*	cursor,	/*!< in: cursor on record to update */
	const upd_t*	update,	/*!< in: update vector */
	ulint		cmpl_info,/*!< in: compiler info on secondary index
				updates */
	que_thr_t*	thr,	/*!< in: query thread */
	mtr_t*		mtr,	/*!< in/out: mini-transaction */
	roll_ptr_t*	roll_ptr)/*!< out: roll pointer */
{
	dict_index_t*	index;
	rec_t*		rec;
	ulint		err;

	ut_ad(cursor && update && thr && roll_ptr);

	rec = btr_cur_get_rec(cursor);
	index = cursor->index;

	if (!dict_index_is_clust(index)) {
		/* We do undo logging only when we update a clustered index
		record */
		return(lock_sec_rec_modify_check_and_lock(
			       flags, btr_cur_get_block(cursor), rec,
			       index, thr, mtr));
	}

	/* Check if we have to wait for a lock: enqueue an explicit lock
	request if yes */

	err = DB_SUCCESS;

	if (!(flags & BTR_NO_LOCKING_FLAG)) {
		mem_heap_t*	heap		= NULL;
		ulint		offsets_[REC_OFFS_NORMAL_SIZE];
		rec_offs_init(offsets_);

		err = lock_clust_rec_modify_check_and_lock(
			flags, btr_cur_get_block(cursor), rec, index,
			rec_get_offsets(rec, index, offsets_,
					ULINT_UNDEFINED, &heap), thr);
		if (UNIV_LIKELY_NULL(heap)) {
			mem_heap_free(heap);
		}
		if (err != DB_SUCCESS) {

			return(err);
		}
	}

	/* Append the info about the update in the undo log */

	err = trx_undo_report_row_operation(flags, TRX_UNDO_MODIFY_OP, thr,
					    index, NULL, update,
					    cmpl_info, rec, roll_ptr);
	return(err);
}

/***********************************************************//**
Writes a redo log record of updating a record in-place. */
UNIV_INLINE
void
btr_cur_update_in_place_log(
/*========================*/
	ulint		flags,		/*!< in: flags */
	rec_t*		rec,		/*!< in: record */
	dict_index_t*	index,		/*!< in: index where cursor positioned */
	const upd_t*	update,		/*!< in: update vector */
	trx_t*		trx,		/*!< in: transaction */
	roll_ptr_t	roll_ptr,	/*!< in: roll ptr */
	mtr_t*		mtr)		/*!< in: mtr */
{
	byte*	log_ptr;
	page_t*	page	= page_align(rec);
	ut_ad(flags < 256);
	ut_ad(!!page_is_comp(page) == dict_table_is_comp(index->table));

	log_ptr = mlog_open_and_write_index(mtr, rec, index, page_is_comp(page)
					    ? MLOG_COMP_REC_UPDATE_IN_PLACE
					    : MLOG_REC_UPDATE_IN_PLACE,
					    1 + DATA_ROLL_PTR_LEN + 14 + 2
					    + MLOG_BUF_MARGIN);

	if (!log_ptr) {
		/* Logging in mtr is switched off during crash recovery */
		return;
	}

	/* For secondary indexes, we could skip writing the dummy system fields
	to the redo log but we have to change redo log parsing of
	MLOG_REC_UPDATE_IN_PLACE/MLOG_COMP_REC_UPDATE_IN_PLACE or we have to add
	new redo log record. For now, just write dummy sys fields to the redo
	log if we are updating a secondary index record.
	*/

	mach_write_to_1(log_ptr, flags);
	log_ptr++;

	if (index->type & DICT_CLUSTERED) {
		log_ptr = row_upd_write_sys_vals_to_log(
				index, trx, roll_ptr, log_ptr, mtr);
	} else {
		/* Dummy system fields for a secondary index */
		/* TRX_ID Position */
		log_ptr += mach_write_compressed(log_ptr, 0);
		/* ROLL_PTR */
		trx_write_roll_ptr(log_ptr, ut_dulint_zero);
		log_ptr += DATA_ROLL_PTR_LEN;
		/* TRX_ID */
		log_ptr += mach_dulint_write_compressed(log_ptr,
							ut_dulint_zero);
	}

	mach_write_to_2(log_ptr, page_offset(rec));
	log_ptr += 2;

	row_upd_index_write_log(update, log_ptr, mtr);
}
#endif /* UNIV_HOTBACKUP */

/***********************************************************//**
Parses a redo log record of updating a record in-place.
@return	end of log record or NULL */
UNIV_INTERN
byte*
btr_cur_parse_update_in_place(
/*==========================*/
	byte*		ptr,	/*!< in: buffer */
	byte*		end_ptr,/*!< in: buffer end */
	page_t*		page,	/*!< in/out: page or NULL */
	page_zip_des_t*	page_zip,/*!< in/out: compressed page, or NULL */
	dict_index_t*	index)	/*!< in: index corresponding to page */
{
	ulint		flags;
	rec_t*		rec;
	upd_t*		update;
	ulint		pos;
	trx_id_t	trx_id;
	roll_ptr_t	roll_ptr;
	ulint		rec_offset;
	mem_heap_t*	heap;
	ulint*		offsets;

	if (end_ptr < ptr + 1) {

		return(NULL);
	}

	flags = mach_read_from_1(ptr);
	ptr++;

	ptr = row_upd_parse_sys_vals(ptr, end_ptr, &pos, &trx_id, &roll_ptr);

	if (ptr == NULL) {

		return(NULL);
	}

	if (end_ptr < ptr + 2) {

		return(NULL);
	}

	rec_offset = mach_read_from_2(ptr);
	ptr += 2;

	ut_a(rec_offset <= UNIV_PAGE_SIZE);

	heap = mem_heap_create(256);

	ptr = row_upd_index_parse(ptr, end_ptr, heap, &update);

	if (!ptr || !page) {

		goto func_exit;
	}

	ut_a((ibool)!!page_is_comp(page) == dict_table_is_comp(index->table));
	rec = page + rec_offset;

	/* We do not need to reserve btr_search_latch, as the page is only
	being recovered, and there cannot be a hash index to it. */

	offsets = rec_get_offsets(rec, index, NULL, ULINT_UNDEFINED, &heap);

	if (!(flags & BTR_KEEP_SYS_FLAG)) {
		row_upd_rec_sys_fields_in_recovery(rec, page_zip, offsets,
						   pos, trx_id, roll_ptr);
	}

	row_upd_rec_in_place(rec, index, offsets, update, page_zip);

func_exit:
	mem_heap_free(heap);

	return(ptr);
}

#ifndef UNIV_HOTBACKUP
/*************************************************************//**
See if there is enough place in the page modification log to log
an update-in-place.
@return	TRUE if enough place */
UNIV_INTERN
ibool
btr_cur_update_alloc_zip(
/*=====================*/
	page_zip_des_t*	page_zip,/*!< in/out: compressed page */
	buf_block_t*	block,	/*!< in/out: buffer page */
	dict_index_t*	index,	/*!< in: the index corresponding to the block */
	ulint		length,	/*!< in: size needed */
	ibool		create,	/*!< in: TRUE=delete-and-insert,
				FALSE=update-in-place */
	mtr_t*		mtr)	/*!< in: mini-transaction */
{
	ut_a(page_zip == buf_block_get_page_zip(block));
	ut_ad(page_zip);
	ut_ad(!dict_index_is_ibuf(index));

	if (page_zip_available(page_zip, dict_index_is_clust(index),
			       length, create)) {
		return(TRUE);
	}

	if (!page_zip->m_nonempty) {
		/* The page has been freshly compressed, so
		recompressing it will not help. */
		return(FALSE);
	}

	if (!page_zip_compress(page_zip, buf_block_get_frame(block),
			       index, mtr)) {
		/* Unable to compress the page */
		return(FALSE);
	}

	/* After recompressing a page, we must make sure that the free
	bits in the insert buffer bitmap will not exceed the free
	space on the page.  Because this function will not attempt
	recompression unless page_zip_available() fails above, it is
	safe to reset the free bits if page_zip_available() fails
	again, below.  The free bits can safely be reset in a separate
	mini-transaction.  If page_zip_available() succeeds below, we
	can be sure that the page_zip_compress() above did not reduce
	the free space available on the page. */

	if (!page_zip_available(page_zip, dict_index_is_clust(index),
				length, create)) {
		/* Out of space: reset the free bits. */
		if (!dict_index_is_clust(index)
		    && page_is_leaf(buf_block_get_frame(block))) {
			ibuf_reset_free_bits(block);
		}
		return(FALSE);
	}

	return(TRUE);
}

/*************************************************************//**
Updates a record when the update causes no size changes in its fields.
We assume here that the ordering fields of the record do not change.
@return	DB_SUCCESS or error number */
UNIV_INTERN
ulint
btr_cur_update_in_place(
/*====================*/
	ulint		flags,	/*!< in: undo logging and locking flags */
	btr_cur_t*	cursor,	/*!< in: cursor on the record to update;
				cursor stays valid and positioned on the
				same record */
	const upd_t*	update,	/*!< in: update vector */
	ulint		cmpl_info,/*!< in: compiler info on secondary index
				updates */
	que_thr_t*	thr,	/*!< in: query thread */
	mtr_t*		mtr)	/*!< in: mtr; must be committed before
				latching any further pages */
{
	dict_index_t*	index;
	buf_block_t*	block;
	page_zip_des_t*	page_zip;
	ulint		err;
	rec_t*		rec;
	roll_ptr_t	roll_ptr	= 0;
	trx_t*		trx;
	ulint		was_delete_marked;
	ibool		is_hashed;
	mem_heap_t*	heap		= NULL;
	ulint		offsets_[REC_OFFS_NORMAL_SIZE];
	ulint*		offsets		= offsets_;
	rec_offs_init(offsets_);

	rec = btr_cur_get_rec(cursor);
	index = cursor->index;
	ut_ad(!!page_rec_is_comp(rec) == dict_table_is_comp(index->table));
	/* The insert buffer tree should never be updated in place. */
	ut_ad(!dict_index_is_ibuf(index));

	trx = thr_get_trx(thr);
	offsets = rec_get_offsets(rec, index, offsets, ULINT_UNDEFINED, &heap);
#ifdef UNIV_DEBUG
	if (btr_cur_print_record_ops && thr) {
		btr_cur_trx_report(trx, index, "update ");
		rec_print_new(stderr, rec, offsets);
	}
#endif /* UNIV_DEBUG */

	block = btr_cur_get_block(cursor);
	page_zip = buf_block_get_page_zip(block);

	/* Check that enough space is available on the compressed page. */
	if (page_zip
	    && !btr_cur_update_alloc_zip(page_zip, block, index,
					 rec_offs_size(offsets), FALSE, mtr)) {
		return(DB_ZIP_OVERFLOW);
	}

	/* Do lock checking and undo logging */
	err = btr_cur_upd_lock_and_undo(flags, cursor, update, cmpl_info,
					thr, mtr, &roll_ptr);
	if (UNIV_UNLIKELY(err != DB_SUCCESS)) {

		if (UNIV_LIKELY_NULL(heap)) {
			mem_heap_free(heap);
		}
		return(err);
	}

	if (!(flags & BTR_KEEP_SYS_FLAG)) {
		row_upd_rec_sys_fields(rec, NULL,
				       index, offsets, trx, roll_ptr);
	}

	was_delete_marked = rec_get_deleted_flag(
		rec, page_is_comp(buf_block_get_frame(block)));

	is_hashed = (block->index != NULL);

	if (is_hashed) {
		/* TO DO: Can we skip this if none of the fields
		index->search_info->curr_n_fields
		are being updated? */

		/* The function row_upd_changes_ord_field_binary works only
		if the update vector was built for a clustered index, we must
		NOT call it if index is secondary */

		if (!dict_index_is_clust(index)
		    || row_upd_changes_ord_field_binary(index, update, thr,
							NULL, NULL)) {

			/* Remove possible hash index pointer to this record */
			btr_search_update_hash_on_delete(cursor);
		}

		rw_lock_x_lock(&btr_search_latch);
	}

	row_upd_rec_in_place(rec, index, offsets, update, page_zip);

	if (is_hashed) {
		rw_lock_x_unlock(&btr_search_latch);
	}

	if (page_zip && !dict_index_is_clust(index)
	    && page_is_leaf(buf_block_get_frame(block))) {
		/* Update the free bits in the insert buffer. */
		ibuf_update_free_bits_zip(block, mtr);
	}

	btr_cur_update_in_place_log(flags, rec, index, update,
				    trx, roll_ptr, mtr);

	if (was_delete_marked
	    && !rec_get_deleted_flag(rec, page_is_comp(
					     buf_block_get_frame(block)))) {
		/* The new updated record owns its possible externally
		stored fields */

		btr_cur_unmark_extern_fields(page_zip,
					     rec, index, offsets, mtr);
	}

	if (UNIV_LIKELY_NULL(heap)) {
		mem_heap_free(heap);
	}
	return(DB_SUCCESS);
}

/*************************************************************//**
Tries to update a record on a page in an index tree. It is assumed that mtr
holds an x-latch on the page. The operation does not succeed if there is too
little space on the page or if the update would result in too empty a page,
so that tree compression is recommended. We assume here that the ordering
fields of the record do not change.
@return DB_SUCCESS, or DB_OVERFLOW if the updated record does not fit,
DB_UNDERFLOW if the page would become too empty, or DB_ZIP_OVERFLOW if
there is not enough space left on the compressed page */
UNIV_INTERN
ulint
btr_cur_optimistic_update(
/*======================*/
	ulint		flags,	/*!< in: undo logging and locking flags */
	btr_cur_t*	cursor,	/*!< in: cursor on the record to update;
				cursor stays valid and positioned on the
				same record */
	const upd_t*	update,	/*!< in: update vector; this must also
				contain trx id and roll ptr fields */
	ulint		cmpl_info,/*!< in: compiler info on secondary index
				updates */
	que_thr_t*	thr,	/*!< in: query thread */
	mtr_t*		mtr)	/*!< in: mtr; must be committed before
				latching any further pages */
{
	dict_index_t*	index;
	page_cur_t*	page_cursor;
	ulint		err;
	buf_block_t*	block;
	page_t*		page;
	page_zip_des_t*	page_zip;
	rec_t*		rec;
	ulint		max_size;
	ulint		new_rec_size;
	ulint		old_rec_size;
	dtuple_t*	new_entry;
	roll_ptr_t	roll_ptr;
	trx_t*		trx;
	mem_heap_t*	heap;
	ulint		i;
	ulint		n_ext;
	ulint*		offsets;

	block = btr_cur_get_block(cursor);
	page = buf_block_get_frame(block);
	rec = btr_cur_get_rec(cursor);
	index = cursor->index;
	ut_ad(!!page_rec_is_comp(rec) == dict_table_is_comp(index->table));
	ut_ad(mtr_memo_contains(mtr, block, MTR_MEMO_PAGE_X_FIX));
	/* The insert buffer tree should never be updated in place. */
	ut_ad(!dict_index_is_ibuf(index));

	heap = mem_heap_create(1024);
	offsets = rec_get_offsets(rec, index, NULL, ULINT_UNDEFINED, &heap);
#ifdef UNIV_BLOB_NULL_DEBUG
	ut_a(!rec_offs_any_null_extern(rec, offsets));
#endif /* UNIV_BLOB_NULL_DEBUG */

#ifdef UNIV_DEBUG
	if (btr_cur_print_record_ops && thr) {
		btr_cur_trx_report(thr_get_trx(thr), index, "update ");
		rec_print_new(stderr, rec, offsets);
	}
#endif /* UNIV_DEBUG */

	if (!row_upd_changes_field_size_or_external(index, offsets, update)) {

		/* The simplest and the most common case: the update does not
		change the size of any field and none of the updated fields is
		externally stored in rec or update, and there is enough space
		on the compressed page to log the update. */

		mem_heap_free(heap);
		return(btr_cur_update_in_place(flags, cursor, update,
					       cmpl_info, thr, mtr));
	}

	if (rec_offs_any_extern(offsets)) {
any_extern:
		/* Externally stored fields are treated in pessimistic
		update */

		mem_heap_free(heap);
		return(DB_OVERFLOW);
	}

	for (i = 0; i < upd_get_n_fields(update); i++) {
		if (dfield_is_ext(&upd_get_nth_field(update, i)->new_val)) {

			goto any_extern;
		}
	}

	page_cursor = btr_cur_get_page_cur(cursor);

	new_entry = row_rec_to_index_entry(ROW_COPY_DATA, rec, index, offsets,
					   &n_ext, heap);
	/* We checked above that there are no externally stored fields. */
	ut_a(!n_ext);

	/* The page containing the clustered index record
	corresponding to new_entry is latched in mtr.
	Thus the following call is safe. */
	row_upd_index_replace_new_col_vals_index_pos(new_entry, index, update,
						     FALSE, heap);
	old_rec_size = rec_offs_size(offsets);
	new_rec_size = rec_get_converted_size(index, new_entry, 0);

	page_zip = buf_block_get_page_zip(block);
#ifdef UNIV_ZIP_DEBUG
	ut_a(!page_zip || page_zip_validate(page_zip, page, index));
#endif /* UNIV_ZIP_DEBUG */

	if (page_zip
	    && !btr_cur_update_alloc_zip(page_zip, block, index,
					 new_rec_size, TRUE, mtr)) {
		err = DB_ZIP_OVERFLOW;
		goto err_exit;
	}

	if (UNIV_UNLIKELY(new_rec_size
			  >= (page_get_free_space_of_empty(page_is_comp(page))
			      / 2))) {

		err = DB_OVERFLOW;
		goto err_exit;
	}

	if (UNIV_UNLIKELY(page_get_data_size(page)
			  - old_rec_size + new_rec_size
			  < BTR_CUR_PAGE_COMPRESS_LIMIT)) {

		/* The page would become too empty */

		err = DB_UNDERFLOW;
		goto err_exit;
	}

	/* We do not attempt to reorganize if the page is compressed.
	This is because the page may fail to compress after reorganization. */
	max_size = page_zip
		? page_get_max_insert_size(page, 1)
		: (old_rec_size
		   + page_get_max_insert_size_after_reorganize(page, 1));

	if (!(((max_size >= BTR_CUR_PAGE_REORGANIZE_LIMIT)
	       && (max_size >= new_rec_size))
	      || (page_get_n_recs(page) <= 1))) {

		/* There was not enough space, or it did not pay to
		reorganize: for simplicity, we decide what to do assuming a
		reorganization is needed, though it might not be necessary */

		err = DB_OVERFLOW;
		goto err_exit;
	}

	/* Do lock checking and undo logging */
	err = btr_cur_upd_lock_and_undo(flags, cursor, update, cmpl_info,
					thr, mtr, &roll_ptr);
	if (err != DB_SUCCESS) {

		goto err_exit;
	}

	/* Ok, we may do the replacement. Store on the page infimum the
	explicit locks on rec, before deleting rec (see the comment in
	btr_cur_pessimistic_update). */

	lock_rec_store_on_page_infimum(block, rec);

	btr_search_update_hash_on_delete(cursor);

	/* The call to row_rec_to_index_entry(ROW_COPY_DATA, ...) above
	invokes rec_offs_make_valid() to point to the copied record that
	the fields of new_entry point to.  We have to undo it here. */
	ut_ad(rec_offs_validate(NULL, index, offsets));
	rec_offs_make_valid(page_cur_get_rec(page_cursor), index, offsets);

	page_cur_delete_rec(page_cursor, index, offsets, mtr);

	page_cur_move_to_prev(page_cursor);

	trx = thr_get_trx(thr);

	if (!(flags & BTR_KEEP_SYS_FLAG)) {
		row_upd_index_entry_sys_field(new_entry, index, DATA_ROLL_PTR,
					      roll_ptr);
		row_upd_index_entry_sys_field(new_entry, index, DATA_TRX_ID,
					      trx->id);
	}

	/* There are no externally stored columns in new_entry */
	rec = btr_cur_insert_if_possible(cursor, new_entry, 0/*n_ext*/, mtr);
	ut_a(rec); /* <- We calculated above the insert would fit */

	if (page_zip && !dict_index_is_clust(index)
	    && page_is_leaf(page)) {
		/* Update the free bits in the insert buffer. */
		ibuf_update_free_bits_zip(block, mtr);
	}

	/* Restore the old explicit lock state on the record */

	lock_rec_restore_from_page_infimum(block, rec, block);

	page_cur_move_to_next(page_cursor);

	err = DB_SUCCESS;
err_exit:
	mem_heap_free(heap);
	return(err);
}

/*************************************************************//**
If, in a split, a new supremum record was created as the predecessor of the
updated record, the supremum record must inherit exactly the locks on the
updated record. In the split it may have inherited locks from the successor
of the updated record, which is not correct. This function restores the
right locks for the new supremum. */
static
void
btr_cur_pess_upd_restore_supremum(
/*==============================*/
	buf_block_t*	block,	/*!< in: buffer block of rec */
	const rec_t*	rec,	/*!< in: updated record */
	mtr_t*		mtr)	/*!< in: mtr */
{
	page_t*		page;
	buf_block_t*	prev_block;
	ulint		space;
	ulint		zip_size;
	ulint		prev_page_no;

	page = buf_block_get_frame(block);

	if (page_rec_get_next(page_get_infimum_rec(page)) != rec) {
		/* Updated record is not the first user record on its page */

		return;
	}

	space = buf_block_get_space(block);
	zip_size = buf_block_get_zip_size(block);
	prev_page_no = btr_page_get_prev(page, mtr);

	ut_ad(prev_page_no != FIL_NULL);
	prev_block = buf_page_get_with_no_latch(space, zip_size,
						prev_page_no, mtr);
#ifdef UNIV_BTR_DEBUG
	ut_a(btr_page_get_next(prev_block->frame, mtr)
	     == page_get_page_no(page));
#endif /* UNIV_BTR_DEBUG */

	/* We must already have an x-latch on prev_block! */
	ut_ad(mtr_memo_contains(mtr, prev_block, MTR_MEMO_PAGE_X_FIX));

	lock_rec_reset_and_inherit_gap_locks(prev_block, block,
					     PAGE_HEAP_NO_SUPREMUM,
					     page_rec_get_heap_no(rec));
}

/*************************************************************//**
Performs an update of a record on a page of a tree. It is assumed
that mtr holds an x-latch on the tree and on the cursor page. If the
update is made on the leaf level, to avoid deadlocks, mtr must also
own x-latches to brothers of page, if those brothers exist. We assume
here that the ordering fields of the record do not change.
@return	DB_SUCCESS or error code */
UNIV_INTERN
ulint
btr_cur_pessimistic_update(
/*=======================*/
	ulint		flags,	/*!< in: undo logging, locking, and rollback
				flags */
	btr_cur_t*	cursor,	/*!< in/out: cursor on the record to update;
				cursor may become invalid if *big_rec == NULL
				|| !(flags & BTR_KEEP_POS_FLAG) */
	mem_heap_t**	heap,	/*!< in/out: pointer to memory heap, or NULL */
	big_rec_t**	big_rec,/*!< out: big rec vector whose fields have to
				be stored externally by the caller, or NULL */
	const upd_t*	update,	/*!< in: update vector; this is allowed also
				contain trx id and roll ptr fields, but
				the values in update vector have no effect */
	ulint		cmpl_info,/*!< in: compiler info on secondary index
				updates */
	que_thr_t*	thr,	/*!< in: query thread */
	mtr_t*		mtr)	/*!< in: mtr; must be committed before
				latching any further pages */
{
	big_rec_t*	big_rec_vec	= NULL;
	big_rec_t*	dummy_big_rec;
	dict_index_t*	index;
	buf_block_t*	block;
	page_t*		page;
	page_zip_des_t*	page_zip;
	rec_t*		rec;
	page_cur_t*	page_cursor;
	dtuple_t*	new_entry;
	ulint		err;
	ulint		optim_err;
	roll_ptr_t	roll_ptr;
	trx_t*		trx;
	ibool		was_first;
	ulint		n_extents	= 0;
	ulint		n_reserved;
	ulint		n_ext;
	ulint*		offsets		= NULL;

	*big_rec = NULL;

	block = btr_cur_get_block(cursor);
	page = buf_block_get_frame(block);
	page_zip = buf_block_get_page_zip(block);
	rec = btr_cur_get_rec(cursor);
	index = cursor->index;

	ut_ad(mtr_memo_contains(mtr, dict_index_get_lock(index),
				MTR_MEMO_X_LOCK));
	ut_ad(mtr_memo_contains(mtr, block, MTR_MEMO_PAGE_X_FIX));
#ifdef UNIV_ZIP_DEBUG
	ut_a(!page_zip || page_zip_validate(page_zip, page, index));
#endif /* UNIV_ZIP_DEBUG */
	/* The insert buffer tree should never be updated in place. */
	ut_ad(!dict_index_is_ibuf(index));

	optim_err = btr_cur_optimistic_update(flags, cursor, update,
					      cmpl_info, thr, mtr);

	switch (optim_err) {
	case DB_UNDERFLOW:
	case DB_OVERFLOW:
	case DB_ZIP_OVERFLOW:
		break;
	default:
		return(optim_err);
	}

	/* Do lock checking and undo logging */
	err = btr_cur_upd_lock_and_undo(flags, cursor, update, cmpl_info,
					thr, mtr, &roll_ptr);
	if (err != DB_SUCCESS) {

		return(err);
	}

	if (optim_err == DB_OVERFLOW) {
		ulint	reserve_flag;

		/* First reserve enough free space for the file segments
		of the index tree, so that the update will not fail because
		of lack of space */

		n_extents = cursor->tree_height / 16 + 3;

		if (flags & BTR_NO_UNDO_LOG_FLAG) {
			reserve_flag = FSP_CLEANING;
		} else {
			reserve_flag = FSP_NORMAL;
		}

		if (!fsp_reserve_free_extents(&n_reserved, index->space,
					      n_extents, reserve_flag, mtr)) {
			return(DB_OUT_OF_FILE_SPACE);
		}
	}

	if (!*heap) {
		*heap = mem_heap_create(1024);
	}
	offsets = rec_get_offsets(rec, index, NULL, ULINT_UNDEFINED, heap);

	trx = thr_get_trx(thr);

	new_entry = row_rec_to_index_entry(ROW_COPY_DATA, rec, index, offsets,
					   &n_ext, *heap);
	/* The call to row_rec_to_index_entry(ROW_COPY_DATA, ...) above
	invokes rec_offs_make_valid() to point to the copied record that
	the fields of new_entry point to.  We have to undo it here. */
	ut_ad(rec_offs_validate(NULL, index, offsets));
	rec_offs_make_valid(rec, index, offsets);

	/* The page containing the clustered index record
	corresponding to new_entry is latched in mtr.  If the
	clustered index record is delete-marked, then its externally
	stored fields cannot have been purged yet, because then the
	purge would also have removed the clustered index record
	itself.  Thus the following call is safe. */
	row_upd_index_replace_new_col_vals_index_pos(new_entry, index, update,
						     FALSE, *heap);
	if (!(flags & BTR_KEEP_SYS_FLAG)) {
		row_upd_index_entry_sys_field(new_entry, index, DATA_ROLL_PTR,
					      roll_ptr);
		row_upd_index_entry_sys_field(new_entry, index, DATA_TRX_ID,
					      trx->id);
	}

	if ((flags & BTR_NO_UNDO_LOG_FLAG) && rec_offs_any_extern(offsets)) {
		/* We are in a transaction rollback undoing a row
		update: we must free possible externally stored fields
		which got new values in the update, if they are not
		inherited values. They can be inherited if we have
		updated the primary key to another value, and then
		update it back again. */

		ut_ad(big_rec_vec == NULL);

		btr_rec_free_updated_extern_fields(
			index, rec, page_zip, offsets, update,
			trx_is_recv(trx) ? RB_RECOVERY : RB_NORMAL, mtr);
	}

	/* We have to set appropriate extern storage bits in the new
	record to be inserted: we have to remember which fields were such */

	ut_ad(!page_is_comp(page) || !rec_get_node_ptr_flag(rec));
	ut_ad(rec_offs_validate(rec, index, offsets));
	n_ext += btr_push_update_extern_fields(new_entry, update, *heap);

	if (page_zip) {
		ut_ad(page_is_comp(page));
		if (page_zip_rec_needs_ext(
			    rec_get_converted_size(index, new_entry, n_ext),
			    TRUE,
			    dict_index_get_n_fields(index),
			    page_zip_get_size(page_zip))) {

			goto make_external;
		}
	} else if (page_zip_rec_needs_ext(
			   rec_get_converted_size(index, new_entry, n_ext),
			   page_is_comp(page), 0, 0)) {
make_external:
		big_rec_vec = dtuple_convert_big_rec(index, new_entry, &n_ext);
		if (UNIV_UNLIKELY(big_rec_vec == NULL)) {

			err = DB_TOO_BIG_RECORD;
			goto return_after_reservations;
		}

		ut_ad(page_is_leaf(page));
		ut_ad(dict_index_is_clust(index));
		ut_ad(flags & BTR_KEEP_POS_FLAG);
	}

	/* Store state of explicit locks on rec on the page infimum record,
	before deleting rec. The page infimum acts as a dummy carrier of the
	locks, taking care also of lock releases, before we can move the locks
	back on the actual record. There is a special case: if we are
	inserting on the root page and the insert causes a call of
	btr_root_raise_and_insert. Therefore we cannot in the lock system
	delete the lock structs set on the root page even if the root
	page carries just node pointers. */

	lock_rec_store_on_page_infimum(block, rec);

	btr_search_update_hash_on_delete(cursor);

#ifdef UNIV_ZIP_DEBUG
	ut_a(!page_zip || page_zip_validate(page_zip, page, index));
#endif /* UNIV_ZIP_DEBUG */
	page_cursor = btr_cur_get_page_cur(cursor);

	page_cur_delete_rec(page_cursor, index, offsets, mtr);

	page_cur_move_to_prev(page_cursor);

	rec = btr_cur_insert_if_possible(cursor, new_entry, n_ext, mtr);

	if (rec) {
		page_cursor->rec = rec;

		lock_rec_restore_from_page_infimum(btr_cur_get_block(cursor),
						   rec, block);

		offsets = rec_get_offsets(rec, index, offsets,
					  ULINT_UNDEFINED, heap);

		if (!rec_get_deleted_flag(rec, rec_offs_comp(offsets))) {
			/* The new inserted record owns its possible externally
			stored fields */
			btr_cur_unmark_extern_fields(page_zip,
						     rec, index, offsets, mtr);
		}

		btr_cur_compress_if_useful(
			cursor,
			big_rec_vec != NULL && (flags & BTR_KEEP_POS_FLAG),
			mtr);

		if (page_zip && !dict_index_is_clust(index)
		    && page_is_leaf(page)) {
			/* Update the free bits in the insert buffer. */
			ibuf_update_free_bits_zip(block, mtr);
		}

		err = DB_SUCCESS;
		goto return_after_reservations;
	} else {
		/* If the page is compressed and it initially
		compresses very well, and there is a subsequent insert
		of a badly-compressing record, it is possible for
		btr_cur_optimistic_update() to return DB_UNDERFLOW and
		btr_cur_insert_if_possible() to return FALSE. */
		ut_a(page_zip || optim_err != DB_UNDERFLOW);

		/* Out of space: reset the free bits. */
		if (!dict_index_is_clust(index)
		    && page_is_leaf(page)) {
			ibuf_reset_free_bits(block);
		}
	}

	if (big_rec_vec) {
		ut_ad(page_is_leaf(page));
		ut_ad(dict_index_is_clust(index));
		ut_ad(flags & BTR_KEEP_POS_FLAG);

		/* btr_page_split_and_insert() in
		btr_cur_pessimistic_insert() invokes
		mtr_memo_release(mtr, index->lock, MTR_MEMO_X_LOCK).
		We must keep the index->lock when we created a
		big_rec, so that row_upd_clust_rec() can store the
		big_rec in the same mini-transaction. */

		mtr_x_lock(dict_index_get_lock(index), mtr);
	}

	/* Was the record to be updated positioned as the first user
	record on its page? */
	was_first = page_cur_is_before_first(page_cursor);

	/* Lock checks and undo logging were already performed by
	btr_cur_upd_lock_and_undo(). We do not try
	btr_cur_optimistic_insert() because
	btr_cur_insert_if_possible() already failed above. */

	err = btr_cur_pessimistic_insert(BTR_NO_UNDO_LOG_FLAG
					 | BTR_NO_LOCKING_FLAG
					 | BTR_KEEP_SYS_FLAG,
					 cursor, new_entry, &rec,
					 &dummy_big_rec, n_ext, NULL, mtr);
	ut_a(rec);
	ut_a(err == DB_SUCCESS);
	ut_a(dummy_big_rec == NULL);
	page_cursor->rec = rec;

	if (dict_index_is_sec_or_ibuf(index)) {
		/* Update PAGE_MAX_TRX_ID in the index page header.
		It was not updated by btr_cur_pessimistic_insert()
		because of BTR_NO_LOCKING_FLAG. */
		buf_block_t*	rec_block;

		rec_block = btr_cur_get_block(cursor);

		page_update_max_trx_id(rec_block,
				       buf_block_get_page_zip(rec_block),
				       trx->id, mtr);
	}

	if (!rec_get_deleted_flag(rec, rec_offs_comp(offsets))) {
		/* The new inserted record owns its possible externally
		stored fields */
		buf_block_t*	rec_block = btr_cur_get_block(cursor);

#ifdef UNIV_ZIP_DEBUG
		ut_a(!page_zip || page_zip_validate(page_zip, page, index));
		page = buf_block_get_frame(rec_block);
#endif /* UNIV_ZIP_DEBUG */
		page_zip = buf_block_get_page_zip(rec_block);

		offsets = rec_get_offsets(rec, index, offsets,
					  ULINT_UNDEFINED, heap);
		btr_cur_unmark_extern_fields(page_zip,
					     rec, index, offsets, mtr);
	}

	lock_rec_restore_from_page_infimum(btr_cur_get_block(cursor),
					   rec, block);

	/* If necessary, restore also the correct lock state for a new,
	preceding supremum record created in a page split. While the old
	record was nonexistent, the supremum might have inherited its locks
	from a wrong record. */

	if (!was_first) {
		btr_cur_pess_upd_restore_supremum(btr_cur_get_block(cursor),
						  rec, mtr);
	}

return_after_reservations:
#ifdef UNIV_ZIP_DEBUG
	ut_a(!page_zip || page_zip_validate(page_zip, page, index));
#endif /* UNIV_ZIP_DEBUG */

	if (n_extents > 0) {
		fil_space_release_free_extents(index->space, n_reserved);
	}

	*big_rec = big_rec_vec;

	return(err);
}

/*==================== B-TREE DELETE MARK AND UNMARK ===============*/

/****************************************************************//**
Writes the redo log record for delete marking or unmarking of an index
record. */
UNIV_INLINE
void
btr_cur_del_mark_set_clust_rec_log(
/*===============================*/
	ulint		flags,	/*!< in: flags */
	rec_t*		rec,	/*!< in: record */
	dict_index_t*	index,	/*!< in: index of the record */
	ibool		val,	/*!< in: value to set */
	trx_t*		trx,	/*!< in: deleting transaction */
	roll_ptr_t	roll_ptr,/*!< in: roll ptr to the undo log record */
	mtr_t*		mtr)	/*!< in: mtr */
{
	byte*	log_ptr;
	ut_ad(flags < 256);
	ut_ad(val <= 1);

	ut_ad(!!page_rec_is_comp(rec) == dict_table_is_comp(index->table));

	log_ptr = mlog_open_and_write_index(mtr, rec, index,
					    page_rec_is_comp(rec)
					    ? MLOG_COMP_REC_CLUST_DELETE_MARK
					    : MLOG_REC_CLUST_DELETE_MARK,
					    1 + 1 + DATA_ROLL_PTR_LEN
					    + 14 + 2);

	if (!log_ptr) {
		/* Logging in mtr is switched off during crash recovery */
		return;
	}

	mach_write_to_1(log_ptr, flags);
	log_ptr++;
	mach_write_to_1(log_ptr, val);
	log_ptr++;

	log_ptr = row_upd_write_sys_vals_to_log(index, trx, roll_ptr, log_ptr,
						mtr);
	mach_write_to_2(log_ptr, page_offset(rec));
	log_ptr += 2;

	mlog_close(mtr, log_ptr);
}
#endif /* !UNIV_HOTBACKUP */

/****************************************************************//**
Parses the redo log record for delete marking or unmarking of a clustered
index record.
@return	end of log record or NULL */
UNIV_INTERN
byte*
btr_cur_parse_del_mark_set_clust_rec(
/*=================================*/
	byte*		ptr,	/*!< in: buffer */
	byte*		end_ptr,/*!< in: buffer end */
	page_t*		page,	/*!< in/out: page or NULL */
	page_zip_des_t*	page_zip,/*!< in/out: compressed page, or NULL */
	dict_index_t*	index)	/*!< in: index corresponding to page */
{
	ulint		flags;
	ulint		val;
	ulint		pos;
	trx_id_t	trx_id;
	roll_ptr_t	roll_ptr;
	ulint		offset;
	rec_t*		rec;

	ut_ad(!page
	      || !!page_is_comp(page) == dict_table_is_comp(index->table));

	if (end_ptr < ptr + 2) {

		return(NULL);
	}

	flags = mach_read_from_1(ptr);
	ptr++;
	val = mach_read_from_1(ptr);
	ptr++;

	ptr = row_upd_parse_sys_vals(ptr, end_ptr, &pos, &trx_id, &roll_ptr);

	if (ptr == NULL) {

		return(NULL);
	}

	if (end_ptr < ptr + 2) {

		return(NULL);
	}

	offset = mach_read_from_2(ptr);
	ptr += 2;

	ut_a(offset <= UNIV_PAGE_SIZE);

	if (page) {
		rec = page + offset;

		/* We do not need to reserve btr_search_latch, as the page
		is only being recovered, and there cannot be a hash index to
		it. Besides, these fields are being updated in place
		and the adaptive hash index does not depend on them. */

		btr_rec_set_deleted_flag(rec, page_zip, val);

		if (!(flags & BTR_KEEP_SYS_FLAG)) {
			mem_heap_t*	heap		= NULL;
			ulint		offsets_[REC_OFFS_NORMAL_SIZE];
			rec_offs_init(offsets_);

			row_upd_rec_sys_fields_in_recovery(
				rec, page_zip,
				rec_get_offsets(rec, index, offsets_,
						ULINT_UNDEFINED, &heap),
				pos, trx_id, roll_ptr);
			if (UNIV_LIKELY_NULL(heap)) {
				mem_heap_free(heap);
			}
		}
	}

	return(ptr);
}

#ifndef UNIV_HOTBACKUP
/***********************************************************//**
Marks a clustered index record deleted. Writes an undo log record to
undo log on this delete marking. Writes in the trx id field the id
of the deleting transaction, and in the roll ptr field pointer to the
undo log record created.
@return	DB_SUCCESS, DB_LOCK_WAIT, or error number */
UNIV_INTERN
ulint
btr_cur_del_mark_set_clust_rec(
/*===========================*/
	ulint		flags,	/*!< in: undo logging and locking flags */
	buf_block_t*	block,	/*!< in/out: buffer block of the record */
	rec_t*		rec,	/*!< in/out: record */
	dict_index_t*	index,	/*!< in: clustered index of the record */
	const ulint*	offsets,/*!< in: rec_get_offsets(rec) */
	ibool		val,	/*!< in: value to set */
	que_thr_t*	thr,	/*!< in: query thread */
	mtr_t*		mtr)	/*!< in: mtr */
{
	roll_ptr_t	roll_ptr;
	ulint		err;
	page_zip_des_t*	page_zip;
	trx_t*		trx;

	ut_ad(dict_index_is_clust(index));
	ut_ad(rec_offs_validate(rec, index, offsets));
	ut_ad(!!page_rec_is_comp(rec) == dict_table_is_comp(index->table));
	ut_ad(buf_block_get_frame(block) == page_align(rec));
	ut_ad(page_is_leaf(page_align(rec)));

#ifdef UNIV_DEBUG
	if (btr_cur_print_record_ops && thr) {
		btr_cur_trx_report(thr_get_trx(thr), index, "del mark ");
		rec_print_new(stderr, rec, offsets);
	}
#endif /* UNIV_DEBUG */

	ut_ad(dict_index_is_clust(index));
	ut_ad(!rec_get_deleted_flag(rec, rec_offs_comp(offsets)));

	err = lock_clust_rec_modify_check_and_lock(flags, block,
						   rec, index, offsets, thr);

	if (err != DB_SUCCESS) {

		return(err);
	}

	err = trx_undo_report_row_operation(flags, TRX_UNDO_MODIFY_OP, thr,
					    index, NULL, NULL, 0, rec,
					    &roll_ptr);
	if (err != DB_SUCCESS) {

		return(err);
	}

	/* The btr_search_latch is not needed here, because
	the adaptive hash index does not depend on the delete-mark
	and the delete-mark is being updated in place. */

	page_zip = buf_block_get_page_zip(block);

	btr_blob_dbg_set_deleted_flag(rec, index, offsets, val);
	btr_rec_set_deleted_flag(rec, page_zip, val);

	trx = thr_get_trx(thr);

	if (!(flags & BTR_KEEP_SYS_FLAG)) {
		row_upd_rec_sys_fields(rec, page_zip,
				       index, offsets, trx, roll_ptr);
	}

	btr_cur_del_mark_set_clust_rec_log(flags, rec, index, val, trx,
					   roll_ptr, mtr);

	return(err);
}

/****************************************************************//**
Writes the redo log record for a delete mark setting of a secondary
index record. */
UNIV_INLINE
void
btr_cur_del_mark_set_sec_rec_log(
/*=============================*/
	rec_t*		rec,	/*!< in: record */
	ibool		val,	/*!< in: value to set */
	mtr_t*		mtr)	/*!< in: mtr */
{
	byte*	log_ptr;
	ut_ad(val <= 1);

	log_ptr = mlog_open(mtr, 11 + 1 + 2);

	if (!log_ptr) {
		/* Logging in mtr is switched off during crash recovery:
		in that case mlog_open returns NULL */
		return;
	}

	log_ptr = mlog_write_initial_log_record_fast(
		rec, MLOG_REC_SEC_DELETE_MARK, log_ptr, mtr);
	mach_write_to_1(log_ptr, val);
	log_ptr++;

	mach_write_to_2(log_ptr, page_offset(rec));
	log_ptr += 2;

	mlog_close(mtr, log_ptr);
}
#endif /* !UNIV_HOTBACKUP */

/****************************************************************//**
Parses the redo log record for delete marking or unmarking of a secondary
index record.
@return	end of log record or NULL */
UNIV_INTERN
byte*
btr_cur_parse_del_mark_set_sec_rec(
/*===============================*/
	byte*		ptr,	/*!< in: buffer */
	byte*		end_ptr,/*!< in: buffer end */
	page_t*		page,	/*!< in/out: page or NULL */
	page_zip_des_t*	page_zip)/*!< in/out: compressed page, or NULL */
{
	ulint	val;
	ulint	offset;
	rec_t*	rec;

	if (end_ptr < ptr + 3) {

		return(NULL);
	}

	val = mach_read_from_1(ptr);
	ptr++;

	offset = mach_read_from_2(ptr);
	ptr += 2;

	ut_a(offset <= UNIV_PAGE_SIZE);

	if (page) {
		rec = page + offset;

		/* We do not need to reserve btr_search_latch, as the page
		is only being recovered, and there cannot be a hash index to
		it. Besides, the delete-mark flag is being updated in place
		and the adaptive hash index does not depend on it. */

		btr_rec_set_deleted_flag(rec, page_zip, val);
	}

	return(ptr);
}

#ifndef UNIV_HOTBACKUP
/***********************************************************//**
Sets a secondary index record delete mark to TRUE or FALSE.
@return	DB_SUCCESS, DB_LOCK_WAIT, or error number */
UNIV_INTERN
ulint
btr_cur_del_mark_set_sec_rec(
/*=========================*/
	ulint		flags,	/*!< in: locking flag */
	btr_cur_t*	cursor,	/*!< in: cursor */
	ibool		val,	/*!< in: value to set */
	que_thr_t*	thr,	/*!< in: query thread */
	mtr_t*		mtr)	/*!< in: mtr */
{
	buf_block_t*	block;
	rec_t*		rec;
	ulint		err;

	block = btr_cur_get_block(cursor);
	rec = btr_cur_get_rec(cursor);

#ifdef UNIV_DEBUG
	if (btr_cur_print_record_ops && thr) {
		btr_cur_trx_report(thr_get_trx(thr), cursor->index,
				   "del mark ");
		rec_print(stderr, rec, cursor->index);
	}
#endif /* UNIV_DEBUG */

	err = lock_sec_rec_modify_check_and_lock(flags,
						 btr_cur_get_block(cursor),
						 rec, cursor->index, thr, mtr);
	if (err != DB_SUCCESS) {

		return(err);
	}

	ut_ad(!!page_rec_is_comp(rec)
	      == dict_table_is_comp(cursor->index->table));

	/* We do not need to reserve btr_search_latch, as the
	delete-mark flag is being updated in place and the adaptive
	hash index does not depend on it. */
	btr_rec_set_deleted_flag(rec, buf_block_get_page_zip(block), val);

	btr_cur_del_mark_set_sec_rec_log(rec, val, mtr);

	return(DB_SUCCESS);
}

/***********************************************************//**
Sets a secondary index record's delete mark to the given value. This
function is only used by the insert buffer merge mechanism. */
UNIV_INTERN
void
btr_cur_set_deleted_flag_for_ibuf(
/*==============================*/
	rec_t*		rec,		/*!< in/out: record */
	page_zip_des_t*	page_zip,	/*!< in/out: compressed page
					corresponding to rec, or NULL
					when the tablespace is
					uncompressed */
	ibool		val,		/*!< in: value to set */
	mtr_t*		mtr)		/*!< in/out: mini-transaction */
{
	/* We do not need to reserve btr_search_latch, as the page
	has just been read to the buffer pool and there cannot be
	a hash index to it.  Besides, the delete-mark flag is being
	updated in place and the adaptive hash index does not depend
	on it. */

	btr_rec_set_deleted_flag(rec, page_zip, val);

	btr_cur_del_mark_set_sec_rec_log(rec, val, mtr);
}

/*==================== B-TREE RECORD REMOVE =========================*/

/*************************************************************//**
Tries to compress a page of the tree if it seems useful. It is assumed
that mtr holds an x-latch on the tree and on the cursor page. To avoid
deadlocks, mtr must also own x-latches to brothers of page, if those
brothers exist. NOTE: it is assumed that the caller has reserved enough
free extents so that the compression will always succeed if done!
@return	TRUE if compression occurred */
UNIV_INTERN
ibool
btr_cur_compress_if_useful(
/*=======================*/
	btr_cur_t*	cursor,	/*!< in/out: cursor on the page to compress;
				cursor does not stay valid if !adjust and
				compression occurs */
	ibool		adjust,	/*!< in: TRUE if should adjust the
				cursor position even if compression occurs */
	mtr_t*		mtr)	/*!< in/out: mini-transaction */
{
	ut_ad(mtr_memo_contains(mtr,
				dict_index_get_lock(btr_cur_get_index(cursor)),
				MTR_MEMO_X_LOCK));
	ut_ad(mtr_memo_contains(mtr, btr_cur_get_block(cursor),
				MTR_MEMO_PAGE_X_FIX));

	return(btr_cur_compress_recommendation(cursor, mtr)
	       && btr_compress(cursor, adjust, mtr));
}

/*******************************************************//**
Removes the record on which the tree cursor is positioned on a leaf page.
It is assumed that the mtr has an x-latch on the page where the cursor is
positioned, but no latch on the whole tree.
@return	TRUE if success, i.e., the page did not become too empty */
UNIV_INTERN
ibool
btr_cur_optimistic_delete(
/*======================*/
	btr_cur_t*	cursor,	/*!< in: cursor on leaf page, on the record to
				delete; cursor stays valid: if deletion
				succeeds, on function exit it points to the
				successor of the deleted record */
	mtr_t*		mtr)	/*!< in: mtr; if this function returns
				TRUE on a leaf page of a secondary
				index, the mtr must be committed
				before latching any further pages */
{
	buf_block_t*	block;
	rec_t*		rec;
	mem_heap_t*	heap		= NULL;
	ulint		offsets_[REC_OFFS_NORMAL_SIZE];
	ulint*		offsets		= offsets_;
	ibool		no_compress_needed;
	rec_offs_init(offsets_);

	ut_ad(mtr_memo_contains(mtr, btr_cur_get_block(cursor),
				MTR_MEMO_PAGE_X_FIX));
	/* This is intended only for leaf page deletions */

	block = btr_cur_get_block(cursor);

	ut_ad(page_is_leaf(buf_block_get_frame(block)));

	rec = btr_cur_get_rec(cursor);
	offsets = rec_get_offsets(rec, cursor->index, offsets,
				  ULINT_UNDEFINED, &heap);

	no_compress_needed = !rec_offs_any_extern(offsets)
		&& btr_cur_can_delete_without_compress(
			cursor, rec_offs_size(offsets), mtr);

	if (no_compress_needed) {

		page_t*		page	= buf_block_get_frame(block);
		page_zip_des_t*	page_zip= buf_block_get_page_zip(block);
		ulint		max_ins	= 0;

		lock_update_delete(block, rec);

		btr_search_update_hash_on_delete(cursor);

		if (!page_zip) {
			max_ins = page_get_max_insert_size_after_reorganize(
				page, 1);
		}
#ifdef UNIV_ZIP_DEBUG
		ut_a(!page_zip
		     || page_zip_validate(page_zip, page, cursor->index));
#endif /* UNIV_ZIP_DEBUG */
		page_cur_delete_rec(btr_cur_get_page_cur(cursor),
				    cursor->index, offsets, mtr);
#ifdef UNIV_ZIP_DEBUG
		ut_a(!page_zip
		     || page_zip_validate(page_zip, page, cursor->index));
#endif /* UNIV_ZIP_DEBUG */

		if (dict_index_is_clust(cursor->index)
		    || dict_index_is_ibuf(cursor->index)
		    || !page_is_leaf(page)) {
			/* The insert buffer does not handle
			inserts to clustered indexes, to
			non-leaf pages of secondary index B-trees,
			or to the insert buffer. */
		} else if (page_zip) {
			ibuf_update_free_bits_zip(block, mtr);
		} else {
			ibuf_update_free_bits_low(block, max_ins, mtr);
		}
	}

	if (UNIV_LIKELY_NULL(heap)) {
		mem_heap_free(heap);
	}

	return(no_compress_needed);
}

/*************************************************************//**
Removes the record on which the tree cursor is positioned. Tries
to compress the page if its fillfactor drops below a threshold
or if it is the only page on the level. It is assumed that mtr holds
an x-latch on the tree and on the cursor page. To avoid deadlocks,
mtr must also own x-latches to brothers of page, if those brothers
exist.
@return	TRUE if compression occurred */
UNIV_INTERN
ibool
btr_cur_pessimistic_delete(
/*=======================*/
	ulint*		err,	/*!< out: DB_SUCCESS or DB_OUT_OF_FILE_SPACE;
				the latter may occur because we may have
				to update node pointers on upper levels,
				and in the case of variable length keys
				these may actually grow in size */
	ibool		has_reserved_extents, /*!< in: TRUE if the
				caller has already reserved enough free
				extents so that he knows that the operation
				will succeed */
	btr_cur_t*	cursor,	/*!< in: cursor on the record to delete;
				if compression does not occur, the cursor
				stays valid: it points to successor of
				deleted record on function exit */
	enum trx_rb_ctx	rb_ctx,	/*!< in: rollback context */
	mtr_t*		mtr)	/*!< in: mtr */
{
	buf_block_t*	block;
	page_t*		page;
	page_zip_des_t*	page_zip;
	dict_index_t*	index;
	rec_t*		rec;
	dtuple_t*	node_ptr;
	ulint		n_extents	= 0;
	ulint		n_reserved;
	ibool		success;
	ibool		ret		= FALSE;
	ulint		level;
	mem_heap_t*	heap;
	ulint*		offsets;

	block = btr_cur_get_block(cursor);
	page = buf_block_get_frame(block);
	index = btr_cur_get_index(cursor);

	ut_ad(mtr_memo_contains(mtr, dict_index_get_lock(index),
				MTR_MEMO_X_LOCK));
	ut_ad(mtr_memo_contains(mtr, block, MTR_MEMO_PAGE_X_FIX));
	if (!has_reserved_extents) {
		/* First reserve enough free space for the file segments
		of the index tree, so that the node pointer updates will
		not fail because of lack of space */

		n_extents = cursor->tree_height / 32 + 1;

		success = fsp_reserve_free_extents(&n_reserved,
						   index->space,
						   n_extents,
						   FSP_CLEANING, mtr);
		if (!success) {
			*err = DB_OUT_OF_FILE_SPACE;

			return(FALSE);
		}
	}

	heap = mem_heap_create(1024);
	rec = btr_cur_get_rec(cursor);
	page_zip = buf_block_get_page_zip(block);
#ifdef UNIV_ZIP_DEBUG
	ut_a(!page_zip || page_zip_validate(page_zip, page, index));
#endif /* UNIV_ZIP_DEBUG */

	offsets = rec_get_offsets(rec, index, NULL, ULINT_UNDEFINED, &heap);

	if (rec_offs_any_extern(offsets)) {
		btr_rec_free_externally_stored_fields(index,
						      rec, offsets, page_zip,
						      rb_ctx, mtr);
#ifdef UNIV_ZIP_DEBUG
		ut_a(!page_zip || page_zip_validate(page_zip, page, index));
#endif /* UNIV_ZIP_DEBUG */
	}

	if (UNIV_UNLIKELY(page_get_n_recs(page) < 2)
	    && UNIV_UNLIKELY(dict_index_get_page(index)
			     != buf_block_get_page_no(block))) {

		/* If there is only one record, drop the whole page in
		btr_discard_page, if this is not the root page */

		btr_discard_page(cursor, mtr);

		*err = DB_SUCCESS;
		ret = TRUE;

		goto return_after_reservations;
	}

	lock_update_delete(block, rec);
	level = btr_page_get_level(page, mtr);

	if (level > 0
	    && UNIV_UNLIKELY(rec == page_rec_get_next(
				     page_get_infimum_rec(page)))) {

		rec_t*	next_rec = page_rec_get_next(rec);

		if (btr_page_get_prev(page, mtr) == FIL_NULL) {

			/* If we delete the leftmost node pointer on a
			non-leaf level, we must mark the new leftmost node
			pointer as the predefined minimum record */

			/* This will make page_zip_validate() fail until
			page_cur_delete_rec() completes.  This is harmless,
			because everything will take place within a single
			mini-transaction and because writing to the redo log
			is an atomic operation (performed by mtr_commit()). */
			btr_set_min_rec_mark(next_rec, mtr);
		} else {
			/* Otherwise, if we delete the leftmost node pointer
			on a page, we have to change the father node pointer
			so that it is equal to the new leftmost node pointer
			on the page */

			btr_node_ptr_delete(index, block, mtr);

			node_ptr = dict_index_build_node_ptr(
				index, next_rec, buf_block_get_page_no(block),
				heap, level);

			btr_insert_on_non_leaf_level(index,
						     level + 1, node_ptr, mtr);
		}
	}

	btr_search_update_hash_on_delete(cursor);

	page_cur_delete_rec(btr_cur_get_page_cur(cursor), index, offsets, mtr);
#ifdef UNIV_ZIP_DEBUG
	ut_a(!page_zip || page_zip_validate(page_zip, page, index));
#endif /* UNIV_ZIP_DEBUG */

	ut_ad(btr_check_node_ptr(index, block, mtr));

	*err = DB_SUCCESS;

return_after_reservations:
	mem_heap_free(heap);

	if (ret == FALSE) {
		ret = btr_cur_compress_if_useful(cursor, FALSE, mtr);
	}

	if (n_extents > 0) {
		fil_space_release_free_extents(index->space, n_reserved);
	}

	return(ret);
}

/*******************************************************************//**
Adds path information to the cursor for the current page, for which
the binary search has been performed. */
static
void
btr_cur_add_path_info(
/*==================*/
	btr_cur_t*	cursor,		/*!< in: cursor positioned on a page */
	ulint		height,		/*!< in: height of the page in tree;
					0 means leaf node */
	ulint		root_height)	/*!< in: root node height in tree */
{
	btr_path_t*	slot;
	rec_t*		rec;
	page_t*		page;

	ut_a(cursor->path_arr);

	if (root_height >= BTR_PATH_ARRAY_N_SLOTS - 1) {
		/* Do nothing; return empty path */

		slot = cursor->path_arr;
		slot->nth_rec = ULINT_UNDEFINED;

		return;
	}

	if (height == 0) {
		/* Mark end of slots for path */
		slot = cursor->path_arr + root_height + 1;
		slot->nth_rec = ULINT_UNDEFINED;
	}

	rec = btr_cur_get_rec(cursor);

	slot = cursor->path_arr + (root_height - height);

	page = page_align(rec);

	slot->nth_rec = page_rec_get_n_recs_before(rec);
	slot->n_recs = page_get_n_recs(page);
	slot->page_no = page_get_page_no(page);
	slot->page_level = btr_page_get_level_low(page);
}

/*******************************************************************//**
Estimate the number of rows between slot1 and slot2 for any level on a
B-tree. This function starts from slot1->page and reads a few pages to
the right, counting their records. If we reach slot2->page quickly then
we know exactly how many records there are between slot1 and slot2 and
we set is_n_rows_exact to TRUE. If we cannot reach slot2->page quickly
then we calculate the average number of records in the pages scanned
so far and assume that all pages that we did not scan up to slot2->page
contain the same number of records, then we multiply that average to
the number of pages between slot1->page and slot2->page (which is
n_rows_on_prev_level). In this case we set is_n_rows_exact to FALSE.
@return	number of rows (exact or estimated) */
static
ib_int64_t
btr_estimate_n_rows_in_range_on_level(
/*==================================*/
	dict_index_t*	index,			/*!< in: index */
	btr_path_t*	slot1,			/*!< in: left border */
	btr_path_t*	slot2,			/*!< in: right border */
	ib_int64_t	n_rows_on_prev_level,	/*!< in: number of rows
						on the previous level for the
						same descend paths; used to
						determine the numbe of pages
						on this level */
	ibool*		is_n_rows_exact)	/*!< out: TRUE if the returned
						value is exact i.e. not an
						estimation */
{
	ulint		space;
	ib_int64_t	n_rows;
	ulint		n_pages_read;
	ulint		page_no;
	ulint		zip_size;
	ulint		level;

	space = dict_index_get_space(index);

	n_rows = 0;
	n_pages_read = 0;

	/* Assume by default that we will scan all pages between
	slot1->page_no and slot2->page_no */
	*is_n_rows_exact = TRUE;

	/* add records from slot1->page_no which are to the right of
	the record which serves as a left border of the range, if any */
	if (slot1->nth_rec < slot1->n_recs) {
		n_rows += slot1->n_recs - slot1->nth_rec;
	}

	/* add records from slot2->page_no which are to the left of
	the record which servers as a right border of the range, if any */
	if (slot2->nth_rec > 1) {
		n_rows += slot2->nth_rec - 1;
	}

	/* count the records in the pages between slot1->page_no and
	slot2->page_no (non inclusive), if any */

	zip_size = fil_space_get_zip_size(space);

	/* Do not read more than this number of pages in order not to hurt
	performance with this code which is just an estimation. If we read
	this many pages before reaching slot2->page_no then we estimate the
	average from the pages scanned so far */
#	define N_PAGES_READ_LIMIT	10

	page_no = slot1->page_no;
	level = slot1->page_level;

	do {
		mtr_t		mtr;
		page_t*		page;
		buf_block_t*	block;

		mtr_start(&mtr);

		/* Fetch the page. Because we are not holding the
		index->lock, the tree may have changed and we may be
		attempting to read a page that is no longer part of
		the B-tree. We pass BUF_GET_POSSIBLY_FREED in order to
		silence a debug assertion about this. */
		block = buf_page_get_gen(space, zip_size, page_no, RW_S_LATCH,
					 NULL, BUF_GET_POSSIBLY_FREED,
					 __FILE__, __LINE__, &mtr);

		page = buf_block_get_frame(block);

		/* It is possible that the tree has been reorganized in the
		meantime and this is a different page. If this happens the
		calculated estimate will be bogus, which is not fatal as
		this is only an estimate. We are sure that a page with
		page_no exists because InnoDB never frees pages, only
		reuses them. */
		if (fil_page_get_type(page) != FIL_PAGE_INDEX
		    || btr_page_get_index_id(page) != index->id
		    || btr_page_get_level_low(page) != level) {

			/* The page got reused for something else */
			mtr_commit(&mtr);
			goto inexact;
		}

		/* It is possible but highly unlikely that the page was
		originally written by an old version of InnoDB that did
		not initialize FIL_PAGE_TYPE on other than B-tree pages.
		For example, this could be an almost-empty BLOB page
		that happens to contain the magic values in the fields
		that we checked above. */

		n_pages_read++;

		if (page_no != slot1->page_no) {
			/* Do not count the records on slot1->page_no,
			we already counted them before this loop. */
			n_rows += page_get_n_recs(page);
		}

		page_no = btr_page_get_next(page, &mtr);

		mtr_commit(&mtr);

		if (n_pages_read == N_PAGES_READ_LIMIT
		    || page_no == FIL_NULL) {
			/* Either we read too many pages or
			we reached the end of the level without passing
			through slot2->page_no, the tree must have changed
			in the meantime */
			goto inexact;
		}

	} while (page_no != slot2->page_no);

	return(n_rows);

inexact:

	*is_n_rows_exact = FALSE;

	/* We did interrupt before reaching slot2->page */

	if (n_pages_read > 0) {
		/* The number of pages on this level is
		n_rows_on_prev_level, multiply it by the
		average number of recs per page so far */
		n_rows = n_rows_on_prev_level
			* n_rows / n_pages_read;
	} else {
		/* The tree changed before we could even
		start with slot1->page_no */
		n_rows = 10;
	}

	return(n_rows);
}

/*******************************************************************//**
Estimates the number of rows in a given index range.
@return	estimated number of rows */
UNIV_INTERN
ib_int64_t
btr_estimate_n_rows_in_range(
/*=========================*/
	dict_index_t*	index,	/*!< in: index */
	const dtuple_t*	tuple1,	/*!< in: range start, may also be empty tuple */
	ulint		mode1,	/*!< in: search mode for range start */
	const dtuple_t*	tuple2,	/*!< in: range end, may also be empty tuple */
	ulint		mode2)	/*!< in: search mode for range end */
{
	btr_path_t	path1[BTR_PATH_ARRAY_N_SLOTS];
	btr_path_t	path2[BTR_PATH_ARRAY_N_SLOTS];
	btr_cur_t	cursor;
	btr_path_t*	slot1;
	btr_path_t*	slot2;
	ibool		diverged;
	ibool		diverged_lot;
	ulint		divergence_level;
	ib_int64_t	n_rows;
	ibool		is_n_rows_exact;
	ulint		i;
	mtr_t		mtr;

	mtr_start(&mtr);

	cursor.path_arr = path1;

	if (dtuple_get_n_fields(tuple1) > 0) {

		btr_cur_search_to_nth_level(index, 0, tuple1, mode1,
					    BTR_SEARCH_LEAF | BTR_ESTIMATE,
					    &cursor, 0,
					    __FILE__, __LINE__, &mtr);
	} else {
		btr_cur_open_at_index_side(TRUE, index,
					   BTR_SEARCH_LEAF | BTR_ESTIMATE,
					   &cursor, &mtr);
	}

	mtr_commit(&mtr);

	mtr_start(&mtr);

	cursor.path_arr = path2;

	if (dtuple_get_n_fields(tuple2) > 0) {

		btr_cur_search_to_nth_level(index, 0, tuple2, mode2,
					    BTR_SEARCH_LEAF | BTR_ESTIMATE,
					    &cursor, 0,
					    __FILE__, __LINE__, &mtr);
	} else {
		btr_cur_open_at_index_side(FALSE, index,
					   BTR_SEARCH_LEAF | BTR_ESTIMATE,
					   &cursor, &mtr);
	}

	mtr_commit(&mtr);

	/* We have the path information for the range in path1 and path2 */

	n_rows = 1;
	is_n_rows_exact = TRUE;
	diverged = FALSE;	    /* This becomes true when the path is not
				    the same any more */
	diverged_lot = FALSE;	    /* This becomes true when the paths are
				    not the same or adjacent any more */
	divergence_level = 1000000; /* This is the level where paths diverged
				    a lot */
	for (i = 0; ; i++) {
		ut_ad(i < BTR_PATH_ARRAY_N_SLOTS);

		slot1 = path1 + i;
		slot2 = path2 + i;

		if (slot1->nth_rec == ULINT_UNDEFINED
		    || slot2->nth_rec == ULINT_UNDEFINED) {

			if (i > divergence_level + 1 && !is_n_rows_exact) {
				/* In trees whose height is > 1 our algorithm
				tends to underestimate: multiply the estimate
				by 2: */

				n_rows = n_rows * 2;
			}

			DBUG_EXECUTE_IF("bug14007649", return(n_rows););

			/* Do not estimate the number of rows in the range
			to over 1 / 2 of the estimated rows in the whole
			table */

			if (n_rows > index->table->stat_n_rows / 2
			    && !is_n_rows_exact) {

				n_rows = index->table->stat_n_rows / 2;

				/* If there are just 0 or 1 rows in the table,
				then we estimate all rows are in the range */

				if (n_rows == 0) {
					n_rows = index->table->stat_n_rows;
				}
			}

			return(n_rows);
		}

		if (!diverged && slot1->nth_rec != slot2->nth_rec) {

			diverged = TRUE;

			if (slot1->nth_rec < slot2->nth_rec) {
				n_rows = slot2->nth_rec - slot1->nth_rec;

				if (n_rows > 1) {
					diverged_lot = TRUE;
					divergence_level = i;
				}
			} else {
				/* It is possible that
				slot1->nth_rec >= slot2->nth_rec
				if, for example, we have a single page
				tree which contains (inf, 5, 6, supr)
				and we select where x > 20 and x < 30;
				in this case slot1->nth_rec will point
				to the supr record and slot2->nth_rec
				will point to 6 */
				n_rows = 0;
			}

		} else if (diverged && !diverged_lot) {

			if (slot1->nth_rec < slot1->n_recs
			    || slot2->nth_rec > 1) {

				diverged_lot = TRUE;
				divergence_level = i;

				n_rows = 0;

				if (slot1->nth_rec < slot1->n_recs) {
					n_rows += slot1->n_recs
						- slot1->nth_rec;
				}

				if (slot2->nth_rec > 1) {
					n_rows += slot2->nth_rec - 1;
				}
			}
		} else if (diverged_lot) {

			n_rows = btr_estimate_n_rows_in_range_on_level(
				index, slot1, slot2, n_rows,
				&is_n_rows_exact);
		}
	}
}

/*******************************************************************//**
Record the number of non_null key values in a given index for
each n-column prefix of the index where n < dict_index_get_n_unique(index).
The estimates are eventually stored in the array:
index->stat_n_non_null_key_vals. */
static
void
btr_record_not_null_field_in_rec(
/*=============================*/
	ulint		n_unique,	/*!< in: dict_index_get_n_unique(index),
					number of columns uniquely determine
					an index entry */
	const ulint*	offsets,	/*!< in: rec_get_offsets(rec, index),
					its size could be for all fields or
					that of "n_unique" */
	ib_int64_t*	n_not_null)	/*!< in/out: array to record number of
					not null rows for n-column prefix */
{
	ulint	i;

	ut_ad(rec_offs_n_fields(offsets) >= n_unique);

	if (n_not_null == NULL) {
		return;
	}

	for (i = 0; i < n_unique; i++) {
		if (rec_offs_nth_sql_null(offsets, i)) {
			break;
		}

		n_not_null[i]++;
	}
}

/*******************************************************************//**
Estimates the number of different key values in a given index, for
each n-column prefix of the index where n <= dict_index_get_n_unique(index).
The estimates are stored in the array index->stat_n_diff_key_vals.
If innodb_stats_method is "nulls_ignored", we also record the number of
non-null values for each prefix and store the estimates in
array index->stat_n_non_null_key_vals. */
UNIV_INTERN
void
btr_estimate_number_of_different_key_vals(
/*======================================*/
	dict_index_t*	index)	/*!< in: index */
{
	btr_cur_t	cursor;
	page_t*		page;
	rec_t*		rec;
	ulint		n_cols;
	ulint		matched_fields;
	ulint		matched_bytes;
	ib_int64_t*	n_diff;
	ib_int64_t*	n_not_null;
	ibool		stats_null_not_equal;
	ullint		n_sample_pages; /* number of pages to sample */
	ulint		not_empty_flag	= 0;
	ulint		total_external_size = 0;
	ulint		i;
	ulint		j;
	ullint		add_on;
	mtr_t		mtr;
	mem_heap_t*	heap		= NULL;
	ulint*		offsets_rec	= NULL;
	ulint*		offsets_next_rec = NULL;

	n_cols = dict_index_get_n_unique(index);

	heap = mem_heap_create((sizeof *n_diff + sizeof *n_not_null)
			       * (n_cols + 1)
			       + dict_index_get_n_fields(index)
			       * (sizeof *offsets_rec
				  + sizeof *offsets_next_rec));

	n_diff = mem_heap_zalloc(heap, (n_cols + 1) * sizeof(ib_int64_t));

	n_not_null = NULL;

	/* Check srv_innodb_stats_method setting, and decide whether we
	need to record non-null value and also decide if NULL is
	considered equal (by setting stats_null_not_equal value) */
	switch (srv_innodb_stats_method) {
	case SRV_STATS_NULLS_IGNORED:
		n_not_null = mem_heap_zalloc(heap, (n_cols + 1)
					     * sizeof *n_not_null);
		/* fall through */

	case SRV_STATS_NULLS_UNEQUAL:
		/* for both SRV_STATS_NULLS_IGNORED and SRV_STATS_NULLS_UNEQUAL
		case, we will treat NULLs as unequal value */
		stats_null_not_equal = TRUE;
		break;

	case SRV_STATS_NULLS_EQUAL:
		stats_null_not_equal = FALSE;
		break;

	default:
		ut_error;
        }

	/* It makes no sense to test more pages than are contained
	in the index, thus we lower the number if it is too high */
	if (srv_stats_sample_pages > index->stat_index_size) {
		if (index->stat_index_size > 0) {
			n_sample_pages = index->stat_index_size;
		} else {
			n_sample_pages = 1;
		}
	} else {
		n_sample_pages = srv_stats_sample_pages;
	}

	/* We sample some pages in the index to get an estimate */

	for (i = 0; i < n_sample_pages; i++) {
		mtr_start(&mtr);

		btr_cur_open_at_rnd_pos(index, BTR_SEARCH_LEAF, &cursor, &mtr);

		/* Count the number of different key values for each prefix of
		the key on this index page. If the prefix does not determine
		the index record uniquely in the B-tree, then we subtract one
		because otherwise our algorithm would give a wrong estimate
		for an index where there is just one key value. */

		page = btr_cur_get_page(&cursor);

		rec = page_rec_get_next(page_get_infimum_rec(page));

		if (!page_rec_is_supremum(rec)) {
			not_empty_flag = 1;
			offsets_rec = rec_get_offsets(rec, index, offsets_rec,
						      ULINT_UNDEFINED, &heap);

			if (n_not_null) {
				btr_record_not_null_field_in_rec(
					n_cols, offsets_rec, n_not_null);
			}
		}

		while (!page_rec_is_supremum(rec)) {
			rec_t*	next_rec = page_rec_get_next(rec);
			if (page_rec_is_supremum(next_rec)) {
				total_external_size +=
					btr_rec_get_externally_stored_len(
						rec, offsets_rec);
				break;
			}

			matched_fields = 0;
			matched_bytes = 0;
			offsets_next_rec = rec_get_offsets(next_rec, index,
							   offsets_next_rec,
							   ULINT_UNDEFINED,
							   &heap);

			cmp_rec_rec_with_match(rec, next_rec,
					       offsets_rec, offsets_next_rec,
					       index, stats_null_not_equal,
					       &matched_fields,
					       &matched_bytes);

			for (j = matched_fields + 1; j <= n_cols; j++) {
				/* We add one if this index record has
				a different prefix from the previous */

				n_diff[j]++;
			}

			if (n_not_null) {
				btr_record_not_null_field_in_rec(
					n_cols, offsets_next_rec, n_not_null);
			}

			total_external_size
				+= btr_rec_get_externally_stored_len(
					rec, offsets_rec);

			rec = next_rec;
			/* Initialize offsets_rec for the next round
			and assign the old offsets_rec buffer to
			offsets_next_rec. */
			{
				ulint*	offsets_tmp = offsets_rec;
				offsets_rec = offsets_next_rec;
				offsets_next_rec = offsets_tmp;
			}
		}


		if (n_cols == dict_index_get_n_unique_in_tree(index)) {

			/* If there is more than one leaf page in the tree,
			we add one because we know that the first record
			on the page certainly had a different prefix than the
			last record on the previous index page in the
			alphabetical order. Before this fix, if there was
			just one big record on each clustered index page, the
			algorithm grossly underestimated the number of rows
			in the table. */

			if (btr_page_get_prev(page, &mtr) != FIL_NULL
			    || btr_page_get_next(page, &mtr) != FIL_NULL) {

				n_diff[n_cols]++;
			}
		}

		mtr_commit(&mtr);
	}

	/* If we saw k borders between different key values on
	n_sample_pages leaf pages, we can estimate how many
	there will be in index->stat_n_leaf_pages */

	/* We must take into account that our sample actually represents
	also the pages used for external storage of fields (those pages are
	included in index->stat_n_leaf_pages) */

	for (j = 0; j <= n_cols; j++) {
		index->stat_n_diff_key_vals[j]
			= BTR_TABLE_STATS_FROM_SAMPLE(
				n_diff[j], index, n_sample_pages,
				total_external_size, not_empty_flag); 

		/* If the tree is small, smaller than
		10 * n_sample_pages + total_external_size, then
		the above estimate is ok. For bigger trees it is common that we
		do not see any borders between key values in the few pages
		we pick. But still there may be n_sample_pages
		different key values, or even more. Let us try to approximate
		that: */

		add_on = index->stat_n_leaf_pages
			/ (10 * (n_sample_pages
				 + total_external_size));

		if (add_on > n_sample_pages) {
			add_on = n_sample_pages;
		}

		index->stat_n_diff_key_vals[j] += add_on;

		/* Update the stat_n_non_null_key_vals[] with our
		sampled result. stat_n_non_null_key_vals[] is created
		and initialized to zero in dict_index_add_to_cache(),
		along with stat_n_diff_key_vals[] array */
		if (n_not_null != NULL && (j < n_cols)) {
			index->stat_n_non_null_key_vals[j] =
				 BTR_TABLE_STATS_FROM_SAMPLE(
					n_not_null[j], index, n_sample_pages,
					total_external_size, not_empty_flag);
		}
	}

	mem_heap_free(heap);
}

/*================== EXTERNAL STORAGE OF BIG FIELDS ===================*/

/***********************************************************//**
Gets the offset of the pointer to the externally stored part of a field.
@return	offset of the pointer to the externally stored part */
static
ulint
btr_rec_get_field_ref_offs(
/*=======================*/
	const ulint*	offsets,/*!< in: array returned by rec_get_offsets() */
	ulint		n)	/*!< in: index of the external field */
{
	ulint	field_ref_offs;
	ulint	local_len;

	ut_a(rec_offs_nth_extern(offsets, n));
	field_ref_offs = rec_get_nth_field_offs(offsets, n, &local_len);
	ut_a(local_len != UNIV_SQL_NULL);
	ut_a(local_len >= BTR_EXTERN_FIELD_REF_SIZE);

	return(field_ref_offs + local_len - BTR_EXTERN_FIELD_REF_SIZE);
}

/** Gets a pointer to the externally stored part of a field.
@param rec	record
@param offsets	rec_get_offsets(rec)
@param n	index of the externally stored field
@return pointer to the externally stored part */
#define btr_rec_get_field_ref(rec, offsets, n)			\
	((rec) + btr_rec_get_field_ref_offs(offsets, n))

/***********************************************************//**
Gets the externally stored size of a record, in units of a database page.
@return	externally stored part, in units of a database page */
static
ulint
btr_rec_get_externally_stored_len(
/*==============================*/
	const rec_t*	rec,	/*!< in: record */
	const ulint*	offsets)/*!< in: array returned by rec_get_offsets() */
{
	ulint	n_fields;
	ulint	total_extern_len = 0;
	ulint	i;

	ut_ad(!rec_offs_comp(offsets) || !rec_get_node_ptr_flag(rec));

	if (!rec_offs_any_extern(offsets)) {
		return(0);
	}

	n_fields = rec_offs_n_fields(offsets);

	for (i = 0; i < n_fields; i++) {
		if (rec_offs_nth_extern(offsets, i)) {

			ulint	extern_len = mach_read_from_4(
				btr_rec_get_field_ref(rec, offsets, i)
				+ BTR_EXTERN_LEN + 4);

			total_extern_len += ut_calc_align(extern_len,
							  UNIV_PAGE_SIZE);
		}
	}

	return(total_extern_len / UNIV_PAGE_SIZE);
}

/*******************************************************************//**
Sets the ownership bit of an externally stored field in a record. */
static
void
btr_cur_set_ownership_of_extern_field(
/*==================================*/
	page_zip_des_t*	page_zip,/*!< in/out: compressed page whose uncompressed
				part will be updated, or NULL */
	rec_t*		rec,	/*!< in/out: clustered index record */
	dict_index_t*	index,	/*!< in: index of the page */
	const ulint*	offsets,/*!< in: array returned by rec_get_offsets() */
	ulint		i,	/*!< in: field number */
	ibool		val,	/*!< in: value to set */
	mtr_t*		mtr)	/*!< in: mtr, or NULL if not logged */
{
	byte*	data;
	ulint	local_len;
	ulint	byte_val;

	data = rec_get_nth_field(rec, offsets, i, &local_len);
	ut_ad(rec_offs_nth_extern(offsets, i));
	ut_a(local_len >= BTR_EXTERN_FIELD_REF_SIZE);

	local_len -= BTR_EXTERN_FIELD_REF_SIZE;

	byte_val = mach_read_from_1(data + local_len + BTR_EXTERN_LEN);

	if (val) {
		byte_val = byte_val & (~BTR_EXTERN_OWNER_FLAG);
	} else {
#if defined UNIV_DEBUG || defined UNIV_BLOB_LIGHT_DEBUG
		ut_a(!(byte_val & BTR_EXTERN_OWNER_FLAG));
#endif /* UNIV_DEBUG || UNIV_BLOB_LIGHT_DEBUG */
		byte_val = byte_val | BTR_EXTERN_OWNER_FLAG;
	}

	if (page_zip) {
		mach_write_to_1(data + local_len + BTR_EXTERN_LEN, byte_val);
		page_zip_write_blob_ptr(page_zip, rec, index, offsets, i, mtr);
	} else if (mtr != NULL) {

		mlog_write_ulint(data + local_len + BTR_EXTERN_LEN, byte_val,
				 MLOG_1BYTE, mtr);
	} else {
		mach_write_to_1(data + local_len + BTR_EXTERN_LEN, byte_val);
	}

	btr_blob_dbg_owner(rec, index, offsets, i, val);
}

/*******************************************************************//**
Marks non-updated off-page fields as disowned by this record. The ownership
must be transferred to the updated record which is inserted elsewhere in the
index tree. In purge only the owner of externally stored field is allowed
to free the field. */
UNIV_INTERN
void
btr_cur_disown_inherited_fields(
/*============================*/
	page_zip_des_t*	page_zip,/*!< in/out: compressed page whose uncompressed
				part will be updated, or NULL */
	rec_t*		rec,	/*!< in/out: record in a clustered index */
	dict_index_t*	index,	/*!< in: index of the page */
	const ulint*	offsets,/*!< in: array returned by rec_get_offsets() */
	const upd_t*	update,	/*!< in: update vector */
	mtr_t*		mtr)	/*!< in/out: mini-transaction */
{
	ulint	i;

	ut_ad(rec_offs_validate(rec, index, offsets));
	ut_ad(!rec_offs_comp(offsets) || !rec_get_node_ptr_flag(rec));
	ut_ad(rec_offs_any_extern(offsets));
	ut_ad(mtr);

	for (i = 0; i < rec_offs_n_fields(offsets); i++) {
		if (rec_offs_nth_extern(offsets, i)
		    && !upd_get_field_by_field_no(update, i)) {
			btr_cur_set_ownership_of_extern_field(
				page_zip, rec, index, offsets, i, FALSE, mtr);
		}
	}
}

/*******************************************************************//**
Marks all extern fields in a record as owned by the record. This function
should be called if the delete mark of a record is removed: a not delete
marked record always owns all its extern fields. */
static
void
btr_cur_unmark_extern_fields(
/*=========================*/
	page_zip_des_t*	page_zip,/*!< in/out: compressed page whose uncompressed
				part will be updated, or NULL */
	rec_t*		rec,	/*!< in/out: record in a clustered index */
	dict_index_t*	index,	/*!< in: index of the page */
	const ulint*	offsets,/*!< in: array returned by rec_get_offsets() */
	mtr_t*		mtr)	/*!< in: mtr, or NULL if not logged */
{
	ulint	n;
	ulint	i;

	ut_ad(!rec_offs_comp(offsets) || !rec_get_node_ptr_flag(rec));
	n = rec_offs_n_fields(offsets);

	if (!rec_offs_any_extern(offsets)) {

		return;
	}

	for (i = 0; i < n; i++) {
		if (rec_offs_nth_extern(offsets, i)) {

			btr_cur_set_ownership_of_extern_field(
				page_zip, rec, index, offsets, i, TRUE, mtr);
		}
	}
}

/*******************************************************************//**
Flags the data tuple fields that are marked as extern storage in the
update vector.  We use this function to remember which fields we must
mark as extern storage in a record inserted for an update.
@return	number of flagged external columns */
UNIV_INTERN
ulint
btr_push_update_extern_fields(
/*==========================*/
	dtuple_t*	tuple,	/*!< in/out: data tuple */
	const upd_t*	update,	/*!< in: update vector */
	mem_heap_t*	heap)	/*!< in: memory heap */
{
	ulint			n_pushed	= 0;
	ulint			n;
	const upd_field_t*	uf;

	ut_ad(tuple);
	ut_ad(update);

	uf = update->fields;
	n = upd_get_n_fields(update);

	for (; n--; uf++) {
		if (dfield_is_ext(&uf->new_val)) {
			dfield_t*	field
				= dtuple_get_nth_field(tuple, uf->field_no);

			if (!dfield_is_ext(field)) {
				dfield_set_ext(field);
				n_pushed++;
			}

			switch (uf->orig_len) {
				byte*	data;
				ulint	len;
				byte*	buf;
			case 0:
				break;
			case BTR_EXTERN_FIELD_REF_SIZE:
				/* Restore the original locally stored
				part of the column.  In the undo log,
				InnoDB writes a longer prefix of externally
				stored columns, so that column prefixes
				in secondary indexes can be reconstructed. */
				dfield_set_data(field, (byte*) dfield_get_data(field)
						+ dfield_get_len(field)
						- BTR_EXTERN_FIELD_REF_SIZE,
						BTR_EXTERN_FIELD_REF_SIZE);
				dfield_set_ext(field);
				break;
			default:
				/* Reconstruct the original locally
				stored part of the column.  The data
				will have to be copied. */
				ut_a(uf->orig_len > BTR_EXTERN_FIELD_REF_SIZE);

				data = dfield_get_data(field);
				len = dfield_get_len(field);

				buf = mem_heap_alloc(heap, uf->orig_len);
				/* Copy the locally stored prefix. */
				memcpy(buf, data,
				       uf->orig_len
				       - BTR_EXTERN_FIELD_REF_SIZE);
				/* Copy the BLOB pointer. */
				memcpy(buf + uf->orig_len
				       - BTR_EXTERN_FIELD_REF_SIZE,
				       data + len - BTR_EXTERN_FIELD_REF_SIZE,
				       BTR_EXTERN_FIELD_REF_SIZE);

				dfield_set_data(field, buf, uf->orig_len);
				dfield_set_ext(field);
			}
		}
	}

	return(n_pushed);
}

/*******************************************************************//**
Returns the length of a BLOB part stored on the header page.
@return	part length */
static
ulint
btr_blob_get_part_len(
/*==================*/
	const byte*	blob_header)	/*!< in: blob header */
{
	return(mach_read_from_4(blob_header + BTR_BLOB_HDR_PART_LEN));
}

/*******************************************************************//**
Returns the page number where the next BLOB part is stored.
@return	page number or FIL_NULL if no more pages */
static
ulint
btr_blob_get_next_page_no(
/*======================*/
	const byte*	blob_header)	/*!< in: blob header */
{
	return(mach_read_from_4(blob_header + BTR_BLOB_HDR_NEXT_PAGE_NO));
}

/*******************************************************************//**
Deallocate a buffer block that was reserved for a BLOB part. */
static
void
btr_blob_free(
/*==========*/
	buf_block_t*	block,	/*!< in: buffer block */
	ibool		all,	/*!< in: TRUE=remove also the compressed page
				if there is one */
	mtr_t*		mtr)	/*!< in: mini-transaction to commit */
{
	buf_pool_t*	buf_pool = buf_pool_from_block(block);
	ulint		space	= buf_block_get_space(block);
	ulint		page_no	= buf_block_get_page_no(block);

	ut_ad(mtr_memo_contains(mtr, block, MTR_MEMO_PAGE_X_FIX));

	mtr_commit(mtr);

	buf_pool_mutex_enter(buf_pool);
	mutex_enter(&block->mutex);

	/* Only free the block if it is still allocated to
	the same file page. */

	if (buf_block_get_state(block)
	    == BUF_BLOCK_FILE_PAGE
	    && buf_block_get_space(block) == space
	    && buf_block_get_page_no(block) == page_no) {

		if (!buf_LRU_free_block(&block->page, all)
		    && all && block->page.zip.data) {
			/* Attempt to deallocate the uncompressed page
			if the whole block cannot be deallocted. */

			buf_LRU_free_block(&block->page, FALSE);
		}
	}

	buf_pool_mutex_exit(buf_pool);
	mutex_exit(&block->mutex);
}

/*******************************************************************//**
Stores the fields in big_rec_vec to the tablespace and puts pointers to
them in rec.  The extern flags in rec will have to be set beforehand.
The fields are stored on pages allocated from leaf node
file segment of the index tree.
@return	DB_SUCCESS or DB_OUT_OF_FILE_SPACE */
UNIV_INTERN
enum db_err
btr_store_big_rec_extern_fields(
/*============================*/
	dict_index_t*	index,		/*!< in: index of rec; the index tree
					MUST be X-latched */
	buf_block_t*	rec_block,	/*!< in/out: block containing rec */
	rec_t*		rec,		/*!< in/out: record */
	const ulint*	offsets,	/*!< in: rec_get_offsets(rec, index);
					the "external storage" flags in offsets
					will not correspond to rec when
					this function returns */
	const big_rec_t*big_rec_vec,	/*!< in: vector containing fields
					to be stored externally */
	mtr_t*		btr_mtr,	/*!< in: mtr containing the
					latches to the clustered index */
	enum blob_op	op)		/*! in: operation code */
{
	ulint		rec_page_no;
	byte*		field_ref;
	ulint		extern_len;
	ulint		store_len;
	ulint		page_no;
	ulint		space_id;
	ulint		zip_size;
	ulint		prev_page_no;
	ulint		hint_page_no;
	ulint		i;
	mtr_t		mtr;
	mtr_t*		alloc_mtr;
	mem_heap_t*	heap = NULL;
	page_zip_des_t*	page_zip;
	z_stream	c_stream;
	buf_block_t**	freed_pages	= NULL;
	ulint		n_freed_pages	= 0;
	enum db_err	error		= DB_SUCCESS;

	ut_ad(rec_offs_validate(rec, index, offsets));
	ut_ad(rec_offs_any_extern(offsets));
	ut_ad(btr_mtr);
	ut_ad(mtr_memo_contains(btr_mtr, dict_index_get_lock(index),
				MTR_MEMO_X_LOCK));
	ut_ad(mtr_memo_contains(btr_mtr, rec_block, MTR_MEMO_PAGE_X_FIX));
	ut_ad(buf_block_get_frame(rec_block) == page_align(rec));
	ut_a(dict_index_is_clust(index));

	page_zip = buf_block_get_page_zip(rec_block);
	ut_a(dict_table_zip_size(index->table)
	     == buf_block_get_zip_size(rec_block));

	space_id = buf_block_get_space(rec_block);
	zip_size = buf_block_get_zip_size(rec_block);
	rec_page_no = buf_block_get_page_no(rec_block);
	ut_a(fil_page_get_type(page_align(rec)) == FIL_PAGE_INDEX);

	if (page_zip) {
		int	err;

		/* Zlib deflate needs 128 kilobytes for the default
		window size, plus 512 << memLevel, plus a few
		kilobytes for small objects.  We use reduced memLevel
		to limit the memory consumption, and preallocate the
		heap, hoping to avoid memory fragmentation. */
		heap = mem_heap_create(250000);
		page_zip_set_alloc(&c_stream, heap);

		err = deflateInit2(&c_stream, Z_DEFAULT_COMPRESSION,
				   Z_DEFLATED, 15, 7, Z_DEFAULT_STRATEGY);
		ut_a(err == Z_OK);
	}

	if (btr_blob_op_is_update(op)) {
		/* Avoid reusing pages that have been previously freed
		in btr_mtr. */
		if (btr_mtr->n_freed_pages) {
			if (heap == NULL) {
				heap = mem_heap_create(
					btr_mtr->n_freed_pages
					* sizeof *freed_pages);
			}

			freed_pages = mem_heap_alloc(
				heap,
				btr_mtr->n_freed_pages
				* sizeof *freed_pages);
			n_freed_pages = 0;
		}

		/* Because btr_mtr will be committed after mtr, it is
		possible that the tablespace has been extended when
		the B-tree record was updated or inserted, or it will
		be extended while allocating pages for big_rec.

		TODO: In mtr (not btr_mtr), write a redo log record
		about extending the tablespace to its current size,
		and remember the current size. Whenever the tablespace
		grows as pages are allocated, write further redo log
		records to mtr. (Currently tablespace extension is not
		covered by the redo log. If it were, the record would
		only be written to btr_mtr, which is committed after
		mtr.) */
		alloc_mtr = btr_mtr;
	} else {
		/* Use the local mtr for allocations. */
		alloc_mtr = &mtr;
	}

#if defined UNIV_DEBUG || defined UNIV_BLOB_LIGHT_DEBUG
	/* All pointers to externally stored columns in the record
	must either be zero or they must be pointers to inherited
	columns, owned by this record or an earlier record version. */
	for (i = 0; i < rec_offs_n_fields(offsets); i++) {
		if (!rec_offs_nth_extern(offsets, i)) {
			continue;
		}
		field_ref = btr_rec_get_field_ref(rec, offsets, i);

		ut_a(!(field_ref[BTR_EXTERN_LEN] & BTR_EXTERN_OWNER_FLAG));
		/* Either this must be an update in place,
		or the BLOB must be inherited, or the BLOB pointer
		must be zero (will be written in this function). */
		ut_a(op == BTR_STORE_UPDATE
		     || (field_ref[BTR_EXTERN_LEN] & BTR_EXTERN_INHERITED_FLAG)
		     || !memcmp(field_ref, field_ref_zero,
				BTR_EXTERN_FIELD_REF_SIZE));
	}
#endif /* UNIV_DEBUG || UNIV_BLOB_LIGHT_DEBUG */
	/* We have to create a file segment to the tablespace
	for each field and put the pointer to the field in rec */

	for (i = 0; i < big_rec_vec->n_fields; i++) {
		field_ref = btr_rec_get_field_ref(
			rec, offsets, big_rec_vec->fields[i].field_no);
#if defined UNIV_DEBUG || defined UNIV_BLOB_LIGHT_DEBUG
		/* A zero BLOB pointer should have been initially inserted. */
		ut_a(!memcmp(field_ref, field_ref_zero,
			     BTR_EXTERN_FIELD_REF_SIZE));
#endif /* UNIV_DEBUG || UNIV_BLOB_LIGHT_DEBUG */
		extern_len = big_rec_vec->fields[i].len;
		UNIV_MEM_ASSERT_RW(big_rec_vec->fields[i].data,
				   extern_len);

		ut_a(extern_len > 0);

		prev_page_no = FIL_NULL;

		if (page_zip) {
			int	err = deflateReset(&c_stream);
			ut_a(err == Z_OK);

			c_stream.next_in = (void*) big_rec_vec->fields[i].data;
			c_stream.avail_in = extern_len;
		}

		for (;;) {
			buf_block_t*	block;
			page_t*		page;

			mtr_start(&mtr);

			if (prev_page_no == FIL_NULL) {
				hint_page_no = 1 + rec_page_no;
			} else {
				hint_page_no = prev_page_no + 1;
			}

alloc_another:
			block = btr_page_alloc(index, hint_page_no,
					       FSP_NO_DIR, 0, alloc_mtr, &mtr);
			if (UNIV_UNLIKELY(block == NULL)) {
				mtr_commit(&mtr);
				error = DB_OUT_OF_FILE_SPACE;
				goto func_exit;
			}

			if (rw_lock_get_x_lock_count(&block->lock) > 1) {
				/* This page must have been freed in
				btr_mtr previously. Put it aside, and
				allocate another page for the BLOB data. */
				ut_ad(alloc_mtr == btr_mtr);
				ut_ad(btr_blob_op_is_update(op));
				ut_ad(n_freed_pages < btr_mtr->n_freed_pages);
				freed_pages[n_freed_pages++] = block;
				goto alloc_another;
			}

			page_no = buf_block_get_page_no(block);
			page = buf_block_get_frame(block);

			if (prev_page_no != FIL_NULL) {
				buf_block_t*	prev_block;
				page_t*		prev_page;

				prev_block = buf_page_get(space_id, zip_size,
							  prev_page_no,
							  RW_X_LATCH, &mtr);
				buf_block_dbg_add_level(prev_block,
							SYNC_EXTERN_STORAGE);
				prev_page = buf_block_get_frame(prev_block);

				if (page_zip) {
					mlog_write_ulint(
						prev_page + FIL_PAGE_NEXT,
						page_no, MLOG_4BYTES, &mtr);
					memcpy(buf_block_get_page_zip(
						       prev_block)
					       ->data + FIL_PAGE_NEXT,
					       prev_page + FIL_PAGE_NEXT, 4);
				} else {
					mlog_write_ulint(
						prev_page + FIL_PAGE_DATA
						+ BTR_BLOB_HDR_NEXT_PAGE_NO,
						page_no, MLOG_4BYTES, &mtr);
				}

			}

			if (page_zip) {
				int		err;
				page_zip_des_t*	blob_page_zip;

				/* Write FIL_PAGE_TYPE to the redo log
				separately, before logging any other
				changes to the page, so that the debug
				assertions in
				recv_parse_or_apply_log_rec_body() can
				be made simpler.  Before InnoDB Plugin
				1.0.4, the initialization of
				FIL_PAGE_TYPE was logged as part of
				the mlog_log_string() below. */

				mlog_write_ulint(page + FIL_PAGE_TYPE,
						 prev_page_no == FIL_NULL
						 ? FIL_PAGE_TYPE_ZBLOB
						 : FIL_PAGE_TYPE_ZBLOB2,
						 MLOG_2BYTES, &mtr);

				c_stream.next_out = page
					+ FIL_PAGE_DATA;
				c_stream.avail_out
					= page_zip_get_size(page_zip)
					- FIL_PAGE_DATA;

				err = deflate(&c_stream, Z_FINISH);
				ut_a(err == Z_OK || err == Z_STREAM_END);
				ut_a(err == Z_STREAM_END
				     || c_stream.avail_out == 0);

				/* Write the "next BLOB page" pointer */
				mlog_write_ulint(page + FIL_PAGE_NEXT,
						 FIL_NULL, MLOG_4BYTES, &mtr);
				/* Initialize the unused "prev page" pointer */
				mlog_write_ulint(page + FIL_PAGE_PREV,
						 FIL_NULL, MLOG_4BYTES, &mtr);
				/* Write a back pointer to the record
				into the otherwise unused area.  This
				information could be useful in
				debugging.  Later, we might want to
				implement the possibility to relocate
				BLOB pages.  Then, we would need to be
				able to adjust the BLOB pointer in the
				record.  We do not store the heap
				number of the record, because it can
				change in page_zip_reorganize() or
				btr_page_reorganize().  However, also
				the page number of the record may
				change when B-tree nodes are split or
				merged. */
				mlog_write_ulint(page
						 + FIL_PAGE_FILE_FLUSH_LSN,
						 space_id,
						 MLOG_4BYTES, &mtr);
				mlog_write_ulint(page
						 + FIL_PAGE_FILE_FLUSH_LSN + 4,
						 rec_page_no,
						 MLOG_4BYTES, &mtr);

				/* Zero out the unused part of the page. */
				memset(page + page_zip_get_size(page_zip)
				       - c_stream.avail_out,
				       0, c_stream.avail_out);
				mlog_log_string(page + FIL_PAGE_FILE_FLUSH_LSN,
						page_zip_get_size(page_zip)
						- FIL_PAGE_FILE_FLUSH_LSN,
						&mtr);
				/* Copy the page to compressed storage,
				because it will be flushed to disk
				from there. */
				blob_page_zip = buf_block_get_page_zip(block);
				ut_ad(blob_page_zip);
				ut_ad(page_zip_get_size(blob_page_zip)
				      == page_zip_get_size(page_zip));
				memcpy(blob_page_zip->data, page,
				       page_zip_get_size(page_zip));

				if (err == Z_OK && prev_page_no != FIL_NULL) {

					goto next_zip_page;
				}

				if (alloc_mtr == &mtr) {
					rec_block = buf_page_get(
						space_id, zip_size,
						rec_page_no,
						RW_X_LATCH, &mtr);
					buf_block_dbg_add_level(
						rec_block,
						SYNC_NO_ORDER_CHECK);
				}

				if (err == Z_STREAM_END) {
					mach_write_to_4(field_ref
							+ BTR_EXTERN_LEN, 0);
					mach_write_to_4(field_ref
							+ BTR_EXTERN_LEN + 4,
							c_stream.total_in);
				} else {
					memset(field_ref + BTR_EXTERN_LEN,
					       0, 8);
				}

				if (prev_page_no == FIL_NULL) {
					btr_blob_dbg_add_blob(
						rec, big_rec_vec->fields[i]
						.field_no, page_no, index,
						"store");

					mach_write_to_4(field_ref
							+ BTR_EXTERN_SPACE_ID,
							space_id);

					mach_write_to_4(field_ref
							+ BTR_EXTERN_PAGE_NO,
							page_no);

					mach_write_to_4(field_ref
							+ BTR_EXTERN_OFFSET,
							FIL_PAGE_NEXT);
				}

				page_zip_write_blob_ptr(
					page_zip, rec, index, offsets,
					big_rec_vec->fields[i].field_no,
					alloc_mtr);

next_zip_page:
				prev_page_no = page_no;

				/* Commit mtr and release the
				uncompressed page frame to save memory. */
				btr_blob_free(block, FALSE, &mtr);

				if (err == Z_STREAM_END) {
					break;
				}
			} else {
				mlog_write_ulint(page + FIL_PAGE_TYPE,
						 FIL_PAGE_TYPE_BLOB,
						 MLOG_2BYTES, &mtr);

				if (extern_len > (UNIV_PAGE_SIZE
						  - FIL_PAGE_DATA
						  - BTR_BLOB_HDR_SIZE
						  - FIL_PAGE_DATA_END)) {
					store_len = UNIV_PAGE_SIZE
						- FIL_PAGE_DATA
						- BTR_BLOB_HDR_SIZE
						- FIL_PAGE_DATA_END;
				} else {
					store_len = extern_len;
				}

				mlog_write_string(page + FIL_PAGE_DATA
						  + BTR_BLOB_HDR_SIZE,
						  (const byte*)
						  big_rec_vec->fields[i].data
						  + big_rec_vec->fields[i].len
						  - extern_len,
						  store_len, &mtr);
				mlog_write_ulint(page + FIL_PAGE_DATA
						 + BTR_BLOB_HDR_PART_LEN,
						 store_len, MLOG_4BYTES, &mtr);
				mlog_write_ulint(page + FIL_PAGE_DATA
						 + BTR_BLOB_HDR_NEXT_PAGE_NO,
						 FIL_NULL, MLOG_4BYTES, &mtr);

				extern_len -= store_len;

				if (alloc_mtr == &mtr) {
					rec_block = buf_page_get(
						space_id, zip_size,
						rec_page_no,
						RW_X_LATCH, &mtr);
					buf_block_dbg_add_level(
						rec_block,
						SYNC_NO_ORDER_CHECK);
				}

				mlog_write_ulint(field_ref + BTR_EXTERN_LEN, 0,
						 MLOG_4BYTES, alloc_mtr);
				mlog_write_ulint(field_ref
						 + BTR_EXTERN_LEN + 4,
						 big_rec_vec->fields[i].len
						 - extern_len,
						 MLOG_4BYTES, alloc_mtr);

				if (prev_page_no == FIL_NULL) {
					btr_blob_dbg_add_blob(
						rec, big_rec_vec->fields[i]
						.field_no, page_no, index,
						"store");

					mlog_write_ulint(field_ref
							 + BTR_EXTERN_SPACE_ID,
							 space_id, MLOG_4BYTES,
							 alloc_mtr);

					mlog_write_ulint(field_ref
							 + BTR_EXTERN_PAGE_NO,
							 page_no, MLOG_4BYTES,
							 alloc_mtr);

					mlog_write_ulint(field_ref
							 + BTR_EXTERN_OFFSET,
							 FIL_PAGE_DATA,
							 MLOG_4BYTES,
							 alloc_mtr);
				}

				prev_page_no = page_no;

				mtr_commit(&mtr);

				if (extern_len == 0) {
					break;
				}
			}
		}

		DBUG_EXECUTE_IF("btr_store_big_rec_extern",
				error = DB_OUT_OF_FILE_SPACE;
				goto func_exit;);
	}

func_exit:
	if (page_zip) {
		deflateEnd(&c_stream);
	}

	if (n_freed_pages) {
		ulint	i;

		ut_ad(alloc_mtr == btr_mtr);
		ut_ad(btr_blob_op_is_update(op));

		for (i = 0; i < n_freed_pages; i++) {
			btr_page_free_low(index, freed_pages[i], 0, alloc_mtr);
		}
	}

	if (heap != NULL) {
		mem_heap_free(heap);
	}

#if defined UNIV_DEBUG || defined UNIV_BLOB_LIGHT_DEBUG
	/* All pointers to externally stored columns in the record
	must be valid. */
	for (i = 0; i < rec_offs_n_fields(offsets); i++) {
		if (!rec_offs_nth_extern(offsets, i)) {
			continue;
		}

		field_ref = btr_rec_get_field_ref(rec, offsets, i);

		/* The pointer must not be zero if the operation
		succeeded. */
		ut_a(0 != memcmp(field_ref, field_ref_zero,
				 BTR_EXTERN_FIELD_REF_SIZE)
		     || error != DB_SUCCESS);
		/* The column must not be disowned by this record. */
		ut_a(!(field_ref[BTR_EXTERN_LEN] & BTR_EXTERN_OWNER_FLAG));
	}
#endif /* UNIV_DEBUG || UNIV_BLOB_LIGHT_DEBUG */
	return(error);
}

/*******************************************************************//**
Check the FIL_PAGE_TYPE on an uncompressed BLOB page. */
static
void
btr_check_blob_fil_page_type(
/*=========================*/
	ulint		space_id,	/*!< in: space id */
	ulint		page_no,	/*!< in: page number */
	const page_t*	page,		/*!< in: page */
	ibool		read)		/*!< in: TRUE=read, FALSE=purge */
{
	ulint	type = fil_page_get_type(page);

	ut_a(space_id == page_get_space_id(page));
	ut_a(page_no == page_get_page_no(page));

	if (UNIV_UNLIKELY(type != FIL_PAGE_TYPE_BLOB)) {
		ulint	flags = fil_space_get_flags(space_id);

#ifndef UNIV_DEBUG /* Improve debug test coverage */
		if (UNIV_LIKELY
		    ((flags & DICT_TF_FORMAT_MASK) == DICT_TF_FORMAT_51)) {
			/* Old versions of InnoDB did not initialize
			FIL_PAGE_TYPE on BLOB pages.  Do not print
			anything about the type mismatch when reading
			a BLOB page that is in Antelope format.*/
			return;
		}
#endif /* !UNIV_DEBUG */

		ut_print_timestamp(stderr);
		fprintf(stderr,
			"  InnoDB: FIL_PAGE_TYPE=%lu"
			" on BLOB %s space %lu page %lu flags %lx\n",
			(ulong) type, read ? "read" : "purge",
			(ulong) space_id, (ulong) page_no, (ulong) flags);
		ut_error;
	}
}

/*******************************************************************//**
Frees the space in an externally stored field to the file space
management if the field in data is owned by the externally stored field,
in a rollback we may have the additional condition that the field must
not be inherited. */
UNIV_INTERN
void
btr_free_externally_stored_field(
/*=============================*/
	dict_index_t*	index,		/*!< in: index of the data, the index
					tree MUST be X-latched; if the tree
					height is 1, then also the root page
					must be X-latched! (this is relevant
					in the case this function is called
					from purge where 'data' is located on
					an undo log page, not an index
					page) */
	byte*		field_ref,	/*!< in/out: field reference */
	const rec_t*	rec,		/*!< in: record containing field_ref, for
					page_zip_write_blob_ptr(), or NULL */
	const ulint*	offsets,	/*!< in: rec_get_offsets(rec, index),
					or NULL */
	page_zip_des_t*	page_zip,	/*!< in: compressed page corresponding
					to rec, or NULL if rec == NULL */
	ulint		i,		/*!< in: field number of field_ref;
					ignored if rec == NULL */
	enum trx_rb_ctx	rb_ctx,		/*!< in: rollback context */
	mtr_t*		local_mtr __attribute__((unused))) /*!< in: mtr
					containing the latch to data an an
					X-latch to the index tree */
{
	page_t*		page;
	ulint		space_id;
	ulint		rec_zip_size = dict_table_zip_size(index->table);
	ulint		ext_zip_size;
	ulint		page_no;
	ulint		next_page_no;
	mtr_t		mtr;

	ut_ad(mtr_memo_contains(local_mtr, dict_index_get_lock(index),
				MTR_MEMO_X_LOCK));
	ut_ad(mtr_memo_contains_page(local_mtr, field_ref,
				     MTR_MEMO_PAGE_X_FIX));
	ut_ad(!rec || rec_offs_validate(rec, index, offsets));
	ut_ad(!rec || field_ref == btr_rec_get_field_ref(rec, offsets, i));

	if (UNIV_UNLIKELY(!memcmp(field_ref, field_ref_zero,
				  BTR_EXTERN_FIELD_REF_SIZE))) {
		/* In the rollback, we may encounter a clustered index
		record with some unwritten off-page columns. There is
		nothing to free then. */
		ut_a(rb_ctx != RB_NONE);
		return;
	}

	space_id = mach_read_from_4(field_ref + BTR_EXTERN_SPACE_ID);

	if (UNIV_UNLIKELY(space_id != dict_index_get_space(index))) {
		ext_zip_size = fil_space_get_zip_size(space_id);
		/* This must be an undo log record in the system tablespace,
		that is, in row_purge_upd_exist_or_extern().
		Currently, externally stored records are stored in the
		same tablespace as the referring records. */
		ut_ad(!page_get_space_id(page_align(field_ref)));
		ut_ad(!rec);
		ut_ad(!page_zip);
	} else {
		ext_zip_size = rec_zip_size;
	}

	if (!rec) {
		/* This is a call from row_purge_upd_exist_or_extern(). */
		ut_ad(!page_zip);
		rec_zip_size = 0;
	}

#ifdef UNIV_BLOB_DEBUG
	if (!(field_ref[BTR_EXTERN_LEN] & BTR_EXTERN_OWNER_FLAG)
	    && !((field_ref[BTR_EXTERN_LEN] & BTR_EXTERN_INHERITED_FLAG)
		 && (rb_ctx == RB_NORMAL || rb_ctx == RB_RECOVERY))) {
		/* This off-page column will be freed.
		Check that no references remain. */

		btr_blob_dbg_t	b;

		b.blob_page_no = mach_read_from_4(
			field_ref + BTR_EXTERN_PAGE_NO);

		if (rec) {
			/* Remove the reference from the record to the
			BLOB. If the BLOB were not freed, the
			reference would be removed when the record is
			removed. Freeing the BLOB will overwrite the
			BTR_EXTERN_PAGE_NO in the field_ref of the
			record with FIL_NULL, which would make the
			btr_blob_dbg information inconsistent with the
			record. */
			b.ref_page_no = page_get_page_no(page_align(rec));
			b.ref_heap_no = page_rec_get_heap_no(rec);
			b.ref_field_no = i;
			btr_blob_dbg_rbt_delete(index, &b, "free");
		}

		btr_blob_dbg_assert_empty(index, b.blob_page_no);
	}
#endif /* UNIV_BLOB_DEBUG */

	for (;;) {
#ifdef UNIV_SYNC_DEBUG
		buf_block_t*	rec_block;
#endif /* UNIV_SYNC_DEBUG */
		buf_block_t*	ext_block;

		mtr_start(&mtr);

#ifdef UNIV_SYNC_DEBUG
		rec_block =
#endif /* UNIV_SYNC_DEBUG */
		buf_page_get(page_get_space_id(page_align(field_ref)),
			     rec_zip_size,
			     page_get_page_no(page_align(field_ref)),
			     RW_X_LATCH, &mtr);
		buf_block_dbg_add_level(rec_block, SYNC_NO_ORDER_CHECK);
		page_no = mach_read_from_4(field_ref + BTR_EXTERN_PAGE_NO);

		if (/* There is no external storage data */
		    page_no == FIL_NULL
		    /* This field does not own the externally stored field */
		    || (mach_read_from_1(field_ref + BTR_EXTERN_LEN)
			& BTR_EXTERN_OWNER_FLAG)
		    /* Rollback and inherited field */
		    || ((rb_ctx == RB_NORMAL || rb_ctx == RB_RECOVERY)
			&& (mach_read_from_1(field_ref + BTR_EXTERN_LEN)
			    & BTR_EXTERN_INHERITED_FLAG))) {

			/* Do not free */
			mtr_commit(&mtr);

			return;
		}

		ext_block = buf_page_get(space_id, ext_zip_size, page_no,
					 RW_X_LATCH, &mtr);
		buf_block_dbg_add_level(ext_block, SYNC_EXTERN_STORAGE);
		page = buf_block_get_frame(ext_block);

		if (ext_zip_size) {
			/* Note that page_zip will be NULL
			in row_purge_upd_exist_or_extern(). */
			switch (fil_page_get_type(page)) {
			case FIL_PAGE_TYPE_ZBLOB:
			case FIL_PAGE_TYPE_ZBLOB2:
				break;
			default:
				ut_error;
			}
			next_page_no = mach_read_from_4(page + FIL_PAGE_NEXT);

			btr_page_free_low(index, ext_block, 0, &mtr);

			if (page_zip) {
				mach_write_to_4(field_ref + BTR_EXTERN_PAGE_NO,
						next_page_no);
				mach_write_to_4(field_ref + BTR_EXTERN_LEN + 4,
						0);
				page_zip_write_blob_ptr(page_zip, rec, index,
							offsets, i, &mtr);
			} else {
				mlog_write_ulint(field_ref
						 + BTR_EXTERN_PAGE_NO,
						 next_page_no,
						 MLOG_4BYTES, &mtr);
				mlog_write_ulint(field_ref
						 + BTR_EXTERN_LEN + 4, 0,
						 MLOG_4BYTES, &mtr);
			}
		} else {
			ut_a(!page_zip);
			btr_check_blob_fil_page_type(space_id, page_no, page,
						     FALSE);

			next_page_no = mach_read_from_4(
				page + FIL_PAGE_DATA
				+ BTR_BLOB_HDR_NEXT_PAGE_NO);

			/* We must supply the page level (= 0) as an argument
			because we did not store it on the page (we save the
			space overhead from an index page header. */

			btr_page_free_low(index, ext_block, 0, &mtr);

			mlog_write_ulint(field_ref + BTR_EXTERN_PAGE_NO,
					 next_page_no,
					 MLOG_4BYTES, &mtr);
			/* Zero out the BLOB length.  If the server
			crashes during the execution of this function,
			trx_rollback_or_clean_all_recovered() could
			dereference the half-deleted BLOB, fetching a
			wrong prefix for the BLOB. */
			mlog_write_ulint(field_ref + BTR_EXTERN_LEN + 4,
					 0,
					 MLOG_4BYTES, &mtr);
		}

		/* Commit mtr and release the BLOB block to save memory. */
		btr_blob_free(ext_block, TRUE, &mtr);
	}
}

/***********************************************************//**
Frees the externally stored fields for a record. */
static
void
btr_rec_free_externally_stored_fields(
/*==================================*/
	dict_index_t*	index,	/*!< in: index of the data, the index
				tree MUST be X-latched */
	rec_t*		rec,	/*!< in/out: record */
	const ulint*	offsets,/*!< in: rec_get_offsets(rec, index) */
	page_zip_des_t*	page_zip,/*!< in: compressed page whose uncompressed
				part will be updated, or NULL */
	enum trx_rb_ctx	rb_ctx,	/*!< in: rollback context */
	mtr_t*		mtr)	/*!< in: mini-transaction handle which contains
				an X-latch to record page and to the index
				tree */
{
	ulint	n_fields;
	ulint	i;

	ut_ad(rec_offs_validate(rec, index, offsets));
	ut_ad(mtr_memo_contains_page(mtr, rec, MTR_MEMO_PAGE_X_FIX));
	/* Free possible externally stored fields in the record */

	ut_ad(dict_table_is_comp(index->table) == !!rec_offs_comp(offsets));
	n_fields = rec_offs_n_fields(offsets);

	for (i = 0; i < n_fields; i++) {
		if (rec_offs_nth_extern(offsets, i)) {
			btr_free_externally_stored_field(
				index, btr_rec_get_field_ref(rec, offsets, i),
				rec, offsets, page_zip, i, rb_ctx, mtr);
		}
	}
}

/***********************************************************//**
Frees the externally stored fields for a record, if the field is mentioned
in the update vector. */
static
void
btr_rec_free_updated_extern_fields(
/*===============================*/
	dict_index_t*	index,	/*!< in: index of rec; the index tree MUST be
				X-latched */
	rec_t*		rec,	/*!< in/out: record */
	page_zip_des_t*	page_zip,/*!< in: compressed page whose uncompressed
				part will be updated, or NULL */
	const ulint*	offsets,/*!< in: rec_get_offsets(rec, index) */
	const upd_t*	update,	/*!< in: update vector */
	enum trx_rb_ctx	rb_ctx,	/*!< in: rollback context */
	mtr_t*		mtr)	/*!< in: mini-transaction handle which contains
				an X-latch to record page and to the tree */
{
	ulint	n_fields;
	ulint	i;

	ut_ad(rec_offs_validate(rec, index, offsets));
	ut_ad(mtr_memo_contains_page(mtr, rec, MTR_MEMO_PAGE_X_FIX));

	/* Free possible externally stored fields in the record */

	n_fields = upd_get_n_fields(update);

	for (i = 0; i < n_fields; i++) {
		const upd_field_t* ufield = upd_get_nth_field(update, i);

		if (rec_offs_nth_extern(offsets, ufield->field_no)) {
			ulint	len;
			byte*	data = rec_get_nth_field(
				rec, offsets, ufield->field_no, &len);
			ut_a(len >= BTR_EXTERN_FIELD_REF_SIZE);

			btr_free_externally_stored_field(
				index, data + len - BTR_EXTERN_FIELD_REF_SIZE,
				rec, offsets, page_zip,
				ufield->field_no, rb_ctx, mtr);
		}
	}
}

/*******************************************************************//**
Copies the prefix of an uncompressed BLOB.  The clustered index record
that points to this BLOB must be protected by a lock or a page latch.
@return	number of bytes written to buf */
static
ulint
btr_copy_blob_prefix(
/*=================*/
	byte*		buf,	/*!< out: the externally stored part of
				the field, or a prefix of it */
	ulint		len,	/*!< in: length of buf, in bytes */
	ulint		space_id,/*!< in: space id of the BLOB pages */
	ulint		page_no,/*!< in: page number of the first BLOB page */
	ulint		offset)	/*!< in: offset on the first BLOB page */
{
	ulint	copied_len	= 0;

	for (;;) {
		mtr_t		mtr;
		buf_block_t*	block;
		const page_t*	page;
		const byte*	blob_header;
		ulint		part_len;
		ulint		copy_len;

		mtr_start(&mtr);

		block = buf_page_get(space_id, 0, page_no, RW_S_LATCH, &mtr);
		buf_block_dbg_add_level(block, SYNC_EXTERN_STORAGE);
		page = buf_block_get_frame(block);

		btr_check_blob_fil_page_type(space_id, page_no, page, TRUE);

		blob_header = page + offset;
		part_len = btr_blob_get_part_len(blob_header);
		copy_len = ut_min(part_len, len - copied_len);

		memcpy(buf + copied_len,
		       blob_header + BTR_BLOB_HDR_SIZE, copy_len);
		copied_len += copy_len;

		page_no = btr_blob_get_next_page_no(blob_header);

		mtr_commit(&mtr);

		if (page_no == FIL_NULL || copy_len != part_len) {
			UNIV_MEM_ASSERT_RW(buf, copied_len);
			return(copied_len);
		}

		/* On other BLOB pages except the first the BLOB header
		always is at the page data start: */

		offset = FIL_PAGE_DATA;

		ut_ad(copied_len <= len);
	}
}

/*******************************************************************//**
Copies the prefix of a compressed BLOB.  The clustered index record
that points to this BLOB must be protected by a lock or a page latch.
@return	number of bytes written to buf */
static
ulint
btr_copy_zblob_prefix(
/*==================*/
	byte*		buf,	/*!< out: the externally stored part of
				the field, or a prefix of it */
	ulint		len,	/*!< in: length of buf, in bytes */
	ulint		zip_size,/*!< in: compressed BLOB page size */
	ulint		space_id,/*!< in: space id of the BLOB pages */
	ulint		page_no,/*!< in: page number of the first BLOB page */
	ulint		offset)	/*!< in: offset on the first BLOB page */
{
	ulint		page_type = FIL_PAGE_TYPE_ZBLOB;
	mem_heap_t*	heap;
	int		err;
	z_stream	d_stream;

	d_stream.next_out = buf;
	d_stream.avail_out = len;
	d_stream.next_in = Z_NULL;
	d_stream.avail_in = 0;

	/* Zlib inflate needs 32 kilobytes for the default
	window size, plus a few kilobytes for small objects. */
	heap = mem_heap_create(40000);
	page_zip_set_alloc(&d_stream, heap);

	ut_ad(ut_is_2pow(zip_size));
	ut_ad(zip_size >= PAGE_ZIP_MIN_SIZE);
	ut_ad(zip_size <= UNIV_PAGE_SIZE);
	ut_ad(space_id);

	err = inflateInit(&d_stream);
	ut_a(err == Z_OK);

	for (;;) {
		buf_page_t*	bpage;
		ulint		next_page_no;

		/* There is no latch on bpage directly.  Instead,
		bpage is protected by the B-tree page latch that
		is being held on the clustered index record, or,
		in row_merge_copy_blobs(), by an exclusive table lock. */
		bpage = buf_page_get_zip(space_id, zip_size, page_no);

		if (UNIV_UNLIKELY(!bpage)) {
			ut_print_timestamp(stderr);
			fprintf(stderr,
				"  InnoDB: Cannot load"
				" compressed BLOB"
				" page %lu space %lu\n",
				(ulong) page_no, (ulong) space_id);
			goto func_exit;
		}

		if (UNIV_UNLIKELY
		    (fil_page_get_type(bpage->zip.data) != page_type)) {
			ut_print_timestamp(stderr);
			fprintf(stderr,
				"  InnoDB: Unexpected type %lu of"
				" compressed BLOB"
				" page %lu space %lu\n",
				(ulong) fil_page_get_type(bpage->zip.data),
				(ulong) page_no, (ulong) space_id);
			goto end_of_blob;
		}

		next_page_no = mach_read_from_4(bpage->zip.data + offset);

		if (UNIV_LIKELY(offset == FIL_PAGE_NEXT)) {
			/* When the BLOB begins at page header,
			the compressed data payload does not
			immediately follow the next page pointer. */
			offset = FIL_PAGE_DATA;
		} else {
			offset += 4;
		}

		d_stream.next_in = bpage->zip.data + offset;
		d_stream.avail_in = zip_size - offset;

		err = inflate(&d_stream, Z_NO_FLUSH);
		switch (err) {
		case Z_OK:
			if (!d_stream.avail_out) {
				goto end_of_blob;
			}
			break;
		case Z_STREAM_END:
			if (next_page_no == FIL_NULL) {
				goto end_of_blob;
			}
			/* fall through */
		default:
inflate_error:
			ut_print_timestamp(stderr);
			fprintf(stderr,
				"  InnoDB: inflate() of"
				" compressed BLOB"
				" page %lu space %lu returned %d (%s)\n",
				(ulong) page_no, (ulong) space_id,
				err, d_stream.msg);
		case Z_BUF_ERROR:
			goto end_of_blob;
		}

		if (next_page_no == FIL_NULL) {
			if (!d_stream.avail_in) {
				ut_print_timestamp(stderr);
				fprintf(stderr,
					"  InnoDB: unexpected end of"
					" compressed BLOB"
					" page %lu space %lu\n",
					(ulong) page_no,
					(ulong) space_id);
			} else {
				err = inflate(&d_stream, Z_FINISH);
				switch (err) {
				case Z_STREAM_END:
				case Z_BUF_ERROR:
					break;
				default:
					goto inflate_error;
				}
			}

end_of_blob:
			buf_page_release_zip(bpage);
			goto func_exit;
		}

		buf_page_release_zip(bpage);

		/* On other BLOB pages except the first
		the BLOB header always is at the page header: */

		page_no = next_page_no;
		offset = FIL_PAGE_NEXT;
		page_type = FIL_PAGE_TYPE_ZBLOB2;
	}

func_exit:
	inflateEnd(&d_stream);
	mem_heap_free(heap);
	UNIV_MEM_ASSERT_RW(buf, d_stream.total_out);
	return(d_stream.total_out);
}

/*******************************************************************//**
Copies the prefix of an externally stored field of a record.  The
clustered index record that points to this BLOB must be protected by a
lock or a page latch.
@return	number of bytes written to buf */
static
ulint
btr_copy_externally_stored_field_prefix_low(
/*========================================*/
	byte*		buf,	/*!< out: the externally stored part of
				the field, or a prefix of it */
	ulint		len,	/*!< in: length of buf, in bytes */
	ulint		zip_size,/*!< in: nonzero=compressed BLOB page size,
				zero for uncompressed BLOBs */
	ulint		space_id,/*!< in: space id of the first BLOB page */
	ulint		page_no,/*!< in: page number of the first BLOB page */
	ulint		offset)	/*!< in: offset on the first BLOB page */
{
	if (UNIV_UNLIKELY(len == 0)) {
		return(0);
	}

	if (UNIV_UNLIKELY(zip_size)) {
		return(btr_copy_zblob_prefix(buf, len, zip_size,
					     space_id, page_no, offset));
	} else {
		return(btr_copy_blob_prefix(buf, len, space_id,
					    page_no, offset));
	}
}

/*******************************************************************//**
Copies the prefix of an externally stored field of a record.  The
clustered index record must be protected by a lock or a page latch.
@return the length of the copied field, or 0 if the column was being
or has been deleted */
UNIV_INTERN
ulint
btr_copy_externally_stored_field_prefix(
/*====================================*/
	byte*		buf,	/*!< out: the field, or a prefix of it */
	ulint		len,	/*!< in: length of buf, in bytes */
	ulint		zip_size,/*!< in: nonzero=compressed BLOB page size,
				zero for uncompressed BLOBs */
	const byte*	data,	/*!< in: 'internally' stored part of the
				field containing also the reference to
				the external part; must be protected by
				a lock or a page latch */
	ulint		local_len)/*!< in: length of data, in bytes */
{
	ulint	space_id;
	ulint	page_no;
	ulint	offset;

	ut_a(local_len >= BTR_EXTERN_FIELD_REF_SIZE);

	local_len -= BTR_EXTERN_FIELD_REF_SIZE;

	if (UNIV_UNLIKELY(local_len >= len)) {
		memcpy(buf, data, len);
		return(len);
	}

	memcpy(buf, data, local_len);
	data += local_len;

	ut_a(memcmp(data, field_ref_zero, BTR_EXTERN_FIELD_REF_SIZE));

	if (!mach_read_from_4(data + BTR_EXTERN_LEN + 4)) {
		/* The externally stored part of the column has been
		(partially) deleted.  Signal the half-deleted BLOB
		to the caller. */

		return(0);
	}

	space_id = mach_read_from_4(data + BTR_EXTERN_SPACE_ID);

	page_no = mach_read_from_4(data + BTR_EXTERN_PAGE_NO);

	offset = mach_read_from_4(data + BTR_EXTERN_OFFSET);

	return(local_len
	       + btr_copy_externally_stored_field_prefix_low(buf + local_len,
							     len - local_len,
							     zip_size,
							     space_id, page_no,
							     offset));
}

/*******************************************************************//**
Copies an externally stored field of a record to mem heap.  The
clustered index record must be protected by a lock or a page latch.
@return	the whole field copied to heap */
static
byte*
btr_copy_externally_stored_field(
/*=============================*/
	ulint*		len,	/*!< out: length of the whole field */
	const byte*	data,	/*!< in: 'internally' stored part of the
				field containing also the reference to
				the external part; must be protected by
				a lock or a page latch */
	ulint		zip_size,/*!< in: nonzero=compressed BLOB page size,
				zero for uncompressed BLOBs */
	ulint		local_len,/*!< in: length of data */
	mem_heap_t*	heap)	/*!< in: mem heap */
{
	ulint	space_id;
	ulint	page_no;
	ulint	offset;
	ulint	extern_len;
	byte*	buf;

	ut_a(local_len >= BTR_EXTERN_FIELD_REF_SIZE);

	local_len -= BTR_EXTERN_FIELD_REF_SIZE;

	space_id = mach_read_from_4(data + local_len + BTR_EXTERN_SPACE_ID);

	page_no = mach_read_from_4(data + local_len + BTR_EXTERN_PAGE_NO);

	offset = mach_read_from_4(data + local_len + BTR_EXTERN_OFFSET);

	/* Currently a BLOB cannot be bigger than 4 GB; we
	leave the 4 upper bytes in the length field unused */

	extern_len = mach_read_from_4(data + local_len + BTR_EXTERN_LEN + 4);

	buf = mem_heap_alloc(heap, local_len + extern_len);

	memcpy(buf, data, local_len);
	*len = local_len
		+ btr_copy_externally_stored_field_prefix_low(buf + local_len,
							      extern_len,
							      zip_size,
							      space_id,
							      page_no, offset);

	return(buf);
}

/*******************************************************************//**
Copies an externally stored field of a record to mem heap.
@return	the field copied to heap, or NULL if the field is incomplete */
UNIV_INTERN
byte*
btr_rec_copy_externally_stored_field(
/*=================================*/
	const rec_t*	rec,	/*!< in: record in a clustered index;
				must be protected by a lock or a page latch */
	const ulint*	offsets,/*!< in: array returned by rec_get_offsets() */
	ulint		zip_size,/*!< in: nonzero=compressed BLOB page size,
				zero for uncompressed BLOBs */
	ulint		no,	/*!< in: field number */
	ulint*		len,	/*!< out: length of the field */
	mem_heap_t*	heap)	/*!< in: mem heap */
{
	ulint		local_len;
	const byte*	data;

	ut_a(rec_offs_nth_extern(offsets, no));

	/* An externally stored field can contain some initial
	data from the field, and in the last 20 bytes it has the
	space id, page number, and offset where the rest of the
	field data is stored, and the data length in addition to
	the data stored locally. We may need to store some data
	locally to get the local record length above the 128 byte
	limit so that field offsets are stored in two bytes, and
	the extern bit is available in those two bytes. */

	data = rec_get_nth_field(rec, offsets, no, &local_len);

	ut_a(local_len >= BTR_EXTERN_FIELD_REF_SIZE);

	if (UNIV_UNLIKELY
	    (!memcmp(data + local_len - BTR_EXTERN_FIELD_REF_SIZE,
		     field_ref_zero, BTR_EXTERN_FIELD_REF_SIZE))) {
		/* The externally stored field was not written yet.
		This record should only be seen by
		recv_recovery_rollback_active() or any
		TRX_ISO_READ_UNCOMMITTED transactions. */
		return(NULL);
	}

	return(btr_copy_externally_stored_field(len, data,
						zip_size, local_len, heap));
}
#endif /* !UNIV_HOTBACKUP */<|MERGE_RESOLUTION|>--- conflicted
+++ resolved
@@ -60,12 +60,7 @@
 #include "row0purge.h"
 #include "row0upd.h"
 #include "trx0rec.h"
-<<<<<<< HEAD
 #include "trx0roll.h" /* trx_is_recv() */
-=======
-#include "trx0undo.h"
-#include "trx0roll.h" /* trx_roll_crash_recv_trx */
->>>>>>> f166ec71
 #include "que0que.h"
 #include "row0row.h"
 #include "srv0srv.h"
@@ -1636,7 +1631,7 @@
 
 /***********************************************************//**
 Writes a redo log record of updating a record in-place. */
-UNIV_INLINE
+UNIV_INTERN
 void
 btr_cur_update_in_place_log(
 /*========================*/
@@ -1674,7 +1669,7 @@
 	mach_write_to_1(log_ptr, flags);
 	log_ptr++;
 
-	if (index->type & DICT_CLUSTERED) {
+	if (dict_index_is_clust(index)) {
 		log_ptr = row_upd_write_sys_vals_to_log(
 				index, trx, roll_ptr, log_ptr, mtr);
 	} else {
@@ -1682,11 +1677,10 @@
 		/* TRX_ID Position */
 		log_ptr += mach_write_compressed(log_ptr, 0);
 		/* ROLL_PTR */
-		trx_write_roll_ptr(log_ptr, ut_dulint_zero);
+		trx_write_roll_ptr(log_ptr, 0);
 		log_ptr += DATA_ROLL_PTR_LEN;
 		/* TRX_ID */
-		log_ptr += mach_dulint_write_compressed(log_ptr,
-							ut_dulint_zero);
+		log_ptr += mach_ull_write_compressed(log_ptr, 0);
 	}
 
 	mach_write_to_2(log_ptr, page_offset(rec));
