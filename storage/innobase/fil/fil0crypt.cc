--- conflicted
+++ resolved
@@ -1838,13 +1838,8 @@
 
 	state->crypt_stat.pages_read_from_disk++;
 
-<<<<<<< HEAD
-	uintmax_t start = ut_time_us(NULL);
+	const ulonglong start = my_interval_timer();
 	block = buf_page_get_gen(page_id, zip_size,
-=======
-	const ulonglong start = my_interval_timer();
-	block = buf_page_get_gen(page_id, page_size,
->>>>>>> f3eb82f0
 				 RW_X_LATCH,
 				 NULL, BUF_GET_POSSIBLY_FREED,
 				file, line, mtr, &err);
