--- conflicted
+++ resolved
@@ -850,7 +850,6 @@
 		recv_n_pool_free_frames = 512;
 	}
 
-<<<<<<< HEAD
 	buf = static_cast<byte*>(ut_malloc_dontdump(RECV_PARSING_BUF_SIZE));
 	buf_size = RECV_PARSING_BUF_SIZE;
 	len = 0;
@@ -865,15 +864,7 @@
 
 	addr_hash = hash_create(size / 512);
 	n_addrs = 0;
-	progress_time = ut_time();
-=======
-	recv_sys->buf = static_cast<byte*>(
-		ut_malloc_dontdump(RECV_PARSING_BUF_SIZE));
-	recv_sys->buf_size = RECV_PARSING_BUF_SIZE;
-
-	recv_sys->addr_hash = hash_create(size / 512);
-	recv_sys->progress_time = time(NULL);
->>>>>>> f3eb82f0
+	progress_time = time(NULL);
 	recv_max_page_lsn = 0;
 
 	memset(truncated_undo_spaces, 0, sizeof truncated_undo_spaces);
@@ -1015,11 +1006,7 @@
 		}
 	}
 
-<<<<<<< HEAD
-	if (recv_sys.report(ut_time())) {
-=======
-	if (recv_sys->report(time(NULL))) {
->>>>>>> f3eb82f0
+	if (recv_sys.report(time(NULL))) {
 		ib::info() << "Read redo log up to LSN=" << *start_lsn;
 		service_manager_extend_timeout(INNODB_EXTEND_TIMEOUT_INTERVAL,
 			"Read redo log up to LSN=" LSN_PF,
@@ -2103,15 +2090,9 @@
 	ut_ad(recv_addr->state == RECV_BEING_PROCESSED);
 	recv_addr->state = RECV_PROCESSED;
 
-<<<<<<< HEAD
 	ut_a(recv_sys.n_addrs > 0);
 	if (ulint n = --recv_sys.n_addrs) {
-		if (recv_sys.report(time)) {
-=======
-	ut_a(recv_sys->n_addrs > 0);
-	if (ulint n = --recv_sys->n_addrs) {
-		if (recv_sys->report(now)) {
->>>>>>> f3eb82f0
+		if (recv_sys.report(now)) {
 			ib::info() << "To recover: " << n << " pages from log";
 			service_manager_extend_timeout(
 				INNODB_EXTEND_TIMEOUT_INTERVAL, "To recover: " ULINTPF " pages from log", n);
