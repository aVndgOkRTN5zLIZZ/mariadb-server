--- conflicted
+++ resolved
@@ -3438,16 +3438,10 @@
 		log_sys.log.read_log_seg(&end_lsn, start_lsn + RECV_SCAN_SIZE);
 	} while (end_lsn != start_lsn
 		 && !recv_scan_log_recs(
-<<<<<<< HEAD
 			 available_mem, &store_to_hash, log_sys.buf,
 			 checkpoint_lsn,
 			 start_lsn, end_lsn,
 			 contiguous_lsn, &log_sys.log.scanned_lsn));
-=======
-			 available_mem, &store_to_hash, log_sys->buf,
-			 checkpoint_lsn, start_lsn, end_lsn,
-			 contiguous_lsn, &group->scanned_lsn));
->>>>>>> 16bce0f6
 
 	if (recv_sys->found_corrupt_log || recv_sys->found_corrupt_fs) {
 		DBUG_RETURN(false);
