--- conflicted
+++ resolved
@@ -727,12 +727,8 @@
 retry:
     log_sys.latch.wr_unlock();
     bool fail= false;
-<<<<<<< HEAD
     buf_block_t *free_block= buf_LRU_get_free_block(have_no_mutex);
-=======
-    buf_block_t *free_block= buf_LRU_get_free_block(false);
     log_sys.latch.wr_lock(SRW_LOCK_CALL);
->>>>>>> 1fd00998
     mysql_mutex_lock(&recv_sys.mutex);
 
     for (auto d= defers.begin(); d != defers.end(); )
@@ -3392,9 +3388,6 @@
 
     fil_system.extend_to_recv_size();
 
-<<<<<<< HEAD
-    buf_block_t *free_block= buf_LRU_get_free_block(have_no_mutex);
-=======
     /* We must release log_sys.latch and recv_sys.mutex before
     invoking buf_LRU_get_free_block(). Allocating a block may initiate
     a redo log write and therefore acquire log_sys.latch. To avoid
@@ -3404,8 +3397,7 @@
     if (!last_batch)
       log_sys.latch.wr_unlock();
 
-    buf_block_t *free_block= buf_LRU_get_free_block(false);
->>>>>>> 1fd00998
+    buf_block_t *free_block= buf_LRU_get_free_block(have_no_mutex);
 
     if (!last_batch)
       log_sys.latch.wr_lock(SRW_LOCK_CALL);
@@ -3456,15 +3448,11 @@
         {
 next_free_block:
           mysql_mutex_unlock(&mutex);
-<<<<<<< HEAD
-          free_block= buf_LRU_get_free_block(have_no_mutex);
-=======
           if (!last_batch)
             log_sys.latch.wr_unlock();
-          free_block= buf_LRU_get_free_block(false);
+          free_block= buf_LRU_get_free_block(have_no_mutex);
           if (!last_batch)
             log_sys.latch.wr_lock(SRW_LOCK_CALL);
->>>>>>> 1fd00998
           mysql_mutex_lock(&mutex);
           break;
         }
