--- conflicted
+++ resolved
@@ -2047,13 +2047,8 @@
   mysql_mutex_lock(&buf_pool.mutex);
   const size_t available= UT_LIST_GET_LEN(buf_pool.free);
   mysql_mutex_unlock(&buf_pool.mutex);
-<<<<<<< HEAD
-  if (need_more)
+  if (available < pages)
     buf_flush_sync_batch(lsn);
-=======
-  if (available < pages)
-    buf_flush_sync_batch(recovered_lsn);
->>>>>>> 5d5be64d
 }
 
 /** Register a redo log snippet for a page.
