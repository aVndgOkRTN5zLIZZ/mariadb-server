--- conflicted
+++ resolved
@@ -1199,11 +1199,7 @@
 @param[in]	lsn		lsn of the redo log
 @param[in]	store		whether the redo log has to be stored */
 static void fil_name_process(const char *name, ulint len, uint32_t space_id,
-<<<<<<< HEAD
-                             bool deleted, lsn_t lsn, const store_t *store)
-=======
                              mfile_type_t ftype, lsn_t lsn, store_t store)
->>>>>>> 212994f7
 {
 	if (srv_operation == SRV_OPERATION_BACKUP
 	    || srv_operation == SRV_OPERATION_BACKUP_NO_DEFER) {
@@ -1320,14 +1316,9 @@
 		case FIL_LOAD_DEFER:
 			/* Skip the deferred spaces
 			when lsn is already processed */
-<<<<<<< HEAD
-			if (*store != store_t::STORE_IF_EXISTS) {
-				deferred_spaces.add(space_id, name, lsn);
-=======
 			if (store != store_t::STORE_IF_EXISTS) {
 				deferred_spaces.add(
 					space_id, fname.name.c_str(), lsn);
->>>>>>> 212994f7
 			}
 			break;
 		case FIL_LOAD_INVALID:
