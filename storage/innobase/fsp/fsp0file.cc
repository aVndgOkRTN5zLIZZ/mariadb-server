/*****************************************************************************

Copyright (c) 2013, 2016, Oracle and/or its affiliates. All Rights Reserved.
Copyright (c) 2017, 2022, MariaDB Corporation.

This program is free software; you can redistribute it and/or modify it under
the terms of the GNU General Public License as published by the Free Software
Foundation; version 2 of the License.

This program is distributed in the hope that it will be useful, but WITHOUT
ANY WARRANTY; without even the implied warranty of MERCHANTABILITY or FITNESS
FOR A PARTICULAR PURPOSE. See the GNU General Public License for more details.

You should have received a copy of the GNU General Public License along with
this program; if not, write to the Free Software Foundation, Inc.,
51 Franklin Street, Fifth Floor, Boston, MA 02110-1335 USA

*****************************************************************************/

/**************************************************//**
@file fsp/fsp0file.cc
Tablespace data file implementation

Created 2013-7-26 by Kevin Lewis
*******************************************************/

#include "fil0fil.h"
#include "fsp0types.h"
#include "os0file.h"
#include "page0page.h"
#include "srv0start.h"
#include "log.h"

/** Release the resources. */
void
Datafile::shutdown()
{
	close();

	free_filepath();
	free_first_page();
}

/** Create/open a data file.
@param[in]	read_only_mode	if true, then readonly mode checks are enforced.
@return DB_SUCCESS or error code */
dberr_t
Datafile::open_or_create(bool read_only_mode)
{
	bool success;
	ut_a(m_filepath != NULL);
	ut_ad(m_handle == OS_FILE_CLOSED);

	m_handle = os_file_create(
		innodb_data_file_key, m_filepath, m_open_flags,
		OS_FILE_NORMAL, OS_DATA_FILE, read_only_mode, &success);

	if (!success) {
		m_last_os_error = os_file_get_last_error(true);
		ib::error() << "Cannot open datafile '" << m_filepath << "'";
		return(DB_CANNOT_OPEN_FILE);
	}

	return(DB_SUCCESS);
}

/** Open a data file in read-only mode to check if it exists so that it
can be validated.
@param[in]	strict	whether to issue error messages
@return DB_SUCCESS or error code */
dberr_t
Datafile::open_read_only(bool strict)
{
	bool	success = false;
	ut_ad(m_handle == OS_FILE_CLOSED);

	/* This function can be called for file objects that do not need
	to be opened, which is the case when the m_filepath is NULL */
	if (m_filepath == NULL) {
		return(DB_ERROR);
	}

	set_open_flags(OS_FILE_OPEN);
	m_handle = os_file_create_simple_no_error_handling(
		innodb_data_file_key, m_filepath, m_open_flags,
		OS_FILE_READ_ONLY, true, &success);

	if (success) {
		m_exists = true;
		init_file_info();

		return(DB_SUCCESS);
	}

	if (strict) {
		m_last_os_error = os_file_get_last_error(true);
		ib::error() << "Cannot open datafile for read-only: '"
			<< m_filepath << "' OS error: " << m_last_os_error;
	}

	return(DB_CANNOT_OPEN_FILE);
}

/** Open a data file in read-write mode during start-up so that
doublewrite pages can be restored and then it can be validated.*
@return DB_SUCCESS or error code */
inline dberr_t Datafile::open_read_write()
{
	bool	success = false;
	ut_ad(m_handle == OS_FILE_CLOSED);
	ut_ad(!srv_read_only_mode);

	/* This function can be called for file objects that do not need
	to be opened, which is the case when the m_filepath is NULL */
	if (m_filepath == NULL) {
		return(DB_ERROR);
	}

	set_open_flags(OS_FILE_OPEN);
	m_handle = os_file_create_simple_no_error_handling(
		innodb_data_file_key, m_filepath, m_open_flags,
		OS_FILE_READ_WRITE, false, &success);

	if (!success) {
		m_last_os_error = os_file_get_last_error(true);
		ib::error() << "Cannot open datafile for read-write: '"
			<< m_filepath << "'";
		return(DB_CANNOT_OPEN_FILE);
	}

	m_exists = true;

	init_file_info();

	return(DB_SUCCESS);
}

/** Initialize OS specific file info. */
void
Datafile::init_file_info()
{
#ifdef _WIN32
	GetFileInformationByHandle((os_file_t)m_handle, &m_file_info);
#else
	fstat(m_handle, &m_file_info);
#endif	/* WIN32 */
}

/** Close a data file.
@return DB_SUCCESS or error code */
dberr_t
Datafile::close()
{
	if (m_handle != OS_FILE_CLOSED) {
		ibool	success = os_file_close(m_handle);
		ut_a(success);

		m_handle = OS_FILE_CLOSED;
	}

	return(DB_SUCCESS);
}

/** Make a full filepath from a directory path and a filename.
Prepend the dirpath to filename using the extension given.
If dirpath is NULL, prepend the default datadir to filepath.
Store the result in m_filepath.
@param dirpath  directory path
@param name     tablespace (table) name
@param ext      filename extension */
void Datafile::make_filepath(const char *dirpath, fil_space_t::name_type name,
                             ib_extention ext)
{
  ut_ad(dirpath || name.size());
  free_filepath();
  m_filepath= fil_make_filepath(dirpath, name, ext, false);
  ut_ad(m_filepath);
  set_filename();
}

/** Set the filepath by duplicating the filepath sent in. This is the
name of the file with its extension and absolute or relative path.
@param[in]	filepath	filepath to set */
void
Datafile::set_filepath(const char* filepath)
{
	free_filepath();
	m_filepath = static_cast<char*>(ut_malloc_nokey(strlen(filepath) + 1));
	::strcpy(m_filepath, filepath);
	set_filename();
}

/** Free the filepath buffer. */
void
Datafile::free_filepath()
{
	if (m_filepath != NULL) {
		ut_free(m_filepath);
		m_filepath = NULL;
		m_filename = NULL;
	}
}

/** Do a quick test if the filepath provided looks the same as this filepath
byte by byte. If they are two different looking paths to the same file,
same_as() will be used to show that after the files are opened.
@param[in]	other	filepath to compare with
@retval true if it is the same filename by byte comparison
@retval false if it looks different */
bool
Datafile::same_filepath_as(
	const char* other) const
{
	return(0 == strcmp(m_filepath, other));
}

/** Test if another opened datafile is the same file as this object.
@param[in]	other	Datafile to compare with
@return true if it is the same file, else false */
bool
Datafile::same_as(
	const Datafile&	other) const
{
#ifdef _WIN32
	return(m_file_info.dwVolumeSerialNumber
	       == other.m_file_info.dwVolumeSerialNumber
	       && m_file_info.nFileIndexHigh
	          == other.m_file_info.nFileIndexHigh
	       && m_file_info.nFileIndexLow
	          == other.m_file_info.nFileIndexLow);
#else
	return(m_file_info.st_ino == other.m_file_info.st_ino
	       && m_file_info.st_dev == other.m_file_info.st_dev);
#endif /* WIN32 */
}

/** Reads a few significant fields from the first page of the first
datafile.  The Datafile must already be open.
@param[in]	read_only_mode	If true, then readonly mode checks are enforced.
@return DB_SUCCESS or DB_IO_ERROR if page cannot be read */
dberr_t
Datafile::read_first_page(bool read_only_mode)
{
	if (m_handle == OS_FILE_CLOSED) {

		dberr_t err = open_or_create(read_only_mode);

		if (err != DB_SUCCESS) {
			return(err);
		}
	}

	/* Align the memory for a possible read from a raw device */

	m_first_page = static_cast<byte*>(
		aligned_malloc(UNIV_PAGE_SIZE_MAX, srv_page_size));

	dberr_t		err = DB_ERROR;
	size_t		page_size = UNIV_PAGE_SIZE_MAX;

	/* Don't want unnecessary complaints about partial reads. */

	while (page_size >= UNIV_PAGE_SIZE_MIN) {

		ulint	n_read = 0;

		err = os_file_read(
			IORequestReadPartial, m_handle, m_first_page, 0,
			page_size, &n_read);

		if (err == DB_SUCCESS) {
			break;
		}

		if (err == DB_IO_ERROR && n_read == 0) {
			break;
		}
		if (err == DB_IO_ERROR && n_read >= UNIV_PAGE_SIZE_MIN) {
			page_size >>= 1;
		} else if (srv_operation == SRV_OPERATION_BACKUP) {
			break;
		} else {
			ib::info() << "Cannot read first page of '"
				<< m_filepath << "': " << err;
			break;
		}
	}

	if (err != DB_SUCCESS) {
		return(err);
	}

	if (m_order == 0) {
		if (memcmp_aligned<2>(FIL_PAGE_SPACE_ID + m_first_page,
				      FSP_HEADER_OFFSET + FSP_SPACE_ID
				      + m_first_page, 4)) {
			ib::error()
				<< "Inconsistent tablespace ID in "
				<< m_filepath;
			return DB_CORRUPTION;
		}

		m_space_id = mach_read_from_4(FIL_PAGE_SPACE_ID
					      + m_first_page);
		m_flags = fsp_header_get_flags(m_first_page);
		if (!fil_space_t::is_valid_flags(m_flags, m_space_id)) {
			ulint cflags = fsp_flags_convert_from_101(m_flags);
			if (cflags == ULINT_UNDEFINED) {
				switch (fsp_flags_is_incompatible_mysql(m_flags)) {
				case 0:
					sql_print_error("InnoDB: Invalid flags 0x%zx in %s",
							m_flags, m_filepath);
					return(DB_CORRUPTION);
				case 3:
				case 2:
					sql_print_error("InnoDB: MySQL-8.0 tablespace in %s",
							m_filepath);
					break;
				case 1:
					sql_print_error("InnoDB: MySQL Encrypted tablespace in %s",
							m_filepath);
					break;
				}
				sql_print_error("InnoDB: Restart in MySQL for migration/recovery.");
				return(DB_UNSUPPORTED);
			} else {
				m_flags = cflags;
			}
		}
	}

	const size_t physical_size = fil_space_t::physical_size(m_flags);

	if (physical_size > page_size) {
		ib::error() << "File " << m_filepath
			<< " should be longer than "
			<< page_size << " bytes";
		return(DB_CORRUPTION);
	}

	return(err);
}

/** Free the first page from memory when it is no longer needed. */
void Datafile::free_first_page()
{
  aligned_free(m_first_page);
  m_first_page= nullptr;
}

/** Validates the datafile and checks that it conforms with the expected
space ID and flags.  The file should exist and be successfully opened
in order for this function to validate it.
@param[in]	space_id	The expected tablespace ID.
@param[in]	flags		The expected tablespace flags.
@retval DB_SUCCESS if tablespace is valid, DB_ERROR if not.
m_is_valid is also set true on success, else false. */
dberr_t
Datafile::validate_to_dd(ulint space_id, ulint flags)
{
	dberr_t err;

	if (!is_open()) {
		return DB_ERROR;
	}

	/* Validate this single-table-tablespace with the data dictionary,
	but do not compare the DATA_DIR flag, in case the tablespace was
	remotely located. */
	err = validate_first_page(0);
	if (err != DB_SUCCESS) {
		return(err);
	}

	flags &= ~FSP_FLAGS_MEM_MASK;

	/* Make sure the datafile we found matched the space ID.
	If the datafile is a file-per-table tablespace then also match
	the row format and zip page size. */
	if (m_space_id == space_id
	    && (fil_space_t::is_flags_equal(flags, m_flags)
		|| fil_space_t::is_flags_equal(m_flags, flags))) {
		/* Datafile matches the tablespace expected. */
		return(DB_SUCCESS);
	}

	/* else do not use this tablespace. */
	m_is_valid = false;

	ib::error() << "Refusing to load '" << m_filepath << "' (id="
		<< m_space_id << ", flags=" << ib::hex(m_flags)
		<< "); dictionary contains id="
		<< space_id << ", flags=" << ib::hex(flags);

	return(DB_ERROR);
}

/** Validates this datafile for the purpose of recovery.  The file should
exist and be successfully opened. We initially open it in read-only mode
because we just want to read the SpaceID.  However, if the first page is
corrupt and needs to be restored from the doublewrite buffer, we will
reopen it in write mode and ry to restore that page.
@retval DB_SUCCESS if tablespace is valid, DB_ERROR if not.
m_is_valid is also set true on success, else false. */
dberr_t
Datafile::validate_for_recovery()
{
	dberr_t err;

	ut_ad(is_open());
	ut_ad(!srv_read_only_mode);

	err = validate_first_page(0);

	switch (err) {
	case DB_TABLESPACE_EXISTS:
		break;
	case DB_SUCCESS:
		if (!m_defer || !m_space_id) {
			break;
		}
		/* InnoDB should check whether the deferred
		tablespace page0 can be recovered from
		double write buffer. InnoDB should try
	        to recover only if m_space_id exists because
		dblwr pages can be searched via {space_id, 0}.
		m_space_id is set in read_first_page(). */
		/* fall through */
	default:
		/* Re-open the file in read-write mode  Attempt to restore
		page 0 from doublewrite and read the space ID from a survey
		of the first few pages. */
		close();
		err = open_read_write();
		if (err != DB_SUCCESS) {
			return(err);
		}

<<<<<<< HEAD
		if (!m_defer) {
			err = find_space_id();
			if (err != DB_SUCCESS || m_space_id == 0) {
				ib::error() << "Datafile '" << m_filepath
					<< "' is corrupted. Cannot determine "
					"the space ID from the first 64 pages.";
				return(err);
			}
		}

		if (m_space_id == ULINT_UNDEFINED) {
			return DB_SUCCESS; /* empty file */
=======
		err = find_space_id();
		if (err != DB_SUCCESS || m_space_id == 0) {

			m_space_id = recv_sys.dblwr.find_first_page(
				m_filepath, m_handle);

			if (m_space_id) goto free_first_page;

			sql_print_error(
				"InnoDB: Datafile '%s' is corrupted."
				" Cannot determine the space ID from"
				" the first 64 pages.", m_filepath);
			return(err);
>>>>>>> fa3171df
		}

		if (recv_sys.dblwr.restore_first_page(
			m_space_id, m_filepath, m_handle)) {
			return m_defer ? err : DB_CORRUPTION;
		}
free_first_page:
		/* Free the previously read first page and then re-validate. */
		free_first_page();
		m_defer = false;
		err = validate_first_page(0);
	}

	return(err);
}

/** Check the consistency of the first page of a datafile when the
tablespace is opened.  This occurs before the fil_space_t is created
so the Space ID found here must not already be open.
m_is_valid is set true on success, else false.
@param[out]	flush_lsn	contents of FIL_PAGE_FILE_FLUSH_LSN
@retval DB_SUCCESS on if the datafile is valid
@retval DB_CORRUPTION if the datafile is not readable
@retval DB_TABLESPACE_EXISTS if there is a duplicate space_id */
dberr_t Datafile::validate_first_page(lsn_t *flush_lsn)
{
	const char*	error_txt = NULL;

	m_is_valid = true;

	if (m_first_page == NULL
	    && read_first_page(srv_read_only_mode) != DB_SUCCESS) {

		error_txt = "Cannot read first page";
	} else {
		ut_ad(m_first_page);

		if (flush_lsn != NULL) {

			*flush_lsn = mach_read_from_8(
				m_first_page + FIL_PAGE_FILE_FLUSH_LSN_OR_KEY_VERSION);
		}
	}

	if (error_txt != NULL) {
err_exit:
<<<<<<< HEAD
		free_first_page();

		if (recv_recovery_is_on()
		    || srv_operation == SRV_OPERATION_BACKUP) {
			m_defer= true;
			return DB_SUCCESS;
		}

		ib::info() << error_txt << " in datafile: " << m_filepath
			<< ", Space ID:" << m_space_id  << ", Flags: "
			<< m_flags;
=======
		sql_print_error("InnoDB: %s in datafile: %s, Space ID: %zu, "
				"Flags: %zu", error_txt, m_filepath,
				m_space_id, m_flags);
>>>>>>> fa3171df
		m_is_valid = false;
		return(DB_CORRUPTION);
	}

	/* Check if the whole page is blank. */
	if (!m_space_id && !m_flags) {
		const byte*	b		= m_first_page;
		ulint		nonzero_bytes	= srv_page_size;

		while (*b == '\0' && --nonzero_bytes != 0) {

			b++;
		}

		if (nonzero_bytes == 0) {
			error_txt = "Header page consists of zero bytes";
			goto err_exit;
		}
	}

	if (!fil_space_t::is_valid_flags(m_flags, m_space_id)) {
		/* Tablespace flags must be valid. */
		error_txt = "Tablespace flags are invalid";
		goto err_exit;
	}

	ulint logical_size = fil_space_t::logical_size(m_flags);

	if (srv_page_size != logical_size) {
		free_first_page();
		if (recv_recovery_is_on()
		    || srv_operation == SRV_OPERATION_BACKUP) {
			m_defer= true;
			return DB_SUCCESS;
		}
		/* Logical size must be innodb_page_size. */
		ib::error()
			<< "Data file '" << m_filepath << "' uses page size "
			<< logical_size << ", but the innodb_page_size"
			" start-up parameter is "
			<< srv_page_size;
		return(DB_ERROR);
	}

	if (page_get_page_no(m_first_page) != 0) {
		/* First page must be number 0 */
		error_txt = "Header page contains inconsistent data";
		goto err_exit;
	}

	if (m_space_id >= SRV_SPACE_ID_UPPER_BOUND) {
		error_txt = "A bad Space ID was found";
		goto err_exit;
	}

	if (buf_page_is_corrupted(false, m_first_page, m_flags)) {
		/* Look for checksum and other corruptions. */
		error_txt = "Checksum mismatch";
		goto err_exit;
	}

	mysql_mutex_lock(&fil_system.mutex);

	fil_space_t* space = fil_space_get_by_id(m_space_id);

	if (space) {
		fil_node_t* node = UT_LIST_GET_FIRST(space->chain);

		if (node && !strcmp(m_filepath, node->name)) {
ok_exit:
			mysql_mutex_unlock(&fil_system.mutex);
			return DB_SUCCESS;
		}

		if (!m_space_id
		    && (recv_recovery_is_on()
			|| srv_operation == SRV_OPERATION_BACKUP)) {
			m_defer= true;
			goto ok_exit;
		}

		/* Make sure the space_id has not already been opened. */
		ib::error() << "Attempted to open a previously opened"
			" tablespace. Previous tablespace: "
			    << (node ? node->name : "(unknown)")
			    << " uses space ID: " << m_space_id
			    << ". Cannot open filepath: " << m_filepath
			    << " which uses the same space ID.";
	}

	mysql_mutex_unlock(&fil_system.mutex);

	if (space) {
		m_is_valid = false;

		free_first_page();

		return(is_predefined_tablespace(m_space_id)
		       ? DB_CORRUPTION
		       : DB_TABLESPACE_EXISTS);
	}

	return(DB_SUCCESS);
}

/** Determine the space id of the given file descriptor by reading a few
pages from the beginning of the .ibd file.
@return DB_SUCCESS if space id was successfully identified, else DB_ERROR. */
dberr_t
Datafile::find_space_id()
{
	os_offset_t	file_size;

	ut_ad(m_handle != OS_FILE_CLOSED);

	file_size = os_file_get_size(m_handle);

	if (!file_size) {
		return DB_SUCCESS;
	}

	if (file_size == (os_offset_t) -1) {
		ib::error() << "Could not get file size of datafile '"
			<< m_filepath << "'";
		return(DB_CORRUPTION);
	}

	/* Assuming a page size, read the space_id from each page and store it
	in a map.  Find out which space_id is agreed on by majority of the
	pages.  Choose that space_id. */
	for (ulint page_size = UNIV_ZIP_SIZE_MIN;
	     page_size <= UNIV_PAGE_SIZE_MAX;
	     page_size <<= 1) {
		/* map[space_id] = count of pages */
		typedef std::map<
			ulint,
			ulint,
			std::less<ulint>,
			ut_allocator<std::pair<const ulint, ulint> > >
			Pages;

		Pages	verify;
		ulint	page_count = 64;
		ulint	valid_pages = 0;

		/* Adjust the number of pages to analyze based on file size */
		while ((page_count * page_size) > file_size) {
			--page_count;
		}

		ib::info()
			<< "Page size:" << page_size
			<< ". Pages to analyze:" << page_count;

		byte*	page = static_cast<byte*>(
			aligned_malloc(page_size, page_size));

		ulint fsp_flags;
		/* provide dummy value if the first os_file_read() fails */
		switch (srv_checksum_algorithm) {
		case SRV_CHECKSUM_ALGORITHM_STRICT_FULL_CRC32:
		case SRV_CHECKSUM_ALGORITHM_FULL_CRC32:
			fsp_flags = 1U << FSP_FLAGS_FCRC32_POS_MARKER
				| FSP_FLAGS_FCRC32_PAGE_SSIZE()
				| innodb_compression_algorithm
				       << FSP_FLAGS_FCRC32_POS_COMPRESSED_ALGO;
			break;
		default:
			fsp_flags = 0;
		}

		for (ulint j = 0; j < page_count; ++j) {
			if (os_file_read(IORequestRead, m_handle, page,
					 j * page_size, page_size, nullptr)) {
				ib::info()
					<< "READ FAIL: page_no:" << j;
				continue;
			}

			if (j == 0) {
				fsp_flags = mach_read_from_4(
					page + FSP_HEADER_OFFSET + FSP_SPACE_FLAGS);
			}

			bool	noncompressed_ok = false;

			/* For noncompressed pages, the page size must be
			equal to srv_page_size. */
			if (page_size == srv_page_size
			    && !fil_space_t::zip_size(fsp_flags)) {
				noncompressed_ok = !buf_page_is_corrupted(
					false, page, fsp_flags);
			}

			bool	compressed_ok = false;

			if (srv_page_size <= UNIV_PAGE_SIZE_DEF
			    && page_size == fil_space_t::zip_size(fsp_flags)) {
				compressed_ok = !buf_page_is_corrupted(
					false, page, fsp_flags);
			}

			if (noncompressed_ok || compressed_ok) {

				ulint	space_id = mach_read_from_4(page
					+ FIL_PAGE_SPACE_ID);

				if (space_id > 0) {

					ib::info()
						<< "VALID: space:"
						<< space_id << " page_no:" << j
						<< " page_size:" << page_size;

					++valid_pages;

					++verify[space_id];
				}
			}
		}

		aligned_free(page);

		ib::info()
			<< "Page size: " << page_size
			<< ". Possible space_id count:" << verify.size();

		const ulint	pages_corrupted = 3;

		for (ulint missed = 0; missed <= pages_corrupted; ++missed) {

			for (Pages::const_iterator it = verify.begin();
			     it != verify.end();
			     ++it) {

				ib::info() << "space_id:" << it->first
					<< ", Number of pages matched: "
					<< it->second << "/" << valid_pages
					<< " (" << page_size << ")";

				if (it->second == (valid_pages - missed)) {
					ib::info() << "Chosen space:"
						<< it->first;

					m_space_id = it->first;
					return(DB_SUCCESS);
				}
			}

		}
	}

	return(DB_CORRUPTION);
}

/** Read an InnoDB Symbolic Link (ISL) file by name.
@param link_filepath   filepath of the ISL file
@return data file name (must be freed by the caller)
@retval nullptr  on error */
static char *read_link_file(const char *link_filepath)
{
  if (FILE* file= fopen(link_filepath, "r+b" STR_O_CLOEXEC))
  {
    char *filepath= static_cast<char*>(ut_malloc_nokey(OS_FILE_MAX_PATH));

    os_file_read_string(file, filepath, OS_FILE_MAX_PATH);
    fclose(file);

    if (size_t len= strlen(filepath))
    {
      /* Trim whitespace from end of filepath */
      len--;
      while (static_cast<byte>(filepath[len]) <= 0x20)
      {
        if (!len)
          return nullptr;
        filepath[len--]= 0;
      }
      /* Ensure that the last 2 path separators are forward slashes,
      because elsewhere we are assuming that tablespace file names end
      in "/databasename/tablename.ibd". */
      unsigned trailing_slashes= 0;
      for (; len; len--)
      {
        switch (filepath[len]) {
#ifdef _WIN32
        case '\\':
          filepath[len]= '/';
          /* fall through */
#endif
        case '/':
          if (++trailing_slashes >= 2)
            return filepath;
        }
      }
    }
  }

  return nullptr;
}

/** Create a link filename,
open that file, and read the contents into m_filepath.
@param name   table name
@return filepath()
@retval nullptr  if the .isl file does not exist or cannot be read */
const char *RemoteDatafile::open_link_file(const fil_space_t::name_type name)
{
  if (!m_link_filepath)
    m_link_filepath= fil_make_filepath(nullptr, name, ISL, false);
  m_filepath= read_link_file(m_link_filepath);
  return m_filepath;
}

/** Release the resources. */
void
RemoteDatafile::shutdown()
{
	Datafile::shutdown();

	if (m_link_filepath != 0) {
		ut_free(m_link_filepath);
		m_link_filepath = 0;
	}
}

/** Create InnoDB Symbolic Link (ISL) file.
@param name     tablespace name
@param filepath full file name
@return DB_SUCCESS or error code */
dberr_t RemoteDatafile::create_link_file(fil_space_t::name_type name,
                                         const char *filepath)
{
	bool		success;
	dberr_t		err = DB_SUCCESS;
	char*		link_filepath = NULL;
	char*		prev_filepath = NULL;

	ut_ad(!srv_read_only_mode);

	link_filepath = fil_make_filepath(NULL, name, ISL, false);

	if (link_filepath == NULL) {
		return(DB_ERROR);
	}

	prev_filepath = read_link_file(link_filepath);
	if (prev_filepath) {
		/* Truncate (starting with MySQL 5.6, probably no
		longer since MariaDB Server 10.2.19) used to call this
		with an existing link file which contains the same filepath. */
		bool same = !strncmp(prev_filepath, name.data(), name.size())
			&& !strcmp(prev_filepath + name.size(), DOT_IBD);
		ut_free(prev_filepath);
		if (same) {
			ut_free(link_filepath);
			return(DB_SUCCESS);
		}
	}

	/** Check if the file already exists. */
	FILE*			file = NULL;
	bool			exists;
	os_file_type_t		ftype;

	success = os_file_status(link_filepath, &exists, &ftype);
	ulint error = 0;

	if (success && !exists) {

		file = fopen(link_filepath, "w");
		if (file == NULL) {
			/* This call will print its own error message */
			error = os_file_get_last_error(true);
		}
	} else {
		error = OS_FILE_ALREADY_EXISTS;
	}

	if (error != 0) {

		ib::error() << "Cannot create file " << link_filepath << ".";

		if (error == OS_FILE_ALREADY_EXISTS) {
			ib::error() << "The link file: " << link_filepath
				<< " already exists.";
			err = DB_TABLESPACE_EXISTS;

		} else if (error == OS_FILE_DISK_FULL) {
			err = DB_OUT_OF_FILE_SPACE;

		} else {
			err = DB_ERROR;
		}

		/* file is not open, no need to close it. */
		ut_free(link_filepath);
		return(err);
	}

	const size_t len = strlen(filepath);
	if (fwrite(filepath, 1, len, file) != len) {
		error = os_file_get_last_error(true);
		ib::error() <<
			"Cannot write link file: "
			    << link_filepath << " filepath: " << filepath;
		err = DB_ERROR;
	}

	/* Close the file, we only need it at startup */
	fclose(file);

	ut_free(link_filepath);

	return(err);
}

/** Delete an InnoDB Symbolic Link (ISL) file. */
void
RemoteDatafile::delete_link_file(void)
{
	ut_ad(m_link_filepath != NULL);

	if (m_link_filepath != NULL) {
		os_file_delete_if_exists(innodb_data_file_key,
					 m_link_filepath, NULL);
	}
}

/** Delete an InnoDB Symbolic Link (ISL) file by name.
@param name	tablespace name */
void RemoteDatafile::delete_link_file(fil_space_t::name_type name)
{
  if (char *link_filepath= fil_make_filepath(NULL, name, ISL, false))
  {
    os_file_delete_if_exists(innodb_data_file_key, link_filepath, nullptr);
    ut_free(link_filepath);
  }
}<|MERGE_RESOLUTION|>--- conflicted
+++ resolved
@@ -436,34 +436,28 @@
 			return(err);
 		}
 
-<<<<<<< HEAD
+		if (!m_space_id) {
+			m_space_id = recv_sys.dblwr.find_first_page(
+				m_filepath, m_handle);
+			if (m_space_id) {
+				m_defer= false;
+				goto free_first_page;
+			} else return err;
+		}
+
 		if (!m_defer) {
 			err = find_space_id();
 			if (err != DB_SUCCESS || m_space_id == 0) {
-				ib::error() << "Datafile '" << m_filepath
-					<< "' is corrupted. Cannot determine "
-					"the space ID from the first 64 pages.";
+				sql_print_error(
+					"InnoDB: Datafile '%s' is corrupted."
+					" Cannot determine the space ID from"
+					" the first 64 pages.", m_filepath);
 				return(err);
 			}
 		}
 
 		if (m_space_id == ULINT_UNDEFINED) {
 			return DB_SUCCESS; /* empty file */
-=======
-		err = find_space_id();
-		if (err != DB_SUCCESS || m_space_id == 0) {
-
-			m_space_id = recv_sys.dblwr.find_first_page(
-				m_filepath, m_handle);
-
-			if (m_space_id) goto free_first_page;
-
-			sql_print_error(
-				"InnoDB: Datafile '%s' is corrupted."
-				" Cannot determine the space ID from"
-				" the first 64 pages.", m_filepath);
-			return(err);
->>>>>>> fa3171df
 		}
 
 		if (recv_sys.dblwr.restore_first_page(
@@ -510,7 +504,6 @@
 
 	if (error_txt != NULL) {
 err_exit:
-<<<<<<< HEAD
 		free_first_page();
 
 		if (recv_recovery_is_on()
@@ -519,16 +512,11 @@
 			return DB_SUCCESS;
 		}
 
-		ib::info() << error_txt << " in datafile: " << m_filepath
-			<< ", Space ID:" << m_space_id  << ", Flags: "
-			<< m_flags;
-=======
 		sql_print_error("InnoDB: %s in datafile: %s, Space ID: %zu, "
 				"Flags: %zu", error_txt, m_filepath,
 				m_space_id, m_flags);
->>>>>>> fa3171df
 		m_is_valid = false;
-		return(DB_CORRUPTION);
+		return DB_CORRUPTION;
 	}
 
 	/* Check if the whole page is blank. */
