--- conflicted
+++ resolved
@@ -1001,13 +1001,8 @@
 	constexpr int direct_flag = 0;
 #endif
 
-<<<<<<< HEAD
 	for (;;) {
-		file = open(name, create_flag | direct_flag, os_innodb_umask);
-=======
-	do {
 		file = open(name, create_flag | direct_flag, my_umask);
->>>>>>> 28b29580
 
 		if (file == -1) {
 #ifdef O_DIRECT
