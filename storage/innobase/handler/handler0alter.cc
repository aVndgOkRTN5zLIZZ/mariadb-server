--- conflicted
+++ resolved
@@ -8815,6 +8815,14 @@
 
     dict_sys.lock(SRW_LOCK_CALL);
 
+    if (ctx->add_vcol)
+    {
+      for (ulint i = 0; i < ctx->num_to_add_vcol; i++)
+        ctx->add_vcol[i].~dict_v_col_t();
+      ctx->num_to_add_vcol= 0;
+      ctx->add_vcol= nullptr;
+    }
+
     for (ulint i= 0; i < ctx->num_to_add_fk; i++)
       dict_foreign_free(ctx->add_fk[i]);
     /* Clear the to_be_dropped flags in the data dictionary cache.
@@ -8893,135 +8901,6 @@
 	error = que_eval_sql(info, sql, trx);
 	trx->op_info = "";
 
-<<<<<<< HEAD
-=======
-		innobase_rollback_sec_index(
-			prebuilt->table, table,
-			(ha_alter_info->alter_info->requested_lock
-                         == Alter_info::ALTER_TABLE_LOCK_EXCLUSIVE),
-			ctx->trx, prebuilt->trx);
-
-		ctx->clean_new_vcol_index();
-	}
-
-	trx_commit_for_mysql(ctx->trx);
-	row_mysql_unlock_data_dictionary(ctx->trx);
-	ctx->trx->free();
-	ctx->trx = NULL;
-
-func_exit:
-#ifndef DBUG_OFF
-	dict_index_t* clust_index = dict_table_get_first_index(
-		prebuilt->table);
-	DBUG_ASSERT(!clust_index->online_log);
-	DBUG_ASSERT(dict_index_get_online_status(clust_index)
-		    == ONLINE_INDEX_COMPLETE);
-#endif /* !DBUG_OFF */
-
-	if (ctx) {
-		DBUG_ASSERT(ctx->prebuilt == prebuilt);
-
-		if (ctx->num_to_add_fk) {
-			for (ulint i = 0; i < ctx->num_to_add_fk; i++) {
-				dict_foreign_free(ctx->add_fk[i]);
-			}
-		}
-
-		if (ctx->num_to_drop_index) {
-			row_mysql_lock_data_dictionary(prebuilt->trx);
-
-			/* Clear the to_be_dropped flags
-			in the data dictionary cache.
-			The flags may already have been cleared,
-			in case an error was detected in
-			commit_inplace_alter_table(). */
-			for (ulint i = 0; i < ctx->num_to_drop_index; i++) {
-				dict_index_t*	index = ctx->drop_index[i];
-				DBUG_ASSERT(index->is_committed());
-				index->to_be_dropped = 0;
-			}
-
-			row_mysql_unlock_data_dictionary(prebuilt->trx);
-		}
-
-		if (ctx->add_vcol) {
-			for (ulint i = 0; i < ctx->num_to_add_vcol; i++) {
-				ctx->add_vcol[i].~dict_v_col_t();
-			}
-			ctx->num_to_add_vcol = 0;
-			ctx->add_vcol = nullptr;
-		}
-	}
-
-	/* Reset dict_col_t::ord_part for those columns fail to be indexed,
-	we do this by checking every existing column, if any current
-	index would index them */
-	for (ulint i = 0; i < dict_table_get_n_cols(prebuilt->table); i++) {
-		dict_col_t& col = prebuilt->table->cols[i];
-		if (!col.ord_part) {
-			continue;
-		}
-		if (!check_col_exists_in_indexes(prebuilt->table, i, false,
-						 true)) {
-			col.ord_part = 0;
-		}
-	}
-
-	for (ulint i = 0; i < dict_table_get_n_v_cols(prebuilt->table); i++) {
-		dict_col_t& col = prebuilt->table->v_cols[i].m_col;
-		if (!col.ord_part) {
-			continue;
-		}
-		if (!check_col_exists_in_indexes(prebuilt->table, i, true,
-						 true)) {
-			col.ord_part = 0;
-		}
-	}
-
-	trx_commit_for_mysql(prebuilt->trx);
-	MONITOR_ATOMIC_DEC(MONITOR_PENDING_ALTER_TABLE);
-	DBUG_RETURN(fail);
-}
-
-/** Drop a FOREIGN KEY constraint from the data dictionary tables.
-@param trx data dictionary transaction
-@param table_name Table name in MySQL
-@param foreign_id Foreign key constraint identifier
-@retval true Failure
-@retval false Success */
-static MY_ATTRIBUTE((nonnull, warn_unused_result))
-bool
-innobase_drop_foreign_try(
-/*======================*/
-	trx_t*			trx,
-	const char*		table_name,
-	const char*		foreign_id)
-{
-	DBUG_ENTER("innobase_drop_foreign_try");
-
-	DBUG_ASSERT(trx_get_dict_operation(trx) == TRX_DICT_OP_INDEX);
-	ut_ad(trx->dict_operation_lock_mode == RW_X_LATCH);
-	ut_d(dict_sys.assert_locked());
-
-	/* Drop the constraint from the data dictionary. */
-	static const char sql[] =
-		"PROCEDURE DROP_FOREIGN_PROC () IS\n"
-		"BEGIN\n"
-		"DELETE FROM SYS_FOREIGN WHERE ID=:id;\n"
-		"DELETE FROM SYS_FOREIGN_COLS WHERE ID=:id;\n"
-		"END;\n";
-
-	dberr_t		error;
-	pars_info_t*	info;
-
-	info = pars_info_create();
-	pars_info_add_str_literal(info, "id", foreign_id);
-
-	trx->op_info = "dropping foreign key constraint from dictionary";
-	error = que_eval_sql(info, sql, FALSE, trx);
-	trx->op_info = "";
-
->>>>>>> cf63eece
 	DBUG_EXECUTE_IF("ib_drop_foreign_error",
 			error = DB_OUT_OF_FILE_SPACE;);
 
