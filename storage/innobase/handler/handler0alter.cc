/*****************************************************************************

Copyright (c) 2005, 2018, Oracle and/or its affiliates. All Rights Reserved.
Copyright (c) 2013, 2018, MariaDB Corporation.

This program is free software; you can redistribute it and/or modify it under
the terms of the GNU General Public License as published by the Free Software
Foundation; version 2 of the License.

This program is distributed in the hope that it will be useful, but WITHOUT
ANY WARRANTY; without even the implied warranty of MERCHANTABILITY or FITNESS
FOR A PARTICULAR PURPOSE. See the GNU General Public License for more details.

You should have received a copy of the GNU General Public License along with
this program; if not, write to the Free Software Foundation, Inc.,
51 Franklin Street, Suite 500, Boston, MA 02110-1335 USA

*****************************************************************************/

/**************************************************//**
@file handler/handler0alter.cc
Smart ALTER TABLE
*******************************************************/

/* Include necessary SQL headers */
#include "ha_prototypes.h"
#include <debug_sync.h>
#include <log.h>
#include <sql_lex.h>
#include <sql_class.h>
#include <sql_table.h>
#include <mysql/plugin.h>

/* Include necessary InnoDB headers */
#include "btr0sea.h"
#include "dict0crea.h"
#include "dict0dict.h"
#include "dict0priv.h"
#include "dict0stats.h"
#include "dict0stats_bg.h"
#include "fsp0sysspace.h"
#include "log0log.h"
#include "rem0types.h"
#include "row0log.h"
#include "row0merge.h"
#include "row0ins.h"
#include "row0row.h"
#include "row0upd.h"
#include "trx0trx.h"
#include "trx0roll.h"
#include "handler0alter.h"
#include "srv0mon.h"
#include "srv0srv.h"
#include "fts0priv.h"
#include "fts0plugin.h"
#include "pars0pars.h"
#include "row0sel.h"
#include "ha_innodb.h"
#include "ut0new.h"
#include "ut0stage.h"

static const char *MSG_UNSUPPORTED_ALTER_ONLINE_ON_VIRTUAL_COLUMN=
			"INPLACE ADD or DROP of virtual columns cannot be "
			"combined with other ALTER TABLE actions";

/** Operations for creating secondary indexes (no rebuild needed) */
static const alter_table_operations INNOBASE_ONLINE_CREATE
	= ALTER_ADD_NON_UNIQUE_NON_PRIM_INDEX
	| ALTER_ADD_UNIQUE_INDEX;

/** Operations that require filling in default values for columns */
static const alter_table_operations INNOBASE_DEFAULTS
	= ALTER_COLUMN_NOT_NULLABLE
	| ALTER_ADD_STORED_BASE_COLUMN;

/** Operations for rebuilding a table in place */
static const alter_table_operations INNOBASE_ALTER_REBUILD
	= ALTER_ADD_PK_INDEX
	| ALTER_DROP_PK_INDEX
	| ALTER_OPTIONS
	/* ALTER_OPTIONS needs to check alter_options_need_rebuild() */
	| ALTER_COLUMN_NULLABLE
	| INNOBASE_DEFAULTS
	| ALTER_STORED_COLUMN_ORDER
	| ALTER_DROP_STORED_COLUMN
	| ALTER_RECREATE_TABLE
	/*
	| ALTER_STORED_COLUMN_TYPE
	*/
	| ALTER_ADD_SYSTEM_VERSIONING
	| ALTER_DROP_SYSTEM_VERSIONING
	;

/** Operations that require changes to data */
static const alter_table_operations INNOBASE_ALTER_DATA
	= INNOBASE_ONLINE_CREATE | INNOBASE_ALTER_REBUILD;

/** Operations for altering a table that InnoDB does not care about */
static const alter_table_operations INNOBASE_INPLACE_IGNORE
	= ALTER_COLUMN_DEFAULT
	| ALTER_PARTITIONED
	| ALTER_COLUMN_COLUMN_FORMAT
	| ALTER_COLUMN_STORAGE_TYPE
	| ALTER_VIRTUAL_GCOL_EXPR
	| ALTER_DROP_CHECK_CONSTRAINT
	| ALTER_RENAME;

/** Operations on foreign key definitions (changing the schema only) */
static const alter_table_operations INNOBASE_FOREIGN_OPERATIONS
	= ALTER_DROP_FOREIGN_KEY
	| ALTER_ADD_FOREIGN_KEY;

/** Operations that InnoDB cares about and can perform without rebuild */
static const alter_table_operations INNOBASE_ALTER_NOREBUILD
	= INNOBASE_ONLINE_CREATE
	| ALTER_DROP_NON_UNIQUE_NON_PRIM_INDEX
	| ALTER_DROP_UNIQUE_INDEX
#ifdef MYSQL_RENAME_INDEX
	| ALTER_RENAME_INDEX
#endif
	;

/** Operations that can be performed instantly, without inplace_alter_table() */
static const alter_table_operations INNOBASE_ALTER_INSTANT
	= ALTER_VIRTUAL_COLUMN_ORDER
	| ALTER_COLUMN_NAME
	| ALTER_ADD_VIRTUAL_COLUMN
	| INNOBASE_FOREIGN_OPERATIONS
	| ALTER_COLUMN_EQUAL_PACK_LENGTH
	| ALTER_COLUMN_UNVERSIONED
	| ALTER_DROP_VIRTUAL_COLUMN;

struct ha_innobase_inplace_ctx : public inplace_alter_handler_ctx
{
	/** Dummy query graph */
	que_thr_t*	thr;
	/** The prebuilt struct of the creating instance */
	row_prebuilt_t*&	prebuilt;
	/** InnoDB indexes being created */
	dict_index_t**	add_index;
	/** MySQL key numbers for the InnoDB indexes that are being created */
	const ulint*	add_key_numbers;
	/** number of InnoDB indexes being created */
	ulint		num_to_add_index;
	/** InnoDB indexes being dropped */
	dict_index_t**	drop_index;
	/** number of InnoDB indexes being dropped */
	const ulint	num_to_drop_index;
	/** InnoDB indexes being renamed */
	dict_index_t**	rename;
	/** number of InnoDB indexes being renamed */
	const ulint	num_to_rename;
	/** InnoDB foreign key constraints being dropped */
	dict_foreign_t** drop_fk;
	/** number of InnoDB foreign key constraints being dropped */
	const ulint	num_to_drop_fk;
	/** InnoDB foreign key constraints being added */
	dict_foreign_t** add_fk;
	/** number of InnoDB foreign key constraints being dropped */
	const ulint	num_to_add_fk;
	/** whether to create the indexes online */
	bool		online;
	/** memory heap */
	mem_heap_t*	heap;
	/** dictionary transaction */
	trx_t*		trx;
	/** original table (if rebuilt, differs from indexed_table) */
	dict_table_t*	old_table;
	/** table where the indexes are being created or dropped */
	dict_table_t*	new_table;
	/** table definition for instant ADD COLUMN */
	dict_table_t*	instant_table;
	/** mapping of old column numbers to new ones, or NULL */
	const ulint*	col_map;
	/** new column names, or NULL if nothing was renamed */
	const char**	col_names;
	/** added AUTO_INCREMENT column position, or ULINT_UNDEFINED */
	const ulint	add_autoinc;
	/** default values of ADD and CHANGE COLUMN, or NULL */
	const dtuple_t*	defaults;
	/** autoinc sequence to use */
	ib_sequence_t	sequence;
	/** temporary table name to use for old table when renaming tables */
	const char*	tmp_name;
	/** whether the order of the clustered index is unchanged */
	bool		skip_pk_sort;
	/** number of virtual columns to be added */
	ulint		num_to_add_vcol;
	/** virtual columns to be added */
	dict_v_col_t*	add_vcol;
	const char**	add_vcol_name;
	/** number of virtual columns to be dropped */
	ulint		num_to_drop_vcol;
	/** virtual columns to be dropped */
	dict_v_col_t*	drop_vcol;
	const char**	drop_vcol_name;
	/** ALTER TABLE stage progress recorder */
	ut_stage_alter_t* m_stage;
	/** original number of user columns in the table */
	const unsigned	old_n_cols;
	/** original columns of the table */
	dict_col_t* const old_cols;
	/** original column names of the table */
	const char* const old_col_names;

	/** Allow non-null conversion.
	(1) Alter ignore should allow the conversion
	irrespective of sql mode.
	(2) Don't allow the conversion in strict mode
	(3) Allow the conversion only in non-strict mode. */
	const bool	allow_not_null;

<<<<<<< HEAD
	/** Number of instant add columns */
	ulint		n_instant_add_cols;
	/** Number of instant drop columns */
	ulint		n_instant_drop_cols;

	/** Orginal instant value */
	bool		old_instant;
=======
	/** The page_compression_level attribute, or 0 */
	const uint	page_compression_level;
>>>>>>> 4a246fec

	ha_innobase_inplace_ctx(row_prebuilt_t*& prebuilt_arg,
				dict_index_t** drop_arg,
				ulint num_to_drop_arg,
				dict_index_t** rename_arg,
				ulint num_to_rename_arg,
				dict_foreign_t** drop_fk_arg,
				ulint num_to_drop_fk_arg,
				dict_foreign_t** add_fk_arg,
				ulint num_to_add_fk_arg,
				bool online_arg,
				mem_heap_t* heap_arg,
				dict_table_t* new_table_arg,
				const char** col_names_arg,
				ulint add_autoinc_arg,
				ulonglong autoinc_col_min_value_arg,
				ulonglong autoinc_col_max_value_arg,
				bool allow_not_null_flag,
				bool page_compressed,
				ulonglong page_compression_level_arg) :
		inplace_alter_handler_ctx(),
		prebuilt (prebuilt_arg),
		add_index (0), add_key_numbers (0), num_to_add_index (0),
		drop_index (drop_arg), num_to_drop_index (num_to_drop_arg),
		rename (rename_arg), num_to_rename (num_to_rename_arg),
		drop_fk (drop_fk_arg), num_to_drop_fk (num_to_drop_fk_arg),
		add_fk (add_fk_arg), num_to_add_fk (num_to_add_fk_arg),
		online (online_arg), heap (heap_arg), trx (0),
		old_table (prebuilt_arg->table),
		new_table (new_table_arg), instant_table (0),
		col_map (0), col_names (col_names_arg),
		add_autoinc (add_autoinc_arg),
		defaults (0),
		sequence(prebuilt->trx->mysql_thd,
			 autoinc_col_min_value_arg, autoinc_col_max_value_arg),
		tmp_name (0),
		skip_pk_sort(false),
		num_to_add_vcol(0),
		add_vcol(0),
		add_vcol_name(0),
		num_to_drop_vcol(0),
		drop_vcol(0),
		drop_vcol_name(0),
		m_stage(NULL),
		old_n_cols(prebuilt_arg->table->n_cols),
		old_cols(prebuilt_arg->table->cols),
		old_col_names(prebuilt_arg->table->col_names),
		allow_not_null(allow_not_null_flag),
<<<<<<< HEAD
		n_instant_add_cols(0),
		n_instant_drop_cols(0),
		old_instant(prebuilt_arg->table->indexes.start->instant)
=======
		page_compression_level(page_compressed
				       ? (page_compression_level_arg
					  ? uint(page_compression_level_arg)
					  : page_zip_level)
				       : 0)
>>>>>>> 4a246fec
	{
		ut_ad(old_n_cols >= DATA_N_SYS_COLS);
		ut_ad(page_compression_level <= 9);
#ifdef UNIV_DEBUG
		for (ulint i = 0; i < num_to_add_index; i++) {
			ut_ad(!add_index[i]->to_be_dropped);
		}
		for (ulint i = 0; i < num_to_drop_index; i++) {
			ut_ad(drop_index[i]->to_be_dropped);
		}
#endif /* UNIV_DEBUG */

		thr = pars_complete_graph_for_exec(NULL, prebuilt->trx, heap,
			prebuilt);
	}

	~ha_innobase_inplace_ctx()
	{
		UT_DELETE(m_stage);
		if (instant_table) {
			while (dict_index_t* index
			       = UT_LIST_GET_LAST(instant_table->indexes)) {
				UT_LIST_REMOVE(instant_table->indexes, index);
				rw_lock_free(&index->lock);
				dict_mem_index_free(index);
			}
			dict_mem_table_free(instant_table);
		}
		mem_heap_free(heap);
	}

	/** Determine if the table will be rebuilt.
	@return whether the table will be rebuilt */
	bool need_rebuild () const { return(old_table != new_table); }

	/** Clear uncommmitted added indexes after a failed operation. */
	void clear_added_indexes()
	{
		for (ulint i = 0; i < num_to_add_index; i++) {
			if (!add_index[i]->is_committed()) {
				add_index[i]->detach_columns();
			}
		}
	}

	/** Convert table-rebuilding ALTER to instant ALTER. */
	void prepare_instant()
	{
		DBUG_ASSERT(need_rebuild());
		DBUG_ASSERT(!is_instant());
		DBUG_ASSERT(old_table->n_cols == old_table->n_def);
		DBUG_ASSERT(new_table->n_cols == new_table->n_def);
		DBUG_ASSERT(old_table->n_cols == old_n_cols);
		instant_table = new_table;

		new_table = old_table;
		export_vars.innodb_instant_alter_column++;
	}

	/** Revert prepare_instant() if the transaction is rolled back. */
	void rollback_instant()
	{
		if (!is_instant()) return;
		old_table->rollback_instant(old_n_cols,
					    old_cols, old_col_names, old_instant);
	}

	/** @return whether this is instant ALTER TABLE */
	bool is_instant() const
	{
		DBUG_ASSERT(!instant_table || !instant_table->can_be_evicted);
		return instant_table;
	}

private:
	// Disable copying
	ha_innobase_inplace_ctx(const ha_innobase_inplace_ctx&);
	ha_innobase_inplace_ctx& operator=(const ha_innobase_inplace_ctx&);
};

/********************************************************************//**
Get the upper limit of the MySQL integral and floating-point type.
@return maximum allowed value for the field */
UNIV_INTERN
ulonglong
innobase_get_int_col_max_value(
/*===========================*/
	const Field*	field);	/*!< in: MySQL field */

/* Report an InnoDB error to the client by invoking my_error(). */
static ATTRIBUTE_COLD __attribute__((nonnull))
void
my_error_innodb(
/*============*/
	dberr_t		error,	/*!< in: InnoDB error code */
	const char*	table,	/*!< in: table name */
	ulint		flags)	/*!< in: table flags */
{
	switch (error) {
	case DB_MISSING_HISTORY:
		my_error(ER_TABLE_DEF_CHANGED, MYF(0));
		break;
	case DB_RECORD_NOT_FOUND:
		my_error(ER_KEY_NOT_FOUND, MYF(0), table);
		break;
	case DB_DEADLOCK:
		my_error(ER_LOCK_DEADLOCK, MYF(0));
		break;
	case DB_LOCK_WAIT_TIMEOUT:
		my_error(ER_LOCK_WAIT_TIMEOUT, MYF(0));
		break;
	case DB_INTERRUPTED:
		my_error(ER_QUERY_INTERRUPTED, MYF(0));
		break;
	case DB_OUT_OF_MEMORY:
		my_error(ER_OUT_OF_RESOURCES, MYF(0));
		break;
	case DB_OUT_OF_FILE_SPACE:
		my_error(ER_RECORD_FILE_FULL, MYF(0), table);
		break;
	case DB_TEMP_FILE_WRITE_FAIL:
		my_error(ER_TEMP_FILE_WRITE_FAILURE, MYF(0));
		break;
	case DB_TOO_BIG_INDEX_COL:
		my_error(ER_INDEX_COLUMN_TOO_LONG, MYF(0),
			 (ulong) DICT_MAX_FIELD_LEN_BY_FORMAT_FLAG(flags));
		break;
	case DB_TOO_MANY_CONCURRENT_TRXS:
		my_error(ER_TOO_MANY_CONCURRENT_TRXS, MYF(0));
		break;
	case DB_LOCK_TABLE_FULL:
		my_error(ER_LOCK_TABLE_FULL, MYF(0));
		break;
	case DB_UNDO_RECORD_TOO_BIG:
		my_error(ER_UNDO_RECORD_TOO_BIG, MYF(0));
		break;
	case DB_CORRUPTION:
		my_error(ER_NOT_KEYFILE, MYF(0), table);
		break;
	case DB_TOO_BIG_RECORD: {
		/* Note that in page0zip.ic page_zip_rec_needs_ext() rec_size
		is limited to COMPRESSED_REC_MAX_DATA_SIZE (16K) or
		REDUNDANT_REC_MAX_DATA_SIZE (16K-1). */
		bool comp = !!(flags & DICT_TF_COMPACT);
		ulint free_space = page_get_free_space_of_empty(comp) / 2;

		if (free_space >= ulint(comp ? COMPRESSED_REC_MAX_DATA_SIZE :
					  REDUNDANT_REC_MAX_DATA_SIZE)) {
			free_space = (comp ? COMPRESSED_REC_MAX_DATA_SIZE :
				REDUNDANT_REC_MAX_DATA_SIZE) - 1;
		}

		my_error(ER_TOO_BIG_ROWSIZE, MYF(0), free_space);
		break;
	}
	case DB_INVALID_NULL:
		/* TODO: report the row, as we do for DB_DUPLICATE_KEY */
		my_error(ER_INVALID_USE_OF_NULL, MYF(0));
		break;
	case DB_CANT_CREATE_GEOMETRY_OBJECT:
		my_error(ER_CANT_CREATE_GEOMETRY_OBJECT, MYF(0));
		break;
	case DB_TABLESPACE_EXISTS:
		my_error(ER_TABLESPACE_EXISTS, MYF(0), table);
		break;

#ifdef UNIV_DEBUG
	case DB_SUCCESS:
	case DB_DUPLICATE_KEY:
	case DB_ONLINE_LOG_TOO_BIG:
		/* These codes should not be passed here. */
		ut_error;
#endif /* UNIV_DEBUG */
	default:
		my_error(ER_GET_ERRNO, MYF(0), error, "InnoDB");
		break;
	}
}

/** Determine if fulltext indexes exist in a given table.
@param table MySQL table
@return whether fulltext indexes exist on the table */
static
bool
innobase_fulltext_exist(
/*====================*/
	const TABLE*	table)
{
	for (uint i = 0; i < table->s->keys; i++) {
		if (table->key_info[i].flags & HA_FULLTEXT) {
			return(true);
		}
	}

	return(false);
}

/** Determine whether indexed virtual columns exist in a table.
@param[in]	table	table definition
@return	whether indexes exist on virtual columns */
static bool innobase_indexed_virtual_exist(const TABLE* table)
{
	const KEY* const end = &table->key_info[table->s->keys];

	for (const KEY* key = table->key_info; key < end; key++) {
		const KEY_PART_INFO* const key_part_end = key->key_part
			+ key->user_defined_key_parts;
		for (const KEY_PART_INFO* key_part = key->key_part;
		     key_part < key_part_end; key_part++) {
			if (!key_part->field->stored_in_db())
				return true;
		}
	}

	return false;
}

/** Determine if spatial indexes exist in a given table.
@param table MySQL table
@return whether spatial indexes exist on the table */
static
bool
innobase_spatial_exist(
/*===================*/
	const   TABLE*  table)
{
	for (uint i = 0; i < table->s->keys; i++) {
	       if (table->key_info[i].flags & HA_SPATIAL) {
		       return(true);
	       }
	}

	return(false);
}

/** Determine if ALTER_OPTIONS requires rebuilding the table.
@param[in] ha_alter_info	the ALTER TABLE operation
@param[in] table		metadata before ALTER TABLE
@return whether it is mandatory to rebuild the table */
static bool alter_options_need_rebuild(
	const Alter_inplace_info*	ha_alter_info,
	const TABLE*			table)
{
	DBUG_ASSERT(ha_alter_info->handler_flags & ALTER_OPTIONS);

	if (ha_alter_info->create_info->used_fields
	    & (HA_CREATE_USED_ROW_FORMAT
	       | HA_CREATE_USED_KEY_BLOCK_SIZE)) {
		/* Specifying ROW_FORMAT or KEY_BLOCK_SIZE requires
		rebuilding the table. (These attributes in the .frm
		file may disagree with the InnoDB data dictionary, and
		the interpretation of thse attributes depends on
		InnoDB parameters. That is why we for now always
		require a rebuild when these attributes are specified.) */
		return true;
	}

	const ha_table_option_struct& alt_opt=
			*ha_alter_info->create_info->option_struct;
	const ha_table_option_struct& opt= *table->s->option_struct;

	/* Allow an instant change to enable page_compressed,
	and any change of page_compression_level. */
	if ((!alt_opt.page_compressed && opt.page_compressed)
	    || alt_opt.encryption != opt.encryption
	    || alt_opt.encryption_key_id != opt.encryption_key_id) {
		return(true);
	}

	return false;
}

/** Determine if ALTER TABLE needs to rebuild the table
(or perform instant operation).
@param[in] ha_alter_info	the ALTER TABLE operation
@param[in] table		metadata before ALTER TABLE
@return whether it is necessary to rebuild the table or to alter columns */
static MY_ATTRIBUTE((nonnull, warn_unused_result))
bool
innobase_need_rebuild(
	const Alter_inplace_info*	ha_alter_info,
	const TABLE*			table)
{
	if ((ha_alter_info->handler_flags & ~(INNOBASE_INPLACE_IGNORE
					      | INNOBASE_ALTER_INSTANT))
	    == ALTER_OPTIONS) {
		return alter_options_need_rebuild(ha_alter_info, table);
	}

	return !!(ha_alter_info->handler_flags & INNOBASE_ALTER_REBUILD);
}

/** Check if virtual column in old and new table are in order, excluding
those dropped column. This is needed because when we drop a virtual column,
ALTER_VIRTUAL_COLUMN_ORDER is also turned on, so we can't decide if this
is a real ORDER change or just DROP COLUMN
@param[in]	table		old TABLE
@param[in]	altered_table	new TABLE
@param[in]	ha_alter_info	Structure describing changes to be done
by ALTER TABLE and holding data used during in-place alter.
@return	true is all columns in order, false otherwise. */
static
bool
check_v_col_in_order(
	const TABLE*		table,
	const TABLE*		altered_table,
	Alter_inplace_info*	ha_alter_info)
{
	ulint	j = 0;

	/* We don't support any adding new virtual column before
	existed virtual column. */
	if (ha_alter_info->handler_flags
              & ALTER_ADD_VIRTUAL_COLUMN) {
		bool			has_new = false;

		List_iterator_fast<Create_field> cf_it(
			ha_alter_info->alter_info->create_list);

		cf_it.rewind();

		while (const Create_field* new_field = cf_it++) {
			if (!innobase_is_v_fld(new_field)) {
				continue;
			}

			/* Found a new added virtual column. */
			if (!new_field->field) {
				has_new = true;
				continue;
			}

			/* If there's any old virtual column
			after the new added virtual column,
			order must be changed. */
			if (has_new) {
				return(false);
			}
		}
	}

	/* directly return true if ALTER_VIRTUAL_COLUMN_ORDER is not on */
	if (!(ha_alter_info->handler_flags
              & ALTER_VIRTUAL_COLUMN_ORDER)) {
		return(true);
	}

	for (ulint i = 0; i < table->s->fields; i++) {
		Field*		field = table->field[i];

		if (field->stored_in_db()) {
			continue;
		}

		ut_ad(innobase_is_v_fld(field));

		if (field->flags & FIELD_IS_DROPPED) {
			continue;
		}

		/* Now check if the next virtual column in altered table
		matches this column */
		while (j < altered_table->s->fields) {
			 Field*  new_field = altered_table->s->field[j];

			if (new_field->stored_in_db()) {
				j++;
				continue;
			}

			if (my_strcasecmp(system_charset_info,
					  field->field_name.str,
					  new_field->field_name.str) != 0) {
				/* different column */
				return(false);
			} else {
				j++;
				break;
			}
		}

		if (j > altered_table->s->fields) {
			/* there should not be less column in new table
			without them being in drop list */
			ut_ad(0);
			return(false);
		}
	}

	return(true);
}

/** Determine if an instant operation is possible for altering columns.
@param[in]	ha_alter_info	the ALTER TABLE operation
@param[in]	table		table definition before ALTER TABLE */
static
bool
instant_alter_column_possible(
	const Alter_inplace_info*	ha_alter_info,
	const TABLE*			table)
{
	// Making table system-versioned instantly is not implemented yet.
	if (ha_alter_info->handler_flags & ALTER_ADD_SYSTEM_VERSIONING) {
		return false;
	}

	if (ha_alter_info->handler_flags
	    & ~(ALTER_ADD_STORED_BASE_COLUMN
		| ALTER_DROP_STORED_COLUMN
		| INNOBASE_ALTER_INSTANT
		| INNOBASE_INPLACE_IGNORE
		| ALTER_STORED_COLUMN_ORDER)) {
		return false;
	}

	/* At the moment, we disallow ADD [UNIQUE] INDEX together with
	instant ADD COLUMN.

	The main reason is that the work of instant ADD must be done
	in commit_inplace_alter_table().  For the rollback_instant()
	to work, we must add the columns to dict_table_t beforehand,
	and roll back those changes in case the transaction is rolled
	back.

	If we added the columns to the dictionary cache already in the
	prepare_inplace_alter_table(), we would have to deal with
	column number mismatch in ha_innobase::open(), write_row() and
	other functions. */

	/* FIXME: allow instant ADD COLUMN together with
	INNOBASE_ONLINE_CREATE (ADD [UNIQUE] INDEX) on pre-existing
	columns. */
	if (ha_alter_info->handler_flags
	    & ((INNOBASE_ALTER_REBUILD | INNOBASE_ONLINE_CREATE)
	       & ~ALTER_DROP_STORED_COLUMN & ~ALTER_STORED_COLUMN_ORDER
	       & ~ALTER_ADD_STORED_BASE_COLUMN & ~ALTER_OPTIONS)) {
		return false;
	}

	return !(ha_alter_info->handler_flags & ALTER_OPTIONS)
		|| !alter_options_need_rebuild(ha_alter_info, table);
}

/** Check whether the non-const default value for the field
@param[in]	field	field which could be added or changed
@return true if the non-const default is present. */
static bool is_non_const_value(Field* field)
{
	return field->default_value
		&& field->default_value->flags
		& uint(~(VCOL_SESSION_FUNC | VCOL_TIME_FUNC));
}

/** Set default value for the field.
@param[in]	field	field which could be added or changed
@return true if the default value is set. */
static bool set_default_value(Field* field)
{
	/* The added/changed NOT NULL column lacks a DEFAULT value,
	   or the DEFAULT is the same for all rows.
	   (Time functions, such as CURRENT_TIMESTAMP(),
	   are evaluated from a timestamp that is assigned
	   at the start of the statement. Session
	   functions, such as USER(), always evaluate the
	   same within a statement.) */

	ut_ad(!is_non_const_value(field));

	/* Compute the DEFAULT values of non-constant columns
	   (VCOL_SESSION_FUNC | VCOL_TIME_FUNC). */
	switch (field->set_default()) {
	case 0: /* OK */
	case 3: /* DATETIME to TIME or DATE conversion */
		return true;
	case -1: /* OOM, or GEOMETRY type mismatch */
	case 1:  /* A number adjusted to the min/max value */
	case 2:  /* String truncation, or conversion problem */
		break;
	}

	return false;
}

/** Check whether the table has the FTS_DOC_ID column
@param[in]	table		InnoDB table with fulltext index
@param[in]	altered_table	MySQL table with fulltext index
@param[out]	fts_doc_col_no	The column number for Doc ID,
				or ULINT_UNDEFINED if it is of wrong type
@param[out]	num_v		Number of virtual column
@param[in]	check_only	check only whether fts doc id exist.
@return whether there exists an FTS_DOC_ID column */
static
bool
innobase_fts_check_doc_id_col(
	const dict_table_t*	table,
	const TABLE*		altered_table,
	ulint*			fts_doc_col_no,
	ulint*			num_v,
	bool			check_only=false)
{
	*fts_doc_col_no = ULINT_UNDEFINED;

	const uint n_cols = altered_table->s->fields;
	ulint	i;
	int	err = 0;
	*num_v = 0;

	for (i = 0; i < n_cols; i++) {
		const Field*	field = altered_table->field[i];

		if (innobase_is_v_fld(field)) {
			(*num_v)++;
		}

		if (my_strcasecmp(system_charset_info,
				  field->field_name.str, FTS_DOC_ID_COL_NAME)) {
			continue;
		}

		if (strcmp(field->field_name.str, FTS_DOC_ID_COL_NAME)) {
			err = ER_WRONG_COLUMN_NAME;
		} else if (field->type() != MYSQL_TYPE_LONGLONG
			   || field->pack_length() != 8
			   || field->real_maybe_null()
			   || !(field->flags & UNSIGNED_FLAG)
			   || innobase_is_v_fld(field)) {
			err = ER_INNODB_FT_WRONG_DOCID_COLUMN;
		} else {
			*fts_doc_col_no = i - *num_v;
		}

		if (err && !check_only) {
			my_error(err, MYF(0), field->field_name.str);
		}

		return(true);
	}

	if (!table) {
		return(false);
	}

	/* Not to count the virtual columns */
	i -= *num_v;

	for (; i + DATA_N_SYS_COLS < (uint) table->n_cols; i++) {
		const char*     name = dict_table_get_col_name(table, i);

		if (strcmp(name, FTS_DOC_ID_COL_NAME) == 0) {
#ifdef UNIV_DEBUG
			const dict_col_t*       col;

			col = dict_table_get_nth_col(table, i);

			/* Because the FTS_DOC_ID does not exist in
			the MySQL data dictionary, this must be the
			internally created FTS_DOC_ID column. */
			ut_ad(col->mtype == DATA_INT);
			ut_ad(col->len == 8);
			ut_ad(col->prtype & DATA_NOT_NULL);
			ut_ad(col->prtype & DATA_UNSIGNED);
#endif /* UNIV_DEBUG */
			*fts_doc_col_no = i;
			return(true);
		}
	}

	return(false);
}

/** Check if InnoDB supports a particular alter table in-place
@param altered_table TABLE object for new version of table.
@param ha_alter_info Structure describing changes to be done
by ALTER TABLE and holding data used during in-place alter.

@retval HA_ALTER_INPLACE_NOT_SUPPORTED Not supported
@retval HA_ALTER_INPLACE_INSTANT
MDL_EXCLUSIVE is needed for executing prepare_inplace_alter_table()
and commit_inplace_alter_table(). inplace_alter_table() will not be called.
@retval HA_ALTER_INPLACE_COPY_NO_LOCK
MDL_EXCLUSIVE in prepare_inplace_alter_table(), which can be downgraded to
LOCK=NONE for rebuilding the table in inplace_alter_table()
@retval HA_ALTER_INPLACE_COPY_LOCK
MDL_EXCLUSIVE in prepare_inplace_alter_table(), which can be downgraded to
LOCK=SHARED for rebuilding the table in inplace_alter_table()
@retval HA_ALTER_INPLACE_NOCOPY_NO_LOCK
MDL_EXCLUSIVE in prepare_inplace_alter_table(), which can be downgraded to
LOCK=NONE for inplace_alter_table() which will not rebuild the table
@retval HA_ALTER_INPLACE_NOCOPY_LOCK
MDL_EXCLUSIVE in prepare_inplace_alter_table(), which can be downgraded to
LOCK=SHARED for inplace_alter_table() which will not rebuild the table
*/

enum_alter_inplace_result
ha_innobase::check_if_supported_inplace_alter(
	TABLE*			altered_table,
	Alter_inplace_info*	ha_alter_info)
{
	DBUG_ENTER("check_if_supported_inplace_alter");

	const bool need_rebuild = innobase_need_rebuild(ha_alter_info, table);

	if (need_rebuild
	    && (table->versioned(VERS_TIMESTAMP)
		|| altered_table->versioned(VERS_TIMESTAMP))) {
		ha_alter_info->unsupported_reason =
			"Not implemented for system-versioned tables";
		DBUG_RETURN(HA_ALTER_INPLACE_NOT_SUPPORTED);
	}

	/* Before 10.2.2 information about virtual columns was not stored in
	system tables. We need to do a full alter to rebuild proper 10.2.2+
	metadata with the information about virtual columns */
	if (table->s->mysql_version < 100202 && table->s->virtual_fields) {
		DBUG_RETURN(HA_ALTER_INPLACE_NOT_SUPPORTED);
	}

	if (high_level_read_only) {
		ha_alter_info->unsupported_reason =
			my_get_err_msg(ER_READ_ONLY_MODE);

		DBUG_RETURN(HA_ALTER_INPLACE_NOT_SUPPORTED);
	}

	if (altered_table->s->fields > REC_MAX_N_USER_FIELDS) {
		/* Deny the inplace ALTER TABLE. MySQL will try to
		re-create the table and ha_innobase::create() will
		return an error too. This is how we effectively
		deny adding too many columns to a table. */
		ha_alter_info->unsupported_reason =
			my_get_err_msg(ER_TOO_MANY_FIELDS);
		DBUG_RETURN(HA_ALTER_INPLACE_NOT_SUPPORTED);
	}

	update_thd();

	if (ha_alter_info->handler_flags
	    & ~(INNOBASE_INPLACE_IGNORE
		| INNOBASE_ALTER_INSTANT
		| INNOBASE_ALTER_NOREBUILD
		| INNOBASE_ALTER_REBUILD)) {

		if (ha_alter_info->handler_flags
		    & ALTER_STORED_COLUMN_TYPE) {
			ha_alter_info->unsupported_reason = my_get_err_msg(
				ER_ALTER_OPERATION_NOT_SUPPORTED_REASON_COLUMN_TYPE);
		}

		DBUG_RETURN(HA_ALTER_INPLACE_NOT_SUPPORTED);
	}

	/* Only support online add foreign key constraint when
	check_foreigns is turned off */
	if ((ha_alter_info->handler_flags & ALTER_ADD_FOREIGN_KEY)
	    && m_prebuilt->trx->check_foreigns) {
		ha_alter_info->unsupported_reason = my_get_err_msg(
			ER_ALTER_OPERATION_NOT_SUPPORTED_REASON_FK_CHECK);
		DBUG_RETURN(HA_ALTER_INPLACE_NOT_SUPPORTED);
	}

	switch (ha_alter_info->handler_flags & ~INNOBASE_INPLACE_IGNORE) {
	case ALTER_OPTIONS:
		if (alter_options_need_rebuild(ha_alter_info, table)) {
			ha_alter_info->unsupported_reason = my_get_err_msg(
				ER_ALTER_OPERATION_TABLE_OPTIONS_NEED_REBUILD);
			break;
		}
		/* fall through */
	case 0:
		DBUG_RETURN(HA_ALTER_INPLACE_INSTANT);
	}

	/* DROP PRIMARY KEY is only allowed in combination with ADD
	PRIMARY KEY. */
	if ((ha_alter_info->handler_flags
	     & (ALTER_ADD_PK_INDEX | ALTER_DROP_PK_INDEX))
	    == ALTER_DROP_PK_INDEX) {
		ha_alter_info->unsupported_reason = my_get_err_msg(
			ER_ALTER_OPERATION_NOT_SUPPORTED_REASON_NOPK);
		DBUG_RETURN(HA_ALTER_INPLACE_NOT_SUPPORTED);
	}

	/* If a column change from NOT NULL to NULL,
	and there's a implict pk on this column. the
	table should be rebuild. The change should
	only go through the "Copy" method. */
	if ((ha_alter_info->handler_flags
	     & ALTER_COLUMN_NULLABLE)) {
		const uint my_primary_key = altered_table->s->primary_key;

		/* See if MYSQL table has no pk but we do. */
		if (UNIV_UNLIKELY(my_primary_key >= MAX_KEY)
		    && !dict_index_is_auto_gen_clust(
			    dict_table_get_first_index(m_prebuilt->table))) {
			ha_alter_info->unsupported_reason = my_get_err_msg(
				ER_PRIMARY_CANT_HAVE_NULL);
			DBUG_RETURN(HA_ALTER_INPLACE_NOT_SUPPORTED);
		}
	}

	/*
	  InnoDB in different MariaDB versions was generating different mtype
	  codes for certain types. In some cases the signed/unsigned bit was
	  generated differently too.

	  Inplace ALTER would change the mtype/unsigned_flag (to what the
	  current code generates) without changing the underlying data
	  represenation, and it might result in data corruption.

	  Don't do inplace ALTER if mtype/unsigned_flag are wrong.
	*/
	for (ulint i = 0, icol= 0; i < table->s->fields; i++) {
		const Field*		field = table->field[i];
		const dict_col_t*	col = dict_table_get_nth_col(
			m_prebuilt->table, icol);
		ulint			unsigned_flag;

		if (!field->stored_in_db()) {
			continue;
		}

		icol++;

		if (col->mtype != get_innobase_type_from_mysql_type(
			    &unsigned_flag, field)) {

			DBUG_RETURN(HA_ALTER_INPLACE_NOT_SUPPORTED);
		}

		if ((col->prtype & DATA_UNSIGNED) != unsigned_flag) {

			DBUG_RETURN(HA_ALTER_INPLACE_NOT_SUPPORTED);
		}
	}

	ulint n_indexes = UT_LIST_GET_LEN((m_prebuilt->table)->indexes);

	/* If InnoDB dictionary and MySQL frm file are not consistent
	use "Copy" method. */
	if (m_prebuilt->table->dict_frm_mismatch) {

		ha_alter_info->unsupported_reason = my_get_err_msg(
			ER_NO_SUCH_INDEX);
		ib_push_frm_error(m_user_thd, m_prebuilt->table, altered_table,
			n_indexes, true);

		DBUG_RETURN(HA_ALTER_INPLACE_NOT_SUPPORTED);
	}

	bool	add_drop_v_cols = false;

	/* If there is add or drop virtual columns, we will support operations
	with these 2 options alone with inplace interface for now */

	if (ha_alter_info->handler_flags
	    & (ALTER_ADD_VIRTUAL_COLUMN
	       | ALTER_DROP_VIRTUAL_COLUMN
	       | ALTER_VIRTUAL_COLUMN_ORDER)) {
		ulonglong flags = ha_alter_info->handler_flags;

		/* TODO: uncomment the flags below, once we start to
		support them */

		flags &= ~(ALTER_ADD_VIRTUAL_COLUMN
			   | ALTER_DROP_VIRTUAL_COLUMN
			   | ALTER_VIRTUAL_COLUMN_ORDER
		           | ALTER_VIRTUAL_GCOL_EXPR
		           | ALTER_COLUMN_VCOL
		/*
			   | ALTER_ADD_STORED_BASE_COLUMN
			   | ALTER_DROP_STORED_COLUMN
			   | ALTER_STORED_COLUMN_ORDER
			   | ALTER_ADD_UNIQUE_INDEX
		*/
			   | ALTER_ADD_NON_UNIQUE_NON_PRIM_INDEX
			   | ALTER_DROP_NON_UNIQUE_NON_PRIM_INDEX);

		if (flags != 0
		    || IF_PARTITIONING((altered_table->s->partition_info_str
			&& altered_table->s->partition_info_str_len), 0)
		    || (!check_v_col_in_order(
			this->table, altered_table, ha_alter_info))) {
			ha_alter_info->unsupported_reason =
				MSG_UNSUPPORTED_ALTER_ONLINE_ON_VIRTUAL_COLUMN;
			DBUG_RETURN(HA_ALTER_INPLACE_NOT_SUPPORTED);
		}

		add_drop_v_cols = true;
	}

	/* We should be able to do the operation in-place.
	See if we can do it online (LOCK=NONE). */
	bool		online = true;

	List_iterator_fast<Create_field> cf_it(
		ha_alter_info->alter_info->create_list);

	/* Fix the key parts. */
	for (KEY* new_key = ha_alter_info->key_info_buffer;
	     new_key < ha_alter_info->key_info_buffer
		     + ha_alter_info->key_count;
	     new_key++) {

		/* Do not support adding/droping a virtual column, while
		there is a table rebuild caused by adding a new FTS_DOC_ID */
		if ((new_key->flags & HA_FULLTEXT) && add_drop_v_cols
		    && !DICT_TF2_FLAG_IS_SET(m_prebuilt->table,
					     DICT_TF2_FTS_HAS_DOC_ID)) {
			ha_alter_info->unsupported_reason =
				MSG_UNSUPPORTED_ALTER_ONLINE_ON_VIRTUAL_COLUMN;
			DBUG_RETURN(HA_ALTER_INPLACE_NOT_SUPPORTED);
		}

		for (KEY_PART_INFO* key_part = new_key->key_part;
		     key_part < (new_key->key_part
				 + new_key->user_defined_key_parts);
		     key_part++) {
			const Create_field*	new_field;

			DBUG_ASSERT(key_part->fieldnr
				    < altered_table->s->fields);

			cf_it.rewind();
			for (uint fieldnr = 0; (new_field = cf_it++);
			     fieldnr++) {
				if (fieldnr == key_part->fieldnr) {
					break;
				}
			}

			DBUG_ASSERT(new_field);

			key_part->field = altered_table->field[
				key_part->fieldnr];

			/* In some special cases InnoDB emits "false"
			duplicate key errors with NULL key values. Let
			us play safe and ensure that we can correctly
			print key values even in such cases. */
			key_part->null_offset = key_part->field->null_offset();
			key_part->null_bit = key_part->field->null_bit;

			if (new_field->field) {
				/* This is an existing column. */
				continue;
			}

			/* This is an added column. */
			DBUG_ASSERT(ha_alter_info->handler_flags
				    & ALTER_ADD_COLUMN);

			/* We cannot replace a hidden FTS_DOC_ID
			with a user-visible FTS_DOC_ID. */
			if (m_prebuilt->table->fts
			    && innobase_fulltext_exist(altered_table)
			    && !my_strcasecmp(
				    system_charset_info,
				    key_part->field->field_name.str,
				    FTS_DOC_ID_COL_NAME)) {
				ha_alter_info->unsupported_reason = my_get_err_msg(
					ER_ALTER_OPERATION_NOT_SUPPORTED_REASON_HIDDEN_FTS);
				DBUG_RETURN(HA_ALTER_INPLACE_NOT_SUPPORTED);
			}

			DBUG_ASSERT((MTYP_TYPENR(key_part->field->unireg_check)
				     == Field::NEXT_NUMBER)
				    == !!(key_part->field->flags
					  & AUTO_INCREMENT_FLAG));

			if (key_part->field->flags & AUTO_INCREMENT_FLAG) {
				/* We cannot assign an AUTO_INCREMENT
				column values during online ALTER. */
				DBUG_ASSERT(key_part->field == altered_table
					    -> found_next_number_field);

				if (ha_alter_info->online) {
					ha_alter_info->unsupported_reason = my_get_err_msg(
						ER_ALTER_OPERATION_NOT_SUPPORTED_REASON_AUTOINC);
				}

				online = false;
			}

			if (innobase_is_v_fld(key_part->field)) {
				/* Do not support adding index on newly added
				virtual column, while there is also a drop
				virtual column in the same clause */
				if (ha_alter_info->handler_flags
				    & ALTER_DROP_VIRTUAL_COLUMN) {
					ha_alter_info->unsupported_reason =
						MSG_UNSUPPORTED_ALTER_ONLINE_ON_VIRTUAL_COLUMN;

					DBUG_RETURN(HA_ALTER_INPLACE_NOT_SUPPORTED);
				}

				if (ha_alter_info->online
				    && !ha_alter_info->unsupported_reason) {
					ha_alter_info->unsupported_reason =
						MSG_UNSUPPORTED_ALTER_ONLINE_ON_VIRTUAL_COLUMN;
				}

				online = false;
			}
		}
	}

	DBUG_ASSERT(!m_prebuilt->table->fts
		    || (m_prebuilt->table->fts->doc_col <= table->s->fields));

	DBUG_ASSERT(!m_prebuilt->table->fts
		    || (m_prebuilt->table->fts->doc_col
		        < dict_table_get_n_user_cols(m_prebuilt->table)));

	if (m_prebuilt->table->fts && innobase_fulltext_exist(altered_table)) {
		/* FULLTEXT indexes are supposed to remain. */
		/* Disallow DROP INDEX FTS_DOC_ID_INDEX */

		for (uint i = 0; i < ha_alter_info->index_drop_count; i++) {
			if (!my_strcasecmp(
				    system_charset_info,
				    ha_alter_info->index_drop_buffer[i]->name.str,
				    FTS_DOC_ID_INDEX_NAME)) {
				ha_alter_info->unsupported_reason = my_get_err_msg(
					ER_ALTER_OPERATION_NOT_SUPPORTED_REASON_CHANGE_FTS);
				DBUG_RETURN(HA_ALTER_INPLACE_NOT_SUPPORTED);
			}
		}

		/* InnoDB can have a hidden FTS_DOC_ID_INDEX on a
		visible FTS_DOC_ID column as well. Prevent dropping or
		renaming the FTS_DOC_ID. */

		for (Field** fp = table->field; *fp; fp++) {
			if (!((*fp)->flags
			      & (FIELD_IS_RENAMED | FIELD_IS_DROPPED))) {
				continue;
			}

			if (!my_strcasecmp(
				    system_charset_info,
				    (*fp)->field_name.str,
				    FTS_DOC_ID_COL_NAME)) {
				ha_alter_info->unsupported_reason = my_get_err_msg(
					ER_ALTER_OPERATION_NOT_SUPPORTED_REASON_CHANGE_FTS);
				DBUG_RETURN(HA_ALTER_INPLACE_NOT_SUPPORTED);
			}
		}
	}

	m_prebuilt->trx->will_lock++;

	/* When changing a NULL column to NOT NULL and specifying a
	DEFAULT value, ensure that the DEFAULT expression is a constant.
	Also, in ADD COLUMN, for now we only support a
	constant DEFAULT expression. */
	cf_it.rewind();
	Field **af = altered_table->field;
	Field **uf = table->field;
	Field **uf_end = table->field + table_share->fields;
	bool add_column_not_last = false;
	uint n_stored_cols = 0, n_add_cols = 0, n_drop_cols = 0;

	while (Create_field* cf = cf_it++) {
		DBUG_ASSERT(cf->field
			    || (ha_alter_info->handler_flags
				& ALTER_ADD_COLUMN));

		const Field* f = cf->field;

		/** Find the number of dropped columns. */
		while (f && *uf) {
			if (f == *uf++) {
				break;
			}
			n_drop_cols++;
		}

		if (f) {
			/* This could be changing an existing column
			from NULL to NOT NULL. */
			switch ((*af)->type()) {
			case MYSQL_TYPE_TIMESTAMP:
			case MYSQL_TYPE_TIMESTAMP2:
				/* Inserting NULL into a TIMESTAMP column
				would cause the DEFAULT value to be
				replaced. Ensure that the DEFAULT
				expression is not changing during
				ALTER TABLE. */
				if (!f->real_maybe_null()
				    || (*af)->real_maybe_null()) {
					/* The column was NOT NULL, or it
					will allow NULL after ALTER TABLE. */
					goto next_column;
				}

				if (!(*af)->default_value
				    && (*af)->is_real_null()) {
					/* No DEFAULT value is
					specified. We can report
					errors for any NULL values for
					the TIMESTAMP. */

					goto next_column;
				}
				break;
			default:
				/* For any other data type, NULL
				values are not converted.
				(An AUTO_INCREMENT attribute cannot
				be introduced to a column with
				ALGORITHM=INPLACE.) */
				ut_ad((MTYP_TYPENR((*af)->unireg_check)
				       == Field::NEXT_NUMBER)
				      == (MTYP_TYPENR(f->unireg_check)
					  == Field::NEXT_NUMBER));
				goto next_column;
			}

			ha_alter_info->unsupported_reason
				= my_get_err_msg(
					ER_ALTER_OPERATION_NOT_SUPPORTED_REASON_NOT_NULL);
		} else if (!is_non_const_value(*af)) {

			n_add_cols++;

			/** Newly added column should be at the end of the
			table. */
			while (uf++ < uf_end) {
				n_drop_cols++;
			}

			if (af < &altered_table->field[
				table_share->fields - n_drop_cols]) {
				add_column_not_last = true;
			}

			if (set_default_value(*af)) {
				goto next_column;
			}
		}

		DBUG_RETURN(HA_ALTER_INPLACE_NOT_SUPPORTED);

next_column:
		n_stored_cols += (*af++)->stored_in_db();
	}

	/** Last few columns are dropped. */
	while (*uf++ != NULL) {
		n_drop_cols++;
	}

	bool is_instant = false;

	if (!add_column_not_last
	    && n_add_cols > 0
	    && m_prebuilt->table->supports_instant()
	    && instant_alter_column_possible(ha_alter_info, table)) {
		is_instant = true;
	}

	if ((n_add_cols == 0 || is_instant)
	    && n_drop_cols > 0
	    && m_prebuilt->table->supports_instant()
	    && instant_alter_column_possible(ha_alter_info, table)) {
		is_instant = true;
	}

	if (is_instant
	    || !(ha_alter_info->handler_flags & ~(INNOBASE_ALTER_INSTANT
						  | INNOBASE_INPLACE_IGNORE))) {
		DBUG_RETURN(HA_ALTER_INPLACE_INSTANT);
	}

	bool	fts_need_rebuild = false;

	if (!online) {
		/* We already determined that only a non-locking
		operation is possible. */
	} else if ((need_rebuild || (ha_alter_info->handler_flags
				     & ALTER_ADD_PK_INDEX))
		   && (innobase_fulltext_exist(altered_table)
		       || innobase_spatial_exist(altered_table)
		       || innobase_indexed_virtual_exist(altered_table))) {
		/* Refuse to rebuild the table online, if
		FULLTEXT OR SPATIAL indexes are to survive the rebuild. */
		online = false;
		/* If the table already contains fulltext indexes,
		refuse to rebuild the table natively altogether. */
		if (m_prebuilt->table->fts) {
cannot_create_many_fulltext_index:
			ha_alter_info->unsupported_reason =
				my_get_err_msg(ER_INNODB_FT_LIMIT);
			DBUG_RETURN(HA_ALTER_INPLACE_NOT_SUPPORTED);
		}

		if (ha_alter_info->online
		    && !ha_alter_info->unsupported_reason) {

			if (innobase_spatial_exist(altered_table)) {
				ha_alter_info->unsupported_reason = my_get_err_msg(
					ER_ALTER_OPERATION_NOT_SUPPORTED_REASON_GIS);
			} else if (!innobase_fulltext_exist(altered_table)) {
				/* MDEV-14341 FIXME: Remove this limitation. */
				ha_alter_info->unsupported_reason =
					"online rebuild with indexed virtual columns";
			} else {
				ha_alter_info->unsupported_reason = my_get_err_msg(
					ER_ALTER_OPERATION_NOT_SUPPORTED_REASON_FTS);
			}
		}

	}

	if (ha_alter_info->handler_flags
		& ALTER_ADD_NON_UNIQUE_NON_PRIM_INDEX) {
		/* ADD FULLTEXT|SPATIAL INDEX requires a lock.

		We could do ADD FULLTEXT INDEX without a lock if the
		table already contains an FTS_DOC_ID column, but in
		that case we would have to apply the modification log
		to the full-text indexes.

		We could also do ADD SPATIAL INDEX by implementing
		row_log_apply() for it. */
		bool add_fulltext = false;

		for (uint i = 0; i < ha_alter_info->index_add_count; i++) {
			const KEY* key =
				&ha_alter_info->key_info_buffer[
					ha_alter_info->index_add_buffer[i]];
			if (key->flags & HA_FULLTEXT) {
				DBUG_ASSERT(!(key->flags & HA_KEYFLAG_MASK
					      & ~(HA_FULLTEXT
						  | HA_PACK_KEY
						  | HA_GENERATED_KEY
						  | HA_BINARY_PACK_KEY)));
				if (add_fulltext) {
					goto cannot_create_many_fulltext_index;
				}

				add_fulltext = true;
				if (ha_alter_info->online
				    && !ha_alter_info->unsupported_reason) {
					ha_alter_info->unsupported_reason = my_get_err_msg(
						ER_ALTER_OPERATION_NOT_SUPPORTED_REASON_FTS);
				}

				online = false;

				/* Full text search index exists, check
				whether the table already has DOC ID column.
				If not, InnoDB have to rebuild the table to
				add a Doc ID hidden column and change
				primary index. */
				ulint	fts_doc_col_no;
				ulint	num_v = 0;

				fts_need_rebuild =
					!innobase_fts_check_doc_id_col(
						m_prebuilt->table,
						altered_table,
						&fts_doc_col_no, &num_v, true);
			}

			if (online && (key->flags & HA_SPATIAL)) {

				if (ha_alter_info->online) {
					ha_alter_info->unsupported_reason = my_get_err_msg(
						ER_ALTER_OPERATION_NOT_SUPPORTED_REASON_GIS);
				}

				online = false;
			}
		}
	}

	// FIXME: implement Online DDL for system-versioned tables
	if (need_rebuild &&
	    (table->versioned(VERS_TRX_ID)
	     || altered_table->versioned(VERS_TRX_ID))) {
		if (ha_alter_info->online) {
			ha_alter_info->unsupported_reason =
				"Not implemented for system-versioned tables";
		}

		online = false;
	}

	if (need_rebuild || fts_need_rebuild) {
		DBUG_RETURN(online
			    ? HA_ALTER_INPLACE_COPY_NO_LOCK
			    : HA_ALTER_INPLACE_COPY_LOCK);
	}

	if (ha_alter_info->unsupported_reason) {
	} else if (ha_alter_info->handler_flags & INNOBASE_ONLINE_CREATE) {
		ha_alter_info->unsupported_reason = "ADD INDEX";
	} else {
		ha_alter_info->unsupported_reason = "DROP INDEX";
	}

	DBUG_RETURN(online
		    ? HA_ALTER_INPLACE_NOCOPY_NO_LOCK
		    : HA_ALTER_INPLACE_NOCOPY_LOCK);
}

/*************************************************************//**
Initialize the dict_foreign_t structure with supplied info
@return true if added, false if duplicate foreign->id */
static MY_ATTRIBUTE((nonnull(1,3,5,7)))
bool
innobase_init_foreign(
/*==================*/
	dict_foreign_t*	foreign,		/*!< in/out: structure to
						initialize */
	const char*	constraint_name,	/*!< in/out: constraint name if
						exists */
	dict_table_t*	table,			/*!< in: foreign table */
	dict_index_t*	index,			/*!< in: foreign key index */
	const char**	column_names,		/*!< in: foreign key column
						names */
	ulint		num_field,		/*!< in: number of columns */
	const char*	referenced_table_name,	/*!< in: referenced table
						name */
	dict_table_t*	referenced_table,	/*!< in: referenced table */
	dict_index_t*	referenced_index,	/*!< in: referenced index */
	const char**	referenced_column_names,/*!< in: referenced column
						names */
	ulint		referenced_num_field)	/*!< in: number of referenced
						columns */
{
	ut_ad(mutex_own(&dict_sys->mutex));

        if (constraint_name) {
                ulint   db_len;

                /* Catenate 'databasename/' to the constraint name specified
                by the user: we conceive the constraint as belonging to the
                same MySQL 'database' as the table itself. We store the name
                to foreign->id. */

                db_len = dict_get_db_name_len(table->name.m_name);

                foreign->id = static_cast<char*>(mem_heap_alloc(
                        foreign->heap, db_len + strlen(constraint_name) + 2));

                ut_memcpy(foreign->id, table->name.m_name, db_len);
                foreign->id[db_len] = '/';
                strcpy(foreign->id + db_len + 1, constraint_name);

		/* Check if any existing foreign key has the same id,
		this is needed only if user supplies the constraint name */

		if (table->foreign_set.find(foreign)
		    != table->foreign_set.end()) {
			return(false);
		}
        }

        foreign->foreign_table = table;
        foreign->foreign_table_name = mem_heap_strdup(
                foreign->heap, table->name.m_name);
        dict_mem_foreign_table_name_lookup_set(foreign, TRUE);

        foreign->foreign_index = index;
        foreign->n_fields = (unsigned int) num_field;

        foreign->foreign_col_names = static_cast<const char**>(
                mem_heap_alloc(foreign->heap, num_field * sizeof(void*)));

        for (ulint i = 0; i < foreign->n_fields; i++) {
                foreign->foreign_col_names[i] = mem_heap_strdup(
                        foreign->heap, column_names[i]);
        }

	foreign->referenced_index = referenced_index;
	foreign->referenced_table = referenced_table;

	foreign->referenced_table_name = mem_heap_strdup(
		foreign->heap, referenced_table_name);
        dict_mem_referenced_table_name_lookup_set(foreign, TRUE);

        foreign->referenced_col_names = static_cast<const char**>(
                mem_heap_alloc(foreign->heap,
			       referenced_num_field * sizeof(void*)));

        for (ulint i = 0; i < foreign->n_fields; i++) {
                foreign->referenced_col_names[i]
                        = mem_heap_strdup(foreign->heap,
					  referenced_column_names[i]);
        }

	return(true);
}

/*************************************************************//**
Check whether the foreign key options is legit
@return true if it is */
static MY_ATTRIBUTE((nonnull, warn_unused_result))
bool
innobase_check_fk_option(
/*=====================*/
	const dict_foreign_t*	foreign)	/*!< in: foreign key */
{
	if (!foreign->foreign_index) {
		return(true);
	}

	if (foreign->type & (DICT_FOREIGN_ON_UPDATE_SET_NULL
			     | DICT_FOREIGN_ON_DELETE_SET_NULL)) {

		for (ulint j = 0; j < foreign->n_fields; j++) {
			if ((dict_index_get_nth_col(
				     foreign->foreign_index, j)->prtype)
			    & DATA_NOT_NULL) {

				/* It is not sensible to define
				SET NULL if the column is not
				allowed to be NULL! */
				return(false);
			}
		}
	}

	return(true);
}

/*************************************************************//**
Set foreign key options
@return true if successfully set */
static MY_ATTRIBUTE((nonnull, warn_unused_result))
bool
innobase_set_foreign_key_option(
/*============================*/
	dict_foreign_t*	foreign,	/*!< in:InnoDB Foreign key */
	Foreign_key*	fk_key)		/*!< in: Foreign key info from
					MySQL */
{
	ut_ad(!foreign->type);

	switch (fk_key->delete_opt) {
	case FK_OPTION_NO_ACTION:
	case FK_OPTION_RESTRICT:
	case FK_OPTION_SET_DEFAULT:
		foreign->type = DICT_FOREIGN_ON_DELETE_NO_ACTION;
		break;
	case FK_OPTION_CASCADE:
		foreign->type = DICT_FOREIGN_ON_DELETE_CASCADE;
		break;
	case FK_OPTION_SET_NULL:
		foreign->type = DICT_FOREIGN_ON_DELETE_SET_NULL;
		break;
	case FK_OPTION_UNDEF:
		break;
	}

	switch (fk_key->update_opt) {
	case FK_OPTION_NO_ACTION:
	case FK_OPTION_RESTRICT:
	case FK_OPTION_SET_DEFAULT:
		foreign->type |= DICT_FOREIGN_ON_UPDATE_NO_ACTION;
		break;
	case FK_OPTION_CASCADE:
		foreign->type |= DICT_FOREIGN_ON_UPDATE_CASCADE;
		break;
	case FK_OPTION_SET_NULL:
		foreign->type |= DICT_FOREIGN_ON_UPDATE_SET_NULL;
		break;
	case FK_OPTION_UNDEF:
		break;
	}

	return(innobase_check_fk_option(foreign));
}

/*******************************************************************//**
Check if a foreign key constraint can make use of an index
that is being created.
@return useable index, or NULL if none found */
static MY_ATTRIBUTE((nonnull, warn_unused_result))
const KEY*
innobase_find_equiv_index(
/*======================*/
	const char*const*	col_names,
					/*!< in: column names */
	uint			n_cols,	/*!< in: number of columns */
	const KEY*		keys,	/*!< in: index information */
	const uint*		add,	/*!< in: indexes being created */
	uint			n_add)	/*!< in: number of indexes to create */
{
	for (uint i = 0; i < n_add; i++) {
		const KEY*	key = &keys[add[i]];

		if (key->user_defined_key_parts < n_cols
		    || key->flags & HA_SPATIAL) {
no_match:
			continue;
		}

		for (uint j = 0; j < n_cols; j++) {
			const KEY_PART_INFO&	key_part = key->key_part[j];
			uint32			col_len
				= key_part.field->pack_length();

			/* Any index on virtual columns cannot be used
			for reference constaint */
			if (innobase_is_v_fld(key_part.field)) {
				goto no_match;
			}

			/* The MySQL pack length contains 1 or 2 bytes
			length field for a true VARCHAR. */

			if (key_part.field->type() == MYSQL_TYPE_VARCHAR) {
				col_len -= static_cast<const Field_varstring*>(
					key_part.field)->length_bytes;
			}

			if (key_part.length < col_len) {

				/* Column prefix indexes cannot be
				used for FOREIGN KEY constraints. */
				goto no_match;
			}

			if (innobase_strcasecmp(col_names[j],
						key_part.field->field_name.str)) {
				/* Name mismatch */
				goto no_match;
			}
		}

		return(key);
	}

	return(NULL);
}

/*************************************************************//**
Find an index whose first fields are the columns in the array
in the same order and is not marked for deletion
@return matching index, NULL if not found */
static MY_ATTRIBUTE((nonnull(1,5), warn_unused_result))
dict_index_t*
innobase_find_fk_index(
/*===================*/
	dict_table_t*		table,	/*!< in: table */
	const char**		col_names,
					/*!< in: column names, or NULL
					to use table->col_names */
	dict_index_t**		drop_index,
					/*!< in: indexes to be dropped */
	ulint			n_drop_index,
					/*!< in: size of drop_index[] */
	const char**		columns,/*!< in: array of column names */
	ulint			n_cols) /*!< in: number of columns */
{
	dict_index_t*	index;

	index = dict_table_get_first_index(table);

	while (index != NULL) {
		if (!(index->type & DICT_FTS)
		    && dict_foreign_qualify_index(
			    table, col_names, columns, n_cols,
			    index, NULL, true, 0,
			    NULL, NULL, NULL)) {
			for (ulint i = 0; i < n_drop_index; i++) {
				if (index == drop_index[i]) {
					/* Skip to-be-dropped indexes. */
					goto next_rec;
				}
			}

			return(index);
		}

next_rec:
		index = dict_table_get_next_index(index);
	}

	return(NULL);
}

/** Check whether given column is a base of stored column.
@param[in]	col_name	column name
@param[in]	table		table
@param[in]	s_cols		list of stored columns
@return true if the given column is a base of stored column,else false. */
static
bool
innobase_col_check_fk(
	const char*		col_name,
	const dict_table_t*	table,
	dict_s_col_list*	s_cols)
{
	dict_s_col_list::const_iterator	it;

	for (it = s_cols->begin();
	     it != s_cols->end(); ++it) {
		dict_s_col_t	s_col = *it;

		for (ulint j = 0; j < s_col.num_base; j++) {
			if (strcmp(col_name, dict_table_get_col_name(
						table,
						s_col.base_col[j]->ind)) == 0) {
				return(true);
			}
		}
	}

	return(false);
}

/** Check whether the foreign key constraint is on base of any stored columns.
@param[in]	foreign	Foriegn key constraing information
@param[in]	table	table to which the foreign key objects
to be added
@param[in]	s_cols	list of stored column information in the table.
@return true if yes, otherwise false. */
static
bool
innobase_check_fk_stored(
	const dict_foreign_t*	foreign,
	const dict_table_t*	table,
	dict_s_col_list*	s_cols)
{
	ulint	type = foreign->type;

	type &= ~(DICT_FOREIGN_ON_DELETE_NO_ACTION
		  | DICT_FOREIGN_ON_UPDATE_NO_ACTION);

	if (type == 0 || s_cols == NULL) {
		return(false);
	}

	for (ulint i = 0; i < foreign->n_fields; i++) {
		if (innobase_col_check_fk(
			foreign->foreign_col_names[i], table, s_cols)) {
			return(true);
		}
	}

	return(false);
}

/** Create InnoDB foreign key structure from MySQL alter_info
@param[in]	ha_alter_info	alter table info
@param[in]	table_share	TABLE_SHARE
@param[in]	table		table object
@param[in]	col_names	column names, or NULL to use
table->col_names
@param[in]	drop_index	indexes to be dropped
@param[in]	n_drop_index	size of drop_index
@param[out]	add_fk		foreign constraint added
@param[out]	n_add_fk	number of foreign constraints
added
@param[in]	trx		user transaction
@param[in]	s_cols		list of stored column information
@retval true if successful
@retval false on error (will call my_error()) */
static MY_ATTRIBUTE((nonnull(1,2,3,7,8), warn_unused_result))
bool
innobase_get_foreign_key_info(
	Alter_inplace_info*
			ha_alter_info,
	const TABLE_SHARE*
			table_share,
	dict_table_t*	table,
	const char**	col_names,
	dict_index_t**	drop_index,
	ulint		n_drop_index,
	dict_foreign_t**add_fk,
	ulint*		n_add_fk,
	const trx_t*	trx,
	dict_s_col_list*s_cols)
{
	Key*		key;
	Foreign_key*	fk_key;
	dict_table_t*	referenced_table = NULL;
	char*		referenced_table_name = NULL;
	ulint		num_fk = 0;
	Alter_info*	alter_info = ha_alter_info->alter_info;

	DBUG_ENTER("innobase_get_foreign_key_info");

	*n_add_fk = 0;

	List_iterator<Key> key_iterator(alter_info->key_list);

	while ((key=key_iterator++)) {
		if (key->type != Key::FOREIGN_KEY) {
			continue;
		}

		const char*	column_names[MAX_NUM_FK_COLUMNS];
		dict_index_t*	index = NULL;
		const char*	referenced_column_names[MAX_NUM_FK_COLUMNS];
		dict_index_t*	referenced_index = NULL;
		ulint		num_col = 0;
		ulint		referenced_num_col = 0;
		bool		correct_option;
		char*		db_namep = NULL;
		char*		tbl_namep = NULL;
		ulint		db_name_len = 0;
		ulint		tbl_name_len = 0;
		char		db_name[MAX_DATABASE_NAME_LEN];
		char		tbl_name[MAX_TABLE_NAME_LEN];

		fk_key = static_cast<Foreign_key*>(key);

		if (fk_key->columns.elements > 0) {
			ulint	i = 0;
			Key_part_spec* column;
			List_iterator<Key_part_spec> key_part_iterator(
				fk_key->columns);

			/* Get all the foreign key column info for the
			current table */
			while ((column = key_part_iterator++)) {
				column_names[i] = column->field_name.str;
				ut_ad(i < MAX_NUM_FK_COLUMNS);
				i++;
			}

			index = innobase_find_fk_index(
				table, col_names,
				drop_index, n_drop_index,
				column_names, i);

			/* MySQL would add a index in the creation
			list if no such index for foreign table,
			so we have to use DBUG_EXECUTE_IF to simulate
			the scenario */
			DBUG_EXECUTE_IF("innodb_test_no_foreign_idx",
					index = NULL;);

			/* Check whether there exist such
			index in the the index create clause */
			if (!index && !innobase_find_equiv_index(
				    column_names, static_cast<uint>(i),
				    ha_alter_info->key_info_buffer,
				    ha_alter_info->index_add_buffer,
				    ha_alter_info->index_add_count)) {
				my_error(
					ER_FK_NO_INDEX_CHILD,
					MYF(0),
					fk_key->name.str
					? fk_key->name.str : "",
					table_share->table_name.str);
				goto err_exit;
			}

			num_col = i;
		}

		add_fk[num_fk] = dict_mem_foreign_create();

#ifndef _WIN32
		if (fk_key->ref_db.str) {
			tablename_to_filename(fk_key->ref_db.str, db_name,
					      MAX_DATABASE_NAME_LEN);
			db_namep = db_name;
			db_name_len = strlen(db_name);
		}
		if (fk_key->ref_table.str) {
			tablename_to_filename(fk_key->ref_table.str, tbl_name,
					      MAX_TABLE_NAME_LEN);
			tbl_namep = tbl_name;
			tbl_name_len = strlen(tbl_name);
		}
#else
		ut_ad(fk_key->ref_table.str);
		tablename_to_filename(fk_key->ref_table.str, tbl_name,
				      MAX_TABLE_NAME_LEN);
		innobase_casedn_str(tbl_name);
		tbl_name_len = strlen(tbl_name);
		tbl_namep = &tbl_name[0];

		if (fk_key->ref_db.str != NULL) {
			tablename_to_filename(fk_key->ref_db.str, db_name,
					      MAX_DATABASE_NAME_LEN);
			innobase_casedn_str(db_name);
			db_name_len = strlen(db_name);
			db_namep = &db_name[0];
		}
#endif
		mutex_enter(&dict_sys->mutex);

		referenced_table_name = dict_get_referenced_table(
			table->name.m_name,
			db_namep,
			db_name_len,
			tbl_namep,
			tbl_name_len,
			&referenced_table,
			add_fk[num_fk]->heap);

		/* Test the case when referenced_table failed to
		open, if trx->check_foreigns is not set, we should
		still be able to add the foreign key */
		DBUG_EXECUTE_IF("innodb_test_open_ref_fail",
				referenced_table = NULL;);

		if (!referenced_table && trx->check_foreigns) {
			mutex_exit(&dict_sys->mutex);
			my_error(ER_FK_CANNOT_OPEN_PARENT,
				 MYF(0), tbl_namep);

			goto err_exit;
		}

		if (fk_key->ref_columns.elements > 0) {
			ulint	i = 0;
			Key_part_spec* column;
			List_iterator<Key_part_spec> key_part_iterator(
				fk_key->ref_columns);

			while ((column = key_part_iterator++)) {
				referenced_column_names[i] =
					column->field_name.str;
				ut_ad(i < MAX_NUM_FK_COLUMNS);
				i++;
			}

			if (referenced_table) {
				referenced_index =
					dict_foreign_find_index(
						referenced_table, 0,
						referenced_column_names,
						i, index,
						TRUE, FALSE,
						NULL, NULL, NULL);

				DBUG_EXECUTE_IF(
					"innodb_test_no_reference_idx",
					referenced_index = NULL;);

				/* Check whether there exist such
				index in the the index create clause */
				if (!referenced_index) {
					mutex_exit(&dict_sys->mutex);
					my_error(ER_FK_NO_INDEX_PARENT, MYF(0),
						 fk_key->name.str
						 ? fk_key->name.str : "",
						 tbl_namep);
					goto err_exit;
				}
			} else {
				ut_a(!trx->check_foreigns);
			}

			referenced_num_col = i;
		} else {
			/* Not possible to add a foreign key without a
			referenced column */
			mutex_exit(&dict_sys->mutex);
			my_error(ER_CANNOT_ADD_FOREIGN, MYF(0), tbl_namep);
			goto err_exit;
		}

		if (!innobase_init_foreign(
			    add_fk[num_fk], fk_key->name.str,
			    table, index, column_names,
			    num_col, referenced_table_name,
			    referenced_table, referenced_index,
			    referenced_column_names, referenced_num_col)) {
			mutex_exit(&dict_sys->mutex);
			my_error(
				ER_DUP_CONSTRAINT_NAME,
				MYF(0),
                                "FOREIGN KEY", add_fk[num_fk]->id);
			goto err_exit;
		}

		mutex_exit(&dict_sys->mutex);

		correct_option = innobase_set_foreign_key_option(
			add_fk[num_fk], fk_key);

		DBUG_EXECUTE_IF("innodb_test_wrong_fk_option",
				correct_option = false;);

		if (!correct_option) {
			my_error(ER_FK_INCORRECT_OPTION,
				 MYF(0),
				 table_share->table_name.str,
				 add_fk[num_fk]->id);
			goto err_exit;
		}

		if (innobase_check_fk_stored(
			add_fk[num_fk], table, s_cols)) {
			my_printf_error(
				HA_ERR_UNSUPPORTED,
				"Cannot add foreign key on the base column "
				"of stored column", MYF(0));
			goto err_exit;
		}

		num_fk++;
	}

	*n_add_fk = num_fk;

	DBUG_RETURN(true);
err_exit:
	for (ulint i = 0; i <= num_fk; i++) {
		if (add_fk[i]) {
			dict_foreign_free(add_fk[i]);
		}
	}

	DBUG_RETURN(false);
}

/*************************************************************//**
Copies an InnoDB column to a MySQL field.  This function is
adapted from row_sel_field_store_in_mysql_format(). */
static
void
innobase_col_to_mysql(
/*==================*/
	const dict_col_t*	col,	/*!< in: InnoDB column */
	const uchar*		data,	/*!< in: InnoDB column data */
	ulint			len,	/*!< in: length of data, in bytes */
	Field*			field)	/*!< in/out: MySQL field */
{
	uchar*	ptr;
	uchar*	dest	= field->ptr;
	ulint	flen	= field->pack_length();

	switch (col->mtype) {
	case DATA_INT:
		ut_ad(len == flen);

		/* Convert integer data from Innobase to little-endian
		format, sign bit restored to normal */

		for (ptr = dest + len; ptr != dest; ) {
			*--ptr = *data++;
		}

		if (!(col->prtype & DATA_UNSIGNED)) {
			((byte*) dest)[len - 1] ^= 0x80;
		}

		break;

	case DATA_VARCHAR:
	case DATA_VARMYSQL:
	case DATA_BINARY:
		field->reset();

		if (field->type() == MYSQL_TYPE_VARCHAR) {
			/* This is a >= 5.0.3 type true VARCHAR. Store the
			length of the data to the first byte or the first
			two bytes of dest. */

			dest = row_mysql_store_true_var_len(
				dest, len, flen - field->key_length());
		}

		/* Copy the actual data */
		memcpy(dest, data, len);
		break;

	case DATA_GEOMETRY:
	case DATA_BLOB:
		/* Skip MySQL BLOBs when reporting an erroneous row
		during index creation or table rebuild. */
		field->set_null();
		break;

#ifdef UNIV_DEBUG
	case DATA_MYSQL:
		ut_ad(flen >= len);
		ut_ad(col->mbmaxlen >= col->mbminlen);
		memcpy(dest, data, len);
		break;

	default:
	case DATA_SYS_CHILD:
	case DATA_SYS:
		/* These column types should never be shipped to MySQL. */
		ut_ad(0);

	case DATA_FLOAT:
	case DATA_DOUBLE:
	case DATA_DECIMAL:
		/* Above are the valid column types for MySQL data. */
		ut_ad(flen == len);
		/* fall through */
	case DATA_FIXBINARY:
	case DATA_CHAR:
		/* We may have flen > len when there is a shorter
		prefix on the CHAR and BINARY column. */
		ut_ad(flen >= len);
#else /* UNIV_DEBUG */
	default:
#endif /* UNIV_DEBUG */
		memcpy(dest, data, len);
	}
}

/*************************************************************//**
Copies an InnoDB record to table->record[0]. */
void
innobase_rec_to_mysql(
/*==================*/
	struct TABLE*		table,	/*!< in/out: MySQL table */
	const rec_t*		rec,	/*!< in: record */
	const dict_index_t*	index,	/*!< in: index */
	const ulint*		offsets)/*!< in: rec_get_offsets(
					rec, index, ...) */
{
	uint	n_fields	= table->s->fields;

	ut_ad(n_fields == dict_table_get_n_user_cols(index->table)
	      - !!(DICT_TF2_FLAG_IS_SET(index->table,
					DICT_TF2_FTS_HAS_DOC_ID)));

	for (uint i = 0; i < n_fields; i++) {
		Field*		field	= table->field[i];
		ulint		ipos;
		ulint		ilen;
		const uchar*	ifield;
		ulint prefix_col;

		field->reset();

		ipos = dict_index_get_nth_col_or_prefix_pos(
			index, i, true, false, &prefix_col);

		if (ipos == ULINT_UNDEFINED
		    || rec_offs_nth_extern(offsets, ipos)) {
null_field:
			field->set_null();
			continue;
		}

		ifield = rec_get_nth_cfield(rec, index, offsets, ipos, &ilen);

		/* Assign the NULL flag */
		if (ilen == UNIV_SQL_NULL) {
			ut_ad(field->real_maybe_null());
			goto null_field;
		}

		field->set_notnull();

		innobase_col_to_mysql(
			dict_field_get_col(
				dict_index_get_nth_field(index, ipos)),
			ifield, ilen, field);
	}
}

/*************************************************************//**
Copies an InnoDB index entry to table->record[0].
This is used in preparation for print_keydup_error() from
inline add index */
void
innobase_fields_to_mysql(
/*=====================*/
	struct TABLE*		table,	/*!< in/out: MySQL table */
	const dict_index_t*	index,	/*!< in: InnoDB index */
	const dfield_t*		fields)	/*!< in: InnoDB index fields */
{
	uint	n_fields	= table->s->fields;
	ulint	num_v 		= 0;

	ut_ad(n_fields == dict_table_get_n_user_cols(index->table)
	      + dict_table_get_n_v_cols(index->table)
	      - !!(DICT_TF2_FLAG_IS_SET(index->table,
					DICT_TF2_FTS_HAS_DOC_ID)));

	for (uint i = 0; i < n_fields; i++) {
		Field*		field	= table->field[i];
		ulint		ipos;
		ulint		col_n;
		ulint		prefix_col;

		field->reset();

		if (innobase_is_v_fld(field)) {
			col_n = num_v;
			num_v++;
		} else {
			col_n = i - num_v;
		}

		ipos = dict_index_get_nth_col_or_prefix_pos(
			index, col_n, true, innobase_is_v_fld(field),
			&prefix_col);

		if (ipos == ULINT_UNDEFINED
		    || dfield_is_ext(&fields[ipos])
		    || dfield_is_null(&fields[ipos])) {

			field->set_null();
		} else {
			field->set_notnull();

			const dfield_t*	df	= &fields[ipos];

			innobase_col_to_mysql(
				dict_field_get_col(
					dict_index_get_nth_field(index, ipos)),
				static_cast<const uchar*>(dfield_get_data(df)),
				dfield_get_len(df), field);
		}
	}
}

/*************************************************************//**
Copies an InnoDB row to table->record[0].
This is used in preparation for print_keydup_error() from
row_log_table_apply() */
void
innobase_row_to_mysql(
/*==================*/
	struct TABLE*		table,	/*!< in/out: MySQL table */
	const dict_table_t*	itab,	/*!< in: InnoDB table */
	const dtuple_t*		row)	/*!< in: InnoDB row */
{
	uint	n_fields = table->s->fields;
	ulint	num_v = 0;

	/* The InnoDB row may contain an extra FTS_DOC_ID column at the end. */
	ut_ad(row->n_fields == dict_table_get_n_cols(itab));
	ut_ad(n_fields == row->n_fields - DATA_N_SYS_COLS
	      + dict_table_get_n_v_cols(itab)
	      - !!(DICT_TF2_FLAG_IS_SET(itab, DICT_TF2_FTS_HAS_DOC_ID)));

	for (uint i = 0; i < n_fields; i++) {
		Field*		field	= table->field[i];

		field->reset();

		if (innobase_is_v_fld(field)) {
			/* Virtual column are not stored in InnoDB table, so
			skip it */
			num_v++;
			continue;
		}

		const dfield_t*	df	= dtuple_get_nth_field(row, i - num_v);

		if (dfield_is_ext(df) || dfield_is_null(df)) {
			field->set_null();
		} else {
			field->set_notnull();

			innobase_col_to_mysql(
				dict_table_get_nth_col(itab, i - num_v),
				static_cast<const uchar*>(dfield_get_data(df)),
				dfield_get_len(df), field);
		}
	}
	if (table->vfield) {
		my_bitmap_map*	old_read_set = tmp_use_all_columns(table, table->read_set);
		table->update_virtual_fields(table->file, VCOL_UPDATE_FOR_READ);
		tmp_restore_column_map(table->read_set, old_read_set);
	}
}

/*******************************************************************//**
This function checks that index keys are sensible.
@return 0 or error number */
static MY_ATTRIBUTE((nonnull, warn_unused_result))
int
innobase_check_index_keys(
/*======================*/
	const Alter_inplace_info*	info,
				/*!< in: indexes to be created or dropped */
	const dict_table_t*		innodb_table)
				/*!< in: Existing indexes */
{
	for (uint key_num = 0; key_num < info->index_add_count;
	     key_num++) {
		const KEY&	key = info->key_info_buffer[
			info->index_add_buffer[key_num]];

		/* Check that the same index name does not appear
		twice in indexes to be created. */

		for (ulint i = 0; i < key_num; i++) {
			const KEY&	key2 = info->key_info_buffer[
				info->index_add_buffer[i]];

			if (0 == strcmp(key.name.str, key2.name.str)) {
				my_error(ER_WRONG_NAME_FOR_INDEX, MYF(0),
					 key.name.str);

				return(ER_WRONG_NAME_FOR_INDEX);
			}
		}

		/* Check that the same index name does not already exist. */

		const dict_index_t* index;

		for (index = dict_table_get_first_index(innodb_table);
		     index; index = dict_table_get_next_index(index)) {

			if (index->is_committed()
			    && !strcmp(key.name.str, index->name)) {
				break;
			}
		}

		/* Now we are in a situation where we have "ADD INDEX x"
		and an index by the same name already exists. We have 4
		possible cases:
		1. No further clauses for an index x are given. Should reject
		the operation.
		2. "DROP INDEX x" is given. Should allow the operation.
		3. "RENAME INDEX x TO y" is given. Should allow the operation.
		4. "DROP INDEX x, RENAME INDEX x TO y" is given. Should allow
		the operation, since no name clash occurs. In this particular
		case MySQL cancels the operation without calling InnoDB
		methods. */

		if (index) {
			/* If a key by the same name is being created and
			dropped, the name clash is OK. */
			for (uint i = 0; i < info->index_drop_count;
			     i++) {
				const KEY*	drop_key
					= info->index_drop_buffer[i];

				if (0 == strcmp(key.name.str,
                                                drop_key->name.str)) {
					goto name_ok;
				}
			}

#ifdef MYSQL_RENAME_INDEX
			/* If a key by the same name is being created and
			renamed, the name clash is OK. E.g.
			ALTER TABLE t ADD INDEX i (col), RENAME INDEX i TO x
			where the index "i" exists prior to the ALTER command.
			In this case we:
			1. rename the existing index from "i" to "x"
			2. add the new index "i" */
			for (uint i = 0; i < info->index_rename_count; i++) {
				const KEY_PAIR*	pair
					= &info->index_rename_buffer[i];

				if (0 == strcmp(key.name, pair->old_key->name)) {
					goto name_ok;
				}
			}
#endif /* MYSQL_RENAME_INDEX */

			my_error(ER_WRONG_NAME_FOR_INDEX, MYF(0),
                                 key.name.str);
			return(ER_WRONG_NAME_FOR_INDEX);
		}

name_ok:
		for (ulint i = 0; i < key.user_defined_key_parts; i++) {
			const KEY_PART_INFO&	key_part1
				= key.key_part[i];
			const Field*		field
				= key_part1.field;
			ibool			is_unsigned;

			switch (get_innobase_type_from_mysql_type(
					&is_unsigned, field)) {
			default:
				break;
			case DATA_INT:
			case DATA_FLOAT:
			case DATA_DOUBLE:
			case DATA_DECIMAL:
				/* Check that MySQL does not try to
				create a column prefix index field on
				an inappropriate data type. */

				if (field->type() == MYSQL_TYPE_VARCHAR) {
					if (key_part1.length
					    >= field->pack_length()
					    - ((Field_varstring*) field)
					    ->length_bytes) {
						break;
					}
				} else {
					if (key_part1.length
					    >= field->pack_length()) {
						break;
					}
				}

				my_error(ER_WRONG_KEY_COLUMN, MYF(0), "InnoDB",
					 field->field_name.str);
				return(ER_WRONG_KEY_COLUMN);
			}

			/* Check that the same column does not appear
			twice in the index. */

			for (ulint j = 0; j < i; j++) {
				const KEY_PART_INFO&	key_part2
					= key.key_part[j];

				if (key_part1.fieldnr != key_part2.fieldnr) {
					continue;
				}

				my_error(ER_WRONG_KEY_COLUMN, MYF(0), "InnoDB",
					 field->field_name.str);
				return(ER_WRONG_KEY_COLUMN);
			}
		}
	}

	return(0);
}

/** Create index field definition for key part
@param[in]	new_clustered	true if alter is generating a new clustered
index
@param[in]	altered_table	MySQL table that is being altered
@param[in]	key_part	MySQL key definition
@param[out]	index_field	index field defition for key_part */
static MY_ATTRIBUTE((nonnull(2,3)))
void
innobase_create_index_field_def(
	bool			new_clustered,
	const TABLE*		altered_table,
	const KEY_PART_INFO*	key_part,
	index_field_t*		index_field)
{
	const Field*	field;
	ibool		is_unsigned;
	ulint		col_type;
	ulint		num_v = 0;

	DBUG_ENTER("innobase_create_index_field_def");

	ut_ad(key_part);
	ut_ad(index_field);
	ut_ad(altered_table);

	field = new_clustered
		? altered_table->field[key_part->fieldnr]
		: key_part->field;

	for (ulint i = 0; i < key_part->fieldnr; i++) {
		if (innobase_is_v_fld(altered_table->field[i])) {
			num_v++;
		}
	}

	col_type = get_innobase_type_from_mysql_type(
		&is_unsigned, field);

	if (innobase_is_v_fld(field)) {
		index_field->is_v_col = true;
		index_field->col_no = num_v;
	} else {
		index_field->is_v_col = false;
		index_field->col_no = key_part->fieldnr - num_v;
	}

	if (DATA_LARGE_MTYPE(col_type)
	    || (key_part->length < field->pack_length()
		&& field->type() != MYSQL_TYPE_VARCHAR)
	    || (field->type() == MYSQL_TYPE_VARCHAR
		&& key_part->length < field->pack_length()
			- ((Field_varstring*) field)->length_bytes)) {

		index_field->prefix_len = key_part->length;
	} else {
		index_field->prefix_len = 0;
	}

	DBUG_VOID_RETURN;
}

/** Create index definition for key
@param[in]	altered_table		MySQL table that is being altered
@param[in]	keys			key definitions
@param[in]	key_number		MySQL key number
@param[in]	new_clustered		true if generating a new clustered
index on the table
@param[in]	key_clustered		true if this is the new clustered index
@param[out]	index			index definition
@param[in]	heap			heap where memory is allocated */
static MY_ATTRIBUTE((nonnull))
void
innobase_create_index_def(
	const TABLE*		altered_table,
	const KEY*		keys,
	ulint			key_number,
	bool			new_clustered,
	bool			key_clustered,
	index_def_t*		index,
	mem_heap_t*		heap)
{
	const KEY*	key = &keys[key_number];
	ulint		i;
	ulint		n_fields = key->user_defined_key_parts;

	DBUG_ENTER("innobase_create_index_def");
	DBUG_ASSERT(!key_clustered || new_clustered);

	ut_ad(altered_table);

	index->fields = static_cast<index_field_t*>(
		mem_heap_alloc(heap, n_fields * sizeof *index->fields));

	index->parser = NULL;
	index->key_number = key_number;
	index->n_fields = n_fields;
	index->name = mem_heap_strdup(heap, key->name.str);
	index->rebuild = new_clustered;

	if (key_clustered) {
		DBUG_ASSERT(!(key->flags & (HA_FULLTEXT | HA_SPATIAL)));
		DBUG_ASSERT(key->flags & HA_NOSAME);
		index->ind_type = DICT_CLUSTERED | DICT_UNIQUE;
	} else if (key->flags & HA_FULLTEXT) {
		DBUG_ASSERT(!(key->flags & (HA_SPATIAL | HA_NOSAME)));
		DBUG_ASSERT(!(key->flags & HA_KEYFLAG_MASK
			      & ~(HA_FULLTEXT
				  | HA_PACK_KEY
				  | HA_BINARY_PACK_KEY)));
		index->ind_type = DICT_FTS;

		/* Note: key->parser is only parser name,
			 we need to get parser from altered_table instead */

		if (key->flags & HA_USES_PARSER) {
			for (ulint j = 0; j < altered_table->s->keys; j++) {
				if (ut_strcmp(altered_table->key_info[j].name.str,
					      key->name.str) == 0) {
					ut_ad(altered_table->key_info[j].flags
					      & HA_USES_PARSER);

					plugin_ref	parser =
						altered_table->key_info[j].parser;
					index->parser =
						static_cast<st_mysql_ftparser*>(
						plugin_decl(parser)->info);

					break;
				}
			}

			DBUG_EXECUTE_IF("fts_instrument_use_default_parser",
				index->parser = &fts_default_parser;);
			ut_ad(index->parser);
		}
	} else if (key->flags & HA_SPATIAL) {
		DBUG_ASSERT(!(key->flags & HA_NOSAME));
		index->ind_type = DICT_SPATIAL;
		ut_ad(n_fields == 1);
		ulint	num_v = 0;

		/* Need to count the virtual fields before this spatial
		indexed field */
		for (ulint i = 0; i < key->key_part->fieldnr; i++) {
			if (innobase_is_v_fld(altered_table->field[i])) {
				num_v++;
			}
		}
		index->fields[0].col_no = key->key_part[0].fieldnr - num_v;
		index->fields[0].prefix_len = 0;
		index->fields[0].is_v_col = false;

		if (innobase_is_v_fld(key->key_part[0].field)) {

			/* Currently, the spatial index cannot be created
			on virtual columns. It is blocked in server
			layer */
			ut_ad(0);
			index->fields[0].is_v_col = true;
		} else {
			index->fields[0].is_v_col = false;
		}
	} else {
		index->ind_type = (key->flags & HA_NOSAME) ? DICT_UNIQUE : 0;
	}

	if (!(key->flags & HA_SPATIAL)) {
		for (i = 0; i < n_fields; i++) {
			innobase_create_index_field_def(
				new_clustered, altered_table,
				&key->key_part[i], &index->fields[i]);

			if (index->fields[i].is_v_col) {
				index->ind_type |= DICT_VIRTUAL;
			}
		}
	}

	DBUG_VOID_RETURN;
}

/*******************************************************************//**
Check whether the table has a unique index with FTS_DOC_ID_INDEX_NAME
on the Doc ID column.
@return the status of the FTS_DOC_ID index */
enum fts_doc_id_index_enum
innobase_fts_check_doc_id_index(
/*============================*/
	const dict_table_t*	table,		/*!< in: table definition */
	const TABLE*		altered_table,	/*!< in: MySQL table
						that is being altered */
	ulint*			fts_doc_col_no)	/*!< out: The column number for
						Doc ID, or ULINT_UNDEFINED
						if it is being created in
						ha_alter_info */
{
	const dict_index_t*	index;
	const dict_field_t*	field;

	if (altered_table) {
		/* Check if a unique index with the name of
		FTS_DOC_ID_INDEX_NAME is being created. */

		for (uint i = 0; i < altered_table->s->keys; i++) {
			const KEY& key = altered_table->key_info[i];

			if (innobase_strcasecmp(
				    key.name.str, FTS_DOC_ID_INDEX_NAME)) {
				continue;
			}

			if ((key.flags & HA_NOSAME)
			    && key.user_defined_key_parts == 1
			    && !strcmp(key.name.str, FTS_DOC_ID_INDEX_NAME)
			    && !strcmp(key.key_part[0].field->field_name.str,
				       FTS_DOC_ID_COL_NAME)) {
				if (fts_doc_col_no) {
					*fts_doc_col_no = ULINT_UNDEFINED;
				}
				return(FTS_EXIST_DOC_ID_INDEX);
			} else {
				return(FTS_INCORRECT_DOC_ID_INDEX);
			}
		}
	}

	if (!table) {
		return(FTS_NOT_EXIST_DOC_ID_INDEX);
	}

	for (index = dict_table_get_first_index(table);
	     index; index = dict_table_get_next_index(index)) {

		/* Check if there exists a unique index with the name of
		FTS_DOC_ID_INDEX_NAME */
		if (innobase_strcasecmp(index->name, FTS_DOC_ID_INDEX_NAME)) {
			continue;
		}

		if (!dict_index_is_unique(index)
		    || dict_index_get_n_unique(index) > 1
		    || strcmp(index->name, FTS_DOC_ID_INDEX_NAME)) {
			return(FTS_INCORRECT_DOC_ID_INDEX);
		}

		/* Check whether the index has FTS_DOC_ID as its
		first column */
		field = dict_index_get_nth_field(index, 0);

		/* The column would be of a BIGINT data type */
		if (strcmp(field->name, FTS_DOC_ID_COL_NAME) == 0
		    && field->col->mtype == DATA_INT
		    && field->col->len == 8
		    && field->col->prtype & DATA_NOT_NULL
		    && !field->col->is_virtual()) {
			if (fts_doc_col_no) {
				*fts_doc_col_no = dict_col_get_no(field->col);
			}
			return(FTS_EXIST_DOC_ID_INDEX);
		} else {
			return(FTS_INCORRECT_DOC_ID_INDEX);
		}
	}


	/* Not found */
	return(FTS_NOT_EXIST_DOC_ID_INDEX);
}
/*******************************************************************//**
Check whether the table has a unique index with FTS_DOC_ID_INDEX_NAME
on the Doc ID column in MySQL create index definition.
@return FTS_EXIST_DOC_ID_INDEX if there exists the FTS_DOC_ID index,
FTS_INCORRECT_DOC_ID_INDEX if the FTS_DOC_ID index is of wrong format */
enum fts_doc_id_index_enum
innobase_fts_check_doc_id_index_in_def(
/*===================================*/
	ulint		n_key,		/*!< in: Number of keys */
	const KEY*	key_info)	/*!< in: Key definition */
{
	/* Check whether there is a "FTS_DOC_ID_INDEX" in the to be built index
	list */
	for (ulint j = 0; j < n_key; j++) {
		const KEY*	key = &key_info[j];

		if (innobase_strcasecmp(key->name.str, FTS_DOC_ID_INDEX_NAME)) {
			continue;
		}

		/* Do a check on FTS DOC ID_INDEX, it must be unique,
		named as "FTS_DOC_ID_INDEX" and on column "FTS_DOC_ID" */
		if (!(key->flags & HA_NOSAME)
		    || key->user_defined_key_parts != 1
		    || strcmp(key->name.str, FTS_DOC_ID_INDEX_NAME)
		    || strcmp(key->key_part[0].field->field_name.str,
			      FTS_DOC_ID_COL_NAME)) {
			return(FTS_INCORRECT_DOC_ID_INDEX);
		}

		return(FTS_EXIST_DOC_ID_INDEX);
	}

	return(FTS_NOT_EXIST_DOC_ID_INDEX);
}

/*******************************************************************//**
Create an index table where indexes are ordered as follows:

IF a new primary key is defined for the table THEN

	1) New primary key
	2) The remaining keys in key_info

ELSE

	1) All new indexes in the order they arrive from MySQL

ENDIF

@return key definitions */
static MY_ATTRIBUTE((nonnull, warn_unused_result, malloc))
index_def_t*
innobase_create_key_defs(
/*=====================*/
	mem_heap_t*			heap,
			/*!< in/out: memory heap where space for key
			definitions are allocated */
	const Alter_inplace_info*	ha_alter_info,
			/*!< in: alter operation */
	const TABLE*			altered_table,
			/*!< in: MySQL table that is being altered */
	ulint&				n_add,
			/*!< in/out: number of indexes to be created */
	ulint&				n_fts_add,
			/*!< out: number of FTS indexes to be created */
	bool				got_default_clust,
			/*!< in: whether the table lacks a primary key */
	ulint&				fts_doc_id_col,
			/*!< in: The column number for Doc ID */
	bool&				add_fts_doc_id,
			/*!< in: whether we need to add new DOC ID
			column for FTS index */
	bool&				add_fts_doc_idx,
			/*!< in: whether we need to add new DOC ID
			index for FTS index */
	const TABLE*			table)
			/*!< in: MySQL table that is being altered */
{
	index_def_t*		indexdef;
	index_def_t*		indexdefs;
	bool			new_primary;
	const uint*const	add
		= ha_alter_info->index_add_buffer;
	const KEY*const		key_info
		= ha_alter_info->key_info_buffer;

	DBUG_ENTER("innobase_create_key_defs");
	DBUG_ASSERT(!add_fts_doc_id || add_fts_doc_idx);
	DBUG_ASSERT(ha_alter_info->index_add_count == n_add);

	/* If there is a primary key, it is always the first index
	defined for the innodb_table. */

	new_primary = n_add > 0
		&& !my_strcasecmp(system_charset_info,
				  key_info[*add].name.str, "PRIMARY");
	n_fts_add = 0;

	/* If there is a UNIQUE INDEX consisting entirely of NOT NULL
	columns and if the index does not contain column prefix(es)
	(only prefix/part of the column is indexed), MySQL will treat the
	index as a PRIMARY KEY unless the table already has one. */

	ut_ad(altered_table->s->primary_key == 0
	      || altered_table->s->primary_key == MAX_KEY);

	if (got_default_clust && !new_primary) {
		new_primary = (altered_table->s->primary_key != MAX_KEY);
	}

	const bool rebuild = new_primary || add_fts_doc_id
		|| innobase_need_rebuild(ha_alter_info, table);

	/* Reserve one more space if new_primary is true, and we might
	need to add the FTS_DOC_ID_INDEX */
	indexdef = indexdefs = static_cast<index_def_t*>(
		mem_heap_alloc(
			heap, sizeof *indexdef
			* (ha_alter_info->key_count
			   + rebuild
			   + got_default_clust)));

	if (rebuild) {
		ulint	primary_key_number;

		if (new_primary) {
			DBUG_ASSERT(n_add || got_default_clust);
			DBUG_ASSERT(n_add || !altered_table->s->primary_key);
			primary_key_number = altered_table->s->primary_key;
		} else if (got_default_clust) {
			/* Create the GEN_CLUST_INDEX */
			index_def_t*	index = indexdef++;

			index->fields = NULL;
			index->n_fields = 0;
			index->ind_type = DICT_CLUSTERED;
			index->name = innobase_index_reserve_name;
			index->rebuild = true;
			index->key_number = ~0U;
			primary_key_number = ULINT_UNDEFINED;
			goto created_clustered;
		} else {
			primary_key_number = 0;
		}

		/* Create the PRIMARY key index definition */
		innobase_create_index_def(
			altered_table, key_info, primary_key_number,
			true, true, indexdef++, heap);

created_clustered:
		n_add = 1;

		for (ulint i = 0; i < ha_alter_info->key_count; i++) {
			if (i == primary_key_number) {
				continue;
			}
			/* Copy the index definitions. */
			innobase_create_index_def(
				altered_table, key_info, i, true,
				false, indexdef, heap);

			if (indexdef->ind_type & DICT_FTS) {
				n_fts_add++;
			}

			indexdef++;
			n_add++;
		}

		if (n_fts_add > 0) {
			ulint	num_v = 0;

			if (!add_fts_doc_id
			    && !innobase_fts_check_doc_id_col(
				    NULL, altered_table,
				    &fts_doc_id_col, &num_v)) {
				fts_doc_id_col = altered_table->s->fields - num_v;
				add_fts_doc_id = true;
			}

			if (!add_fts_doc_idx) {
				fts_doc_id_index_enum	ret;
				ulint			doc_col_no;

				ret = innobase_fts_check_doc_id_index(
					NULL, altered_table, &doc_col_no);

				/* This should have been checked before */
				ut_ad(ret != FTS_INCORRECT_DOC_ID_INDEX);

				if (ret == FTS_NOT_EXIST_DOC_ID_INDEX) {
					add_fts_doc_idx = true;
				} else {
					ut_ad(ret == FTS_EXIST_DOC_ID_INDEX);
					ut_ad(doc_col_no == ULINT_UNDEFINED
					      || doc_col_no == fts_doc_id_col);
				}
			}
		}
	} else {
		/* Create definitions for added secondary indexes. */

		for (ulint i = 0; i < n_add; i++) {
			innobase_create_index_def(
				altered_table, key_info, add[i],
				false, false, indexdef, heap);

			if (indexdef->ind_type & DICT_FTS) {
				n_fts_add++;
			}

			indexdef++;
		}
	}

	DBUG_ASSERT(indexdefs + n_add == indexdef);

	if (add_fts_doc_idx) {
		index_def_t*	index = indexdef++;

		index->fields = static_cast<index_field_t*>(
			mem_heap_alloc(heap, sizeof *index->fields));
		index->n_fields = 1;
		index->fields->col_no = fts_doc_id_col;
		index->fields->prefix_len = 0;
		index->fields->is_v_col = false;
		index->ind_type = DICT_UNIQUE;
		ut_ad(!rebuild
		      || !add_fts_doc_id
		      || fts_doc_id_col <= altered_table->s->fields);

		index->name = FTS_DOC_ID_INDEX_NAME;
		index->rebuild = rebuild;

		/* TODO: assign a real MySQL key number for this */
		index->key_number = ULINT_UNDEFINED;
		n_add++;
	}

	DBUG_ASSERT(indexdef > indexdefs);
	DBUG_ASSERT((ulint) (indexdef - indexdefs)
		    <= ha_alter_info->key_count
		    + add_fts_doc_idx + got_default_clust);
	DBUG_ASSERT(ha_alter_info->index_add_count <= n_add);
	DBUG_RETURN(indexdefs);
}

/*******************************************************************//**
Check each index column size, make sure they do not exceed the max limit
@return true if index column size exceeds limit */
static MY_ATTRIBUTE((nonnull, warn_unused_result))
bool
innobase_check_column_length(
/*=========================*/
	ulint		max_col_len,	/*!< in: maximum column length */
	const KEY*	key_info)	/*!< in: Indexes to be created */
{
	for (ulint key_part = 0; key_part < key_info->user_defined_key_parts; key_part++) {
		if (key_info->key_part[key_part].length > max_col_len) {
			return(true);
		}
	}
	return(false);
}

/********************************************************************//**
Drop any indexes that we were not able to free previously due to
open table handles. */
static
void
online_retry_drop_indexes_low(
/*==========================*/
	dict_table_t*	table,	/*!< in/out: table */
	trx_t*		trx)	/*!< in/out: transaction */
{
	ut_ad(mutex_own(&dict_sys->mutex));
	ut_ad(trx->dict_operation_lock_mode == RW_X_LATCH);
	ut_ad(trx_get_dict_operation(trx) == TRX_DICT_OP_INDEX);

	/* We can have table->n_ref_count > 1, because other threads
	may have prebuilt->table pointing to the table. However, these
	other threads should be between statements, waiting for the
	next statement to execute, or for a meta-data lock. */
	ut_ad(table->get_ref_count() >= 1);

	if (table->drop_aborted) {
		row_merge_drop_indexes(trx, table, TRUE);
	}
}

/********************************************************************//**
Drop any indexes that we were not able to free previously due to
open table handles. */
static MY_ATTRIBUTE((nonnull))
void
online_retry_drop_indexes(
/*======================*/
	dict_table_t*	table,		/*!< in/out: table */
	THD*		user_thd)	/*!< in/out: MySQL connection */
{
	if (table->drop_aborted) {
		trx_t*	trx = innobase_trx_allocate(user_thd);

		trx_start_for_ddl(trx, TRX_DICT_OP_INDEX);

		row_mysql_lock_data_dictionary(trx);
		online_retry_drop_indexes_low(table, trx);
		trx_commit_for_mysql(trx);
		row_mysql_unlock_data_dictionary(trx);
		trx_free(trx);
	}

	ut_d(mutex_enter(&dict_sys->mutex));
	ut_d(dict_table_check_for_dup_indexes(table, CHECK_ALL_COMPLETE));
	ut_d(mutex_exit(&dict_sys->mutex));
	ut_ad(!table->drop_aborted);
}

/********************************************************************//**
Commit a dictionary transaction and drop any indexes that we were not
able to free previously due to open table handles. */
static MY_ATTRIBUTE((nonnull))
void
online_retry_drop_indexes_with_trx(
/*===============================*/
	dict_table_t*	table,	/*!< in/out: table */
	trx_t*		trx)	/*!< in/out: transaction */
{
	ut_ad(trx_state_eq(trx, TRX_STATE_NOT_STARTED));

	ut_ad(trx->dict_operation_lock_mode == RW_X_LATCH);

	/* Now that the dictionary is being locked, check if we can
	drop any incompletely created indexes that may have been left
	behind in rollback_inplace_alter_table() earlier. */
	if (table->drop_aborted) {

		trx->table_id = 0;

		trx_start_for_ddl(trx, TRX_DICT_OP_INDEX);

		online_retry_drop_indexes_low(table, trx);
		trx_commit_for_mysql(trx);
	}
}

/** Determines if InnoDB is dropping a foreign key constraint.
@param foreign the constraint
@param drop_fk constraints being dropped
@param n_drop_fk number of constraints that are being dropped
@return whether the constraint is being dropped */
MY_ATTRIBUTE((pure, nonnull(1), warn_unused_result))
inline
bool
innobase_dropping_foreign(
	const dict_foreign_t*	foreign,
	dict_foreign_t**	drop_fk,
	ulint			n_drop_fk)
{
	while (n_drop_fk--) {
		if (*drop_fk++ == foreign) {
			return(true);
		}
	}

	return(false);
}

/** Determines if an InnoDB FOREIGN KEY constraint depends on a
column that is being dropped or modified to NOT NULL.
@param user_table InnoDB table as it is before the ALTER operation
@param col_name Name of the column being altered
@param drop_fk constraints being dropped
@param n_drop_fk number of constraints that are being dropped
@param drop true=drop column, false=set NOT NULL
@retval true Not allowed (will call my_error())
@retval false Allowed
*/
MY_ATTRIBUTE((pure, nonnull(1,4), warn_unused_result))
static
bool
innobase_check_foreigns_low(
	const dict_table_t*	user_table,
	dict_foreign_t**	drop_fk,
	ulint			n_drop_fk,
	const char*		col_name,
	bool			drop)
{
	dict_foreign_t*	foreign;
	ut_ad(mutex_own(&dict_sys->mutex));

	/* Check if any FOREIGN KEY constraints are defined on this
	column. */

	for (dict_foreign_set::const_iterator it = user_table->foreign_set.begin();
	     it != user_table->foreign_set.end();
	     ++it) {

		foreign = *it;

		if (!drop && !(foreign->type
			       & (DICT_FOREIGN_ON_DELETE_SET_NULL
				  | DICT_FOREIGN_ON_UPDATE_SET_NULL))) {
			continue;
		}

		if (innobase_dropping_foreign(foreign, drop_fk, n_drop_fk)) {
			continue;
		}

		for (unsigned f = 0; f < foreign->n_fields; f++) {
			if (!strcmp(foreign->foreign_col_names[f],
				    col_name)) {
				my_error(drop
					 ? ER_FK_COLUMN_CANNOT_DROP
					 : ER_FK_COLUMN_NOT_NULL, MYF(0),
					 col_name, foreign->id);
				return(true);
			}
		}
	}

	if (!drop) {
		/* SET NULL clauses on foreign key constraints of
		child tables affect the child tables, not the parent table.
		The column can be NOT NULL in the parent table. */
		return(false);
	}

	/* Check if any FOREIGN KEY constraints in other tables are
	referring to the column that is being dropped. */
	for (dict_foreign_set::const_iterator it
		= user_table->referenced_set.begin();
	     it != user_table->referenced_set.end();
	     ++it) {

		foreign = *it;

		if (innobase_dropping_foreign(foreign, drop_fk, n_drop_fk)) {
			continue;
		}

		for (unsigned f = 0; f < foreign->n_fields; f++) {
			char display_name[FN_REFLEN];

			if (strcmp(foreign->referenced_col_names[f],
				   col_name)) {
				continue;
			}

			char* buf_end = innobase_convert_name(
				display_name, (sizeof display_name) - 1,
				foreign->foreign_table_name,
				strlen(foreign->foreign_table_name),
				NULL);
			*buf_end = '\0';
			my_error(ER_FK_COLUMN_CANNOT_DROP_CHILD,
				 MYF(0), col_name, foreign->id,
				 display_name);

			return(true);
		}
	}

	return(false);
}

/** Determines if an InnoDB FOREIGN KEY constraint depends on a
column that is being dropped or modified to NOT NULL.
@param ha_alter_info Data used during in-place alter
@param altered_table MySQL table that is being altered
@param old_table MySQL table as it is before the ALTER operation
@param user_table InnoDB table as it is before the ALTER operation
@param drop_fk constraints being dropped
@param n_drop_fk number of constraints that are being dropped
@retval true Not allowed (will call my_error())
@retval false Allowed
*/
MY_ATTRIBUTE((pure, nonnull(1,2,3), warn_unused_result))
static
bool
innobase_check_foreigns(
	Alter_inplace_info*	ha_alter_info,
	const TABLE*		old_table,
	const dict_table_t*	user_table,
	dict_foreign_t**	drop_fk,
	ulint			n_drop_fk)
{
	List_iterator_fast<Create_field> cf_it(
		ha_alter_info->alter_info->create_list);

	for (Field** fp = old_table->field; *fp; fp++) {
		cf_it.rewind();
		const Create_field* new_field;

		ut_ad(!(*fp)->real_maybe_null()
		      == !!((*fp)->flags & NOT_NULL_FLAG));

		while ((new_field = cf_it++)) {
			if (new_field->field == *fp) {
				break;
			}
		}

		if (!new_field || (new_field->flags & NOT_NULL_FLAG)) {
			if (innobase_check_foreigns_low(
				    user_table, drop_fk, n_drop_fk,
				    (*fp)->field_name.str, !new_field)) {
				return(true);
			}
		}
	}

	return(false);
}

/** Convert a default value for ADD COLUMN.
@param[in,out]	heap		Memory heap where allocated
@param[out]	dfield		InnoDB data field to copy to
@param[in]	field		MySQL value for the column
@param[in]	old_field	Old field or NULL if new col is added	
@param[in]	comp		nonzero if in compact format. */
static void innobase_build_col_map_add(
	mem_heap_t*	heap,
	dfield_t*	dfield,
	const Field*	field,
	const Field*	old_field,
	ulint		comp)
{
	if (old_field && old_field->real_maybe_null()
	    && field->real_maybe_null()) {
		return;
	}

	if (field->is_real_null()) {
		dfield_set_null(dfield);
		return;
	}

	ulint	size	= field->pack_length();

	byte*	buf	= static_cast<byte*>(mem_heap_alloc(heap, size));

	const byte*	mysql_data = old_field ? old_field->ptr : field->ptr;

	row_mysql_store_col_in_innobase_format(
		dfield, buf, true, mysql_data, size, comp);
}

/** Construct the translation table for reordering, dropping or
adding columns.

@param ha_alter_info Data used during in-place alter
@param altered_table MySQL table that is being altered
@param table MySQL table as it is before the ALTER operation
@param new_table InnoDB table corresponding to MySQL altered_table
@param old_table InnoDB table corresponding to MYSQL table
@param defaults Default values for ADD COLUMN, or NULL if no ADD COLUMN
@param heap Memory heap where allocated
@return array of integers, mapping column numbers in the table
to column numbers in altered_table */
static MY_ATTRIBUTE((nonnull(1,2,3,4,5,7), warn_unused_result))
const ulint*
innobase_build_col_map(
/*===================*/
	Alter_inplace_info*	ha_alter_info,
	const TABLE*		altered_table,
	const TABLE*		table,
	const dict_table_t*	new_table,
	const dict_table_t*	old_table,
	dtuple_t*		defaults,
	mem_heap_t*		heap)
{
	DBUG_ENTER("innobase_build_col_map");
	DBUG_ASSERT(altered_table != table);
	DBUG_ASSERT(new_table != old_table);
	DBUG_ASSERT(dict_table_get_n_cols(new_table)
		    + dict_table_get_n_v_cols(new_table)
		    >= altered_table->s->fields + DATA_N_SYS_COLS);
	DBUG_ASSERT(dict_table_get_n_cols(old_table)
		    + dict_table_get_n_v_cols(old_table)
		    >= table->s->fields + DATA_N_SYS_COLS);
	DBUG_ASSERT(!!defaults == !!(ha_alter_info->handler_flags
				     & INNOBASE_DEFAULTS));
	DBUG_ASSERT(!defaults || dtuple_get_n_fields(defaults)
		    == dict_table_get_n_cols(new_table));

	ulint*	col_map = static_cast<ulint*>(
		mem_heap_alloc(
			heap, unsigned(old_table->n_cols + old_table->n_v_cols)
			* sizeof *col_map));

	List_iterator_fast<Create_field> cf_it(
		ha_alter_info->alter_info->create_list);
	uint	i = 0;
	uint	num_v = 0;

	/* Any dropped columns will map to ULINT_UNDEFINED. */
	for (uint old_i = 0; old_i + DATA_N_SYS_COLS < old_table->n_cols;
	     old_i++) {
		col_map[old_i] = ULINT_UNDEFINED;
	}

	for (uint old_i = 0; old_i < old_table->n_v_cols; old_i++) {
		col_map[old_i + old_table->n_cols] = ULINT_UNDEFINED;
	}

	while (const Create_field* new_field = cf_it++) {
		bool	is_v = innobase_is_v_fld(new_field);

		ulint	num_old_v = 0;

		for (uint old_i = 0; table->field[old_i]; old_i++) {
			const Field* field = table->field[old_i];
			if (innobase_is_v_fld(field)) {
				if (is_v && new_field->field == field) {
					col_map[old_table->n_cols + num_v]
						= num_old_v;
					num_old_v++;
					goto found_col;
				}
				num_old_v++;
				continue;
			}

			if (new_field->field == field) {

				const Field* altered_field =
					altered_table->field[i + num_v];

				if (defaults) {
					innobase_build_col_map_add(
						heap,
						dtuple_get_nth_field(
							defaults, i),
						altered_field,
						field,
						dict_table_is_comp(
							new_table));
				}

				col_map[old_i - num_old_v] = i;
				goto found_col;
			}
		}

		ut_ad(!is_v);
		innobase_build_col_map_add(
			heap, dtuple_get_nth_field(defaults, i),
			altered_table->field[i + num_v],
			NULL,
			dict_table_is_comp(new_table));
found_col:
		if (is_v) {
			num_v++;
		} else {
			i++;
		}
	}

	DBUG_ASSERT(i == altered_table->s->fields - num_v);

	i = table->s->fields - old_table->n_v_cols;

	/* Add the InnoDB hidden FTS_DOC_ID column, if any. */
	if (i + DATA_N_SYS_COLS < old_table->n_cols) {
		/* There should be exactly one extra field,
		the FTS_DOC_ID. */
		DBUG_ASSERT(DICT_TF2_FLAG_IS_SET(old_table,
						 DICT_TF2_FTS_HAS_DOC_ID));
		DBUG_ASSERT(i + DATA_N_SYS_COLS + 1 == old_table->n_cols);
		DBUG_ASSERT(!strcmp(dict_table_get_col_name(
					    old_table, i),
				    FTS_DOC_ID_COL_NAME));
		if (altered_table->s->fields + DATA_N_SYS_COLS
		    - new_table->n_v_cols
		    < new_table->n_cols) {
			DBUG_ASSERT(DICT_TF2_FLAG_IS_SET(
					    new_table,
					    DICT_TF2_FTS_HAS_DOC_ID));
			DBUG_ASSERT(altered_table->s->fields
				    + DATA_N_SYS_COLS + 1
				    == static_cast<ulint>(
					new_table->n_cols
					+ new_table->n_v_cols));
			col_map[i] = altered_table->s->fields
				     - new_table->n_v_cols;
		} else {
			DBUG_ASSERT(!DICT_TF2_FLAG_IS_SET(
					    new_table,
					    DICT_TF2_FTS_HAS_DOC_ID));
			col_map[i] = ULINT_UNDEFINED;
		}

		i++;
	} else {
		DBUG_ASSERT(!DICT_TF2_FLAG_IS_SET(
				    old_table,
				    DICT_TF2_FTS_HAS_DOC_ID));
	}

	for (; i < old_table->n_cols; i++) {
		col_map[i] = i + new_table->n_cols - old_table->n_cols;
	}

	DBUG_RETURN(col_map);
}

/** Drop newly create FTS index related auxiliary table during
FIC create index process, before fts_add_index is called
@param table table that was being rebuilt online
@param trx transaction
@return DB_SUCCESS if successful, otherwise last error code
*/
static
dberr_t
innobase_drop_fts_index_table(
/*==========================*/
        dict_table_t*   table,
	trx_t*		trx)
{
	dberr_t		ret_err = DB_SUCCESS;

	for (dict_index_t* index = dict_table_get_first_index(table);
	     index != NULL;
	     index = dict_table_get_next_index(index)) {
		if (index->type & DICT_FTS) {
			dberr_t	err;

			err = fts_drop_index_tables(trx, index);

			if (err != DB_SUCCESS) {
				ret_err = err;
			}
		}
	}

	return(ret_err);
}

/** Get the new non-virtual column names if any columns were renamed
@param ha_alter_info	Data used during in-place alter
@param altered_table	MySQL table that is being altered
@param table		MySQL table as it is before the ALTER operation
@param user_table	InnoDB table as it is before the ALTER operation
@param heap		Memory heap for the allocation
@return array of new column names in rebuilt_table, or NULL if not renamed */
static MY_ATTRIBUTE((nonnull, warn_unused_result))
const char**
innobase_get_col_names(
	Alter_inplace_info*	ha_alter_info,
	const TABLE*		altered_table,
	const TABLE*		table,
	const dict_table_t*	user_table,
	mem_heap_t*		heap)
{
	const char**		cols;
	uint			i;

	DBUG_ENTER("innobase_get_col_names");
	DBUG_ASSERT(user_table->n_t_def > table->s->fields);
	DBUG_ASSERT(ha_alter_info->handler_flags
		    & ALTER_COLUMN_NAME);

	cols = static_cast<const char**>(
		mem_heap_zalloc(heap, user_table->n_def * sizeof *cols));

	i = 0;
	List_iterator_fast<Create_field> cf_it(
		ha_alter_info->alter_info->create_list);
	while (const Create_field* new_field = cf_it++) {
		ulint	num_v = 0;
		DBUG_ASSERT(i < altered_table->s->fields);

		if (innobase_is_v_fld(new_field)) {
			continue;
		}

		for (uint old_i = 0; table->field[old_i]; old_i++) {
			if (innobase_is_v_fld(table->field[old_i])) {
				num_v++;
			}

			if (new_field->field == table->field[old_i]) {
				cols[old_i - num_v] = new_field->field_name.str;
				break;
			}
		}

		i++;
	}

	/* Copy the internal column names. */
	i = table->s->fields - user_table->n_v_def;
	cols[i] = dict_table_get_col_name(user_table, i);

	while (++i < user_table->n_def) {
		cols[i] = cols[i - 1] + strlen(cols[i - 1]) + 1;
	}

	DBUG_RETURN(cols);
}

/** Check whether the column prefix is increased, decreased, or unchanged.
@param[in]	new_prefix_len	new prefix length
@param[in]	old_prefix_len	new prefix length
@retval	1	prefix is increased
@retval	0	prefix is unchanged
@retval	-1	prefix is decreased */
static inline
lint
innobase_pk_col_prefix_compare(
	ulint	new_prefix_len,
	ulint	old_prefix_len)
{
	ut_ad(new_prefix_len < COMPRESSED_REC_MAX_DATA_SIZE);
	ut_ad(old_prefix_len < COMPRESSED_REC_MAX_DATA_SIZE);

	if (new_prefix_len == old_prefix_len) {
		return(0);
	}

	if (new_prefix_len == 0) {
		new_prefix_len = ULINT_MAX;
	}

	if (old_prefix_len == 0) {
		old_prefix_len = ULINT_MAX;
	}

	if (new_prefix_len > old_prefix_len) {
		return(1);
	} else {
		return(-1);
	}
}

/** Check whether the column is existing in old table.
@param[in]	new_col_no	new column no
@param[in]	col_map		mapping of old column numbers to new ones
@param[in]	col_map_size	the column map size
@return true if the column is existing, otherwise false. */
static inline
bool
innobase_pk_col_is_existing(
	const ulint	new_col_no,
	const ulint*	col_map,
	const ulint	col_map_size)
{
	for (ulint i = 0; i < col_map_size; i++) {
		if (col_map[i] == new_col_no) {
			return(true);
		}
	}

	return(false);
}

/** Determine whether both the indexes have same set of primary key
fields arranged in the same order.

Rules when we cannot skip sorting:
(1) Removing existing PK columns somewhere else than at the end of the PK;
(2) Adding existing columns to the PK, except at the end of the PK when no
columns are removed from the PK;
(3) Changing the order of existing PK columns;
(4) Decreasing the prefix length just like removing existing PK columns
follows rule(1), Increasing the prefix length just like adding existing
PK columns follows rule(2).
@param[in]	col_map		mapping of old column numbers to new ones
@param[in]	ha_alter_info	Data used during in-place alter
@param[in]	old_clust_index	index to be compared
@param[in]	new_clust_index index to be compared
@retval true if both indexes have same order.
@retval false. */
static MY_ATTRIBUTE((warn_unused_result))
bool
innobase_pk_order_preserved(
	const ulint*		col_map,
	const dict_index_t*	old_clust_index,
	const dict_index_t*	new_clust_index)
{
	ulint	old_n_uniq
		= dict_index_get_n_ordering_defined_by_user(
			old_clust_index);
	ulint	new_n_uniq
		= dict_index_get_n_ordering_defined_by_user(
			new_clust_index);

	ut_ad(dict_index_is_clust(old_clust_index));
	ut_ad(dict_index_is_clust(new_clust_index));
	ut_ad(old_clust_index->table != new_clust_index->table);
	ut_ad(col_map != NULL);

	if (old_n_uniq == 0) {
		/* There was no PRIMARY KEY in the table.
		If there is no PRIMARY KEY after the ALTER either,
		no sorting is needed. */
		return(new_n_uniq == old_n_uniq);
	}

	/* DROP PRIMARY KEY is only allowed in combination with
	ADD PRIMARY KEY. */
	ut_ad(new_n_uniq > 0);

	/* The order of the last processed new_clust_index key field,
	not counting ADD COLUMN, which are constant. */
	lint	last_field_order = -1;
	ulint	existing_field_count = 0;
	ulint	old_n_cols = dict_table_get_n_cols(old_clust_index->table);
	for (ulint new_field = 0; new_field < new_n_uniq; new_field++) {
		ulint	new_col_no =
			new_clust_index->fields[new_field].col->ind;

		/* Check if there is a match in old primary key. */
		ulint	old_field = 0;
		while (old_field < old_n_uniq) {
			ulint	old_col_no =
				old_clust_index->fields[old_field].col->ind;

			if (col_map[old_col_no] == new_col_no) {
				break;
			}

			old_field++;
		}

		/* The order of key field in the new primary key.
		1. old PK column:      idx in old primary key
		2. existing column:    old_n_uniq + sequence no
		3. newly added column: no order */
		lint		new_field_order;
		const bool	old_pk_column = old_field < old_n_uniq;

		if (old_pk_column) {
			new_field_order = lint(old_field);
		} else if (innobase_pk_col_is_existing(new_col_no, col_map,
						       old_n_cols)) {
			new_field_order = lint(old_n_uniq
					       + existing_field_count++);
		} else {
			/* Skip newly added column. */
			continue;
		}

		if (last_field_order + 1 != new_field_order) {
			/* Old PK order is not kept, or existing column
			is not added at the end of old PK. */
			return(false);
		}

		last_field_order = new_field_order;

		if (!old_pk_column) {
			continue;
		}

		/* Check prefix length change. */
		const lint	prefix_change = innobase_pk_col_prefix_compare(
			new_clust_index->fields[new_field].prefix_len,
			old_clust_index->fields[old_field].prefix_len);

		if (prefix_change < 0) {
			/* If a column's prefix length is decreased, it should
			be the last old PK column in new PK.
			Note: we set last_field_order to -2, so that if	there
			are any old PK colmns or existing columns after it in
			new PK, the comparison to new_field_order will fail in
			the next round.*/
			last_field_order = -2;
		} else if (prefix_change > 0) {
			/* If a column's prefix length is increased, it	should
			be the last PK column in old PK. */
			if (old_field != old_n_uniq - 1) {
				return(false);
			}
		}
	}

	return(true);
}

/** Update the mtype from DATA_BLOB to DATA_GEOMETRY for a specified
GIS column of a table. This is used when we want to create spatial index
on legacy GIS columns coming from 5.6, where we store GIS data as DATA_BLOB
in innodb layer.
@param[in]	table_id	table id
@param[in]	col_name	column name
@param[in]	trx		data dictionary transaction
@retval true Failure
@retval false Success */
static
bool
innobase_update_gis_column_type(
	table_id_t	table_id,
	const char*	col_name,
	trx_t*		trx)
{
	pars_info_t*	info;
	dberr_t		error;

	DBUG_ENTER("innobase_update_gis_column_type");

	DBUG_ASSERT(trx_get_dict_operation(trx) == TRX_DICT_OP_INDEX);
	ut_ad(trx->dict_operation_lock_mode == RW_X_LATCH);
	ut_ad(mutex_own(&dict_sys->mutex));
	ut_ad(rw_lock_own(dict_operation_lock, RW_LOCK_X));

	info = pars_info_create();

	pars_info_add_ull_literal(info, "tableid", table_id);
	pars_info_add_str_literal(info, "name", col_name);
	pars_info_add_int4_literal(info, "mtype", DATA_GEOMETRY);

	trx->op_info = "update column type to DATA_GEOMETRY";

	error = que_eval_sql(
		info,
		"PROCEDURE UPDATE_SYS_COLUMNS_PROC () IS\n"
		"BEGIN\n"
		"UPDATE SYS_COLUMNS SET MTYPE=:mtype\n"
		"WHERE TABLE_ID=:tableid AND NAME=:name;\n"
		"END;\n",
		false, trx);

	trx->error_state = DB_SUCCESS;
	trx->op_info = "";

	DBUG_RETURN(error != DB_SUCCESS);
}

/** Check if we are creating spatial indexes on GIS columns, which are
legacy columns from earlier MySQL, such as 5.6. If so, we have to update
the mtypes of the old GIS columns to DATA_GEOMETRY.
In 5.6, we store GIS columns as DATA_BLOB in InnoDB layer, it will introduce
confusion when we run latest server on older data. That's why we need to
do the upgrade.
@param[in] ha_alter_info	Data used during in-place alter
@param[in] table		Table on which we want to add indexes
@param[in] trx			Transaction
@return DB_SUCCESS if update successfully or no columns need to be updated,
otherwise DB_ERROR, which means we can't update the mtype for some
column, and creating spatial index on it should be dangerous */
static
dberr_t
innobase_check_gis_columns(
	Alter_inplace_info*	ha_alter_info,
	dict_table_t*		table,
	trx_t*			trx)
{
	DBUG_ENTER("innobase_check_gis_columns");

	for (uint key_num = 0;
	     key_num < ha_alter_info->index_add_count;
	     key_num++) {

		const KEY&	key = ha_alter_info->key_info_buffer[
			ha_alter_info->index_add_buffer[key_num]];

		if (!(key.flags & HA_SPATIAL)) {
			continue;
		}

		ut_ad(key.user_defined_key_parts == 1);
		const KEY_PART_INFO&    key_part = key.key_part[0];

		/* Does not support spatial index on virtual columns */
		if (innobase_is_v_fld(key_part.field)) {
			DBUG_RETURN(DB_UNSUPPORTED);
		}

		ulint col_nr = dict_table_has_column(
			table,
			key_part.field->field_name.str,
			key_part.fieldnr);
		ut_ad(col_nr != table->n_def);
		dict_col_t*	col = &table->cols[col_nr];

		if (col->mtype != DATA_BLOB) {
			ut_ad(DATA_GEOMETRY_MTYPE(col->mtype));
			continue;
		}

		const char* col_name = dict_table_get_col_name(
			table, col_nr);

		if (innobase_update_gis_column_type(
			table->id, col_name, trx)) {

			DBUG_RETURN(DB_ERROR);
		} else {
			col->mtype = DATA_GEOMETRY;

			ib::info() << "Updated mtype of column" << col_name
				<< " in table " << table->name
				<< ", whose id is " << table->id
				<< " to DATA_GEOMETRY";
		}
	}

	DBUG_RETURN(DB_SUCCESS);
}

/** Collect virtual column info for its addition
@param[in] ha_alter_info	Data used during in-place alter
@param[in] altered_table	MySQL table that is being altered to
@param[in] table		MySQL table as it is before the ALTER operation
@retval true Failure
@retval false Success */
static
bool
prepare_inplace_add_virtual(
	Alter_inplace_info*	ha_alter_info,
	const TABLE*		altered_table,
	const TABLE*		table)
{
	ha_innobase_inplace_ctx*	ctx;
	ulint				i = 0;
	ulint				j = 0;
	const Create_field*		new_field;

	ctx = static_cast<ha_innobase_inplace_ctx*>
		(ha_alter_info->handler_ctx);

	ctx->num_to_add_vcol = altered_table->s->fields
			       + ctx->num_to_drop_vcol - table->s->fields;

	ctx->add_vcol = static_cast<dict_v_col_t*>(
		 mem_heap_zalloc(ctx->heap, ctx->num_to_add_vcol
				 * sizeof *ctx->add_vcol));
	ctx->add_vcol_name = static_cast<const char**>(
		 mem_heap_alloc(ctx->heap, ctx->num_to_add_vcol
				* sizeof *ctx->add_vcol_name));

	List_iterator_fast<Create_field> cf_it(
		ha_alter_info->alter_info->create_list);

	while ((new_field = (cf_it++)) != NULL) {
		const Field* field = new_field->field;
		ulint	old_i;

		for (old_i = 0; table->field[old_i]; old_i++) {
			const Field* n_field = table->field[old_i];
			if (field == n_field) {
				break;
			}
		}

		i++;

		if (table->field[old_i]) {
			continue;
		}

		ut_ad(!field);

		ulint	col_len;
		ulint	is_unsigned;
		ulint	field_type;
		ulint	charset_no;

		field =  altered_table->field[i - 1];

		ulint	col_type
				= get_innobase_type_from_mysql_type(
					&is_unsigned, field);


		if (!innobase_is_v_fld(field)) {
			continue;
		}

		col_len = field->pack_length();
		field_type = (ulint) field->type();

		if (!field->real_maybe_null()) {
			field_type |= DATA_NOT_NULL;
		}

		if (field->binary()) {
			field_type |= DATA_BINARY_TYPE;
		}

		if (is_unsigned) {
			field_type |= DATA_UNSIGNED;
		}

		if (dtype_is_string_type(col_type)) {
			charset_no = (ulint) field->charset()->number;

			DBUG_EXECUTE_IF(
				"ib_alter_add_virtual_fail",
				charset_no += MAX_CHAR_COLL_NUM;);

			if (charset_no > MAX_CHAR_COLL_NUM) {
				my_error(ER_WRONG_KEY_COLUMN, MYF(0), "InnoDB",
					 field->field_name.str);
				return(true);
			}
		} else {
			charset_no = 0;
		}

		if (field->type() == MYSQL_TYPE_VARCHAR) {
			uint32  length_bytes
				= static_cast<const Field_varstring*>(
					field)->length_bytes;

			col_len -= length_bytes;

			if (length_bytes == 2) {
				field_type |= DATA_LONG_TRUE_VARCHAR;
			}
		}


		ctx->add_vcol[j].m_col.prtype = dtype_form_prtype(
						field_type, charset_no);

		ctx->add_vcol[j].m_col.prtype |= DATA_VIRTUAL;

		ctx->add_vcol[j].m_col.mtype = col_type;

		ctx->add_vcol[j].m_col.len = col_len;

		ctx->add_vcol[j].m_col.ind = i - 1;
		ctx->add_vcol[j].num_base = 0;
		ctx->add_vcol_name[j] = field->field_name.str;
		ctx->add_vcol[j].base_col = NULL;
		ctx->add_vcol[j].v_pos = ctx->old_table->n_v_cols
					 - ctx->num_to_drop_vcol + j;

		/* No need to track the list */
		ctx->add_vcol[j].v_indexes = NULL;
		innodb_base_col_setup(ctx->old_table, field, &ctx->add_vcol[j]);
		j++;
	}

	return(false);
}

/** Collect virtual column info for its addition
@param[in] ha_alter_info	Data used during in-place alter
@param[in] table		MySQL table as it is before the ALTER operation
@retval true Failure
@retval false Success */
static
bool
prepare_inplace_drop_virtual(
	Alter_inplace_info*	ha_alter_info,
	const TABLE*		table)
{
	ha_innobase_inplace_ctx*	ctx;
	ulint				i = 0;
	ulint				j = 0;

	ctx = static_cast<ha_innobase_inplace_ctx*>
		(ha_alter_info->handler_ctx);

	ctx->num_to_drop_vcol = 0;
	for (i = 0; table->field[i]; i++) {
		const Field* field = table->field[i];
		if (field->flags & FIELD_IS_DROPPED && !field->stored_in_db()) {
			ctx->num_to_drop_vcol++;
		}
	}

	ctx->drop_vcol = static_cast<dict_v_col_t*>(
		 mem_heap_alloc(ctx->heap, ctx->num_to_drop_vcol
				* sizeof *ctx->drop_vcol));
	ctx->drop_vcol_name = static_cast<const char**>(
		 mem_heap_alloc(ctx->heap, ctx->num_to_drop_vcol
				* sizeof *ctx->drop_vcol_name));

	for (i = 0; table->field[i]; i++) {
		Field *field =  table->field[i];
		if (!(field->flags & FIELD_IS_DROPPED) || field->stored_in_db()) {
			continue;
		}

		ulint	col_len;
		ulint	is_unsigned;
		ulint	field_type;
		ulint	charset_no;

		ulint           col_type
                                = get_innobase_type_from_mysql_type(
                                        &is_unsigned, field);

		col_len = field->pack_length();
		field_type = (ulint) field->type();

		if (!field->real_maybe_null()) {
			field_type |= DATA_NOT_NULL;
		}

		if (field->binary()) {
			field_type |= DATA_BINARY_TYPE;
		}

		if (is_unsigned) {
			field_type |= DATA_UNSIGNED;
		}

		if (dtype_is_string_type(col_type)) {
			charset_no = (ulint) field->charset()->number;

			DBUG_EXECUTE_IF(
				"ib_alter_add_virtual_fail",
				charset_no += MAX_CHAR_COLL_NUM;);

			if (charset_no > MAX_CHAR_COLL_NUM) {
				my_error(ER_WRONG_KEY_COLUMN, MYF(0), "InnoDB",
					 field->field_name.str);
				return(true);
			}
		} else {
			charset_no = 0;
		}

		if (field->type() == MYSQL_TYPE_VARCHAR) {
			uint32  length_bytes
				= static_cast<const Field_varstring*>(
					field)->length_bytes;

			col_len -= length_bytes;

			if (length_bytes == 2) {
				field_type |= DATA_LONG_TRUE_VARCHAR;
			}
		}


		ctx->drop_vcol[j].m_col.prtype = dtype_form_prtype(
						field_type, charset_no);

		ctx->drop_vcol[j].m_col.prtype |= DATA_VIRTUAL;

		ctx->drop_vcol[j].m_col.mtype = col_type;

		ctx->drop_vcol[j].m_col.len = col_len;

		ctx->drop_vcol[j].m_col.ind = i;

		ctx->drop_vcol_name[j] = field->field_name.str;

		dict_v_col_t*	v_col = dict_table_get_nth_v_col_mysql(
					ctx->old_table, i);
		ctx->drop_vcol[j].v_pos = v_col->v_pos;
		j++;
	}

	return(false);
}

/** Insert a new record to INNODB SYS_VIRTUAL
@param[in] table	InnoDB table
@param[in] pos		virtual column column no
@param[in] base_pos	base column pos
@param[in] trx		transaction
@return DB_SUCCESS if successful, otherwise error code */
static
dberr_t
innobase_insert_sys_virtual(
	const dict_table_t*	table,
	ulint			pos,
	ulint			base_pos,
	trx_t*			trx)
{
	pars_info_t*    info = pars_info_create();

	pars_info_add_ull_literal(info, "id", table->id);

	pars_info_add_int4_literal(info, "pos", pos);

	pars_info_add_int4_literal(info, "base_pos", base_pos);

	dberr_t error = que_eval_sql(
			info,
			"PROCEDURE P () IS\n"
			"BEGIN\n"
			"INSERT INTO SYS_VIRTUAL VALUES"
			"(:id, :pos, :base_pos);\n"
			"END;\n",
			FALSE, trx);

	return(error);
}

/** Update INNODB SYS_COLUMNS on new virtual columns
@param[in] table	InnoDB table
@param[in] col_name	column name
@param[in] vcol		virtual column
@param[in] trx		transaction
@return DB_SUCCESS if successful, otherwise error code */
static
dberr_t
innobase_add_one_virtual(
	const dict_table_t*	table,
	const char*		col_name,
	dict_v_col_t*		vcol,
	trx_t*			trx)
{
	ulint		pos = dict_create_v_col_pos(vcol->v_pos,
						    vcol->m_col.ind);
	ulint		mtype =	vcol->m_col.mtype;
	ulint		prtype = vcol->m_col.prtype;
	ulint		len = vcol->m_col.len;
	pars_info_t*    info = pars_info_create();

	pars_info_add_ull_literal(info, "id", table->id);

	pars_info_add_int4_literal(info, "pos", pos);

	pars_info_add_str_literal(info, "name", col_name);
	pars_info_add_int4_literal(info, "mtype", mtype);
	pars_info_add_int4_literal(info, "prtype", prtype);
	pars_info_add_int4_literal(info, "len", len);
	pars_info_add_int4_literal(info, "prec", vcol->num_base);

	dberr_t error = que_eval_sql(
			info,
			"PROCEDURE P () IS\n"
			"BEGIN\n"
			"INSERT INTO SYS_COLUMNS VALUES"
			"(:id, :pos, :name, :mtype, :prtype, :len, :prec);\n"
			"END;\n",
			FALSE, trx);

	if (error != DB_SUCCESS) {
		return(error);
	}

	for (ulint i = 0; i < vcol->num_base; i++) {
		error = innobase_insert_sys_virtual(
			table, pos, vcol->base_col[i]->ind, trx);
		if (error != DB_SUCCESS) {
			return(error);
		}
	}

	return(error);
}

/** Update SYS_TABLES.N_COLS in the data dictionary.
@param[in] user_table	InnoDB table
@param[in] n_cols	the new value of SYS_TABLES.N_COLS
@param[in] trx		transaction
@return whether the operation failed */
static
bool
innodb_update_n_cols(const dict_table_t* table, ulint n_cols, trx_t* trx)
{
	pars_info_t*    info = pars_info_create();

	pars_info_add_int4_literal(info, "n", n_cols);
	pars_info_add_ull_literal(info, "id", table->id);

	dberr_t err = que_eval_sql(info,
				   "PROCEDURE UPDATE_N_COLS () IS\n"
				   "BEGIN\n"
				   "UPDATE SYS_TABLES SET N_COLS = :n"
				   " WHERE ID = :id;\n"
				   "END;\n", FALSE, trx);

	if (err != DB_SUCCESS) {
		my_error(ER_INTERNAL_ERROR, MYF(0),
			 "InnoDB: Updating SYS_TABLES.N_COLS failed");
		return true;
	}

	return false;
}

/** Update system table for adding virtual column(s)
@param[in]	ha_alter_info	Data used during in-place alter
@param[in]	user_table	InnoDB table
@param[in]	trx		transaction
@retval true Failure
@retval false Success */
static
bool
innobase_add_virtual_try(
	Alter_inplace_info*	ha_alter_info,
	const dict_table_t*     user_table,
	trx_t*			trx)
{
	ha_innobase_inplace_ctx*	ctx;
	dberr_t				err = DB_SUCCESS;

	ctx = static_cast<ha_innobase_inplace_ctx*>(
		ha_alter_info->handler_ctx);

	for (ulint i = 0; i < ctx->num_to_add_vcol; i++) {

		err = innobase_add_one_virtual(
			user_table, ctx->add_vcol_name[i],
			&ctx->add_vcol[i], trx);

		if (err != DB_SUCCESS) {
			my_error(ER_INTERNAL_ERROR, MYF(0),
				 "InnoDB: ADD COLUMN...VIRTUAL");
			return(true);
		}
	}


	ulint	n_col = unsigned(user_table->n_cols) - DATA_N_SYS_COLS;
	ulint	n_v_col = unsigned(user_table->n_v_cols)
		+ ctx->num_to_add_vcol - ctx->num_to_drop_vcol;
	ulint	new_n = dict_table_encode_n_col(n_col, n_v_col)
		+ (unsigned(user_table->flags & DICT_TF_COMPACT) << 31);

	return innodb_update_n_cols(user_table, new_n, trx);
}

<<<<<<< HEAD
/** Add the newly added column in the sys_column system table.
@param[in]	table_id	table id
@param[in]	pos		position of the column
@param[in]	field_name	field name
@param[in]	dfield		field
@retval true Failure
@retval false Success. */
static bool innobase_instant_add_col(
	table_id_t	table_id,
	ulint		pos,
	const char*	field_name,
	dfield_t*	dfield,
	trx_t*		trx)
{
	pars_info_t*	info = pars_info_create();
	pars_info_add_ull_literal(info, "id", table_id);
	pars_info_add_int4_literal(info, "pos", pos);
	pars_info_add_str_literal(info, "name", field_name);
	pars_info_add_int4_literal(info, "mtype", dfield->type.mtype);
	pars_info_add_int4_literal(info, "prtype", dfield->type.prtype);
	pars_info_add_int4_literal(info, "len", dfield->type.len);

	dberr_t err = que_eval_sql(
			info,
			"PROCEDURE ADD_COL () IS\n"
			"BEGIN\n"
			"INSERT INTO SYS_COLUMNS VALUES"
			"(:id,:pos,:name,:mtype,:prtype,:len,0);\n"
			"END;\n", FALSE, trx);
	if (err != DB_SUCCESS) {
		my_error(ER_INTERNAL_ERROR, MYF(0),
				"InnoDB: Insert into SYS_COLUMNS failed");
		return(true);
	}

	return false;
}

/** Delete the column from the sys_columns system table.
@param[in]	table_id	table id
@param[in]	pos		position of the column
@param[in]	field_name	field name
@param[in]	trx		transaction
@retval true Failure
@retval false success. */
static bool innobase_instant_drop_col(
	table_id_t	table_id,
	ulint		pos,
	const char*	field_name,
	trx_t*		trx)
{
	pars_info_t*	info = pars_info_create();
	pars_info_add_ull_literal(info, "id", table_id);
	pars_info_add_int4_literal(info, "pos", pos);
	pars_info_add_str_literal(info, "name", field_name);

	dberr_t err = que_eval_sql(
			info,
			"PROCEDURE DELETE_COL () IS\n"
			"BEGIN\n"
			"DELETE FROM SYS_COLUMNS WHERE \n"
			"TABLE_ID = :id AND NAME = :name;\n"
			"END;\n", FALSE, trx);
	if (err != DB_SUCCESS) {
		my_error(ER_INTERNAL_ERROR, MYF(0),
				"InnoDB: DELETE from SYS_COLUMNS failed");
		return true;
	}

	return false;
}

/** Update the column position in the system column table.
@param[in]      table_id        table id
@param[in]      old_pos         old position of the column
@param[in]      new_pos         new position of the column
@param[in]      trx             transaction
@retval true Failure
@retval false Success. */
static bool innobase_instant_update_pos(
        table_id_t      table_id,
        ulint           old_pos,
        ulint           new_pos,
        trx_t*          trx)
{
	pars_info_t*    info = pars_info_create();
	pars_info_add_ull_literal(info, "id", table_id);
	pars_info_add_int4_literal(info, "old_pos", old_pos);
	pars_info_add_int4_literal(info, "new_pos", new_pos);

	dberr_t err = que_eval_sql(
			info,
			"PROCEDURE UPDATE_COL () IS\n"
			"BEGIN\n"
			"UPDATE SYS_COLUMNS SET POS = :new_pos WHERE \n"
			"TABLE_ID = :id AND POS = :old_pos;\n"
			"END;\n", FALSE, trx);
	if (err != DB_SUCCESS) {
		my_error(ER_INTERNAL_ERROR, MYF(0),
				"InnoDB: Change position SYS_COLUMNS failed");
		return true;
	}

	return false;
}

/** Insert into SYS_COLUMNS and insert/update the metadata
=======
/** Insert into SYS_COLUMNS and insert/update the hidden metadata record
>>>>>>> 4a246fec
for instant ADD COLUMN.
@param[in,out]	ctx		ALTER TABLE context for the current partition
@param[in]	altered_table	MySQL table that is being altered
@param[in]	table		MySQL table as it is before the ALTER operation
@param[in,out]	trx		dictionary transaction
@retval	true	failure
@retval	false	success */
static
bool
innobase_op_instant_try(
	ha_innobase_inplace_ctx*ctx,
	const TABLE*		altered_table,
	const TABLE*		table,
	trx_t*			trx)
{
	DBUG_ASSERT(!ctx->need_rebuild());

	if (!ctx->is_instant()) return false;

	dict_table_t* user_table = ctx->old_table;

	ulint	n_old_drop_cols = ctx->old_table->n_dropped_cols;
	ulint	n_old_fields = dict_table_get_first_index(user_table)->n_fields;

	user_table->instant_op_column(
			*ctx->instant_table, ctx->col_map,
			ctx->n_instant_add_cols, ctx->n_instant_drop_cols);

	dict_index_t* index = dict_table_get_first_index(user_table);
	/* The table may have been emptied and may have lost its
	'instant-add-ness' during this instant ADD COLUMN. */

	/* Construct a table row of default values for the stored columns. */
	dtuple_t* row = dtuple_create(ctx->heap, user_table->n_cols);
	dict_table_copy_types(row, user_table);
	Field** af = altered_table->field;
	Field** const end = altered_table->field + altered_table->s->fields;
	Field**	uf = table->field;
	Field** const uf_end = table->field + table->s->fields;

	for (ulint i = 0; uf < uf_end; uf++) {
		if (ctx->col_map[i] == ULINT_UNDEFINED) {

			/* Remove this column entry from sys_column */
			if (innobase_instant_drop_col(
				user_table->id, i, (*uf)->field_name.str, trx)) {
				return true;
			}

			/* Update the consecutive position of the columns. */
			for (ulint j = i + 1; j < ctx->old_n_cols; j++) {

				if (innobase_instant_update_pos(
					user_table->id, j, j-1, trx)) {
					return true;
				}
			}
		}

		i++;
	}

	for (uint i = 0; af < end; af++) {
		if (!(*af)->stored_in_db()) {
			continue;
		}

		dict_col_t* col = dict_table_get_nth_col(user_table, i);
		DBUG_ASSERT(!strcmp((*af)->field_name.str,
				    dict_table_get_col_name(user_table, i)));

		dfield_t* d = dtuple_get_nth_field(row, i);

		if (col->is_instant_add()) {
			dfield_set_data(d, col->def_val.data,
					col->def_val.len);
		} else if ((*af)->real_maybe_null()) {
			/* Store NULL for nullable 'core' columns. */
			dfield_set_null(d);
		} else {
			switch ((*af)->type()) {
			case MYSQL_TYPE_VARCHAR:
			case MYSQL_TYPE_GEOMETRY:
			case MYSQL_TYPE_TINY_BLOB:
			case MYSQL_TYPE_MEDIUM_BLOB:
			case MYSQL_TYPE_BLOB:
			case MYSQL_TYPE_LONG_BLOB:
				/* Store the empty string for 'core'
				variable-length NOT NULL columns. */
				dfield_set_data(d, field_ref_zero, 0);
				break;
			default:
				/* For fixed-length NOT NULL 'core' columns,
				get a dummy default value from SQL. Note that
				we will preserve the old values of these
				columns when updating the metadata
				record, to avoid unnecessary updates. */
				ulint len = (*af)->pack_length();
				DBUG_ASSERT(d->type.mtype != DATA_INT
					    || len <= 8);
				row_mysql_store_col_in_innobase_format(
					d, d->type.mtype == DATA_INT
					? static_cast<byte*>(
						mem_heap_alloc(ctx->heap, len))
					: NULL, true, (*af)->ptr, len,
					dict_table_is_comp(user_table));
			}
		}

		if (i + DATA_N_SYS_COLS
		    < (ctx->old_n_cols - ctx->n_instant_drop_cols)) {
			i++;
			continue;
		}

		/** Update the system column position before adding new column
		in the table. */
		for (ulint j = ctx->old_n_cols - DATA_N_SYS_COLS; j > i; j--) {
			if (innobase_instant_update_pos(
				user_table->id, j - 1, j, trx)) {
				return true;
			}
		}

		if (innobase_instant_add_col(
			user_table->id, i, (*af)->field_name.str, d, trx)) {
			return true;
		}

		i++;
	}

	if (innodb_update_n_cols(user_table, dict_table_encode_n_col(
					 unsigned(user_table->n_cols)
					 - DATA_N_SYS_COLS,
					 user_table->n_v_cols)
				 | (user_table->flags & DICT_TF_COMPACT) << 31,
				 trx)) {
		return true;
	}

	unsigned i = unsigned(user_table->n_cols) - DATA_N_SYS_COLS;
	byte trx_id[DATA_TRX_ID_LEN], roll_ptr[DATA_ROLL_PTR_LEN];
	dfield_set_data(dtuple_get_nth_field(row, i++), field_ref_zero,
			DATA_ROW_ID_LEN);
	dfield_set_data(dtuple_get_nth_field(row, i++), trx_id, sizeof trx_id);
	dfield_set_data(dtuple_get_nth_field(row, i),roll_ptr,sizeof roll_ptr);
	DBUG_ASSERT(i + 1 == user_table->n_cols);

	trx_write_trx_id(trx_id, trx->id);
	/* The DB_ROLL_PTR will be assigned later, when allocating undo log.
	Silence a Valgrind warning in dtuple_validate() when
	row_ins_clust_index_entry_low() searches for the insert position. */
	memset(roll_ptr, 0, sizeof roll_ptr);

<<<<<<< HEAD
	dtuple_t* entry;

	if (index->is_drop_field_exist()) {
		entry = row_build_clust_default_entry(row, index, ctx->heap);
		entry->info_bits = REC_INFO_DEFAULT_ROW_ALTER;
	} else {
		entry = row_build_index_entry(row, NULL, index, ctx->heap);
		entry->info_bits = REC_INFO_DEFAULT_ROW_ADD;
	}
=======
	dtuple_t* entry = row_build_index_entry(row, NULL, index, ctx->heap);
	entry->info_bits = REC_INFO_METADATA;
>>>>>>> 4a246fec

	mtr_t mtr;
	mtr.start();
	index->set_modified(mtr);
	btr_pcur_t pcur;
	btr_pcur_open_at_index_side(true, index, BTR_MODIFY_TREE, &pcur, true,
				    0, &mtr);
	ut_ad(btr_pcur_is_before_first_on_page(&pcur));
	btr_pcur_move_to_next_on_page(&pcur);

	buf_block_t* block = btr_pcur_get_block(&pcur);
	ut_ad(page_is_leaf(block->frame));
	ut_ad(!page_has_prev(block->frame));
	ut_ad(!buf_block_get_page_zip(block));
	const rec_t* rec = btr_pcur_get_rec(&pcur);
	que_thr_t* thr = pars_complete_graph_for_exec(
		NULL, trx, ctx->heap, NULL);

	dberr_t err;
	if (rec_is_metadata(rec, index)) {
		ut_ad(page_rec_is_user_rec(rec));
		if (!page_has_next(block->frame)
		    && page_rec_is_last(rec, block->frame)) {
			goto empty_table;
		}

		unsigned n = 0;

		if (index->is_drop_field_exist()) {
			n = ctx->n_instant_add_cols;
			n += ctx->n_instant_drop_cols;
		} else {
			/* Extend the record with the instantly added columns. */
			n = user_table->n_cols - ctx->old_n_cols;
		}
		/* Reserve room for DB_TRX_ID,DB_ROLL_PTR and any
		non-updated off-page columns in case they are moved off
		page as a result of the update. */
		const unsigned f = index->n_dropped_fields
			|| ctx->n_instant_drop_cols;
		upd_t* update = upd_create(index->n_fields, ctx->heap);
		update->n_fields = n;
<<<<<<< HEAD
		update->info_bits = f
			? REC_INFO_DEFAULT_ROW_ALTER
			: REC_INFO_DEFAULT_ROW_ADD;

=======
		update->info_bits = REC_INFO_METADATA;
>>>>>>> 4a246fec
		/* Add the default values for instantly added columns */
		unsigned j = 0;
		unsigned drop_cols_offset = n_old_drop_cols;

		for (unsigned i = 0; i < user_table->n_cols; i++) {
			if (ctx->col_map[i] == ULINT_UNDEFINED) {
				unsigned field_no = user_table->dropped_cols[
					drop_cols_offset++].ind;
				upd_field_t* uf = upd_get_nth_field(
					update, j++);
				uf->field_no = field_no;
				uf->new_val = entry->fields[field_no + f];
			}

			ut_ad(j <= n);
		}

		for (unsigned k = n_old_fields; k < index->n_fields; k++) {
			upd_field_t* uf = upd_get_nth_field(update, j++);
			uf->field_no = k;
			uf->new_val = entry->fields[k + f];

			ut_ad(j <= n);
		}

		ut_ad(j == n);

		ulint* offsets = NULL;
		mem_heap_t* offsets_heap = NULL;
		big_rec_t* big_rec;
		err = btr_cur_pessimistic_update(
			BTR_NO_LOCKING_FLAG | BTR_KEEP_POS_FLAG,
			btr_pcur_get_btr_cur(&pcur),
			&offsets, &offsets_heap, ctx->heap,
			&big_rec, update, UPD_NODE_NO_ORD_CHANGE,
			thr, trx->id, &mtr);

		offsets = rec_get_offsets(btr_pcur_get_rec(&pcur), index, offsets,
                                true, ULINT_UNDEFINED, &offsets_heap);
		if (big_rec) {
			if (err == DB_SUCCESS) {
				err = btr_store_big_rec_extern_fields(
					&pcur, offsets, big_rec, &mtr,
					BTR_STORE_UPDATE);
			}

			dtuple_big_rec_free(big_rec);
		}
		if (offsets_heap) {
			mem_heap_free(offsets_heap);
		}
		btr_pcur_close(&pcur);
		goto func_exit;
	} else if (page_rec_is_supremum(rec)) {
empty_table:
		/* The table is empty. */
		ut_ad(page_is_root(block->frame));
		btr_page_empty(block, NULL, index, 0, &mtr);
		index->remove_instant();
		err = DB_SUCCESS;
		goto func_exit;
	}

	/* Convert the table to the instant ADD COLUMN format. */
	ut_ad(user_table->is_instant());
	mtr.commit();
	mtr.start();
	index->set_modified(mtr);
	if (page_t* root = btr_root_get(index, &mtr)) {
		if (fil_page_get_type(root) != FIL_PAGE_INDEX) {
			DBUG_ASSERT(!"wrong page type");
			goto err_exit;
		}

		DBUG_ASSERT(!page_is_comp(root) || !page_get_instant(root));
		mlog_write_ulint(root + FIL_PAGE_TYPE,
				 FIL_PAGE_TYPE_INSTANT, MLOG_2BYTES,
				 &mtr);
		page_set_instant(root, index->n_core_fields, &mtr);
		mtr.commit();
		mtr.start();
		index->set_modified(mtr);
		err = row_ins_clust_index_entry_low(
			BTR_NO_LOCKING_FLAG, BTR_MODIFY_TREE, index,
			index->n_uniq, entry, 0, thr, false);
	} else {
err_exit:
		err = DB_CORRUPTION;
	}

func_exit:
	mtr.commit();

	if (err != DB_SUCCESS) {
		my_error_innodb(err, table->s->table_name.str,
				user_table->flags);
		return true;
	}

	return false;
}

/** Update INNODB SYS_COLUMNS on new virtual column's position
@param[in]	table	InnoDB table
@param[in]	old_pos	old position
@param[in]	new_pos	new position
@param[in]	trx	transaction
@return DB_SUCCESS if successful, otherwise error code */
static
dberr_t
innobase_update_v_pos_sys_columns(
	const dict_table_t*	table,
	ulint			old_pos,
	ulint			new_pos,
	trx_t*			trx)
{
	pars_info_t*    info = pars_info_create();

	pars_info_add_int4_literal(info, "pos", old_pos);
	pars_info_add_int4_literal(info, "val", new_pos);
	pars_info_add_ull_literal(info, "id", table->id);

	dberr_t error = que_eval_sql(
			info,
			"PROCEDURE P () IS\n"
			"BEGIN\n"
			"UPDATE SYS_COLUMNS\n"
			"SET POS = :val\n"
			"WHERE POS = :pos\n"
			"AND TABLE_ID = :id;\n"
			"END;\n",
			FALSE, trx);

	return(error);
}

/** Update INNODB SYS_VIRTUAL table with new virtual column position
@param[in]	table		InnoDB table
@param[in]	old_pos		old position
@param[in]	new_pos		new position
@param[in]	trx		transaction
@return DB_SUCCESS if successful, otherwise error code */
static
dberr_t
innobase_update_v_pos_sys_virtual(
	const dict_table_t*	table,
	ulint			old_pos,
	ulint			new_pos,
	trx_t*			trx)
{
	pars_info_t*    info = pars_info_create();

	pars_info_add_int4_literal(info, "pos", old_pos);
	pars_info_add_int4_literal(info, "val", new_pos);
	pars_info_add_ull_literal(info, "id", table->id);

	dberr_t error = que_eval_sql(
			info,
			"PROCEDURE P () IS\n"
			"BEGIN\n"
			"UPDATE SYS_VIRTUAL\n"
			"SET POS = :val\n"
			"WHERE POS = :pos\n"
			"AND TABLE_ID = :id;\n"
			"END;\n",
			FALSE, trx);

	return(error);
}

/** Update InnoDB system tables on dropping a virtual column
@param[in]	table		InnoDB table
@param[in]	col_name	column name of the dropping column
@param[in]	drop_col	col information for the dropping column
@param[in]	n_prev_dropped	number of previously dropped columns in the
				same alter clause
@param[in]	trx		transaction
@return DB_SUCCESS if successful, otherwise error code */
static
dberr_t
innobase_drop_one_virtual_sys_columns(
	const dict_table_t*	table,
	const char*		col_name,
	dict_col_t*		drop_col,
	ulint			n_prev_dropped,
	trx_t*			trx)
{
	pars_info_t*    info = pars_info_create();
	pars_info_add_ull_literal(info, "id", table->id);

	pars_info_add_str_literal(info, "name", col_name);

	dberr_t error = que_eval_sql(
			info,
			"PROCEDURE P () IS\n"
			"BEGIN\n"
			"DELETE FROM SYS_COLUMNS\n"
			"WHERE TABLE_ID = :id\n"
			"AND NAME = :name;\n"
			"END;\n",
			FALSE, trx);

	if (error != DB_SUCCESS) {
		return(error);
	}

	dict_v_col_t*	v_col = dict_table_get_nth_v_col_mysql(
				table, drop_col->ind);

	/* Adjust column positions for all subsequent columns */
	for (ulint i = v_col->v_pos + 1; i < table->n_v_cols; i++) {
		dict_v_col_t*   t_col = dict_table_get_nth_v_col(table, i);
		ulint		old_p = dict_create_v_col_pos(
			t_col->v_pos - n_prev_dropped,
			t_col->m_col.ind - n_prev_dropped);
		ulint		new_p = dict_create_v_col_pos(
			t_col->v_pos - 1 - n_prev_dropped,
			ulint(t_col->m_col.ind) - 1 - n_prev_dropped);

		error = innobase_update_v_pos_sys_columns(
			table, old_p, new_p, trx);
		if (error != DB_SUCCESS) {
			return(error);
		}
		error = innobase_update_v_pos_sys_virtual(
			table, old_p, new_p, trx);
		if (error != DB_SUCCESS) {
			return(error);
		}
	}

	return(error);
}

/** Delete virtual column's info from INNODB SYS_VIRTUAL
@param[in]	table	InnoDB table
@param[in]	pos	position of the virtual column to be deleted
@param[in]	trx	transaction
@return DB_SUCCESS if successful, otherwise error code */
static
dberr_t
innobase_drop_one_virtual_sys_virtual(
	const dict_table_t*	table,
	ulint			pos,
	trx_t*			trx)
{
	pars_info_t*    info = pars_info_create();
	pars_info_add_ull_literal(info, "id", table->id);

	pars_info_add_int4_literal(info, "pos", pos);

	dberr_t error = que_eval_sql(
			info,
			"PROCEDURE P () IS\n"
			"BEGIN\n"
			"DELETE FROM SYS_VIRTUAL\n"
			"WHERE TABLE_ID = :id\n"
			"AND POS = :pos;\n"
			"END;\n",
			FALSE, trx);

	return(error);
}

/** Update system table for dropping virtual column(s)
@param[in]	ha_alter_info	Data used during in-place alter
@param[in]	user_table	InnoDB table
@param[in]	trx		transaction
@retval true Failure
@retval false Success */
static
bool
innobase_drop_virtual_try(
	Alter_inplace_info*	ha_alter_info,
	const dict_table_t*     user_table,
	trx_t*			trx)
{
	ha_innobase_inplace_ctx*	ctx;
	dberr_t				err = DB_SUCCESS;

	ctx = static_cast<ha_innobase_inplace_ctx*>
		(ha_alter_info->handler_ctx);

	for (ulint i = 0; i < ctx->num_to_drop_vcol; i++) {

		ulint	pos = dict_create_v_col_pos(
			ctx->drop_vcol[i].v_pos - i,
			ctx->drop_vcol[i].m_col.ind - i);
		err = innobase_drop_one_virtual_sys_virtual(
			user_table, pos, trx);

		if (err != DB_SUCCESS) {
			my_error(ER_INTERNAL_ERROR, MYF(0),
				 "InnoDB: DROP COLUMN...VIRTUAL");
			return(true);
		}

		err = innobase_drop_one_virtual_sys_columns(
			user_table, ctx->drop_vcol_name[i],
			&(ctx->drop_vcol[i].m_col), i, trx);

		if (err != DB_SUCCESS) {
			my_error(ER_INTERNAL_ERROR, MYF(0),
				 "InnoDB: DROP COLUMN...VIRTUAL");
			return(true);
		}
	}


	ulint	n_col = unsigned(user_table->n_cols) - DATA_N_SYS_COLS;
	ulint	n_v_col = unsigned(user_table->n_v_cols)
		- ctx->num_to_drop_vcol;
	ulint	new_n = dict_table_encode_n_col(n_col, n_v_col)
		| ((user_table->flags & DICT_TF_COMPACT) << 31);

	return innodb_update_n_cols(user_table, new_n, trx);
}

/** Adjust the create index column number from "New table" to
"old InnoDB table" while we are doing dropping virtual column. Since we do
not create separate new table for the dropping/adding virtual columns.
To correctly find the indexed column, we will need to find its col_no
in the "Old Table", not the "New table".
@param[in]	ha_alter_info	Data used during in-place alter
@param[in]	old_table	MySQL table as it is before the ALTER operation
@param[in]	num_v_dropped	number of virtual column dropped
@param[in,out]	index_def	index definition */
static
void
innodb_v_adjust_idx_col(
	const Alter_inplace_info*	ha_alter_info,
	const TABLE*			old_table,
	ulint				num_v_dropped,
	index_def_t*			index_def)
{
	List_iterator_fast<Create_field> cf_it(
		ha_alter_info->alter_info->create_list);
	for (ulint i = 0; i < index_def->n_fields; i++) {
#ifdef UNIV_DEBUG
		bool	col_found = false;
#endif /* UNIV_DEBUG */
		ulint	num_v = 0;

		index_field_t*	index_field = &index_def->fields[i];

		/* Only adjust virtual column col_no, since non-virtual
		column position (in non-vcol list) won't change unless
		table rebuild */
		if (!index_field->is_v_col) {
			continue;
		}

		const Field*	field = NULL;

		cf_it.rewind();

		/* Found the field in the new table */
		while (const Create_field* new_field = cf_it++) {
			if (!innobase_is_v_fld(new_field)) {
				continue;
			}

			field = new_field->field;

			if (num_v == index_field->col_no) {
				break;
			}
			num_v++;
		}

		if (!field) {
			/* this means the field is a newly added field, this
			should have been blocked when we drop virtual column
			at the same time */
			ut_ad(num_v_dropped > 0);
			ut_a(0);
		}

		ut_ad(innobase_is_v_fld(field));

		num_v = 0;

		/* Look for its position in old table */
		for (uint old_i = 0; old_table->field[old_i]; old_i++) {
			if (old_table->field[old_i] == field) {
				/* Found it, adjust its col_no to its position
				in old table */
				index_def->fields[i].col_no = num_v;
				ut_d(col_found = true);
				break;
			}

			if (innobase_is_v_fld(old_table->field[old_i])) {
				num_v++;
			}
		}

		ut_ad(col_found);
	}
}

/** Create index metadata in the data dictionary.
@param[in,out]	trx	dictionary transaction
@param[in,out]	index	index being created
@param[in]	add_v	virtual columns that are being added, or NULL
@return the created index */
MY_ATTRIBUTE((nonnull(1,2), warn_unused_result))
static
dict_index_t*
create_index_dict(
	trx_t*			trx,
	dict_index_t*		index,
	const dict_add_v_col_t* add_v)
{
	DBUG_ENTER("create_index_dict");

	mem_heap_t* heap = mem_heap_create(512);
	ind_node_t* node = ind_create_graph_create(
		index, index->table->name.m_name, heap, add_v);
	que_thr_t* thr = pars_complete_graph_for_exec(node, trx, heap, NULL);

	que_fork_start_command(
		static_cast<que_fork_t*>(que_node_get_parent(thr)));

	que_run_threads(thr);

	index = node->index;

	que_graph_free((que_t*) que_node_get_parent(thr));

	DBUG_RETURN(trx->error_state == DB_SUCCESS ? index : NULL);
}

/** Update internal structures with concurrent writes blocked,
while preparing ALTER TABLE.

@param ha_alter_info Data used during in-place alter
@param altered_table MySQL table that is being altered
@param old_table MySQL table as it is before the ALTER operation
@param table_name Table name in MySQL
@param flags Table and tablespace flags
@param flags2 Additional table flags
@param fts_doc_id_col The column number of FTS_DOC_ID
@param add_fts_doc_id Flag: add column FTS_DOC_ID?
@param add_fts_doc_id_idx Flag: add index FTS_DOC_ID_INDEX (FTS_DOC_ID)?

@retval true Failure
@retval false Success
*/
static MY_ATTRIBUTE((warn_unused_result, nonnull(1,2,3,4)))
bool
prepare_inplace_alter_table_dict(
/*=============================*/
	Alter_inplace_info*	ha_alter_info,
	const TABLE*		altered_table,
	const TABLE*		old_table,
	const char*		table_name,
	ulint			flags,
	ulint			flags2,
	ulint			fts_doc_id_col,
	bool			add_fts_doc_id,
	bool			add_fts_doc_id_idx)
{
	bool			dict_locked	= false;
	ulint*			add_key_nums;	/* MySQL key numbers */
	index_def_t*		index_defs;	/* index definitions */
	dict_table_t*		user_table;
	dict_index_t*		fts_index	= NULL;
	bool			new_clustered	= false;
	dberr_t			error;
	ulint			num_fts_index;
	dict_add_v_col_t*	add_v = NULL;
	ha_innobase_inplace_ctx*ctx;

	DBUG_ENTER("prepare_inplace_alter_table_dict");

	ctx = static_cast<ha_innobase_inplace_ctx*>
		(ha_alter_info->handler_ctx);

	DBUG_ASSERT((ctx->add_autoinc != ULINT_UNDEFINED)
		    == (ctx->sequence.m_max_value > 0));
	DBUG_ASSERT(!ctx->num_to_drop_index == !ctx->drop_index);
	DBUG_ASSERT(!ctx->num_to_drop_fk == !ctx->drop_fk);
	DBUG_ASSERT(!add_fts_doc_id || add_fts_doc_id_idx);
	DBUG_ASSERT(!add_fts_doc_id_idx
		    || innobase_fulltext_exist(altered_table));
	DBUG_ASSERT(!ctx->defaults);
	DBUG_ASSERT(!ctx->add_index);
	DBUG_ASSERT(!ctx->add_key_numbers);
	DBUG_ASSERT(!ctx->num_to_add_index);

	user_table = ctx->new_table;

	trx_start_if_not_started_xa(ctx->prebuilt->trx, true);

	if (ha_alter_info->handler_flags
	    & ALTER_DROP_VIRTUAL_COLUMN) {
		if (prepare_inplace_drop_virtual(ha_alter_info, old_table)) {
			DBUG_RETURN(true);
		}
	}

	if (ha_alter_info->handler_flags
	    & ALTER_ADD_VIRTUAL_COLUMN) {
		if (prepare_inplace_add_virtual(
			    ha_alter_info, altered_table, old_table)) {
			DBUG_RETURN(true);
		}

		/* Need information for newly added virtual columns
		for create index */

		if (ha_alter_info->handler_flags
		    & ALTER_ADD_NON_UNIQUE_NON_PRIM_INDEX) {
			for (ulint i = 0; i < ctx->num_to_add_vcol; i++) {
				/* Set mbminmax for newly added column */
				dict_col_t& col = ctx->add_vcol[i].m_col;
				ulint mbminlen, mbmaxlen;
				dtype_get_mblen(col.mtype, col.prtype,
						&mbminlen, &mbmaxlen);
				col.mbminlen = mbminlen;
				col.mbmaxlen = mbmaxlen;
			}
			add_v = static_cast<dict_add_v_col_t*>(
				mem_heap_alloc(ctx->heap, sizeof *add_v));
			add_v->n_v_col = ctx->num_to_add_vcol;
			add_v->v_col = ctx->add_vcol;
			add_v->v_col_name = ctx->add_vcol_name;
		}
	}

	/* There should be no order change for virtual columns coming in
	here */
	ut_ad(check_v_col_in_order(old_table, altered_table, ha_alter_info));

	/* Create table containing all indexes to be built in this
	ALTER TABLE ADD INDEX so that they are in the correct order
	in the table. */

	ctx->num_to_add_index = ha_alter_info->index_add_count;

	ut_ad(ctx->prebuilt->trx->mysql_thd != NULL);
	const char*	path = thd_innodb_tmpdir(
		ctx->prebuilt->trx->mysql_thd);

	index_defs = innobase_create_key_defs(
		ctx->heap, ha_alter_info, altered_table, ctx->num_to_add_index,
		num_fts_index,
		dict_index_is_auto_gen_clust(dict_table_get_first_index(
						     ctx->new_table)),
		fts_doc_id_col, add_fts_doc_id, add_fts_doc_id_idx,
		old_table);

	new_clustered = (DICT_CLUSTERED & index_defs[0].ind_type) != 0;

	/* The primary index would be rebuilt if a FTS Doc ID
	column is to be added, and the primary index definition
	is just copied from old table and stored in indexdefs[0] */
	DBUG_ASSERT(!add_fts_doc_id || new_clustered);
	DBUG_ASSERT(!!new_clustered ==
		    (innobase_need_rebuild(ha_alter_info, old_table)
		     || add_fts_doc_id));

	/* Allocate memory for dictionary index definitions */

	ctx->add_index = static_cast<dict_index_t**>(
		mem_heap_zalloc(ctx->heap, ctx->num_to_add_index
			       * sizeof *ctx->add_index));
	ctx->add_key_numbers = add_key_nums = static_cast<ulint*>(
		mem_heap_alloc(ctx->heap, ctx->num_to_add_index
			       * sizeof *ctx->add_key_numbers));

	/* Acquire a lock on the table before creating any indexes. */

	if (ctx->online) {
		error = DB_SUCCESS;
	} else {
		error = row_merge_lock_table(
			ctx->prebuilt->trx, ctx->new_table, LOCK_S);

		if (error != DB_SUCCESS) {

			goto error_handling;
		}
	}

	/* Create a background transaction for the operations on
	the data dictionary tables. */
	ctx->trx = innobase_trx_allocate(ctx->prebuilt->trx->mysql_thd);

	trx_start_for_ddl(ctx->trx, TRX_DICT_OP_INDEX);

	/* Latch the InnoDB data dictionary exclusively so that no deadlocks
	or lock waits can happen in it during an index create operation. */

	row_mysql_lock_data_dictionary(ctx->trx);
	dict_locked = true;

	/* Wait for background stats processing to stop using the table that
	we are going to alter. We know bg stats will not start using it again
	until we are holding the data dict locked and we are holding it here
	at least until checking ut_ad(user_table->n_ref_count == 1) below.
	XXX what may happen if bg stats opens the table after we
	have unlocked data dictionary below? */
	dict_stats_wait_bg_to_stop_using_table(user_table, ctx->trx);

	online_retry_drop_indexes_low(ctx->new_table, ctx->trx);

	ut_d(dict_table_check_for_dup_indexes(
		     ctx->new_table, CHECK_ABORTED_OK));

	DBUG_EXECUTE_IF("innodb_OOM_prepare_inplace_alter",
			error = DB_OUT_OF_MEMORY;
			goto error_handling;);

	/* If a new clustered index is defined for the table we need
	to rebuild the table with a temporary name. */

	if (new_clustered) {
		if (innobase_check_foreigns(
			    ha_alter_info, old_table,
			    user_table, ctx->drop_fk, ctx->num_to_drop_fk)) {
new_clustered_failed:
			DBUG_ASSERT(ctx->trx != ctx->prebuilt->trx);
			trx_rollback_to_savepoint(ctx->trx, NULL);

			ut_ad(user_table->get_ref_count() == 1);

			online_retry_drop_indexes_with_trx(
				user_table, ctx->trx);

			if (ctx->need_rebuild()) {
				ut_ad(!ctx->new_table->cached);
				dict_mem_table_free(ctx->new_table);
				ctx->new_table = ctx->old_table;
			}

			while (ctx->num_to_add_index--) {
				if (dict_index_t*& i = ctx->add_index[
					    ctx->num_to_add_index]) {
					dict_mem_index_free(i);
					i = NULL;
				}
			}

			goto err_exit;
		}

		size_t	dblen = ctx->old_table->name.dblen() + 1;
		size_t	tablen = altered_table->s->table_name.length;
		const char* part = ctx->old_table->name.part();
		size_t	partlen = part ? strlen(part) : 0;
		char*	new_table_name = static_cast<char*>(
			mem_heap_alloc(ctx->heap,
				       dblen + tablen + partlen + 1));
		memcpy(new_table_name, ctx->old_table->name.m_name, dblen);
		memcpy(new_table_name + dblen,
		       altered_table->s->table_name.str, tablen);
		memcpy(new_table_name + dblen + tablen,
		       part ? part : "", partlen + 1);
		ulint		n_cols = 0;
		ulint		n_v_cols = 0;
		dtuple_t*	defaults;
		ulint		z = 0;

		for (uint i = 0; i < altered_table->s->fields; i++) {
			const Field*	field = altered_table->field[i];

			if (innobase_is_v_fld(field)) {
				n_v_cols++;
			} else {
					n_cols++;
			}
		}

		ut_ad(n_cols + n_v_cols == altered_table->s->fields);

		if (add_fts_doc_id) {
			n_cols++;
			DBUG_ASSERT(flags2 & DICT_TF2_FTS);
			DBUG_ASSERT(add_fts_doc_id_idx);
			flags2 |= DICT_TF2_FTS_ADD_DOC_ID
				| DICT_TF2_FTS_HAS_DOC_ID
				| DICT_TF2_FTS;
		}

		DBUG_ASSERT(!add_fts_doc_id_idx || (flags2 & DICT_TF2_FTS));

		ctx->new_table = dict_mem_table_create(
			new_table_name, NULL, n_cols + n_v_cols, n_v_cols,
			flags, flags2);

		/* The rebuilt indexed_table will use the renamed
		column names. */
		ctx->col_names = NULL;

		if (DICT_TF_HAS_DATA_DIR(flags)) {
			ctx->new_table->data_dir_path =
				mem_heap_strdup(ctx->new_table->heap,
				user_table->data_dir_path);
		}

		for (uint i = 0; i < altered_table->s->fields; i++) {
			const Field*	field = altered_table->field[i];
			ulint		is_unsigned;
			ulint		field_type
				= (ulint) field->type();
			ulint		col_type
				= get_innobase_type_from_mysql_type(
					&is_unsigned, field);
			ulint		charset_no;
			ulint		col_len;
			bool		is_virtual = innobase_is_v_fld(field);

			/* we assume in dtype_form_prtype() that this
			fits in two bytes */
			ut_a(field_type <= MAX_CHAR_COLL_NUM);

			if (!field->real_maybe_null()) {
				field_type |= DATA_NOT_NULL;
			}

			if (field->binary()) {
				field_type |= DATA_BINARY_TYPE;
			}

			if (is_unsigned) {
				field_type |= DATA_UNSIGNED;
			}

			if (altered_table->versioned()) {
				if (i == altered_table->s->row_start_field) {
					field_type |= DATA_VERS_START;
				} else if (i ==
					   altered_table->s->row_end_field) {
					field_type |= DATA_VERS_END;
				} else if (!(field->flags
					     & VERS_UPDATE_UNVERSIONED_FLAG)) {
					field_type |= DATA_VERSIONED;
				}
			}

			if (dtype_is_string_type(col_type)) {
				charset_no = (ulint) field->charset()->number;

				if (charset_no > MAX_CHAR_COLL_NUM) {
					my_error(ER_WRONG_KEY_COLUMN, MYF(0), "InnoDB",
						 field->field_name.str);
					goto new_clustered_failed;
				}
			} else {
				charset_no = 0;
			}

			col_len = field->pack_length();

			/* The MySQL pack length contains 1 or 2 bytes
			length field for a true VARCHAR. Let us
			subtract that, so that the InnoDB column
			length in the InnoDB data dictionary is the
			real maximum byte length of the actual data. */

			if (field->type() == MYSQL_TYPE_VARCHAR) {
				uint32	length_bytes
					= static_cast<const Field_varstring*>(
						field)->length_bytes;

				col_len -= length_bytes;

				if (length_bytes == 2) {
					field_type |= DATA_LONG_TRUE_VARCHAR;
				}

			}

			if (dict_col_name_is_reserved(field->field_name.str)) {
				dict_mem_table_free(ctx->new_table);
				ctx->new_table = ctx->old_table;
				my_error(ER_WRONG_COLUMN_NAME, MYF(0),
					 field->field_name.str);
				goto new_clustered_failed;
			}

			if (is_virtual) {
				dict_mem_table_add_v_col(
					ctx->new_table, ctx->heap,
					field->field_name.str,
					col_type,
					dtype_form_prtype(
						field_type, charset_no)
					| DATA_VIRTUAL,
					col_len, i, 0);
			} else {
				dict_mem_table_add_col(
					ctx->new_table, ctx->heap,
					field->field_name.str,
					col_type,
					dtype_form_prtype(
						field_type, charset_no),
					col_len);
			}
		}

		if (n_v_cols) {
			for (uint i = 0; i < altered_table->s->fields; i++) {
				dict_v_col_t*	v_col;
				const Field*	field = altered_table->field[i];

				if (!innobase_is_v_fld(field)) {
					continue;
				}
				v_col = dict_table_get_nth_v_col(
					ctx->new_table, z);
				z++;
				innodb_base_col_setup(
					ctx->new_table, field, v_col);
			}
		}

		if (add_fts_doc_id) {
			fts_add_doc_id_column(ctx->new_table, ctx->heap);
			ctx->new_table->fts->doc_col = fts_doc_id_col;
			ut_ad(fts_doc_id_col
			      == altered_table->s->fields - n_v_cols);
		} else if (ctx->new_table->fts) {
			ctx->new_table->fts->doc_col = fts_doc_id_col;
		}

		dict_table_add_system_columns(ctx->new_table, ctx->heap);

		if (ha_alter_info->handler_flags & INNOBASE_DEFAULTS) {
			defaults = dtuple_create_with_vcol(
				ctx->heap,
				dict_table_get_n_cols(ctx->new_table),
				dict_table_get_n_v_cols(ctx->new_table));

			dict_table_copy_types(defaults, ctx->new_table);
		} else {
			defaults = NULL;
		}

		ctx->col_map = innobase_build_col_map(
			ha_alter_info, altered_table, old_table,
			ctx->new_table, user_table, defaults, ctx->heap);
		ctx->defaults = defaults;
	} else {
		DBUG_ASSERT(!innobase_need_rebuild(ha_alter_info, old_table));
		DBUG_ASSERT(old_table->s->primary_key
			    == altered_table->s->primary_key);

		for (dict_index_t* index
			     = dict_table_get_first_index(user_table);
		     index != NULL;
		     index = dict_table_get_next_index(index)) {
			if (!index->to_be_dropped && index->is_corrupted()) {
				my_error(ER_CHECK_NO_SUCH_TABLE, MYF(0));
				goto error_handled;
			}
		}

		for (dict_index_t* index
			     = dict_table_get_first_index(user_table);
		     index != NULL;
		     index = dict_table_get_next_index(index)) {
			if (!index->to_be_dropped && index->is_corrupted()) {
				my_error(ER_CHECK_NO_SUCH_TABLE, MYF(0));
				goto error_handled;
			}
		}

		if (!ctx->new_table->fts
		    && innobase_fulltext_exist(altered_table)) {
			ctx->new_table->fts = fts_create(
				ctx->new_table);
			ctx->new_table->fts->doc_col = fts_doc_id_col;
		}

		/* Check if we need to update mtypes of legacy GIS columns.
		This check is only needed when we don't have to rebuild
		the table, since rebuild would update all mtypes for GIS
		columns */
		error = innobase_check_gis_columns(
			ha_alter_info, ctx->new_table, ctx->trx);
		if (error != DB_SUCCESS) {
			ut_ad(error == DB_ERROR);
			error = DB_UNSUPPORTED;
			goto error_handling;
		}
	}

	ut_ad(new_clustered == ctx->need_rebuild());

	/* Create the index metadata. */
	for (ulint a = 0; a < ctx->num_to_add_index; a++) {
		if (index_defs[a].ind_type & DICT_VIRTUAL
		    && ctx->num_to_drop_vcol > 0 && !new_clustered) {
			innodb_v_adjust_idx_col(ha_alter_info, old_table,
						ctx->num_to_drop_vcol,
						&index_defs[a]);
		}

		ctx->add_index[a] = row_merge_create_index(
			ctx->new_table, &index_defs[a], add_v);

		add_key_nums[a] = index_defs[a].key_number;

		DBUG_ASSERT(ctx->add_index[a]->is_committed()
			    == !!new_clustered);
	}

	if (ctx->need_rebuild() && user_table->supports_instant()) {
		if (!instant_alter_column_possible(ha_alter_info, old_table)) {
			goto not_instant_add_column;
		}

		for (int i = 0; i < ctx->old_table->n_cols; i++) {
			if (ctx->col_map[i] == ULINT_UNDEFINED) {
				ctx->n_instant_drop_cols++;
			}
		}

		int n_exist_old_col = user_table->n_cols + user_table->n_v_cols
					- ctx->n_instant_drop_cols;

		for (int i = n_exist_old_col;
		     i < ctx->new_table->n_cols + ctx->new_table->n_v_cols;
		     i++) {
			ut_ad(ctx->col_map[i] != ULINT_UNDEFINED);
			ctx->n_instant_add_cols++;
		}

		for (uint a = 0; a < ctx->num_to_add_index; a++) {
			ctx->add_index[a]->table = ctx->new_table;
			ctx->add_index[a] = dict_index_add_to_cache(
				ctx->add_index[a], FIL_NULL, false,
				&error, add_v);
			ut_a(error == DB_SUCCESS);
		}
		DBUG_ASSERT(ha_alter_info->key_count
			    /* hidden GEN_CLUST_INDEX in InnoDB */
			    + dict_index_is_auto_gen_clust(
				    dict_table_get_first_index(ctx->new_table))
			    /* hidden FTS_DOC_ID_INDEX in InnoDB */
			    + (ctx->old_table->fts_doc_id_index
			       && innobase_fts_check_doc_id_index_in_def(
				       altered_table->s->keys,
				       altered_table->key_info)
			       != FTS_EXIST_DOC_ID_INDEX)
			    == ctx->num_to_add_index);
		ctx->num_to_add_index = 0;
		ctx->add_index = NULL;

		uint i = 0; // index of stored columns ctx->new_table->cols[]
		Field **af = altered_table->field;

		List_iterator_fast<Create_field> cf_it(
			ha_alter_info->alter_info->create_list);

		while (const Create_field* new_field = cf_it++) {
			DBUG_ASSERT(!new_field->field
				    || std::find(old_table->field,
						 old_table->field
						 + old_table->s->fields,
						 new_field->field) !=
				    old_table->field + old_table->s->fields);
			DBUG_ASSERT(new_field->field
				    || !strcmp(new_field->field_name.str,
					       (*af)->field_name.str));

			if (!(*af)->stored_in_db()) {
				af++;
				continue;
			}

			dict_col_t* col = dict_table_get_nth_col(
				ctx->new_table, i);
			DBUG_ASSERT(!strcmp((*af)->field_name.str,
				    dict_table_get_col_name(ctx->new_table,
							    i)));
			DBUG_ASSERT(!col->is_instant_add());

			if (new_field->field) {
#if 0
				ut_d(const dict_col_t* old_col
				     = dict_table_get_nth_col(user_table, i));
				ut_d(const dict_index_t* index
				     = user_table->indexes.start);
				DBUG_SLOW_ASSERT(col->mtype == old_col->mtype);
				DBUG_SLOW_ASSERT(col->prtype == old_col->prtype);
				DBUG_SLOW_ASSERT(col->mbminlen
					    == old_col->mbminlen);
				DBUG_SLOW_ASSERT(col->mbmaxlen
					    == old_col->mbmaxlen);
				DBUG_SLOW_ASSERT(col->len >= old_col->len);
				DBUG_SLOW_ASSERT(old_col->is_instant()
					    == (dict_col_get_clust_pos(
							old_col, index)
						>= index->n_core_fields));
#endif
			} else if ((*af)->is_real_null()) {
				/* DEFAULT NULL */
				col->def_val.len = UNIV_SQL_NULL;
			} else {
				switch ((*af)->type()) {
				case MYSQL_TYPE_VARCHAR:
					col->def_val.len = reinterpret_cast
						<const Field_varstring*>
						((*af))->get_length();
					col->def_val.data = reinterpret_cast
						<const Field_varstring*>
						((*af))->get_data();
					break;
				case MYSQL_TYPE_GEOMETRY:
				case MYSQL_TYPE_TINY_BLOB:
				case MYSQL_TYPE_MEDIUM_BLOB:
				case MYSQL_TYPE_BLOB:
				case MYSQL_TYPE_LONG_BLOB:
					col->def_val.len = reinterpret_cast
						<const Field_blob*>
						((*af))->get_length();
					col->def_val.data = reinterpret_cast
						<const Field_blob*>
						((*af))->get_ptr();
					break;
				default:
					dfield_t d;
					dict_col_copy_type(col, &d.type);
					ulint len = (*af)->pack_length();
					DBUG_ASSERT(len <= 8
						    || d.type.mtype
						    != DATA_INT);
					row_mysql_store_col_in_innobase_format(
						&d,
						d.type.mtype == DATA_INT
						? static_cast<byte*>(
							mem_heap_alloc(
								ctx->heap,
								len))
						: NULL,
						true, (*af)->ptr, len,
						dict_table_is_comp(
							user_table));
					col->def_val.len = d.len;
					col->def_val.data = d.data;
				}
			}

			i++;
			af++;
		}

		DBUG_ASSERT(af == altered_table->field
			    + altered_table->s->fields);
		/* There might exist a hidden FTS_DOC_ID column for
		FULLTEXT INDEX. If it exists, the columns should have
		been implicitly added by ADD FULLTEXT INDEX together
		with instant ADD COLUMN. (If a hidden FTS_DOC_ID pre-existed,
		then the ctx->col_map[] check should have prevented
		adding visible user columns after that.) */
		DBUG_ASSERT(DATA_N_SYS_COLS + i == ctx->new_table->n_cols
			    || (1 + DATA_N_SYS_COLS + i
				== ctx->new_table->n_cols
				&& !strcmp(dict_table_get_col_name(
						   ctx->new_table, i),
				   FTS_DOC_ID_COL_NAME)));

		ctx->prepare_instant();
	}

	if (ctx->need_rebuild()) {
not_instant_add_column:
		DBUG_ASSERT(ctx->need_rebuild());
		DBUG_ASSERT(!ctx->is_instant());
		DBUG_ASSERT(num_fts_index <= 1);
		DBUG_ASSERT(!ctx->online || num_fts_index == 0);
		DBUG_ASSERT(!ctx->online
			    || ctx->add_autoinc == ULINT_UNDEFINED);
		DBUG_ASSERT(!ctx->online
			    || !innobase_need_rebuild(ha_alter_info, old_table)
			    || !innobase_fulltext_exist(altered_table));

		uint32_t		key_id	= FIL_DEFAULT_ENCRYPTION_KEY;
		fil_encryption_t	mode	= FIL_ENCRYPTION_DEFAULT;

		if (fil_space_t* s = user_table->space) {
			if (const fil_space_crypt_t* c = s->crypt_data) {
				key_id = c->key_id;
				mode = c->encryption;
			}
		}

		if (ha_alter_info->handler_flags & ALTER_OPTIONS) {
			const ha_table_option_struct& alt_opt=
				*ha_alter_info->create_info->option_struct;
			const ha_table_option_struct& opt=
				*old_table->s->option_struct;
			if (alt_opt.encryption != opt.encryption
			    || alt_opt.encryption_key_id
			    != opt.encryption_key_id) {
				key_id = uint32_t(alt_opt.encryption_key_id);
				mode = fil_encryption_t(alt_opt.encryption);
			}
		}

		if (dict_table_get_low(ctx->new_table->name.m_name)) {
			my_error(ER_TABLE_EXISTS_ERROR, MYF(0),
				 ctx->new_table->name.m_name);
			goto new_clustered_failed;
		}

		/* Create the table. */
		trx_set_dict_operation(ctx->trx, TRX_DICT_OP_TABLE);

		error = row_create_table_for_mysql(
			ctx->new_table, ctx->trx, mode, key_id);

		switch (error) {
			dict_table_t*	temp_table;
		case DB_SUCCESS:
			/* We need to bump up the table ref count and
			before we can use it we need to open the
			table. The new_table must be in the data
			dictionary cache, because we are still holding
			the dict_sys->mutex. */
			ut_ad(mutex_own(&dict_sys->mutex));
			temp_table = dict_table_open_on_name(
				ctx->new_table->name.m_name, TRUE, FALSE,
				DICT_ERR_IGNORE_NONE);
			ut_a(ctx->new_table == temp_table);
			/* n_ref_count must be 1, because purge cannot
			be executing on this very table as we are
			holding dict_operation_lock X-latch. */
			DBUG_ASSERT(ctx->new_table->get_ref_count() == 1);
			DBUG_ASSERT(ctx->new_table->id != 0);
			DBUG_ASSERT(ctx->new_table->id == ctx->trx->table_id);
			break;
		case DB_TABLESPACE_EXISTS:
			my_error(ER_TABLESPACE_EXISTS, MYF(0),
				 ctx->new_table->name.m_name);
			goto new_table_failed;
		case DB_DUPLICATE_KEY:
			my_error(HA_ERR_TABLE_EXIST, MYF(0),
				 altered_table->s->table_name.str);
			goto new_table_failed;
		case DB_UNSUPPORTED:
			my_error(ER_UNSUPPORTED_EXTENSION, MYF(0),
				 ctx->new_table->name.m_name);
			goto new_table_failed;
		default:
			my_error_innodb(error, table_name, flags);
new_table_failed:
			DBUG_ASSERT(ctx->trx != ctx->prebuilt->trx);
			goto new_clustered_failed;
		}

		for (ulint a = 0; a < ctx->num_to_add_index; a++) {
			dict_index_t*& index = ctx->add_index[a];
			const bool has_new_v_col = index->has_new_v_col;
			index = create_index_dict(ctx->trx, index, add_v);
			if (!index) {
				error = ctx->trx->error_state;
				ut_ad(error != DB_SUCCESS);
				while (++a < ctx->num_to_add_index) {
					dict_mem_index_free(ctx->add_index[a]);
				}
				goto error_handling;
			}

			index->parser = index_defs[a].parser;
			index->has_new_v_col = has_new_v_col;
			/* Note the id of the transaction that created this
			index, we use it to restrict readers from accessing
			this index, to ensure read consistency. */
			ut_ad(index->trx_id == ctx->trx->id);

			if (index->type & DICT_FTS) {
				DBUG_ASSERT(num_fts_index == 1);
				DBUG_ASSERT(!fts_index);
				DBUG_ASSERT(index->type == DICT_FTS);
				fts_index = ctx->add_index[a];
			}
		}

		dict_index_t*	clust_index = dict_table_get_first_index(
			user_table);
		dict_index_t*	new_clust_index = dict_table_get_first_index(
			ctx->new_table);
		ctx->skip_pk_sort = innobase_pk_order_preserved(
			ctx->col_map, clust_index, new_clust_index);

		DBUG_EXECUTE_IF("innodb_alter_table_pk_assert_no_sort",
			DBUG_ASSERT(ctx->skip_pk_sort););

		ut_ad(!new_clust_index->is_instant());
		/* row_merge_build_index() depends on the correct value */
		ut_ad(new_clust_index->n_core_null_bytes
		      == UT_BITS_IN_BYTES(new_clust_index->n_nullable));

		DBUG_ASSERT(!ctx->new_table->persistent_autoinc);
		if (const Field* ai = altered_table->found_next_number_field) {
			const unsigned	col_no = innodb_col_no(ai);

			ctx->new_table->persistent_autoinc = 1
				+ dict_table_get_nth_col_pos(
					ctx->new_table, col_no, NULL);

			/* Initialize the AUTO_INCREMENT sequence
			to the rebuilt table from the old one. */
			if (!old_table->found_next_number_field
			    || !user_table->space) {
			} else if (ib_uint64_t autoinc
				   = btr_read_autoinc(clust_index)) {
				btr_write_autoinc(new_clust_index, autoinc);
			}
		}

		if (ctx->online) {
			/* Allocate a log for online table rebuild. */
			rw_lock_x_lock(&clust_index->lock);
			bool ok = row_log_allocate(
				ctx->prebuilt->trx,
				clust_index, ctx->new_table,
				!(ha_alter_info->handler_flags
				  & ALTER_ADD_PK_INDEX),
				ctx->defaults, ctx->col_map, path,
				old_table,
				ctx->allow_not_null);
			rw_lock_x_unlock(&clust_index->lock);

			if (!ok) {
				error = DB_OUT_OF_MEMORY;
				goto error_handling;
			}
		}
	} else if (ctx->num_to_add_index) {
		ut_ad(!ctx->is_instant());
		ctx->trx->table_id = user_table->id;

		for (ulint a = 0; a < ctx->num_to_add_index; a++) {
			dict_index_t*& index = ctx->add_index[a];
			const bool has_new_v_col = index->has_new_v_col;
			index = create_index_dict(ctx->trx, index, add_v);
			if (!index) {
				error = ctx->trx->error_state;
				ut_ad(error != DB_SUCCESS);
error_handling_drop_uncached:
				while (++a < ctx->num_to_add_index) {
					dict_mem_index_free(ctx->add_index[a]);
				}
				goto error_handling;
			}

			index->parser = index_defs[a].parser;
			index->has_new_v_col = has_new_v_col;
			/* Note the id of the transaction that created this
			index, we use it to restrict readers from accessing
			this index, to ensure read consistency. */
			ut_ad(index->trx_id == ctx->trx->id);

			/* If ADD INDEX with LOCK=NONE has been
			requested, allocate a modification log. */
			if (index->type & DICT_FTS) {
				DBUG_ASSERT(num_fts_index == 1);
				DBUG_ASSERT(!fts_index);
				DBUG_ASSERT(index->type == DICT_FTS);
				fts_index = ctx->add_index[a];
				/* Fulltext indexes are not covered
				by a modification log. */
			} else if (!ctx->online
				   || !user_table->is_readable()
				   || !user_table->space) {
				/* No need to allocate a modification log. */
				DBUG_ASSERT(!index->online_log);
			} else {
				DBUG_EXECUTE_IF(
					"innodb_OOM_prepare_inplace_alter",
					error = DB_OUT_OF_MEMORY;
					goto error_handling_drop_uncached;);
				rw_lock_x_lock(&ctx->add_index[a]->lock);

				bool ok = row_log_allocate(
					ctx->prebuilt->trx,
					index,
					NULL, true, NULL, NULL,
					path, old_table,
					ctx->allow_not_null);

				rw_lock_x_unlock(&index->lock);

				if (!ok) {
					error = DB_OUT_OF_MEMORY;
					goto error_handling_drop_uncached;
				}
			}
		}
	}

	if (ctx->online && ctx->num_to_add_index) {
		/* Assign a consistent read view for
		row_merge_read_clustered_index(). */
		ctx->prebuilt->trx->read_view.open(ctx->prebuilt->trx);
	}

	if (fts_index) {
		/* Ensure that the dictionary operation mode will
		not change while creating the auxiliary tables. */
		trx_dict_op_t	op = trx_get_dict_operation(ctx->trx);

#ifdef UNIV_DEBUG
		switch (op) {
		case TRX_DICT_OP_NONE:
			break;
		case TRX_DICT_OP_TABLE:
		case TRX_DICT_OP_INDEX:
			goto op_ok;
		}
		ut_error;
op_ok:
#endif /* UNIV_DEBUG */
		ut_ad(ctx->trx->dict_operation_lock_mode == RW_X_LATCH);
		ut_ad(mutex_own(&dict_sys->mutex));
		ut_ad(rw_lock_own(dict_operation_lock, RW_LOCK_X));

		DICT_TF2_FLAG_SET(ctx->new_table, DICT_TF2_FTS);
		if (ctx->need_rebuild()) {
			/* For !ctx->need_rebuild(), this will be set at
			commit_cache_norebuild(). */
			ctx->new_table->fts_doc_id_index
				= dict_table_get_index_on_name(
					ctx->new_table, FTS_DOC_ID_INDEX_NAME);
			DBUG_ASSERT(ctx->new_table->fts_doc_id_index != NULL);
		}

		error = fts_create_index_tables(ctx->trx, fts_index,
						ctx->new_table->id);

		DBUG_EXECUTE_IF("innodb_test_fail_after_fts_index_table",
				error = DB_LOCK_WAIT_TIMEOUT;
				goto error_handling;);

		if (error != DB_SUCCESS) {
			goto error_handling;
		}

		trx_commit(ctx->trx);
		trx_start_for_ddl(ctx->trx, op);

		if (!ctx->new_table->fts
		    || ib_vector_size(ctx->new_table->fts->indexes) == 0) {
			error = fts_create_common_tables(
				ctx->trx, ctx->new_table, true);

			DBUG_EXECUTE_IF(
				"innodb_test_fail_after_fts_common_table",
				error = DB_LOCK_WAIT_TIMEOUT;);

			if (error != DB_SUCCESS) {
				goto error_handling;
			}

			ctx->new_table->fts->fts_status
				|= TABLE_DICT_LOCKED;

			error = innobase_fts_load_stopword(
				ctx->new_table, ctx->trx,
				ctx->prebuilt->trx->mysql_thd)
				? DB_SUCCESS : DB_ERROR;
			ctx->new_table->fts->fts_status
				&= ulint(~TABLE_DICT_LOCKED);

			if (error != DB_SUCCESS) {
				goto error_handling;
			}
		}

		ut_ad(trx_get_dict_operation(ctx->trx) == op);
	}

	DBUG_ASSERT(error == DB_SUCCESS);

	/* Commit the data dictionary transaction in order to release
	the table locks on the system tables.  This means that if
	MySQL crashes while creating a new primary key inside
	row_merge_build_indexes(), ctx->new_table will not be dropped
	by trx_rollback_active().  It will have to be recovered or
	dropped by the database administrator. */
	trx_commit_for_mysql(ctx->trx);

	row_mysql_unlock_data_dictionary(ctx->trx);
	dict_locked = false;

	ut_a(ctx->trx->lock.n_active_thrs == 0);

error_handling:
	/* After an error, remove all those index definitions from the
	dictionary which were defined. */

	switch (error) {
	case DB_SUCCESS:
		ut_a(!dict_locked);

		ut_d(mutex_enter(&dict_sys->mutex));
		ut_d(dict_table_check_for_dup_indexes(
			     user_table, CHECK_PARTIAL_OK));
		ut_d(mutex_exit(&dict_sys->mutex));
		DBUG_RETURN(false);
	case DB_TABLESPACE_EXISTS:
		my_error(ER_TABLESPACE_EXISTS, MYF(0), "(unknown)");
		break;
	case DB_DUPLICATE_KEY:
		my_error(ER_DUP_KEY, MYF(0), "SYS_INDEXES");
		break;
	case DB_UNSUPPORTED:
		my_error(ER_TABLE_CANT_HANDLE_SPKEYS, MYF(0), "SYS_COLUMNS");
		break;
	default:
		my_error_innodb(error, table_name, user_table->flags);
	}

error_handled:

	ctx->prebuilt->trx->error_info = NULL;

	if (!ctx->trx) {
		goto err_exit;
	}

	ctx->trx->error_state = DB_SUCCESS;

	if (!dict_locked) {
		row_mysql_lock_data_dictionary(ctx->trx);
	}

	if (new_clustered) {
		if (ctx->need_rebuild()) {

			if (DICT_TF2_FLAG_IS_SET(
				    ctx->new_table, DICT_TF2_FTS)) {
				innobase_drop_fts_index_table(
					ctx->new_table, ctx->trx);
			}

			dict_table_close_and_drop(ctx->trx, ctx->new_table);

			/* Free the log for online table rebuild, if
			one was allocated. */

			dict_index_t* clust_index = dict_table_get_first_index(
				user_table);

			rw_lock_x_lock(&clust_index->lock);

			if (clust_index->online_log) {
				ut_ad(ctx->online);
				row_log_abort_sec(clust_index);
				clust_index->online_status
					= ONLINE_INDEX_COMPLETE;
			}

			rw_lock_x_unlock(&clust_index->lock);
		}

		trx_commit_for_mysql(ctx->trx);
		/* n_ref_count must be 1, because purge cannot
		be executing on this very table as we are
		holding dict_operation_lock X-latch. */
		DBUG_ASSERT(user_table->get_ref_count() == 1 || ctx->online);

		online_retry_drop_indexes_with_trx(user_table, ctx->trx);
	} else {
		ut_ad(!ctx->need_rebuild());
		row_merge_drop_indexes(ctx->trx, user_table, TRUE);
		trx_commit_for_mysql(ctx->trx);
	}

	ut_d(dict_table_check_for_dup_indexes(user_table, CHECK_ALL_COMPLETE));
	ut_ad(!user_table->drop_aborted);

err_exit:
#ifdef UNIV_DEBUG
	/* Clear the to_be_dropped flag in the data dictionary cache. */
	for (ulint i = 0; i < ctx->num_to_drop_index; i++) {
		DBUG_ASSERT(ctx->drop_index[i]->is_committed());
		DBUG_ASSERT(ctx->drop_index[i]->to_be_dropped);
		ctx->drop_index[i]->to_be_dropped = 0;
	}
#endif /* UNIV_DEBUG */

	if (ctx->trx) {
		row_mysql_unlock_data_dictionary(ctx->trx);

		trx_free(ctx->trx);
	}
	trx_commit_for_mysql(ctx->prebuilt->trx);

	delete ctx;
	ha_alter_info->handler_ctx = NULL;

	DBUG_RETURN(true);
}

/* Check whether an index is needed for the foreign key constraint.
If so, if it is dropped, is there an equivalent index can play its role.
@return true if the index is needed and can't be dropped */
static MY_ATTRIBUTE((nonnull(1,2,3,5), warn_unused_result))
bool
innobase_check_foreign_key_index(
/*=============================*/
	Alter_inplace_info*	ha_alter_info,	/*!< in: Structure describing
						changes to be done by ALTER
						TABLE */
	dict_index_t*		index,		/*!< in: index to check */
	dict_table_t*		indexed_table,	/*!< in: table that owns the
						foreign keys */
	const char**		col_names,	/*!< in: column names, or NULL
						for indexed_table->col_names */
	trx_t*			trx,		/*!< in/out: transaction */
	dict_foreign_t**	drop_fk,	/*!< in: Foreign key constraints
						to drop */
	ulint			n_drop_fk)	/*!< in: Number of foreign keys
						to drop */
{
	const dict_foreign_set*	fks = &indexed_table->referenced_set;

	/* Check for all FK references from other tables to the index. */
	for (dict_foreign_set::const_iterator it = fks->begin();
	     it != fks->end(); ++it) {

		dict_foreign_t*	foreign = *it;
		if (foreign->referenced_index != index) {
			continue;
		}
		ut_ad(indexed_table == foreign->referenced_table);

		if (NULL == dict_foreign_find_index(
			    indexed_table, col_names,
			    foreign->referenced_col_names,
			    foreign->n_fields, index,
			    /*check_charsets=*/TRUE,
			    /*check_null=*/FALSE,
			    NULL, NULL, NULL)
		    && NULL == innobase_find_equiv_index(
			    foreign->referenced_col_names,
			    foreign->n_fields,
			    ha_alter_info->key_info_buffer,
			    ha_alter_info->index_add_buffer,
			    ha_alter_info->index_add_count)) {

			/* Index cannot be dropped. */
			trx->error_info = index;
			return(true);
		}
	}

	fks = &indexed_table->foreign_set;

	/* Check for all FK references in current table using the index. */
	for (dict_foreign_set::const_iterator it = fks->begin();
	     it != fks->end(); ++it) {

		dict_foreign_t*	foreign = *it;
		if (foreign->foreign_index != index) {
			continue;
		}

		ut_ad(indexed_table == foreign->foreign_table);

		if (!innobase_dropping_foreign(
			    foreign, drop_fk, n_drop_fk)
		    && NULL == dict_foreign_find_index(
			    indexed_table, col_names,
			    foreign->foreign_col_names,
			    foreign->n_fields, index,
			    /*check_charsets=*/TRUE,
			    /*check_null=*/FALSE,
			    NULL, NULL, NULL)
		    && NULL == innobase_find_equiv_index(
			    foreign->foreign_col_names,
			    foreign->n_fields,
			    ha_alter_info->key_info_buffer,
			    ha_alter_info->index_add_buffer,
			    ha_alter_info->index_add_count)) {

			/* Index cannot be dropped. */
			trx->error_info = index;
			return(true);
		}
	}

	return(false);
}

#ifdef MYSQL_RENAME_INDEX
/**
Rename a given index in the InnoDB data dictionary.

@param index index to rename
@param new_name new name of the index
@param[in,out] trx dict transaction to use, not going to be committed here

@retval true Failure
@retval false Success */
static MY_ATTRIBUTE((warn_unused_result))
bool
rename_index_in_data_dictionary(
/*============================*/
	const dict_index_t*	index,
	const char*		new_name,
	trx_t*			trx)
{
	DBUG_ENTER("rename_index_in_data_dictionary");

	ut_ad(mutex_own(&dict_sys->mutex));
	ut_ad(rw_lock_own(dict_operation_lock, RW_LOCK_X));
	ut_ad(trx->dict_operation_lock_mode == RW_X_LATCH);

	pars_info_t*	pinfo;
	dberr_t		err;

	pinfo = pars_info_create();

	pars_info_add_ull_literal(pinfo, "table_id", index->table->id);
	pars_info_add_ull_literal(pinfo, "index_id", index->id);
	pars_info_add_str_literal(pinfo, "new_name", new_name);

	trx->op_info = "Renaming an index in SYS_INDEXES";

	DBUG_EXECUTE_IF(
		"ib_rename_index_fail1",
		DBUG_SET("+d,innodb_report_deadlock");
	);

	err = que_eval_sql(
		pinfo,
		"PROCEDURE RENAME_INDEX_IN_SYS_INDEXES () IS\n"
		"BEGIN\n"
		"UPDATE SYS_INDEXES SET\n"
		"NAME = :new_name\n"
		"WHERE\n"
		"ID = :index_id AND\n"
		"TABLE_ID = :table_id;\n"
		"END;\n",
		FALSE, trx); /* pinfo is freed by que_eval_sql() */

	DBUG_EXECUTE_IF(
		"ib_rename_index_fail1",
		DBUG_SET("-d,innodb_report_deadlock");
	);

	trx->op_info = "";

	if (err != DB_SUCCESS) {
		my_error_innodb(err, index->table->name.m_name, 0);
		DBUG_RETURN(true);
	}

	DBUG_RETURN(false);
}

/**
Rename all indexes in data dictionary of a given table that are
specified in ha_alter_info.

@param ctx alter context, used to fetch the list of indexes to
rename
@param ha_alter_info fetch the new names from here
@param[in,out] trx dict transaction to use, not going to be committed here

@retval true Failure
@retval false Success */
static MY_ATTRIBUTE((warn_unused_result))
bool
rename_indexes_in_data_dictionary(
/*==============================*/
	const ha_innobase_inplace_ctx*	ctx,
	const Alter_inplace_info*	ha_alter_info,
	trx_t*				trx)
{
	DBUG_ENTER("rename_indexes_in_data_dictionary");

	ut_ad(ctx->num_to_rename == ha_alter_info->index_rename_count);

	for (ulint i = 0; i < ctx->num_to_rename; i++) {

		KEY_PAIR*	pair = &ha_alter_info->index_rename_buffer[i];
		dict_index_t*	index;

		index = ctx->rename[i];

		ut_ad(strcmp(index->name, pair->old_key->name) == 0);

		if (rename_index_in_data_dictionary(index,
						    pair->new_key->name,
						    trx)) {
			/* failed */
			DBUG_RETURN(true);
		}
	}

	DBUG_RETURN(false);
}

/**
Rename a given index in the InnoDB data dictionary cache.

@param[in,out] index index to rename
@param new_name new index name
*/
static
void
rename_index_in_cache(
/*==================*/
	dict_index_t*	index,
	const char*	new_name)
{
	DBUG_ENTER("rename_index_in_cache");

	ut_ad(mutex_own(&dict_sys->mutex));
	ut_ad(rw_lock_own(dict_operation_lock, RW_LOCK_X));

	size_t	old_name_len = strlen(index->name);
	size_t	new_name_len = strlen(new_name);

	if (old_name_len >= new_name_len) {
		/* reuse the old buffer for the name if it is large enough */
		memcpy(const_cast<char*>(index->name()), new_name,
		       new_name_len + 1);
	} else {
		/* Free the old chunk of memory if it is at the topmost
		place in the heap, otherwise the old chunk will be freed
		when the index is evicted from the cache. This code will
		kick-in in a repeated ALTER sequences where the old name is
		alternately longer/shorter than the new name:
		1. ALTER TABLE t RENAME INDEX a TO aa;
		2. ALTER TABLE t RENAME INDEX aa TO a;
		3. go to 1. */
		index->name = mem_heap_strdup_replace(
			index->heap,
			/* Presumed topmost element of the heap: */
			index->name, old_name_len + 1,
			new_name);
	}

	DBUG_VOID_RETURN;
}

/**
Rename all indexes in data dictionary cache of a given table that are
specified in ha_alter_info.

@param ctx alter context, used to fetch the list of indexes to rename
@param ha_alter_info fetch the new names from here
*/
static
void
rename_indexes_in_cache(
/*====================*/
	const ha_innobase_inplace_ctx*	ctx,
	const Alter_inplace_info*	ha_alter_info)
{
	DBUG_ENTER("rename_indexes_in_cache");

	ut_ad(ctx->num_to_rename == ha_alter_info->index_rename_count);

	for (ulint i = 0; i < ctx->num_to_rename; i++) {
		KEY_PAIR*	pair = &ha_alter_info->index_rename_buffer[i];
		dict_index_t*	index;

		index = ctx->rename[i];

		ut_ad(strcmp(index->name, pair->old_key->name) == 0);

		rename_index_in_cache(index, pair->new_key->name);
	}

	DBUG_VOID_RETURN;
}
#endif /* MYSQL_RENAME_INDEX */

/** Fill the stored column information in s_cols list.
@param[in]	altered_table	mysql table object
@param[in]	table		innodb table object
@param[out]	s_cols		list of stored column
@param[out]	s_heap		heap for storing stored
column information. */
static
void
alter_fill_stored_column(
	const TABLE*		altered_table,
	dict_table_t*		table,
	dict_s_col_list**	s_cols,
	mem_heap_t**		s_heap)
{
	ulint	n_cols = altered_table->s->fields;
	ulint	stored_col_no = 0;

	for (ulint i = 0; i < n_cols; i++) {
		Field* field = altered_table->field[i];
		dict_s_col_t	s_col;

		if (!innobase_is_v_fld(field)) {
			stored_col_no++;
		}

		if (!innobase_is_s_fld(field)) {
			continue;
		}

		ulint	num_base = 0;
		dict_col_t*	col = dict_table_get_nth_col(table,
							     stored_col_no);

		s_col.m_col = col;
		s_col.s_pos = i;

		if (*s_cols == NULL) {
			*s_cols = UT_NEW_NOKEY(dict_s_col_list());
			*s_heap = mem_heap_create(1000);
		}

		if (num_base != 0) {
			s_col.base_col = static_cast<dict_col_t**>(mem_heap_zalloc(
						*s_heap, num_base * sizeof(dict_col_t*)));
		} else {
			s_col.base_col = NULL;
		}

		s_col.num_base = num_base;
		innodb_base_col_setup_for_stored(table, field, &s_col);
		(*s_cols)->push_back(s_col);
	}
}


/** Allows InnoDB to update internal structures with concurrent
writes blocked (provided that check_if_supported_inplace_alter()
did not return HA_ALTER_INPLACE_NO_LOCK).
This will be invoked before inplace_alter_table().

@param altered_table TABLE object for new version of table.
@param ha_alter_info Structure describing changes to be done
by ALTER TABLE and holding data used during in-place alter.

@retval true Failure
@retval false Success
*/

bool
ha_innobase::prepare_inplace_alter_table(
/*=====================================*/
	TABLE*			altered_table,
	Alter_inplace_info*	ha_alter_info)
{
	dict_index_t**	drop_index;	/*!< Index to be dropped */
	ulint		n_drop_index;	/*!< Number of indexes to drop */
	dict_index_t**	rename_index;	/*!< Indexes to be dropped */
	ulint		n_rename_index;	/*!< Number of indexes to rename */
	dict_foreign_t**drop_fk;	/*!< Foreign key constraints to drop */
	ulint		n_drop_fk;	/*!< Number of foreign keys to drop */
	dict_foreign_t**add_fk = NULL;	/*!< Foreign key constraints to drop */
	ulint		n_add_fk;	/*!< Number of foreign keys to drop */
	dict_table_t*	indexed_table;	/*!< Table where indexes are created */
	mem_heap_t*	heap;
	const char**	col_names;
	int		error;
	ulint		max_col_len;
	ulint		add_autoinc_col_no	= ULINT_UNDEFINED;
	ulonglong	autoinc_col_max_value	= 0;
	ulint		fts_doc_col_no		= ULINT_UNDEFINED;
	bool		add_fts_doc_id		= false;
	bool		add_fts_doc_id_idx	= false;
	bool		add_fts_idx		= false;
	dict_s_col_list*s_cols			= NULL;
	mem_heap_t*	s_heap			= NULL;

	DBUG_ENTER("prepare_inplace_alter_table");
	DBUG_ASSERT(!ha_alter_info->handler_ctx);
	DBUG_ASSERT(ha_alter_info->create_info);
	DBUG_ASSERT(!srv_read_only_mode);

	/* Init online ddl status variables */
	onlineddl_rowlog_rows = 0;
	onlineddl_rowlog_pct_used = 0;
	onlineddl_pct_progress = 0;

	MONITOR_ATOMIC_INC(MONITOR_PENDING_ALTER_TABLE);

#ifdef UNIV_DEBUG
	for (dict_index_t* index = dict_table_get_first_index(m_prebuilt->table);
	     index;
	     index = dict_table_get_next_index(index)) {
		ut_ad(!index->to_be_dropped);
	}
#endif /* UNIV_DEBUG */

	ut_d(mutex_enter(&dict_sys->mutex));
	ut_d(dict_table_check_for_dup_indexes(
		     m_prebuilt->table, CHECK_ABORTED_OK));
	ut_d(mutex_exit(&dict_sys->mutex));

	if (!(ha_alter_info->handler_flags & ~INNOBASE_INPLACE_IGNORE)) {
		/* Nothing to do */
		DBUG_ASSERT(m_prebuilt->trx->dict_operation_lock_mode == 0);
		if (ha_alter_info->handler_flags & ~INNOBASE_INPLACE_IGNORE) {

			online_retry_drop_indexes(
				m_prebuilt->table, m_user_thd);

		}
		DBUG_RETURN(false);
	}

	indexed_table = m_prebuilt->table;

	/* ALTER TABLE will not implicitly move a table from a single-table
	tablespace to the system tablespace when innodb_file_per_table=OFF.
	But it will implicitly move a table from the system tablespace to a
	single-table tablespace if innodb_file_per_table = ON. */

	create_table_info_t	info(m_user_thd,
				     altered_table,
				     ha_alter_info->create_info,
				     NULL,
				     NULL,
				     srv_file_per_table);

	info.set_tablespace_type(indexed_table->space != fil_system.sys_space);

	if (ha_alter_info->handler_flags & ALTER_ADD_NON_UNIQUE_NON_PRIM_INDEX) {
		if (info.gcols_in_fulltext_or_spatial()) {
			goto err_exit_no_heap;
		}
	}

	if (indexed_table->is_readable()) {
	} else {
		if (indexed_table->corrupted) {
			/* Handled below */
		} else {
			if (const fil_space_t* space = indexed_table->space) {
				String str;
				const char* engine= table_type();

				push_warning_printf(
					m_user_thd,
					Sql_condition::WARN_LEVEL_WARN,
					HA_ERR_DECRYPTION_FAILED,
					"Table %s in file %s is encrypted but encryption service or"
					" used key_id is not available. "
					" Can't continue reading table.",
					table_share->table_name.str,
					space->chain.start->name);

				my_error(ER_GET_ERRMSG, MYF(0), HA_ERR_DECRYPTION_FAILED, str.c_ptr(), engine);
				DBUG_RETURN(true);
			}
		}
	}

	if (indexed_table->corrupted
	    || dict_table_get_first_index(indexed_table) == NULL
	    || dict_table_get_first_index(indexed_table)->is_corrupted()) {
		/* The clustered index is corrupted. */
		my_error(ER_CHECK_NO_SUCH_TABLE, MYF(0));
		DBUG_RETURN(true);
	} else {
		const char* invalid_opt = info.create_options_are_invalid();

		/* Check engine specific table options */
		if (const char* invalid_tbopt = info.check_table_options()) {
			my_error(ER_ILLEGAL_HA_CREATE_OPTION, MYF(0),
				 table_type(), invalid_tbopt);
			goto err_exit_no_heap;
		}

		if (invalid_opt) {
			my_error(ER_ILLEGAL_HA_CREATE_OPTION, MYF(0),
				 table_type(), invalid_opt);
			goto err_exit_no_heap;
		}
	}

	/* Check if any index name is reserved. */
	if (innobase_index_name_is_reserved(
		    m_user_thd,
		    ha_alter_info->key_info_buffer,
		    ha_alter_info->key_count)) {
err_exit_no_heap:
		DBUG_ASSERT(m_prebuilt->trx->dict_operation_lock_mode == 0);
		if (ha_alter_info->handler_flags & ~INNOBASE_INPLACE_IGNORE) {

			online_retry_drop_indexes(
				m_prebuilt->table, m_user_thd);
		}
		DBUG_RETURN(true);
	}

	indexed_table = m_prebuilt->table;

	/* Check that index keys are sensible */
	error = innobase_check_index_keys(ha_alter_info, indexed_table);

	if (error) {
		goto err_exit_no_heap;
	}

	/* Prohibit renaming a column to something that the table
	already contains. */
	if (ha_alter_info->handler_flags
	    & ALTER_COLUMN_NAME) {
		List_iterator_fast<Create_field> cf_it(
			ha_alter_info->alter_info->create_list);

		for (Field** fp = table->field; *fp; fp++) {
			if (!((*fp)->flags & FIELD_IS_RENAMED)) {
				continue;
			}

			const char* name = 0;

			cf_it.rewind();
			while (Create_field* cf = cf_it++) {
				if (cf->field == *fp) {
					name = cf->field_name.str;
					goto check_if_ok_to_rename;
				}
			}

			ut_error;
check_if_ok_to_rename:
			/* Prohibit renaming a column from FTS_DOC_ID
			if full-text indexes exist. */
			if (!my_strcasecmp(system_charset_info,
					   (*fp)->field_name.str,
					   FTS_DOC_ID_COL_NAME)
			    && innobase_fulltext_exist(altered_table)) {
				my_error(ER_INNODB_FT_WRONG_DOCID_COLUMN,
					 MYF(0), name);
				goto err_exit_no_heap;
			}

			/* Prohibit renaming a column to an internal column. */
			const char*	s = m_prebuilt->table->col_names;
			unsigned j;
			/* Skip user columns.
			MySQL should have checked these already.
			We want to allow renaming of c1 to c2, c2 to c1. */
			for (j = 0; j < table->s->fields; j++) {
				if (!innobase_is_v_fld(table->field[j])) {
					s += strlen(s) + 1;
				}
			}

			for (; j < m_prebuilt->table->n_def; j++) {
				if (!my_strcasecmp(
					    system_charset_info, name, s)) {
					my_error(ER_WRONG_COLUMN_NAME, MYF(0),
						 s);
					goto err_exit_no_heap;
				}

				s += strlen(s) + 1;
			}
		}
	}

	if (!info.innobase_table_flags()) {
		goto err_exit_no_heap;
	}

	if (info.flags2() & DICT_TF2_USE_FILE_PER_TABLE) {
		/* Preserve the DATA DIRECTORY attribute, because it
		currently cannot be changed during ALTER TABLE. */
		info.flags_set(m_prebuilt->table->flags
			       & 1U << DICT_TF_POS_DATA_DIR);
	}

	max_col_len = DICT_MAX_FIELD_LEN_BY_FORMAT_FLAG(info.flags());

	/* Check each index's column length to make sure they do not
	exceed limit */
	for (ulint i = 0; i < ha_alter_info->index_add_count; i++) {
		const KEY* key = &ha_alter_info->key_info_buffer[
			ha_alter_info->index_add_buffer[i]];

		if (key->flags & HA_FULLTEXT) {
			/* The column length does not matter for
			fulltext search indexes. But, UNIQUE
			fulltext indexes are not supported. */
			DBUG_ASSERT(!(key->flags & HA_NOSAME));
			DBUG_ASSERT(!(key->flags & HA_KEYFLAG_MASK
				      & ~(HA_FULLTEXT
					  | HA_PACK_KEY
					  | HA_BINARY_PACK_KEY)));
			add_fts_idx = true;
			continue;
		}

		if (innobase_check_column_length(max_col_len, key)) {
			my_error(ER_INDEX_COLUMN_TOO_LONG, MYF(0),
				 max_col_len);
			goto err_exit_no_heap;
		}
	}

	/* We won't be allowed to add fts index to a table with
	fts indexes already but without AUX_HEX_NAME set.
	This means the aux tables of the table failed to
	rename to hex format but new created aux tables
	shall be in hex format, which is contradictory. */
	if (!DICT_TF2_FLAG_IS_SET(indexed_table, DICT_TF2_FTS_AUX_HEX_NAME)
	    && indexed_table->fts != NULL && add_fts_idx) {
		my_error(ER_INNODB_FT_AUX_NOT_HEX_ID, MYF(0));
		goto err_exit_no_heap;
	}

	/* Check existing index definitions for too-long column
	prefixes as well, in case max_col_len shrunk. */
	for (const dict_index_t* index
		     = dict_table_get_first_index(indexed_table);
	     index;
	     index = dict_table_get_next_index(index)) {
		if (index->type & DICT_FTS) {
			DBUG_ASSERT(index->type == DICT_FTS
				    || (index->type & DICT_CORRUPT));

			/* We need to drop any corrupted fts indexes
			before we add a new fts index. */
			if (add_fts_idx && index->type & DICT_CORRUPT) {
				ib_errf(m_user_thd, IB_LOG_LEVEL_ERROR,
					ER_INNODB_INDEX_CORRUPT,
					"Fulltext index '%s' is corrupt. "
					"you should drop this index first.",
					index->name());

				goto err_exit_no_heap;
			}

			continue;
		}

		for (ulint i = 0; i < dict_index_get_n_fields(index); i++) {
			const dict_field_t* field
				= dict_index_get_nth_field(index, i);
			if (field->prefix_len > max_col_len) {
				my_error(ER_INDEX_COLUMN_TOO_LONG, MYF(0),
					 max_col_len);
				goto err_exit_no_heap;
			}
		}
	}

	n_drop_index = 0;
	n_drop_fk = 0;

	if (ha_alter_info->handler_flags
	    & (INNOBASE_ALTER_NOREBUILD | INNOBASE_ALTER_REBUILD
	       | INNOBASE_ALTER_INSTANT)) {
		heap = mem_heap_create(1024);

		if (ha_alter_info->handler_flags
		    & ALTER_COLUMN_NAME) {
			col_names = innobase_get_col_names(
				ha_alter_info, altered_table, table,
				indexed_table, heap);
		} else {
			col_names = NULL;
		}
	} else {
		heap = NULL;
		col_names = NULL;
	}

	if (ha_alter_info->handler_flags
	    & ALTER_DROP_FOREIGN_KEY) {
		DBUG_ASSERT(ha_alter_info->alter_info->drop_list.elements > 0);

		drop_fk = static_cast<dict_foreign_t**>(
			mem_heap_alloc(
				heap,
				ha_alter_info->alter_info->drop_list.elements
				* sizeof(dict_foreign_t*)));

		List_iterator<Alter_drop> drop_it(
			ha_alter_info->alter_info->drop_list);

		while (Alter_drop* drop = drop_it++) {
			if (drop->type != Alter_drop::FOREIGN_KEY) {
				continue;
			}

			for (dict_foreign_set::iterator it
				= m_prebuilt->table->foreign_set.begin();
			     it != m_prebuilt->table->foreign_set.end();
			     ++it) {

				dict_foreign_t*	foreign = *it;
				const char* fid = strchr(foreign->id, '/');

				DBUG_ASSERT(fid);
				/* If no database/ prefix was present in
				the FOREIGN KEY constraint name, compare
				to the full constraint name. */
				fid = fid ? fid + 1 : foreign->id;

				if (!my_strcasecmp(system_charset_info,
						   fid, drop->name)) {
					drop_fk[n_drop_fk++] = foreign;
					goto found_fk;
				}
			}

			my_error(ER_CANT_DROP_FIELD_OR_KEY, MYF(0),
				drop->type_name(), drop->name);
			goto err_exit;
found_fk:
			continue;
		}

		DBUG_ASSERT(n_drop_fk > 0);

		DBUG_ASSERT(n_drop_fk
			    == ha_alter_info->alter_info->drop_list.elements);
	} else {
		drop_fk = NULL;
	}

	if (ha_alter_info->index_drop_count) {
		dict_index_t*	drop_primary = NULL;

		DBUG_ASSERT(ha_alter_info->handler_flags
			    & (ALTER_DROP_NON_UNIQUE_NON_PRIM_INDEX
			       | ALTER_DROP_UNIQUE_INDEX
			       | ALTER_DROP_PK_INDEX));
		/* Check which indexes to drop. */
		drop_index = static_cast<dict_index_t**>(
			mem_heap_alloc(
				heap, (ha_alter_info->index_drop_count + 1)
				* sizeof *drop_index));

		for (uint i = 0; i < ha_alter_info->index_drop_count; i++) {
			const KEY*	key
				= ha_alter_info->index_drop_buffer[i];
			dict_index_t*	index
				= dict_table_get_index_on_name(
					indexed_table, key->name.str);

			if (!index) {
				push_warning_printf(
					m_user_thd,
					Sql_condition::WARN_LEVEL_WARN,
					HA_ERR_WRONG_INDEX,
					"InnoDB could not find key"
					" with name %s", key->name);
			} else {
				ut_ad(!index->to_be_dropped);
				if (!index->is_primary()) {
					drop_index[n_drop_index++] = index;
				} else {
					drop_primary = index;
				}
			}
		}

		/* If all FULLTEXT indexes were removed, drop an
		internal FTS_DOC_ID_INDEX as well, unless it exists in
		the table. */

		if (innobase_fulltext_exist(table)
		    && !innobase_fulltext_exist(altered_table)
		    && !DICT_TF2_FLAG_IS_SET(
			indexed_table, DICT_TF2_FTS_HAS_DOC_ID)) {
			dict_index_t*	fts_doc_index
				= indexed_table->fts_doc_id_index;
			ut_ad(fts_doc_index);

			// Add some fault tolerance for non-debug builds.
			if (fts_doc_index == NULL) {
				goto check_if_can_drop_indexes;
			}

			DBUG_ASSERT(!fts_doc_index->to_be_dropped);

			for (uint i = 0; i < table->s->keys; i++) {
				if (!my_strcasecmp(
					    system_charset_info,
					    FTS_DOC_ID_INDEX_NAME,
					    table->key_info[i].name.str)) {
					/* The index exists in the MySQL
					data dictionary. Do not drop it,
					even though it is no longer needed
					by InnoDB fulltext search. */
					goto check_if_can_drop_indexes;
				}
			}

			drop_index[n_drop_index++] = fts_doc_index;
		}

check_if_can_drop_indexes:
		/* Check if the indexes can be dropped. */

		/* Prevent a race condition between DROP INDEX and
		CREATE TABLE adding FOREIGN KEY constraints. */
		row_mysql_lock_data_dictionary(m_prebuilt->trx);

		if (!n_drop_index) {
			drop_index = NULL;
		} else {
			/* Flag all indexes that are to be dropped. */
			for (ulint i = 0; i < n_drop_index; i++) {
				ut_ad(!drop_index[i]->to_be_dropped);
				drop_index[i]->to_be_dropped = 1;
			}
		}

		if (m_prebuilt->trx->check_foreigns) {
			for (uint i = 0; i < n_drop_index; i++) {
				dict_index_t*	index = drop_index[i];

				if (innobase_check_foreign_key_index(
						ha_alter_info, index,
						indexed_table, col_names,
						m_prebuilt->trx, drop_fk, n_drop_fk)) {
					row_mysql_unlock_data_dictionary(
						m_prebuilt->trx);
					m_prebuilt->trx->error_info = index;
					print_error(HA_ERR_DROP_INDEX_FK,
						MYF(0));
					goto err_exit;
				}
			}

			/* If a primary index is dropped, need to check
			any depending foreign constraints get affected */
			if (drop_primary
				&& innobase_check_foreign_key_index(
					ha_alter_info, drop_primary,
					indexed_table, col_names,
					m_prebuilt->trx, drop_fk, n_drop_fk)) {
				row_mysql_unlock_data_dictionary(m_prebuilt->trx);
				print_error(HA_ERR_DROP_INDEX_FK, MYF(0));
				goto err_exit;
			}
		}

		row_mysql_unlock_data_dictionary(m_prebuilt->trx);
	} else {
		drop_index = NULL;
	}

	/* Check if any of the existing indexes are marked as corruption
	and if they are, refuse adding more indexes. */
	if (ha_alter_info->handler_flags & ALTER_ADD_NON_UNIQUE_NON_PRIM_INDEX) {
		for (dict_index_t* index = dict_table_get_first_index(indexed_table);
		     index != NULL; index = dict_table_get_next_index(index)) {

			if (!index->to_be_dropped && index->is_committed()
			    && index->is_corrupted()) {
				my_error(ER_INDEX_CORRUPT, MYF(0), index->name());
				goto err_exit;
			}
		}
	}

	n_rename_index = 0;
	rename_index = NULL;

#ifdef MYSQL_RENAME_INDEX

	n_rename_index = ha_alter_info->index_rename_count;

	/* Create a list of dict_index_t objects that are to be renamed,
	also checking for requests to rename nonexistent indexes. If
	the table is going to be rebuilt (new_clustered == true in
	prepare_inplace_alter_table_dict()), then this can be skipped,
	but we don't for simplicity (we have not determined the value of
	new_clustered yet). */
	if (n_rename_index > 0) {
		rename_index = static_cast<dict_index_t**>(
			mem_heap_alloc(
				heap,
				n_rename_index * sizeof(*rename_index)));
		for (ulint i = 0; i < n_rename_index; i++) {
			dict_index_t*	index = NULL;
			const char*	old_name = NULL;

			const char*	old_name = ha_alter_info
				->index_rename_buffer[i].old_key->name;

			index = dict_table_get_index_on_name(indexed_table,
							     old_name);

			if (index == NULL) {
				my_error(ER_KEY_DOES_NOT_EXITS, MYF(0),
					 old_name,
					 m_prebuilt->table->name.m_name);
				goto err_exit;
			}

			rename_index[i] = index;
		}
	}
#endif /* MYSQL_RENAME_INDEX */

	n_add_fk = 0;

	if (ha_alter_info->handler_flags
	    & ALTER_ADD_FOREIGN_KEY) {
		ut_ad(!m_prebuilt->trx->check_foreigns);

		alter_fill_stored_column(altered_table, m_prebuilt->table,
					 &s_cols, &s_heap);

		add_fk = static_cast<dict_foreign_t**>(
			mem_heap_zalloc(
				heap,
				ha_alter_info->alter_info->key_list.elements
				* sizeof(dict_foreign_t*)));

		if (!innobase_get_foreign_key_info(
			    ha_alter_info, table_share,
			    m_prebuilt->table, col_names,
			    drop_index, n_drop_index,
			    add_fk, &n_add_fk, m_prebuilt->trx, s_cols)) {
err_exit:
			if (n_drop_index) {
				row_mysql_lock_data_dictionary(m_prebuilt->trx);

				/* Clear the to_be_dropped flags, which might
				have been set at this point. */
				for (ulint i = 0; i < n_drop_index; i++) {
					ut_ad(drop_index[i]->is_committed());
					drop_index[i]->to_be_dropped = 0;
				}

				row_mysql_unlock_data_dictionary(
					m_prebuilt->trx);
			}

			if (heap) {
				mem_heap_free(heap);
			}

			if (s_cols != NULL) {
				UT_DELETE(s_cols);
				mem_heap_free(s_heap);
			}

			goto err_exit_no_heap;
		}

		if (s_cols != NULL) {
			UT_DELETE(s_cols);
			mem_heap_free(s_heap);
		}
	}

	const ha_table_option_struct& alt_opt=
		*ha_alter_info->create_info->option_struct;

	if (!(ha_alter_info->handler_flags & INNOBASE_ALTER_DATA)
	    || ((ha_alter_info->handler_flags & ~(INNOBASE_INPLACE_IGNORE
						  | INNOBASE_ALTER_INSTANT))
		== ALTER_OPTIONS
		&& !alter_options_need_rebuild(ha_alter_info, table))) {

		if (heap) {
			ha_alter_info->handler_ctx
				= new ha_innobase_inplace_ctx(
					(*m_prebuilt_ptr),
					drop_index, n_drop_index,
					rename_index, n_rename_index,
					drop_fk, n_drop_fk,
					add_fk, n_add_fk,
					ha_alter_info->online,
					heap, indexed_table,
					col_names, ULINT_UNDEFINED, 0, 0,
					(ha_alter_info->ignore
					 || !thd_is_strict_mode(m_user_thd)),
					alt_opt.page_compressed,
					alt_opt.page_compression_level);
		}

		DBUG_ASSERT(m_prebuilt->trx->dict_operation_lock_mode == 0);
		if (ha_alter_info->handler_flags & ~(INNOBASE_INPLACE_IGNORE)) {

			online_retry_drop_indexes(
				m_prebuilt->table, m_user_thd);

		}

		if ((ha_alter_info->handler_flags
		     & ALTER_DROP_VIRTUAL_COLUMN)
		    && prepare_inplace_drop_virtual(ha_alter_info, table)) {
			DBUG_RETURN(true);
		}

		if ((ha_alter_info->handler_flags
		     & ALTER_ADD_VIRTUAL_COLUMN)
		    && prepare_inplace_add_virtual(
			    ha_alter_info, altered_table, table)) {
			DBUG_RETURN(true);
		}

		DBUG_RETURN(false);
	}

	/* If we are to build a full-text search index, check whether
	the table already has a DOC ID column.  If not, we will need to
	add a Doc ID hidden column and rebuild the primary index */
	if (innobase_fulltext_exist(altered_table)) {
		ulint	doc_col_no;
		ulint	num_v = 0;

		if (!innobase_fts_check_doc_id_col(
			    m_prebuilt->table,
			    altered_table, &fts_doc_col_no, &num_v)) {

			fts_doc_col_no = altered_table->s->fields - num_v;
			add_fts_doc_id = true;
			add_fts_doc_id_idx = true;

		} else if (fts_doc_col_no == ULINT_UNDEFINED) {
			goto err_exit;
		}

		switch (innobase_fts_check_doc_id_index(
				m_prebuilt->table, altered_table,
				&doc_col_no)) {
		case FTS_NOT_EXIST_DOC_ID_INDEX:
			add_fts_doc_id_idx = true;
			break;
		case FTS_INCORRECT_DOC_ID_INDEX:
			my_error(ER_INNODB_FT_WRONG_DOCID_INDEX, MYF(0),
				 FTS_DOC_ID_INDEX_NAME);
			goto err_exit;
		case FTS_EXIST_DOC_ID_INDEX:
			DBUG_ASSERT(
				doc_col_no == fts_doc_col_no
				|| doc_col_no == ULINT_UNDEFINED
				|| (ha_alter_info->handler_flags
				    & (ALTER_STORED_COLUMN_ORDER
				       | ALTER_DROP_STORED_COLUMN
				       | ALTER_ADD_STORED_BASE_COLUMN)));
		}
	}

	/* See if an AUTO_INCREMENT column was added. */
	uint	i = 0;
	ulint	num_v = 0;
	List_iterator_fast<Create_field> cf_it(
		ha_alter_info->alter_info->create_list);
	while (const Create_field* new_field = cf_it++) {
		const Field*	field;

		DBUG_ASSERT(i < altered_table->s->fields);

		for (uint old_i = 0; table->field[old_i]; old_i++) {
			if (new_field->field == table->field[old_i]) {
				goto found_col;
			}
		}

		/* This is an added column. */
		DBUG_ASSERT(!new_field->field);
		DBUG_ASSERT(ha_alter_info->handler_flags
			    & ALTER_ADD_COLUMN);

		field = altered_table->field[i];

		DBUG_ASSERT((MTYP_TYPENR(field->unireg_check)
			     == Field::NEXT_NUMBER)
			    == !!(field->flags & AUTO_INCREMENT_FLAG));

		if (field->flags & AUTO_INCREMENT_FLAG) {
			if (add_autoinc_col_no != ULINT_UNDEFINED) {
				/* This should have been blocked earlier. */
				ut_ad(0);
				my_error(ER_WRONG_AUTO_KEY, MYF(0));
				goto err_exit;
			}

			/* Get the col no of the old table non-virtual column array */
			add_autoinc_col_no = i - num_v;

			autoinc_col_max_value = innobase_get_int_col_max_value(field);
		}
found_col:
		if (innobase_is_v_fld(new_field)) {
			++num_v;
		}

		i++;
	}

	DBUG_ASSERT(heap);
	DBUG_ASSERT(m_user_thd == m_prebuilt->trx->mysql_thd);
	DBUG_ASSERT(!ha_alter_info->handler_ctx);

	ha_alter_info->handler_ctx = new ha_innobase_inplace_ctx(
		(*m_prebuilt_ptr),
		drop_index, n_drop_index,
		rename_index, n_rename_index,
		drop_fk, n_drop_fk, add_fk, n_add_fk,
		ha_alter_info->online,
		heap, m_prebuilt->table, col_names,
		add_autoinc_col_no,
		ha_alter_info->create_info->auto_increment_value,
		autoinc_col_max_value,
		ha_alter_info->ignore || !thd_is_strict_mode(m_user_thd),
		alt_opt.page_compressed, alt_opt.page_compression_level);

	DBUG_RETURN(prepare_inplace_alter_table_dict(
			    ha_alter_info, altered_table, table,
			    table_share->table_name.str,
			    info.flags(), info.flags2(),
			    fts_doc_col_no, add_fts_doc_id,
			    add_fts_doc_id_idx));
}

/** Check that the column is part of a virtual index(index contains
virtual column) in the table
@param[in]	table		Table containing column
@param[in]	col		column to be checked
@return true if this column is indexed with other virtual columns */
static
bool
dict_col_in_v_indexes(
	dict_table_t*	table,
	dict_col_t*	col)
{
	for (dict_index_t* index = dict_table_get_next_index(
		dict_table_get_first_index(table)); index != NULL;
		index = dict_table_get_next_index(index)) {
		if (!dict_index_has_virtual(index)) {
			continue;
		}
		for (ulint k = 0; k < index->n_fields; k++) {
			dict_field_t*   field
				= dict_index_get_nth_field(index, k);
			if (field->col->ind == col->ind) {
				return(true);
			}
		}
	}

	return(false);
}

/* Check whether a columnn length change alter operation requires
to rebuild the template.
@param[in]	altered_table	TABLE object for new version of table.
@param[in]	ha_alter_info	Structure describing changes to be done
				by ALTER TABLE and holding data used
				during in-place alter.
@param[in]	table		table being altered
@return TRUE if needs rebuild. */
static
bool
alter_templ_needs_rebuild(
	TABLE*                  altered_table,
	Alter_inplace_info*     ha_alter_info,
	dict_table_t*		table)
{
        ulint	i = 0;
        List_iterator_fast<Create_field>  cf_it(
                ha_alter_info->alter_info->create_list);

	for (Field** fp = altered_table->field; *fp; fp++, i++) {
		cf_it.rewind();
		while (const Create_field* cf = cf_it++) {
			for (ulint j=0; j < table->n_cols; j++) {
				dict_col_t* cols
                                   = dict_table_get_nth_col(table, j);
				if (cf->length > cols->len
				    && dict_col_in_v_indexes(table, cols)) {
					return(true);
				}
			}
		}
	}

	return(false);
}

/** Get the name of an erroneous key.
@param[in]	error_key_num	InnoDB number of the erroneus key
@param[in]	ha_alter_info	changes that were being performed
@param[in]	table		InnoDB table
@return	the name of the erroneous key */
static
const char*
get_error_key_name(
	ulint				error_key_num,
	const Alter_inplace_info*	ha_alter_info,
	const dict_table_t*		table)
{
	if (error_key_num == ULINT_UNDEFINED) {
		return(FTS_DOC_ID_INDEX_NAME);
	} else if (ha_alter_info->key_count == 0) {
		return(dict_table_get_first_index(table)->name);
	} else {
		return(ha_alter_info->key_info_buffer[error_key_num].name.str);
	}
}

/** Alter the table structure in-place with operations
specified using Alter_inplace_info.
The level of concurrency allowed during this operation depends
on the return value from check_if_supported_inplace_alter().

@param altered_table TABLE object for new version of table.
@param ha_alter_info Structure describing changes to be done
by ALTER TABLE and holding data used during in-place alter.

@retval true Failure
@retval false Success
*/

bool
ha_innobase::inplace_alter_table(
/*=============================*/
	TABLE*			altered_table,
	Alter_inplace_info*	ha_alter_info)
{
	dberr_t			error;
	dict_add_v_col_t*	add_v = NULL;
	dict_vcol_templ_t*	s_templ = NULL;
	dict_vcol_templ_t*	old_templ = NULL;
	struct TABLE*		eval_table = altered_table;
	bool			rebuild_templ = false;
	DBUG_ENTER("inplace_alter_table");
	DBUG_ASSERT(!srv_read_only_mode);

	ut_ad(!sync_check_iterate(sync_check()));
	ut_ad(!rw_lock_own(dict_operation_lock, RW_LOCK_X));
	ut_ad(!rw_lock_own(dict_operation_lock, RW_LOCK_S));

	DEBUG_SYNC(m_user_thd, "innodb_inplace_alter_table_enter");

	if (!(ha_alter_info->handler_flags & INNOBASE_ALTER_DATA)) {
ok_exit:
		DEBUG_SYNC(m_user_thd, "innodb_after_inplace_alter_table");
		DBUG_RETURN(false);
	}

	if ((ha_alter_info->handler_flags & ~(INNOBASE_INPLACE_IGNORE
					      | INNOBASE_ALTER_INSTANT))
	    == ALTER_OPTIONS
	    && !alter_options_need_rebuild(ha_alter_info, table)) {
		goto ok_exit;
	}

	ha_innobase_inplace_ctx*	ctx
		= static_cast<ha_innobase_inplace_ctx*>
		(ha_alter_info->handler_ctx);

	DBUG_ASSERT(ctx);
	DBUG_ASSERT(ctx->trx);
	DBUG_ASSERT(ctx->prebuilt == m_prebuilt);

	if (ctx->is_instant()) goto ok_exit;

	dict_index_t*	pk = dict_table_get_first_index(m_prebuilt->table);
	ut_ad(pk != NULL);

	/* For partitioned tables this could be already allocated from a
	previous partition invocation. For normal tables this is NULL. */
	UT_DELETE(ctx->m_stage);

	ctx->m_stage = UT_NEW_NOKEY(ut_stage_alter_t(pk));

	if (!m_prebuilt->table->is_readable()) {
		goto all_done;
	}

	/* If we are doing a table rebuilding or having added virtual
	columns in the same clause, we will need to build a table template
	that carries translation information between MySQL TABLE and InnoDB
	table, which indicates the virtual columns and their base columns
	info. This is used to do the computation callback, so that the
	data in base columns can be extracted send to server.
	If the Column length changes and it is a part of virtual
	index then we need to rebuild the template. */
	rebuild_templ
	     = ctx->need_rebuild()
	       || ((ha_alter_info->handler_flags
		& ALTER_COLUMN_EQUAL_PACK_LENGTH)
		&& alter_templ_needs_rebuild(
		   altered_table, ha_alter_info, ctx->new_table));

	if ((ctx->new_table->n_v_cols > 0) && rebuild_templ) {
		/* Save the templ if isn't NULL so as to restore the
		original state in case of alter operation failures. */
		if (ctx->new_table->vc_templ != NULL && !ctx->need_rebuild()) {
			old_templ = ctx->new_table->vc_templ;
		}
		s_templ = UT_NEW_NOKEY(dict_vcol_templ_t());

		innobase_build_v_templ(
			altered_table, ctx->new_table, s_templ, NULL, false);

		ctx->new_table->vc_templ = s_templ;
	} else if (ctx->num_to_add_vcol > 0 && ctx->num_to_drop_vcol == 0) {
		/* if there is ongoing drop virtual column, then we disallow
		inplace add index on newly added virtual column, so it does
		not need to come in here to rebuild template with add_v.
		Please also see the assertion in innodb_v_adjust_idx_col() */

		s_templ = UT_NEW_NOKEY(dict_vcol_templ_t());

		add_v = static_cast<dict_add_v_col_t*>(
			mem_heap_alloc(ctx->heap, sizeof *add_v));
		add_v->n_v_col = ctx->num_to_add_vcol;
		add_v->v_col = ctx->add_vcol;
		add_v->v_col_name = ctx->add_vcol_name;

		innobase_build_v_templ(
			altered_table, ctx->new_table, s_templ, add_v, false);
		old_templ = ctx->new_table->vc_templ;
		ctx->new_table->vc_templ = s_templ;
	}

	/* Drop virtual column without rebuild will keep dict table
	unchanged, we use old table to evaluate virtual column value
	in innobase_get_computed_value(). */
	if (!ctx->need_rebuild() && ctx->num_to_drop_vcol > 0) {
		eval_table = table;
	}

	/* Read the clustered index of the table and build
	indexes based on this information using temporary
	files and merge sort. */
	DBUG_EXECUTE_IF("innodb_OOM_inplace_alter",
			error = DB_OUT_OF_MEMORY; goto oom;);

	error = row_merge_build_indexes(
		m_prebuilt->trx,
		m_prebuilt->table, ctx->new_table,
		ctx->online,
		ctx->add_index, ctx->add_key_numbers, ctx->num_to_add_index,
		altered_table, ctx->defaults, ctx->col_map,
		ctx->add_autoinc, ctx->sequence, ctx->skip_pk_sort,
		ctx->m_stage, add_v, eval_table, ctx->allow_not_null);

#ifndef DBUG_OFF
oom:
#endif /* !DBUG_OFF */
	if (error == DB_SUCCESS && ctx->online && ctx->need_rebuild()) {
		DEBUG_SYNC_C("row_log_table_apply1_before");
		error = row_log_table_apply(
			ctx->thr, m_prebuilt->table, altered_table,
			ctx->m_stage, ctx->new_table);
	}

	/* Init online ddl status variables */
	onlineddl_rowlog_rows = 0;
	onlineddl_rowlog_pct_used = 0;
	onlineddl_pct_progress = 0;

	if (s_templ) {
		ut_ad(ctx->need_rebuild() || ctx->num_to_add_vcol > 0
		      || rebuild_templ);
		dict_free_vc_templ(s_templ);
		UT_DELETE(s_templ);

		ctx->new_table->vc_templ = old_templ;
	}

	DEBUG_SYNC_C("inplace_after_index_build");

	DBUG_EXECUTE_IF("create_index_fail",
			error = DB_DUPLICATE_KEY;
			m_prebuilt->trx->error_key_num = ULINT_UNDEFINED;);

	/* After an error, remove all those index definitions
	from the dictionary which were defined. */

	switch (error) {
		KEY*	dup_key;
	all_done:
	case DB_SUCCESS:
		ut_d(mutex_enter(&dict_sys->mutex));
		ut_d(dict_table_check_for_dup_indexes(
			     m_prebuilt->table, CHECK_PARTIAL_OK));
		ut_d(mutex_exit(&dict_sys->mutex));
		/* prebuilt->table->n_ref_count can be anything here,
		given that we hold at most a shared lock on the table. */
		goto ok_exit;
	case DB_DUPLICATE_KEY:
		if (m_prebuilt->trx->error_key_num == ULINT_UNDEFINED
		    || ha_alter_info->key_count == 0) {
			/* This should be the hidden index on
			FTS_DOC_ID, or there is no PRIMARY KEY in the
			table. Either way, we should be seeing and
			reporting a bogus duplicate key error. */
			dup_key = NULL;
		} else {
			DBUG_ASSERT(m_prebuilt->trx->error_key_num
				    < ha_alter_info->key_count);
			dup_key = &ha_alter_info->key_info_buffer[
				m_prebuilt->trx->error_key_num];
		}
		print_keydup_error(altered_table, dup_key, MYF(0));
		break;
	case DB_ONLINE_LOG_TOO_BIG:
		DBUG_ASSERT(ctx->online);
		my_error(ER_INNODB_ONLINE_LOG_TOO_BIG, MYF(0),
			 get_error_key_name(m_prebuilt->trx->error_key_num,
					    ha_alter_info, m_prebuilt->table));
		break;
	case DB_INDEX_CORRUPT:
		my_error(ER_INDEX_CORRUPT, MYF(0),
			 get_error_key_name(m_prebuilt->trx->error_key_num,
					    ha_alter_info, m_prebuilt->table));
		break;
	case DB_DECRYPTION_FAILED: {
		String str;
		const char* engine= table_type();
		get_error_message(HA_ERR_DECRYPTION_FAILED, &str);
		my_error(ER_GET_ERRMSG, MYF(0), HA_ERR_DECRYPTION_FAILED, str.c_ptr(), engine);
		break;
	}
	default:
		my_error_innodb(error,
				table_share->table_name.str,
				m_prebuilt->table->flags);
	}

	/* prebuilt->table->n_ref_count can be anything here, given
	that we hold at most a shared lock on the table. */
	m_prebuilt->trx->error_info = NULL;
	ctx->trx->error_state = DB_SUCCESS;
	ctx->clear_added_indexes();

	DBUG_RETURN(true);
}

/** Free the modification log for online table rebuild.
@param table table that was being rebuilt online */
static
void
innobase_online_rebuild_log_free(
/*=============================*/
	dict_table_t*	table)
{
	dict_index_t* clust_index = dict_table_get_first_index(table);

	ut_ad(mutex_own(&dict_sys->mutex));
	ut_ad(rw_lock_own(dict_operation_lock, RW_LOCK_X));

	rw_lock_x_lock(&clust_index->lock);

	if (clust_index->online_log) {
		ut_ad(dict_index_get_online_status(clust_index)
		      == ONLINE_INDEX_CREATION);
		clust_index->online_status = ONLINE_INDEX_COMPLETE;
		row_log_free(clust_index->online_log);
		DEBUG_SYNC_C("innodb_online_rebuild_log_free_aborted");
	}

	DBUG_ASSERT(dict_index_get_online_status(clust_index)
		    == ONLINE_INDEX_COMPLETE);
	rw_lock_x_unlock(&clust_index->lock);
}

/** For each user column, which is part of an index which is not going to be
dropped, it checks if the column number of the column is same as col_no
argument passed.
@param[in]	table		table
@param[in]	col_no		column number
@param[in]	is_v		if this is a virtual column
@param[in]	only_committed	whether to consider only committed indexes
@retval true column exists
@retval false column does not exist, true if column is system column or
it is in the index. */
static
bool
check_col_exists_in_indexes(
	const dict_table_t*	table,
	ulint			col_no,
	bool			is_v,
	bool			only_committed = false)
{
	/* This function does not check system columns */
	if (!is_v && dict_table_get_nth_col(table, col_no)->mtype == DATA_SYS) {
		return(true);
	}

	for (const dict_index_t* index = dict_table_get_first_index(table);
	     index;
	     index = dict_table_get_next_index(index)) {

		if (only_committed
		    ? !index->is_committed()
		    : index->to_be_dropped) {
			continue;
		}

		for (ulint i = 0; i < index->n_user_defined_cols; i++) {
			const dict_col_t* idx_col
				= dict_index_get_nth_col(index, i);

			if (is_v && idx_col->is_virtual()) {
				const dict_v_col_t*   v_col = reinterpret_cast<
					const dict_v_col_t*>(idx_col);
				if (v_col->v_pos == col_no) {
					return(true);
				}
			}

			if (!is_v && !idx_col->is_virtual()
			    && dict_col_get_no(idx_col) == col_no) {
				return(true);
			}
		}
	}

	return(false);
}

/** Rollback a secondary index creation, drop the indexes with
temparary index prefix
@param user_table InnoDB table
@param table the TABLE
@param locked TRUE=table locked, FALSE=may need to do a lazy drop
@param trx the transaction
*/
static MY_ATTRIBUTE((nonnull))
void
innobase_rollback_sec_index(
/*========================*/
	dict_table_t*		user_table,
	const TABLE*		table,
	ibool			locked,
	trx_t*			trx)
{
	row_merge_drop_indexes(trx, user_table, locked);

	/* Free the table->fts only if there is no FTS_DOC_ID
	in the table */
	if (user_table->fts
	    && !DICT_TF2_FLAG_IS_SET(user_table,
				     DICT_TF2_FTS_HAS_DOC_ID)
	    && !innobase_fulltext_exist(table)) {
		fts_free(user_table);
	}
}

/** Roll back the changes made during prepare_inplace_alter_table()
and inplace_alter_table() inside the storage engine. Note that the
allowed level of concurrency during this operation will be the same as
for inplace_alter_table() and thus might be higher than during
prepare_inplace_alter_table(). (E.g concurrent writes were blocked
during prepare, but might not be during commit).

@param ha_alter_info Data used during in-place alter.
@param table the TABLE
@param prebuilt the prebuilt struct
@retval true Failure
@retval false Success
*/
inline MY_ATTRIBUTE((nonnull, warn_unused_result))
bool
rollback_inplace_alter_table(
/*=========================*/
	Alter_inplace_info*	ha_alter_info,
	const TABLE*		table,
	row_prebuilt_t*		prebuilt)
{
	bool	fail	= false;

	ha_innobase_inplace_ctx*	ctx
		= static_cast<ha_innobase_inplace_ctx*>
		(ha_alter_info->handler_ctx);

	DBUG_ENTER("rollback_inplace_alter_table");

	if (!ctx || !ctx->trx) {
		/* If we have not started a transaction yet,
		(almost) nothing has been or needs to be done. */
		goto func_exit;
	}

	trx_start_for_ddl(ctx->trx, ctx->need_rebuild()
			  ? TRX_DICT_OP_TABLE : TRX_DICT_OP_INDEX);
	row_mysql_lock_data_dictionary(ctx->trx);

	if (ctx->need_rebuild()) {
		/* DML threads can access ctx->new_table via the
		online rebuild log. Free it first. */
		innobase_online_rebuild_log_free(prebuilt->table);
	}

	if (!ctx->new_table) {
		ut_ad(ctx->need_rebuild());
	} else if (ctx->need_rebuild()) {
		dberr_t	err= DB_SUCCESS;
		ulint	flags	= ctx->new_table->flags;

		/* Since the FTS index specific auxiliary tables has
		not yet registered with "table->fts" by fts_add_index(),
		we will need explicitly delete them here */
		if (dict_table_has_fts_index(ctx->new_table)) {

			err = innobase_drop_fts_index_table(
				ctx->new_table, ctx->trx);

			if (err != DB_SUCCESS) {
				my_error_innodb(
					err, table->s->table_name.str,
					flags);
				fail = true;
			}
		}

		dict_table_close_and_drop(ctx->trx, ctx->new_table);

		switch (err) {
		case DB_SUCCESS:
			break;
		default:
			my_error_innodb(err, table->s->table_name.str,
					flags);
			fail = true;
		}
	} else {
		DBUG_ASSERT(!(ha_alter_info->handler_flags
			      & ALTER_ADD_PK_INDEX));
		DBUG_ASSERT(ctx->new_table == prebuilt->table);

		innobase_rollback_sec_index(
			prebuilt->table, table, FALSE, ctx->trx);
	}

	trx_commit_for_mysql(ctx->trx);
	row_mysql_unlock_data_dictionary(ctx->trx);
	trx_free(ctx->trx);

func_exit:
#ifndef DBUG_OFF
	dict_index_t* clust_index = dict_table_get_first_index(
		prebuilt->table);
	DBUG_ASSERT(!clust_index->online_log);
	DBUG_ASSERT(dict_index_get_online_status(clust_index)
		    == ONLINE_INDEX_COMPLETE);
#endif /* !DBUG_OFF */

	if (ctx) {
		DBUG_ASSERT(ctx->prebuilt == prebuilt);

		if (ctx->num_to_add_fk) {
			for (ulint i = 0; i < ctx->num_to_add_fk; i++) {
				dict_foreign_free(ctx->add_fk[i]);
			}
		}

		if (ctx->num_to_drop_index) {
			row_mysql_lock_data_dictionary(prebuilt->trx);

			/* Clear the to_be_dropped flags
			in the data dictionary cache.
			The flags may already have been cleared,
			in case an error was detected in
			commit_inplace_alter_table(). */
			for (ulint i = 0; i < ctx->num_to_drop_index; i++) {
				dict_index_t*	index = ctx->drop_index[i];
				DBUG_ASSERT(index->is_committed());
				index->to_be_dropped = 0;
			}

			row_mysql_unlock_data_dictionary(prebuilt->trx);
		}
	}

	/* Reset dict_col_t::ord_part for those columns fail to be indexed,
	we do this by checking every existing column, if any current
	index would index them */
	for (ulint i = 0; i < dict_table_get_n_cols(prebuilt->table); i++) {
		dict_col_t& col = prebuilt->table->cols[i];
		if (!col.ord_part) {
			continue;
		}
		if (!check_col_exists_in_indexes(prebuilt->table, i, false,
						 true)) {
			col.ord_part = 0;
		}
	}

	for (ulint i = 0; i < dict_table_get_n_v_cols(prebuilt->table); i++) {
		dict_col_t& col = prebuilt->table->v_cols[i].m_col;
		if (!col.ord_part) {
			continue;
		}
		if (!check_col_exists_in_indexes(prebuilt->table, i, true,
						 true)) {
			col.ord_part = 0;
		}
	}

	trx_commit_for_mysql(prebuilt->trx);
	MONITOR_ATOMIC_DEC(MONITOR_PENDING_ALTER_TABLE);
	DBUG_RETURN(fail);
}

/** Drop a FOREIGN KEY constraint from the data dictionary tables.
@param trx data dictionary transaction
@param table_name Table name in MySQL
@param foreign_id Foreign key constraint identifier
@retval true Failure
@retval false Success */
static MY_ATTRIBUTE((nonnull, warn_unused_result))
bool
innobase_drop_foreign_try(
/*======================*/
	trx_t*			trx,
	const char*		table_name,
	const char*		foreign_id)
{
	DBUG_ENTER("innobase_drop_foreign_try");

	DBUG_ASSERT(trx_get_dict_operation(trx) == TRX_DICT_OP_INDEX);
	ut_ad(trx->dict_operation_lock_mode == RW_X_LATCH);
	ut_ad(mutex_own(&dict_sys->mutex));
	ut_ad(rw_lock_own(dict_operation_lock, RW_LOCK_X));

	/* Drop the constraint from the data dictionary. */
	static const char sql[] =
		"PROCEDURE DROP_FOREIGN_PROC () IS\n"
		"BEGIN\n"
		"DELETE FROM SYS_FOREIGN WHERE ID=:id;\n"
		"DELETE FROM SYS_FOREIGN_COLS WHERE ID=:id;\n"
		"END;\n";

	dberr_t		error;
	pars_info_t*	info;

	info = pars_info_create();
	pars_info_add_str_literal(info, "id", foreign_id);

	trx->op_info = "dropping foreign key constraint from dictionary";
	error = que_eval_sql(info, sql, FALSE, trx);
	trx->op_info = "";

	DBUG_EXECUTE_IF("ib_drop_foreign_error",
			error = DB_OUT_OF_FILE_SPACE;);

	if (error != DB_SUCCESS) {
		my_error_innodb(error, table_name, 0);
		trx->error_state = DB_SUCCESS;
		DBUG_RETURN(true);
	}

	DBUG_RETURN(false);
}

/** Rename a column in the data dictionary tables.
@param[in] user_table	InnoDB table that was being altered
@param[in] trx		data dictionary transaction
@param[in] table_name	Table name in MySQL
@param[in] nth_col	0-based index of the column
@param[in] from		old column name
@param[in] to		new column name
@param[in] new_clustered whether the table has been rebuilt
@param[in] is_virtual	whether it is a virtual column
@retval true Failure
@retval false Success */
static MY_ATTRIBUTE((nonnull, warn_unused_result))
bool
innobase_rename_column_try(
	const dict_table_t*	user_table,
	trx_t*			trx,
	const char*		table_name,
	ulint			nth_col,
	const char*		from,
	const char*		to,
	bool			new_clustered)
{
	pars_info_t*	info;
	dberr_t		error;

	DBUG_ENTER("innobase_rename_column_try");

	DBUG_ASSERT(trx_get_dict_operation(trx) == TRX_DICT_OP_INDEX);
	ut_ad(trx->dict_operation_lock_mode == RW_X_LATCH);
	ut_ad(mutex_own(&dict_sys->mutex));
	ut_ad(rw_lock_own(dict_operation_lock, RW_LOCK_X));

	if (new_clustered) {
		goto rename_foreign;
	}

	info = pars_info_create();

	pars_info_add_ull_literal(info, "tableid", user_table->id);
	pars_info_add_int4_literal(info, "nth", nth_col);
	pars_info_add_str_literal(info, "old", from);
	pars_info_add_str_literal(info, "new", to);

	trx->op_info = "renaming column in SYS_COLUMNS";

	error = que_eval_sql(
		info,
		"PROCEDURE RENAME_SYS_COLUMNS_PROC () IS\n"
		"BEGIN\n"
		"UPDATE SYS_COLUMNS SET NAME=:new\n"
		"WHERE TABLE_ID=:tableid AND NAME=:old\n"
		"AND POS=:nth;\n"
		"END;\n",
		FALSE, trx);

	DBUG_EXECUTE_IF("ib_rename_column_error",
			error = DB_OUT_OF_FILE_SPACE;);

	if (error != DB_SUCCESS) {
err_exit:
		my_error_innodb(error, table_name, 0);
		trx->error_state = DB_SUCCESS;
		trx->op_info = "";
		DBUG_RETURN(true);
	}

	trx->op_info = "renaming column in SYS_FIELDS";

	for (const dict_index_t* index = dict_table_get_first_index(
		     user_table);
	     index != NULL;
	     index = dict_table_get_next_index(index)) {

		for (ulint i = 0; i < dict_index_get_n_fields(index); i++) {
			if (strcmp(dict_index_get_nth_field(index, i)->name,
				   from)) {
				continue;
			}

			info = pars_info_create();

			pars_info_add_ull_literal(info, "indexid", index->id);
			pars_info_add_int4_literal(info, "nth", i);
			pars_info_add_str_literal(info, "old", from);
			pars_info_add_str_literal(info, "new", to);

			error = que_eval_sql(
				info,
				"PROCEDURE RENAME_SYS_FIELDS_PROC () IS\n"
				"BEGIN\n"

				"UPDATE SYS_FIELDS SET COL_NAME=:new\n"
				"WHERE INDEX_ID=:indexid AND COL_NAME=:old\n"
				"AND POS=:nth;\n"

				/* Try again, in case there is a prefix_len
				encoded in SYS_FIELDS.POS */

				"UPDATE SYS_FIELDS SET COL_NAME=:new\n"
				"WHERE INDEX_ID=:indexid AND COL_NAME=:old\n"
				"AND POS>=65536*:nth AND POS<65536*(:nth+1);\n"

				"END;\n",
				FALSE, trx);

			if (error != DB_SUCCESS) {
				goto err_exit;
			}
		}
	}

rename_foreign:
	trx->op_info = "renaming column in SYS_FOREIGN_COLS";

	std::list<dict_foreign_t*>	fk_evict;
	bool		foreign_modified;

	for (dict_foreign_set::const_iterator it = user_table->foreign_set.begin();
	     it != user_table->foreign_set.end();
	     ++it) {

		dict_foreign_t*	foreign = *it;
		foreign_modified = false;

		for (unsigned i = 0; i < foreign->n_fields; i++) {
			if (strcmp(foreign->foreign_col_names[i], from)) {
				continue;
			}

			info = pars_info_create();

			pars_info_add_str_literal(info, "id", foreign->id);
			pars_info_add_int4_literal(info, "nth", i);
			pars_info_add_str_literal(info, "old", from);
			pars_info_add_str_literal(info, "new", to);

			error = que_eval_sql(
				info,
				"PROCEDURE RENAME_SYS_FOREIGN_F_PROC () IS\n"
				"BEGIN\n"
				"UPDATE SYS_FOREIGN_COLS\n"
				"SET FOR_COL_NAME=:new\n"
				"WHERE ID=:id AND POS=:nth\n"
				"AND FOR_COL_NAME=:old;\n"
				"END;\n",
				FALSE, trx);

			if (error != DB_SUCCESS) {
				goto err_exit;
			}
			foreign_modified = true;
		}

		if (foreign_modified) {
			fk_evict.push_back(foreign);
		}
	}

	for (dict_foreign_set::const_iterator it
		= user_table->referenced_set.begin();
	     it != user_table->referenced_set.end();
	     ++it) {

		foreign_modified = false;
		dict_foreign_t*	foreign = *it;

		for (unsigned i = 0; i < foreign->n_fields; i++) {
			if (strcmp(foreign->referenced_col_names[i], from)) {
				continue;
			}

			info = pars_info_create();

			pars_info_add_str_literal(info, "id", foreign->id);
			pars_info_add_int4_literal(info, "nth", i);
			pars_info_add_str_literal(info, "old", from);
			pars_info_add_str_literal(info, "new", to);

			error = que_eval_sql(
				info,
				"PROCEDURE RENAME_SYS_FOREIGN_R_PROC () IS\n"
				"BEGIN\n"
				"UPDATE SYS_FOREIGN_COLS\n"
				"SET REF_COL_NAME=:new\n"
				"WHERE ID=:id AND POS=:nth\n"
				"AND REF_COL_NAME=:old;\n"
				"END;\n",
				FALSE, trx);

			if (error != DB_SUCCESS) {
				goto err_exit;
			}
			foreign_modified = true;
		}

		if (foreign_modified) {
			fk_evict.push_back(foreign);
		}
	}

	if (new_clustered) {
		std::for_each(fk_evict.begin(), fk_evict.end(),
			      dict_foreign_remove_from_cache);
	}

	trx->op_info = "";
	DBUG_RETURN(false);
}

/** Rename columns in the data dictionary tables.
@param ha_alter_info Data used during in-place alter.
@param ctx In-place ALTER TABLE context
@param table the TABLE
@param trx data dictionary transaction
@param table_name Table name in MySQL
@retval true Failure
@retval false Success */
static MY_ATTRIBUTE((nonnull, warn_unused_result))
bool
innobase_rename_columns_try(
/*========================*/
	Alter_inplace_info*	ha_alter_info,
	ha_innobase_inplace_ctx*ctx,
	const TABLE*		table,
	trx_t*			trx,
	const char*		table_name)
{
	List_iterator_fast<Create_field> cf_it(
		ha_alter_info->alter_info->create_list);
	uint	i = 0;
	ulint	num_v = 0;

	DBUG_ASSERT(ctx);
	DBUG_ASSERT(ha_alter_info->handler_flags
		    & ALTER_COLUMN_NAME);

	for (Field** fp = table->field; *fp; fp++, i++) {
		bool	is_virtual = innobase_is_v_fld(*fp);

		if (!((*fp)->flags & FIELD_IS_RENAMED)) {
			goto processed_field;
		}

		cf_it.rewind();
		while (Create_field* cf = cf_it++) {
			if (cf->field == *fp) {
				ulint	col_n = is_virtual
						? dict_create_v_col_pos(
							num_v, i)
						: i - num_v;

				if (innobase_rename_column_try(
					    ctx->old_table, trx, table_name,
					    col_n,
					    cf->field->field_name.str,
					    cf->field_name.str,
					    ctx->need_rebuild())) {
					return(true);
				}
				goto processed_field;
			}
		}

		ut_error;
processed_field:
		if (is_virtual) {
			num_v++;
		}

		continue;
	}

	return(false);
}

/** Enlarge a column in the data dictionary tables.
@param user_table InnoDB table that was being altered
@param trx data dictionary transaction
@param table_name Table name in MySQL
@param nth_col 0-based index of the column
@param new_len new column length, in bytes
@param is_v if it's a virtual column
@retval true Failure
@retval false Success */
static MY_ATTRIBUTE((nonnull, warn_unused_result))
bool
innobase_enlarge_column_try(
/*========================*/
	const dict_table_t*	user_table,
	trx_t*			trx,
	const char*		table_name,
	ulint			nth_col,
	ulint			new_len,
	bool			is_v)
{
	pars_info_t*	info;
	dberr_t		error;
#ifdef UNIV_DEBUG
	dict_col_t*	col;
#endif /* UNIV_DEBUG */
	dict_v_col_t*	v_col;
	ulint		pos;

	DBUG_ENTER("innobase_enlarge_column_try");

	DBUG_ASSERT(trx_get_dict_operation(trx) == TRX_DICT_OP_INDEX);
	ut_ad(trx->dict_operation_lock_mode == RW_X_LATCH);
	ut_ad(mutex_own(&dict_sys->mutex));
	ut_ad(rw_lock_own(dict_operation_lock, RW_LOCK_X));

	if (is_v) {
		v_col = dict_table_get_nth_v_col(user_table, nth_col);
		pos = dict_create_v_col_pos(v_col->v_pos, v_col->m_col.ind);
#ifdef UNIV_DEBUG
		col = &v_col->m_col;
#endif /* UNIV_DEBUG */
	} else {
#ifdef UNIV_DEBUG
		col = dict_table_get_nth_col(user_table, nth_col);
#endif /* UNIV_DEBUG */
		pos = nth_col;
	}

#ifdef UNIV_DEBUG
	ut_ad(col->len < new_len);
	switch (col->mtype) {
	case DATA_MYSQL:
		/* NOTE: we could allow this when !(prtype & DATA_BINARY_TYPE)
		and ROW_FORMAT is not REDUNDANT and mbminlen<mbmaxlen.
		That is, we treat a UTF-8 CHAR(n) column somewhat like
		a VARCHAR. */
		ut_error;
	case DATA_BINARY:
	case DATA_VARCHAR:
	case DATA_VARMYSQL:
	case DATA_DECIMAL:
	case DATA_BLOB:
		break;
	default:
		ut_error;
	}
#endif /* UNIV_DEBUG */
	info = pars_info_create();

	pars_info_add_ull_literal(info, "tableid", user_table->id);
	pars_info_add_int4_literal(info, "nth", pos);
	pars_info_add_int4_literal(info, "new", new_len);

	trx->op_info = "resizing column in SYS_COLUMNS";

	error = que_eval_sql(
		info,
		"PROCEDURE RESIZE_SYS_COLUMNS_PROC () IS\n"
		"BEGIN\n"
		"UPDATE SYS_COLUMNS SET LEN=:new\n"
		"WHERE TABLE_ID=:tableid AND POS=:nth;\n"
		"END;\n",
		FALSE, trx);

	DBUG_EXECUTE_IF("ib_resize_column_error",
			error = DB_OUT_OF_FILE_SPACE;);

	trx->op_info = "";
	trx->error_state = DB_SUCCESS;

	if (error != DB_SUCCESS) {
		my_error_innodb(error, table_name, 0);
		DBUG_RETURN(true);
	}

	DBUG_RETURN(false);
}

/** Enlarge columns in the data dictionary tables.
@param ha_alter_info Data used during in-place alter.
@param table the TABLE
@param user_table InnoDB table that was being altered
@param trx data dictionary transaction
@param table_name Table name in MySQL
@retval true Failure
@retval false Success */
static MY_ATTRIBUTE((nonnull, warn_unused_result))
bool
innobase_enlarge_columns_try(
/*=========================*/
	Alter_inplace_info*	ha_alter_info,
	const TABLE*		table,
	const dict_table_t*	user_table,
	trx_t*			trx,
	const char*		table_name)
{
	List_iterator_fast<Create_field> cf_it(
		ha_alter_info->alter_info->create_list);
	ulint	i = 0;
	ulint	num_v = 0;
	bool	is_v;

	for (Field** fp = table->field; *fp; fp++, i++) {
		ulint	idx;

		if (innobase_is_v_fld(*fp)) {
			is_v = true;
			idx = num_v;
			num_v++;
		} else {
			idx = i - num_v;
			is_v = false;
		}

		cf_it.rewind();
		while (Create_field* cf = cf_it++) {
			if (cf->field == *fp) {
				if ((*fp)->is_equal(cf)
				    == IS_EQUAL_PACK_LENGTH
				    && innobase_enlarge_column_try(
					    user_table, trx, table_name,
					    idx, static_cast<ulint>(cf->length), is_v)) {
					return(true);
				}

				break;
			}
		}
	}

	return(false);
}

/** Rename or enlarge columns in the data dictionary cache
as part of commit_cache_norebuild().
@param ha_alter_info Data used during in-place alter.
@param table the TABLE
@param user_table InnoDB table that was being altered */
static MY_ATTRIBUTE((nonnull))
void
innobase_rename_or_enlarge_columns_cache(
/*=====================================*/
	Alter_inplace_info*	ha_alter_info,
	const TABLE*		table,
	dict_table_t*		user_table)
{
	if (!(ha_alter_info->handler_flags
	      & (ALTER_COLUMN_EQUAL_PACK_LENGTH
		 | ALTER_COLUMN_NAME))) {
		return;
	}

	List_iterator_fast<Create_field> cf_it(
		ha_alter_info->alter_info->create_list);
	uint	i = 0;
	ulint	num_v = 0;

	for (Field** fp = table->field; *fp; fp++, i++) {
		bool	is_virtual = innobase_is_v_fld(*fp);

		cf_it.rewind();
		while (Create_field* cf = cf_it++) {
			if (cf->field != *fp) {
				continue;
			}

			ulint	col_n = is_virtual ? num_v : i - num_v;

			if ((*fp)->is_equal(cf) == IS_EQUAL_PACK_LENGTH) {
				if (is_virtual) {
					dict_table_get_nth_v_col(
						user_table, col_n)->m_col.len
					= cf->length;
				} else {
					dict_table_get_nth_col(
						user_table, col_n)->len
					= cf->length;
				}
			}

			if ((*fp)->flags & FIELD_IS_RENAMED) {
				dict_mem_table_col_rename(
					user_table, col_n,
					cf->field->field_name.str,
					cf->field_name.str, is_virtual);
			}

			break;
		}

		if (is_virtual) {
			num_v++;
		}
	}
}

/** Set the auto-increment value of the table on commit.
@param ha_alter_info Data used during in-place alter
@param ctx In-place ALTER TABLE context
@param altered_table MySQL table that is being altered
@param old_table MySQL table as it is before the ALTER operation
@return whether the operation failed (and my_error() was called) */
static MY_ATTRIBUTE((nonnull))
bool
commit_set_autoinc(
	Alter_inplace_info*	ha_alter_info,
	ha_innobase_inplace_ctx*ctx,
	const TABLE*		altered_table,
	const TABLE*		old_table)
{
	DBUG_ENTER("commit_set_autoinc");

	if (!altered_table->found_next_number_field) {
		/* There is no AUTO_INCREMENT column in the table
		after the ALTER operation. */
	} else if (ctx->add_autoinc != ULINT_UNDEFINED) {
		ut_ad(ctx->need_rebuild());
		/* An AUTO_INCREMENT column was added. Get the last
		value from the sequence, which may be based on a
		supplied AUTO_INCREMENT value. */
		ib_uint64_t autoinc = ctx->sequence.last();
		ctx->new_table->autoinc = autoinc;
		/* Bulk index creation does not update
		PAGE_ROOT_AUTO_INC, so we must persist the "last used"
		value here. */
		btr_write_autoinc(dict_table_get_first_index(ctx->new_table),
				  autoinc - 1, true);
	} else if ((ha_alter_info->handler_flags
		    & ALTER_CHANGE_CREATE_OPTION)
		   && (ha_alter_info->create_info->used_fields
		       & HA_CREATE_USED_AUTO)) {

		if (!ctx->old_table->space) {
			my_error(ER_TABLESPACE_DISCARDED, MYF(0),
				 old_table->s->table_name.str);
			DBUG_RETURN(true);
		}

		/* An AUTO_INCREMENT value was supplied by the user.
		It must be persisted to the data file. */
		const Field*	ai	= old_table->found_next_number_field;
		ut_ad(!strcmp(dict_table_get_col_name(ctx->old_table,
						      innodb_col_no(ai)),
			      ai->field_name.str));

		ib_uint64_t	autoinc
			= ha_alter_info->create_info->auto_increment_value;
		if (autoinc == 0) {
			autoinc = 1;
		}

		if (autoinc >= ctx->old_table->autoinc) {
			/* Persist the predecessor of the
			AUTO_INCREMENT value as the last used one. */
			ctx->new_table->autoinc = autoinc--;
		} else {
			/* Mimic ALGORITHM=COPY in the following scenario:

			CREATE TABLE t (a SERIAL);
			INSERT INTO t SET a=100;
			ALTER TABLE t AUTO_INCREMENT = 1;
			INSERT INTO t SET a=NULL;
			SELECT * FROM t;

			By default, ALGORITHM=INPLACE would reset the
			sequence to 1, while after ALGORITHM=COPY, the
			last INSERT would use a value larger than 100.

			We could only search the tree to know current
			max counter in the table and compare. */
			const dict_col_t*	autoinc_col
				= dict_table_get_nth_col(ctx->old_table,
							 innodb_col_no(ai));
			dict_index_t*		index
				= dict_table_get_first_index(ctx->old_table);
			while (index != NULL
			       && index->fields[0].col != autoinc_col) {
				index = dict_table_get_next_index(index);
			}

			ut_ad(index);

			ib_uint64_t	max_in_table = index
				? row_search_max_autoinc(index)
				: 0;

			if (autoinc <= max_in_table) {
				ctx->new_table->autoinc = innobase_next_autoinc(
					max_in_table, 1,
					ctx->prebuilt->autoinc_increment,
					ctx->prebuilt->autoinc_offset,
					innobase_get_int_col_max_value(ai));
				/* Persist the maximum value as the
				last used one. */
				autoinc = max_in_table;
			} else {
				/* Persist the predecessor of the
				AUTO_INCREMENT value as the last used one. */
				ctx->new_table->autoinc = autoinc--;
			}
		}

		btr_write_autoinc(dict_table_get_first_index(ctx->new_table),
				  autoinc, true);
	} else if (ctx->need_rebuild()) {
		/* No AUTO_INCREMENT value was specified.
		Copy it from the old table. */
		ctx->new_table->autoinc = ctx->old_table->autoinc;
		/* The persistent value was already copied in
		prepare_inplace_alter_table_dict() when ctx->new_table
		was created. If this was a LOCK=NONE operation, the
		AUTO_INCREMENT values would be updated during
		row_log_table_apply(). If this was LOCK!=NONE,
		the table contents could not possibly have changed
		between prepare_inplace and commit_inplace. */
	}

	DBUG_RETURN(false);
}

/** Add or drop foreign key constraints to the data dictionary tables,
but do not touch the data dictionary cache.
@param ha_alter_info Data used during in-place alter
@param ctx In-place ALTER TABLE context
@param trx Data dictionary transaction
@param table_name Table name in MySQL
@retval true Failure
@retval false Success
*/
static MY_ATTRIBUTE((nonnull, warn_unused_result))
bool
innobase_update_foreign_try(
/*========================*/
	ha_innobase_inplace_ctx*ctx,
	trx_t*			trx,
	const char*		table_name)
{
	ulint	foreign_id;
	ulint	i;

	DBUG_ENTER("innobase_update_foreign_try");
	DBUG_ASSERT(ctx);

	foreign_id = dict_table_get_highest_foreign_id(ctx->new_table);

	foreign_id++;

	for (i = 0; i < ctx->num_to_add_fk; i++) {
		dict_foreign_t*		fk = ctx->add_fk[i];

		ut_ad(fk->foreign_table == ctx->new_table
		      || fk->foreign_table == ctx->old_table);

		dberr_t error = dict_create_add_foreign_id(
			&foreign_id, ctx->old_table->name.m_name, fk);

		if (error != DB_SUCCESS) {
			my_error(ER_TOO_LONG_IDENT, MYF(0),
				 fk->id);
			DBUG_RETURN(true);
		}

		if (!fk->foreign_index) {
			fk->foreign_index = dict_foreign_find_index(
				ctx->new_table, ctx->col_names,
				fk->foreign_col_names,
				fk->n_fields, fk->referenced_index, TRUE,
				fk->type
				& (DICT_FOREIGN_ON_DELETE_SET_NULL
					| DICT_FOREIGN_ON_UPDATE_SET_NULL),
				NULL, NULL, NULL);
			if (!fk->foreign_index) {
				my_error(ER_FK_INCORRECT_OPTION,
					 MYF(0), table_name, fk->id);
				DBUG_RETURN(true);
			}
		}

		/* The fk->foreign_col_names[] uses renamed column
		names, while the columns in ctx->old_table have not
		been renamed yet. */
		error = dict_create_add_foreign_to_dictionary(
			ctx->old_table->name.m_name, fk, trx);

		DBUG_EXECUTE_IF(
			"innodb_test_cannot_add_fk_system",
			error = DB_ERROR;);

		if (error != DB_SUCCESS) {
			my_error(ER_FK_FAIL_ADD_SYSTEM, MYF(0),
				 fk->id);
			DBUG_RETURN(true);
		}
	}

	for (i = 0; i < ctx->num_to_drop_fk; i++) {
		dict_foreign_t* fk = ctx->drop_fk[i];

		DBUG_ASSERT(fk->foreign_table == ctx->old_table);

		if (innobase_drop_foreign_try(trx, table_name, fk->id)) {
			DBUG_RETURN(true);
		}
	}

	DBUG_RETURN(false);
}

/** Update the foreign key constraint definitions in the data dictionary cache
after the changes to data dictionary tables were committed.
@param ctx	In-place ALTER TABLE context
@param user_thd	MySQL connection
@return		InnoDB error code (should always be DB_SUCCESS) */
static MY_ATTRIBUTE((nonnull, warn_unused_result))
dberr_t
innobase_update_foreign_cache(
/*==========================*/
	ha_innobase_inplace_ctx*	ctx,
	THD*				user_thd)
{
	dict_table_t*	user_table;
	dberr_t		err = DB_SUCCESS;

	DBUG_ENTER("innobase_update_foreign_cache");

	ut_ad(mutex_own(&dict_sys->mutex));

	user_table = ctx->old_table;

	/* Discard the added foreign keys, because we will
	load them from the data dictionary. */
	for (ulint i = 0; i < ctx->num_to_add_fk; i++) {
		dict_foreign_t*	fk = ctx->add_fk[i];
		dict_foreign_free(fk);
	}

	if (ctx->need_rebuild()) {
		/* The rebuilt table is already using the renamed
		column names. No need to pass col_names or to drop
		constraints from the data dictionary cache. */
		DBUG_ASSERT(!ctx->col_names);
		DBUG_ASSERT(user_table->foreign_set.empty());
		DBUG_ASSERT(user_table->referenced_set.empty());
		user_table = ctx->new_table;
	} else {
		/* Drop the foreign key constraints if the
		table was not rebuilt. If the table is rebuilt,
		there would not be any foreign key contraints for
		it yet in the data dictionary cache. */
		for (ulint i = 0; i < ctx->num_to_drop_fk; i++) {
			dict_foreign_t* fk = ctx->drop_fk[i];
			dict_foreign_remove_from_cache(fk);
		}
	}

	/* Load the old or added foreign keys from the data dictionary
	and prevent the table from being evicted from the data
	dictionary cache (work around the lack of WL#6049). */
	dict_names_t	fk_tables;

	err = dict_load_foreigns(user_table->name.m_name,
				 ctx->col_names, false, true,
				 DICT_ERR_IGNORE_NONE,
				 fk_tables);

	if (err == DB_CANNOT_ADD_CONSTRAINT) {
		fk_tables.clear();

		/* It is possible there are existing foreign key are
		loaded with "foreign_key checks" off,
		so let's retry the loading with charset_check is off */
		err = dict_load_foreigns(user_table->name.m_name,
					 ctx->col_names, false, false,
					 DICT_ERR_IGNORE_NONE,
					 fk_tables);

		/* The load with "charset_check" off is successful, warn
		the user that the foreign key has loaded with mis-matched
		charset */
		if (err == DB_SUCCESS) {
			push_warning_printf(
				user_thd,
				Sql_condition::WARN_LEVEL_WARN,
				ER_ALTER_INFO,
				"Foreign key constraints for table '%s'"
				" are loaded with charset check off",
				user_table->name.m_name);
		}
	}

	/* For complete loading of foreign keys, all associated tables must
	also be loaded. */
	while (err == DB_SUCCESS && !fk_tables.empty()) {
		dict_table_t*	table = dict_load_table(
			fk_tables.front(), true, DICT_ERR_IGNORE_NONE);

		if (table == NULL) {
			table_name_t	table_name;
			table_name.m_name = const_cast<char*>(
						fk_tables.front());

			err = DB_TABLE_NOT_FOUND;
			ib::error()
				<< "Failed to load table '" << table_name
				<< "' which has a foreign key constraint with"
				<< " table '" << user_table->name << "'.";
			break;
		}

		fk_tables.pop_front();
	}

	DBUG_RETURN(err);
}

/** Changes SYS_COLUMNS.PRTYPE for one column.
@param[in,out]	trx	transaction
@param[in]	table_name	table name
@param[in]	tableid	table ID as in SYS_TABLES
@param[in]	pos	column position
@param[in]	prtype	new precise type
@return		boolean flag
@retval	true	on failure
@retval false	on success */
static
bool
change_field_versioning_try(
	trx_t* trx,
	const char* table_name,
	const table_id_t tableid,
	const ulint pos,
	const ulint prtype)
{
	DBUG_ENTER("change_field_versioning_try");

	pars_info_t* info = pars_info_create();

	pars_info_add_int4_literal(info, "prtype", prtype);
	pars_info_add_ull_literal(info,"tableid", tableid);
	pars_info_add_int4_literal(info, "pos", pos);

	dberr_t error = que_eval_sql(info,
				     "PROCEDURE CHANGE_COLUMN_MTYPE () IS\n"
				     "BEGIN\n"
				     "UPDATE SYS_COLUMNS SET PRTYPE=:prtype\n"
				     "WHERE TABLE_ID=:tableid AND POS=:pos;\n"
				     "END;\n",
				     false, trx);

	if (error != DB_SUCCESS) {
		my_error_innodb(error, table_name, 0);
		trx->error_state = DB_SUCCESS;
		trx->op_info = "";
		DBUG_RETURN(true);
	}

	DBUG_RETURN(false);
}

/** Changes fields WITH/WITHOUT SYSTEM VERSIONING property in SYS_COLUMNS.
@param[in]	ha_alter_info	alter info
@param[in]	ctx	alter inplace context
@param[in]	trx	transaction
@param[in]	table	old table
@return		boolean flag
@retval	true	on failure
@retval false	on success */
static
bool
change_fields_versioning_try(
	const Alter_inplace_info* ha_alter_info,
	const ha_innobase_inplace_ctx* ctx,
	trx_t* trx,
	const TABLE* table)
{
	DBUG_ENTER("change_fields_versioning_try");

	DBUG_ASSERT(ha_alter_info);
	DBUG_ASSERT(ctx);

	if (!(ha_alter_info->handler_flags & ALTER_COLUMN_UNVERSIONED)){
		DBUG_RETURN(false);
	}

	List_iterator_fast<Create_field> it(
	    ha_alter_info->alter_info->create_list);

	while (const Create_field* create_field = it++) {
		if (create_field->versioning
		    == Column_definition::VERSIONING_NOT_SET) {
			continue;
		}

		const dict_table_t* new_table = ctx->new_table;
		const uint pos = innodb_col_no(create_field->field);
		const dict_col_t* col = dict_table_get_nth_col(new_table, pos);

		DBUG_ASSERT(!col->vers_sys_start());
		DBUG_ASSERT(!col->vers_sys_end());

		ulint new_prtype
		    = create_field->versioning
			      == Column_definition::WITHOUT_VERSIONING
			  ? col->prtype & ~DATA_VERSIONED
			  : col->prtype | DATA_VERSIONED;

		if (change_field_versioning_try(trx, table->s->table_name.str,
						new_table->id, pos,
						new_prtype)) {
			DBUG_RETURN(true);
		}
	}

	DBUG_RETURN(false);
}

/** Changes WITH/WITHOUT SYSTEM VERSIONING for fields
in the data dictionary cache.
@param ha_alter_info Data used during in-place alter
@param ctx In-place ALTER TABLE context
@param table MySQL table as it is before the ALTER operation */
static
void
change_fields_versioning_cache(
	Alter_inplace_info*		ha_alter_info,
	const ha_innobase_inplace_ctx*	ctx,
	const TABLE*			table)
{
	DBUG_ENTER("change_fields_versioning");

	DBUG_ASSERT(ha_alter_info);
	DBUG_ASSERT(ctx);
	DBUG_ASSERT(ha_alter_info->handler_flags & ALTER_COLUMN_UNVERSIONED);

	List_iterator_fast<Create_field> it(
	    ha_alter_info->alter_info->create_list);

	while (const Create_field* create_field = it++) {
		dict_col_t* col = dict_table_get_nth_col(
		    ctx->new_table, innodb_col_no(create_field->field));

		if (create_field->versioning
		    == Column_definition::WITHOUT_VERSIONING) {

			DBUG_ASSERT(!col->vers_sys_start());
			DBUG_ASSERT(!col->vers_sys_end());
			col->prtype &= ~DATA_VERSIONED;
		} else if (create_field->versioning
			   == Column_definition::WITH_VERSIONING) {

			DBUG_ASSERT(!col->vers_sys_start());
			DBUG_ASSERT(!col->vers_sys_end());
			col->prtype |= DATA_VERSIONED;
		}
	}

	DBUG_VOID_RETURN;
}

/** Commit the changes made during prepare_inplace_alter_table()
and inplace_alter_table() inside the data dictionary tables,
when rebuilding the table.
@param ha_alter_info Data used during in-place alter
@param ctx In-place ALTER TABLE context
@param altered_table MySQL table that is being altered
@param old_table MySQL table as it is before the ALTER operation
@param trx Data dictionary transaction
@param table_name Table name in MySQL
@retval true Failure
@retval false Success
*/
inline MY_ATTRIBUTE((nonnull, warn_unused_result))
bool
commit_try_rebuild(
/*===============*/
	Alter_inplace_info*	ha_alter_info,
	ha_innobase_inplace_ctx*ctx,
	TABLE*			altered_table,
	const TABLE*		old_table,
	trx_t*			trx,
	const char*		table_name)
{
	dict_table_t*	rebuilt_table	= ctx->new_table;
	dict_table_t*	user_table	= ctx->old_table;

	DBUG_ENTER("commit_try_rebuild");
	DBUG_ASSERT(ctx->need_rebuild());
	DBUG_ASSERT(trx->dict_operation_lock_mode == RW_X_LATCH);
	DBUG_ASSERT(!(ha_alter_info->handler_flags
		      & ALTER_DROP_FOREIGN_KEY)
		    || ctx->num_to_drop_fk > 0);

	for (dict_index_t* index = dict_table_get_first_index(rebuilt_table);
	     index;
	     index = dict_table_get_next_index(index)) {
		DBUG_ASSERT(dict_index_get_online_status(index)
			    == ONLINE_INDEX_COMPLETE);
		DBUG_ASSERT(index->is_committed());
		if (index->is_corrupted()) {
			my_error(ER_INDEX_CORRUPT, MYF(0), index->name());
			DBUG_RETURN(true);
		}
	}

	if (innobase_update_foreign_try(ctx, trx, table_name)) {
		DBUG_RETURN(true);
	}

	dberr_t	error;

	/* Clear the to_be_dropped flag in the data dictionary cache
	of user_table. */
	for (ulint i = 0; i < ctx->num_to_drop_index; i++) {
		dict_index_t*	index = ctx->drop_index[i];
		DBUG_ASSERT(index->table == user_table);
		DBUG_ASSERT(index->is_committed());
		DBUG_ASSERT(index->to_be_dropped);
		index->to_be_dropped = 0;
	}

	/* We copied the table. Any indexes that were requested to be
	dropped were not created in the copy of the table. Apply any
	last bit of the rebuild log and then rename the tables. */

	if (ctx->online) {
		DEBUG_SYNC_C("row_log_table_apply2_before");

		dict_vcol_templ_t* s_templ  = NULL;

		if (ctx->new_table->n_v_cols > 0) {
			s_templ = UT_NEW_NOKEY(
					dict_vcol_templ_t());
			s_templ->vtempl = NULL;

			innobase_build_v_templ(
				altered_table, ctx->new_table, s_templ,
				NULL, true);
			ctx->new_table->vc_templ = s_templ;
		}

		error = row_log_table_apply(
			ctx->thr, user_table, altered_table,
			static_cast<ha_innobase_inplace_ctx*>(
				ha_alter_info->handler_ctx)->m_stage,
			ctx->new_table);

		if (s_templ) {
			ut_ad(ctx->need_rebuild());
			dict_free_vc_templ(s_templ);
			UT_DELETE(s_templ);
			ctx->new_table->vc_templ = NULL;
		}

		ulint	err_key = thr_get_trx(ctx->thr)->error_key_num;

		switch (error) {
			KEY*	dup_key;
		case DB_SUCCESS:
			break;
		case DB_DUPLICATE_KEY:
			if (err_key == ULINT_UNDEFINED) {
				/* This should be the hidden index on
				FTS_DOC_ID. */
				dup_key = NULL;
			} else {
				DBUG_ASSERT(err_key <
					    ha_alter_info->key_count);
				dup_key = &ha_alter_info
					->key_info_buffer[err_key];
			}
			print_keydup_error(altered_table, dup_key, MYF(0));
			DBUG_RETURN(true);
		case DB_ONLINE_LOG_TOO_BIG:
			my_error(ER_INNODB_ONLINE_LOG_TOO_BIG, MYF(0),
				 get_error_key_name(err_key, ha_alter_info,
						    rebuilt_table));
			DBUG_RETURN(true);
		case DB_INDEX_CORRUPT:
			my_error(ER_INDEX_CORRUPT, MYF(0),
				 get_error_key_name(err_key, ha_alter_info,
						    rebuilt_table));
			DBUG_RETURN(true);
		default:
			my_error_innodb(error, table_name, user_table->flags);
			DBUG_RETURN(true);
		}
	}

	if ((ha_alter_info->handler_flags
	     & ALTER_COLUMN_NAME)
	    && innobase_rename_columns_try(ha_alter_info, ctx, old_table,
					   trx, table_name)) {
		DBUG_RETURN(true);
	}

	DBUG_EXECUTE_IF("ib_ddl_crash_before_rename", DBUG_SUICIDE(););

	/* The new table must inherit the flag from the
	"parent" table. */
	if (!user_table->space) {
		rebuilt_table->file_unreadable = true;
		rebuilt_table->flags2 |= DICT_TF2_DISCARDED;
	}

	/* We can now rename the old table as a temporary table,
	rename the new temporary table as the old table and drop the
	old table. First, we only do this in the data dictionary
	tables. The actual renaming will be performed in
	commit_cache_rebuild(), once the data dictionary transaction
	has been successfully committed. */

	error = row_merge_rename_tables_dict(
		user_table, rebuilt_table, ctx->tmp_name, trx);

	/* We must be still holding a table handle. */
	DBUG_ASSERT(user_table->get_ref_count() == 1);

	DBUG_EXECUTE_IF("ib_ddl_crash_after_rename", DBUG_SUICIDE(););
	DBUG_EXECUTE_IF("ib_rebuild_cannot_rename", error = DB_ERROR;);

	switch (error) {
	case DB_SUCCESS:
		DBUG_RETURN(false);
	case DB_TABLESPACE_EXISTS:
		ut_a(rebuilt_table->get_ref_count() == 1);
		my_error(ER_TABLESPACE_EXISTS, MYF(0), ctx->tmp_name);
		DBUG_RETURN(true);
	case DB_DUPLICATE_KEY:
		ut_a(rebuilt_table->get_ref_count() == 1);
		my_error(ER_TABLE_EXISTS_ERROR, MYF(0), ctx->tmp_name);
		DBUG_RETURN(true);
	default:
		my_error_innodb(error, table_name, user_table->flags);
		DBUG_RETURN(true);
	}
}

/** Apply the changes made during commit_try_rebuild(),
to the data dictionary cache and the file system.
@param ctx In-place ALTER TABLE context */
inline MY_ATTRIBUTE((nonnull))
void
commit_cache_rebuild(
/*=================*/
	ha_innobase_inplace_ctx*	ctx)
{
	dberr_t		error;

	DBUG_ENTER("commit_cache_rebuild");
	DEBUG_SYNC_C("commit_cache_rebuild");
	DBUG_ASSERT(ctx->need_rebuild());
	DBUG_ASSERT(!ctx->old_table->space == !ctx->new_table->space);

	const char* old_name = mem_heap_strdup(
		ctx->heap, ctx->old_table->name.m_name);

	/* We already committed and redo logged the renames,
	so this must succeed. */
	error = dict_table_rename_in_cache(
		ctx->old_table, ctx->tmp_name, false);
	ut_a(error == DB_SUCCESS);

	error = dict_table_rename_in_cache(
		ctx->new_table, old_name, false);
	ut_a(error == DB_SUCCESS);

	DBUG_VOID_RETURN;
}

/** Set of column numbers */
typedef std::set<ulint, std::less<ulint>, ut_allocator<ulint> >	col_set;

/** Store the column number of the columns in a list belonging
to indexes which are not being dropped.
@param[in]	ctx		In-place ALTER TABLE context
@param[in, out]	drop_col_list	list which will be set, containing columns
				which is part of index being dropped
@param[in, out]	drop_v_col_list	list which will be set, containing
				virtual columns which is part of index
				being dropped */
static
void
get_col_list_to_be_dropped(
	const ha_innobase_inplace_ctx*	ctx,
	col_set&			drop_col_list,
	col_set&			drop_v_col_list)
{
	for (ulint index_count = 0; index_count < ctx->num_to_drop_index;
	     index_count++) {
		const dict_index_t*	index = ctx->drop_index[index_count];

		for (ulint col = 0; col < index->n_user_defined_cols; col++) {
			const dict_col_t*	idx_col
				= dict_index_get_nth_col(index, col);

			if (idx_col->is_virtual()) {
				const dict_v_col_t*	v_col
					= reinterpret_cast<
						const dict_v_col_t*>(idx_col);
				drop_v_col_list.insert(v_col->v_pos);

			} else {
				ulint	col_no = dict_col_get_no(idx_col);
				drop_col_list.insert(col_no);
			}
		}
	}
}

/** Change PAGE_COMPRESSED to ON or change the PAGE_COMPRESSION_LEVEL.
@param[in]	level		PAGE_COMPRESSION_LEVEL
@param[in]	table		table before the change
@param[in,out]	trx		data dictionary transaction
@param[in]	table_name	table name in MariaDB
@return	whether the operation succeeded */
MY_ATTRIBUTE((nonnull, warn_unused_result))
static
bool
innobase_page_compression_try(
	uint			level,
	const dict_table_t*	table,
	trx_t*			trx,
	const char*		table_name)
{
	DBUG_ENTER("innobase_page_compression_try");
	DBUG_ASSERT(level >= 1);
	DBUG_ASSERT(level <= 9);

	unsigned flags = table->flags
		& ~(0xFU << DICT_TF_POS_PAGE_COMPRESSION_LEVEL);
	flags |= 1U << DICT_TF_POS_PAGE_COMPRESSION
		| level << DICT_TF_POS_PAGE_COMPRESSION_LEVEL;

	if (table->flags == flags) {
		DBUG_RETURN(false);
	}

	pars_info_t* info = pars_info_create();

	pars_info_add_ull_literal(info, "id", table->id);
	pars_info_add_int4_literal(info, "type",
				   dict_tf_to_sys_tables_type(flags));

	dberr_t error = que_eval_sql(info,
				     "PROCEDURE CHANGE_COMPRESSION () IS\n"
				     "BEGIN\n"
				     "UPDATE SYS_TABLES SET TYPE=:type\n"
				     "WHERE ID=:id;\n"
				     "END;\n",
				     false, trx);

	if (error != DB_SUCCESS) {
		my_error_innodb(error, table_name, 0);
		trx->error_state = DB_SUCCESS;
		trx->op_info = "";
		DBUG_RETURN(true);
	}

	DBUG_RETURN(false);
}

/** Commit the changes made during prepare_inplace_alter_table()
and inplace_alter_table() inside the data dictionary tables,
when not rebuilding the table.
@param ha_alter_info Data used during in-place alter
@param ctx In-place ALTER TABLE context
@param old_table MySQL table as it is before the ALTER operation
@param trx Data dictionary transaction
@param table_name Table name in MySQL
@retval true Failure
@retval false Success
*/
inline MY_ATTRIBUTE((nonnull, warn_unused_result))
bool
commit_try_norebuild(
/*=================*/
	Alter_inplace_info*	ha_alter_info,
	ha_innobase_inplace_ctx*ctx,
	TABLE*			altered_table,
	const TABLE*		old_table,
	trx_t*			trx,
	const char*		table_name)
{
	DBUG_ENTER("commit_try_norebuild");
	DBUG_ASSERT(!ctx->need_rebuild());
	DBUG_ASSERT(trx->dict_operation_lock_mode == RW_X_LATCH);
	DBUG_ASSERT(!(ha_alter_info->handler_flags
		      & ALTER_DROP_FOREIGN_KEY)
		    || ctx->num_to_drop_fk > 0);
	DBUG_ASSERT(ctx->num_to_drop_fk
		    == ha_alter_info->alter_info->drop_list.elements
		    || ctx->num_to_drop_vcol
		       == ha_alter_info->alter_info->drop_list.elements);

	if (ctx->page_compression_level
	    && innobase_page_compression_try(ctx->page_compression_level,
					     ctx->new_table, trx,
					     table_name)) {
		DBUG_RETURN(true);
	}

	for (ulint i = 0; i < ctx->num_to_add_index; i++) {
		dict_index_t*	index = ctx->add_index[i];
		DBUG_ASSERT(dict_index_get_online_status(index)
			    == ONLINE_INDEX_COMPLETE);
		DBUG_ASSERT(!index->is_committed());
		if (index->is_corrupted()) {
			/* Report a duplicate key
			error for the index that was
			flagged corrupted, most likely
			because a duplicate value was
			inserted (directly or by
			rollback) after
			ha_innobase::inplace_alter_table()
			completed.
			TODO: report this as a corruption
			with a detailed reason once
			WL#6379 has been implemented. */
			my_error(ER_DUP_UNKNOWN_IN_INDEX,
				 MYF(0), index->name());
			DBUG_RETURN(true);
		}
	}

	if (innobase_update_foreign_try(ctx, trx, table_name)) {
		DBUG_RETURN(true);
	}

	if (change_fields_versioning_try(ha_alter_info, ctx, trx, old_table)) {
		DBUG_RETURN(true);
	}

	dberr_t	error;

	/* We altered the table in place. Mark the indexes as committed. */
	for (ulint i = 0; i < ctx->num_to_add_index; i++) {
		dict_index_t*	index = ctx->add_index[i];
		DBUG_ASSERT(dict_index_get_online_status(index)
			    == ONLINE_INDEX_COMPLETE);
		DBUG_ASSERT(!index->is_committed());
		error = row_merge_rename_index_to_add(
			trx, ctx->new_table->id, index->id);
		switch (error) {
		case DB_SUCCESS:
			break;
		case DB_TOO_MANY_CONCURRENT_TRXS:
			/* If we wrote some undo log here, then the
			persistent data dictionary for this table may
			probably be corrupted. This is because a
			'trigger' on SYS_INDEXES could already have invoked
			btr_free_if_exists(), which cannot be rolled back. */
			DBUG_ASSERT(trx->undo_no == 0);
			my_error(ER_TOO_MANY_CONCURRENT_TRXS, MYF(0));
			DBUG_RETURN(true);
		default:
			sql_print_error(
				"InnoDB: rename index to add: %lu\n",
				(ulong) error);
			DBUG_ASSERT(0);
			my_error(ER_INTERNAL_ERROR, MYF(0),
				 "rename index to add");
			DBUG_RETURN(true);
		}
	}

	/* Drop any indexes that were requested to be dropped.
	Flag them in the data dictionary first. */

	for (ulint i = 0; i < ctx->num_to_drop_index; i++) {
		dict_index_t*	index = ctx->drop_index[i];
		DBUG_ASSERT(index->is_committed());
		DBUG_ASSERT(index->table == ctx->new_table);
		DBUG_ASSERT(index->to_be_dropped);

		error = row_merge_rename_index_to_drop(
			trx, index->table->id, index->id);
		if (error != DB_SUCCESS) {
			sql_print_error(
				"InnoDB: rename index to drop: %lu\n",
				(ulong) error);
			DBUG_ASSERT(0);
			my_error(ER_INTERNAL_ERROR, MYF(0),
				 "rename index to drop");
			DBUG_RETURN(true);
		}
	}

	if ((ha_alter_info->handler_flags
	     & ALTER_COLUMN_NAME)
	    && innobase_rename_columns_try(ha_alter_info, ctx, old_table,
					   trx, table_name)) {
		DBUG_RETURN(true);
	}

	if ((ha_alter_info->handler_flags
	     & ALTER_COLUMN_EQUAL_PACK_LENGTH)
	    && innobase_enlarge_columns_try(ha_alter_info, old_table,
					    ctx->old_table, trx, table_name)) {
		DBUG_RETURN(true);
	}

#ifdef MYSQL_RENAME_INDEX
	if ((ha_alter_info->handler_flags
	     & ALTER_RENAME_INDEX)
	    && rename_indexes_in_data_dictionary(ctx, ha_alter_info, trx)) {
		DBUG_RETURN(true);
	}
#endif /* MYSQL_RENAME_INDEX */

	if ((ha_alter_info->handler_flags
	     & ALTER_DROP_VIRTUAL_COLUMN)
	    && innobase_drop_virtual_try(ha_alter_info, ctx->old_table, trx)) {
		DBUG_RETURN(true);
	}

	if ((ha_alter_info->handler_flags
	     & ALTER_ADD_VIRTUAL_COLUMN)
	    && innobase_add_virtual_try(ha_alter_info, ctx->old_table, trx)) {
		DBUG_RETURN(true);
	}

	if (innobase_op_instant_try(ctx, altered_table, old_table, trx)) {
		DBUG_RETURN(true);
	}

	DBUG_RETURN(false);
}

/** Commit the changes to the data dictionary cache
after a successful commit_try_norebuild() call.
@param ha_alter_info algorithm=inplace context
@param ctx In-place ALTER TABLE context for the current partition
@param table the TABLE before the ALTER
@param trx Data dictionary transaction
(will be started and committed, for DROP INDEX) */
inline MY_ATTRIBUTE((nonnull))
void
commit_cache_norebuild(
/*===================*/
	Alter_inplace_info*	ha_alter_info,
	ha_innobase_inplace_ctx*ctx,
	const TABLE*		table,
	trx_t*			trx)
{
	DBUG_ENTER("commit_cache_norebuild");
	DBUG_ASSERT(!ctx->need_rebuild());
	DBUG_ASSERT(ctx->new_table->space != fil_system.temp_space);
	DBUG_ASSERT(!ctx->new_table->is_temporary());

	if (ctx->page_compression_level) {
		DBUG_ASSERT(ctx->new_table->space != fil_system.sys_space);
		ctx->new_table->flags &=
			~(0xFU << DICT_TF_POS_PAGE_COMPRESSION_LEVEL);
		ctx->new_table->flags |= 1 << DICT_TF_POS_PAGE_COMPRESSION
			| (ctx->page_compression_level
			   << DICT_TF_POS_PAGE_COMPRESSION_LEVEL);

		if (fil_space_t* space = ctx->new_table->space) {
			bool update = !(space->flags
					& FSP_FLAGS_MASK_PAGE_COMPRESSION);
			mutex_enter(&fil_system.mutex);
			space->flags = (~FSP_FLAGS_MASK_MEM_COMPRESSION_LEVEL
					& (space->flags
					   | FSP_FLAGS_MASK_PAGE_COMPRESSION))
				| ctx->page_compression_level
				<< FSP_FLAGS_MEM_COMPRESSION_LEVEL;
			mutex_exit(&fil_system.mutex);

			if (update) {
				/* Maybe we should introduce an undo
				log record for updating tablespace
				flags, and perform the update already
				in innobase_page_compression_try().

				If the server is killed before the
				following mini-transaction commit
				becomes durable, fsp_flags_try_adjust()
				will perform the equivalent adjustment
				and warn "adjusting FSP_SPACE_FLAGS". */
				mtr_t	mtr;
				mtr.start();
				if (buf_block_t* b = buf_page_get(
					    page_id_t(space->id, 0),
					    page_size_t(space->flags),
					    RW_X_LATCH, &mtr)) {
					mtr.set_named_space(space);
					mlog_write_ulint(
						FSP_HEADER_OFFSET
						+ FSP_SPACE_FLAGS + b->frame,
						space->flags
						& ~FSP_FLAGS_MEM_MASK,
						MLOG_4BYTES, &mtr);
				}
				mtr.commit();
			}
		}
	}

	col_set			drop_list;
	col_set			v_drop_list;
	col_set::const_iterator col_it;

	/* Check if the column, part of an index to be dropped is part of any
	other index which is not being dropped. If it so, then set the ord_part
	of the column to 0. */
	get_col_list_to_be_dropped(ctx, drop_list, v_drop_list);

	for (col_it = drop_list.begin(); col_it != drop_list.end(); ++col_it) {
		if (!check_col_exists_in_indexes(ctx->new_table,
						 *col_it, false)) {
			ctx->new_table->cols[*col_it].ord_part = 0;
		}
	}

	for (col_it = v_drop_list.begin();
	     col_it != v_drop_list.end(); ++col_it) {
		if (!check_col_exists_in_indexes(ctx->new_table,
						 *col_it, true)) {
			ctx->new_table->v_cols[*col_it].m_col.ord_part = 0;
		}
	}

	for (ulint i = 0; i < ctx->num_to_add_index; i++) {
		dict_index_t*	index = ctx->add_index[i];
		DBUG_ASSERT(dict_index_get_online_status(index)
			    == ONLINE_INDEX_COMPLETE);
		DBUG_ASSERT(!index->is_committed());
		index->set_committed(true);
	}

	if (ctx->num_to_drop_index) {
		/* Really drop the indexes that were dropped.
		The transaction had to be committed first
		(after renaming the indexes), so that in the
		event of a crash, crash recovery will drop the
		indexes, because it drops all indexes whose
		names start with TEMP_INDEX_PREFIX_STR. Once we
		have started dropping an index tree, there is
		no way to roll it back. */

		for (ulint i = 0; i < ctx->num_to_drop_index; i++) {
			dict_index_t*	index = ctx->drop_index[i];
			DBUG_ASSERT(index->is_committed());
			DBUG_ASSERT(index->table == ctx->new_table);
			DBUG_ASSERT(index->to_be_dropped);

			/* Replace the indexes in foreign key
			constraints if needed. */

			if (!dict_foreign_replace_index(
				    index->table, ctx->col_names, index)) {
				ut_a(!ctx->prebuilt->trx->check_foreigns);
			}

			/* Mark the index dropped
			in the data dictionary cache. */
			rw_lock_x_lock(dict_index_get_lock(index));
			index->page = FIL_NULL;
			rw_lock_x_unlock(dict_index_get_lock(index));
		}

		trx_start_for_ddl(trx, TRX_DICT_OP_INDEX);
		row_merge_drop_indexes_dict(trx, ctx->new_table->id);

		for (ulint i = 0; i < ctx->num_to_drop_index; i++) {
			dict_index_t*	index = ctx->drop_index[i];
			DBUG_ASSERT(index->is_committed());
			DBUG_ASSERT(index->table == ctx->new_table);

			if (index->type & DICT_FTS) {
				DBUG_ASSERT(index->type == DICT_FTS
					    || (index->type
						& DICT_CORRUPT));
				DBUG_ASSERT(index->table->fts);
				fts_drop_index(index->table, index, trx);
			}

			dict_index_remove_from_cache(index->table, index);
		}

		trx_commit_for_mysql(trx);
	}

	if (!ctx->is_instant()) {
		innobase_rename_or_enlarge_columns_cache(
			ha_alter_info, table, ctx->new_table);
	}

	if (ha_alter_info->handler_flags & ALTER_COLUMN_UNVERSIONED) {
		change_fields_versioning_cache(ha_alter_info, ctx, table);
	}

#ifdef MYSQL_RENAME_INDEX
	rename_indexes_in_cache(ctx, ha_alter_info);
#endif

	ctx->new_table->fts_doc_id_index
		= ctx->new_table->fts
		? dict_table_get_index_on_name(
			ctx->new_table, FTS_DOC_ID_INDEX_NAME)
		: NULL;
	DBUG_ASSERT((ctx->new_table->fts == NULL)
		    == (ctx->new_table->fts_doc_id_index == NULL));
	DBUG_VOID_RETURN;
}

/** Adjust the persistent statistics after non-rebuilding ALTER TABLE.
Remove statistics for dropped indexes, add statistics for created indexes
and rename statistics for renamed indexes.
@param ha_alter_info Data used during in-place alter
@param ctx In-place ALTER TABLE context
@param thd MySQL connection
*/
static
void
alter_stats_norebuild(
/*==================*/
	Alter_inplace_info*		ha_alter_info,
	ha_innobase_inplace_ctx*	ctx,
	THD*				thd)
{
	ulint	i;

	DBUG_ENTER("alter_stats_norebuild");
	DBUG_ASSERT(!ctx->need_rebuild());

	if (!dict_stats_is_persistent_enabled(ctx->new_table)) {
		DBUG_VOID_RETURN;
	}

	/* Delete corresponding rows from the stats table. We do this
	in a separate transaction from trx, because lock waits are not
	allowed in a data dictionary transaction. (Lock waits are possible
	on the statistics table, because it is directly accessible by users,
	not covered by the dict_operation_lock.)

	Because the data dictionary changes were already committed, orphaned
	rows may be left in the statistics table if the system crashes.

	FIXME: each change to the statistics tables is being committed in a
	separate transaction, meaning that the operation is not atomic

	FIXME: This will not drop the (unused) statistics for
	FTS_DOC_ID_INDEX if it was a hidden index, dropped together
	with the last renamining FULLTEXT index. */
	for (i = 0; i < ha_alter_info->index_drop_count; i++) {
		const KEY* key = ha_alter_info->index_drop_buffer[i];

		if (key->flags & HA_FULLTEXT) {
			/* There are no index cardinality
			statistics for FULLTEXT indexes. */
			continue;
		}

		char	errstr[1024];

		if (dict_stats_drop_index(
			    ctx->new_table->name.m_name, key->name.str,
			    errstr, sizeof errstr) != DB_SUCCESS) {
			push_warning(thd,
				     Sql_condition::WARN_LEVEL_WARN,
				     ER_LOCK_WAIT_TIMEOUT, errstr);
		}
	}

#ifdef MYSQL_RENAME_INDEX
	for (i = 0; i < ha_alter_info->index_rename_count; i++) {
		KEY_PAIR*	pair = &ha_alter_info->index_rename_buffer[i];
		dberr_t		err;

		err = dict_stats_rename_index(ctx->new_table,
					      pair->old_key->name,
					      pair->new_key->name);

		if (err != DB_SUCCESS) {
			push_warning_printf(
				thd,
				Sql_condition::WARN_LEVEL_WARN,
				ER_ERROR_ON_RENAME,
				"Error renaming an index of table '%s'"
				" from '%s' to '%s' in InnoDB persistent"
				" statistics storage: %s",
				table_name,
				pair->old_key->name,
				pair->new_key->name,
				ut_strerr(err));
		}
	}
#endif /* MYSQL_RENAME_INDEX */

	for (i = 0; i < ctx->num_to_add_index; i++) {
		dict_index_t*	index = ctx->add_index[i];
		DBUG_ASSERT(index->table == ctx->new_table);

		if (!(index->type & DICT_FTS)) {
			dict_stats_init(ctx->new_table);
			dict_stats_update_for_index(index);
		}
	}

	DBUG_VOID_RETURN;
}

/** Adjust the persistent statistics after rebuilding ALTER TABLE.
Remove statistics for dropped indexes, add statistics for created indexes
and rename statistics for renamed indexes.
@param table InnoDB table that was rebuilt by ALTER TABLE
@param table_name Table name in MySQL
@param thd MySQL connection
*/
static
void
alter_stats_rebuild(
/*================*/
	dict_table_t*	table,
	const char*	table_name,
	THD*		thd)
{
	DBUG_ENTER("alter_stats_rebuild");

	if (!table->space
	    || !dict_stats_is_persistent_enabled(table)) {
		DBUG_VOID_RETURN;
	}

#ifndef DBUG_OFF
	bool	file_unreadable_orig = false;
#endif /* DBUG_OFF */

	DBUG_EXECUTE_IF(
		"ib_rename_index_fail2",
		file_unreadable_orig = table->file_unreadable;
		table->file_unreadable = true;
	);

	dberr_t	ret = dict_stats_update(table, DICT_STATS_RECALC_PERSISTENT);

	DBUG_EXECUTE_IF(
		"ib_rename_index_fail2",
		table->file_unreadable = file_unreadable_orig;
	);

	if (ret != DB_SUCCESS) {
		push_warning_printf(
			thd,
			Sql_condition::WARN_LEVEL_WARN,
			ER_ALTER_INFO,
			"Error updating stats for table '%s'"
			" after table rebuild: %s",
			table_name, ut_strerr(ret));
	}

	DBUG_VOID_RETURN;
}

#ifndef DBUG_OFF
# define DBUG_INJECT_CRASH(prefix, count)			\
do {								\
	char buf[32];						\
	snprintf(buf, sizeof buf, prefix "_%u", count);	\
	DBUG_EXECUTE_IF(buf, DBUG_SUICIDE(););			\
} while (0)
#else
# define DBUG_INJECT_CRASH(prefix, count)
#endif

/** Commit or rollback the changes made during
prepare_inplace_alter_table() and inplace_alter_table() inside
the storage engine. Note that the allowed level of concurrency
during this operation will be the same as for
inplace_alter_table() and thus might be higher than during
prepare_inplace_alter_table(). (E.g concurrent writes were
blocked during prepare, but might not be during commit).
@param altered_table TABLE object for new version of table.
@param ha_alter_info Structure describing changes to be done
by ALTER TABLE and holding data used during in-place alter.
@param commit true => Commit, false => Rollback.
@retval true Failure
@retval false Success
*/

bool
ha_innobase::commit_inplace_alter_table(
/*====================================*/
	TABLE*			altered_table,
	Alter_inplace_info*	ha_alter_info,
	bool			commit)
{
	dberr_t	error;
	ha_innobase_inplace_ctx*ctx0;
	struct mtr_buf_copy_t	logs;

	ctx0 = static_cast<ha_innobase_inplace_ctx*>
		(ha_alter_info->handler_ctx);

#ifndef DBUG_OFF
	uint	crash_inject_count	= 1;
	uint	crash_fail_inject_count	= 1;
	uint	failure_inject_count	= 1;
#endif /* DBUG_OFF */

	DBUG_ENTER("commit_inplace_alter_table");
	DBUG_ASSERT(!srv_read_only_mode);
	DBUG_ASSERT(!ctx0 || ctx0->prebuilt == m_prebuilt);
	DBUG_ASSERT(!ctx0 || ctx0->old_table == m_prebuilt->table);

	DEBUG_SYNC_C("innodb_commit_inplace_alter_table_enter");

	DEBUG_SYNC_C("innodb_commit_inplace_alter_table_wait");

	if (ctx0 != NULL && ctx0->m_stage != NULL) {
		ctx0->m_stage->begin_phase_end();
	}

	if (!commit) {
		/* A rollback is being requested. So far we may at
		most have created some indexes. If any indexes were to
		be dropped, they would actually be dropped in this
		method if commit=true. */
		const bool	ret = rollback_inplace_alter_table(
			ha_alter_info, table, m_prebuilt);
		DBUG_RETURN(ret);
	}

	if (!(ha_alter_info->handler_flags & ~INNOBASE_INPLACE_IGNORE)) {
		DBUG_ASSERT(!ctx0);
		MONITOR_ATOMIC_DEC(MONITOR_PENDING_ALTER_TABLE);
		ha_alter_info->group_commit_ctx = NULL;
		DBUG_RETURN(false);
	}

	DBUG_ASSERT(ctx0);

	inplace_alter_handler_ctx**	ctx_array;
	inplace_alter_handler_ctx*	ctx_single[2];

	if (ha_alter_info->group_commit_ctx) {
		ctx_array = ha_alter_info->group_commit_ctx;
	} else {
		ctx_single[0] = ctx0;
		ctx_single[1] = NULL;
		ctx_array = ctx_single;
	}

	DBUG_ASSERT(ctx0 == ctx_array[0]);
	ut_ad(m_prebuilt->table == ctx0->old_table);
	ha_alter_info->group_commit_ctx = NULL;

	trx_start_if_not_started_xa(m_prebuilt->trx, true);

	for (inplace_alter_handler_ctx** pctx = ctx_array; *pctx; pctx++) {
		ha_innobase_inplace_ctx*	ctx
			= static_cast<ha_innobase_inplace_ctx*>(*pctx);
		DBUG_ASSERT(ctx->prebuilt->trx == m_prebuilt->trx);

		/* If decryption failed for old table or new table
		fail here. */
		if ((!ctx->old_table->is_readable()
		     && ctx->old_table->space)
		    || (!ctx->new_table->is_readable()
			&& ctx->new_table->space)) {
			String str;
			const char* engine= table_type();
			get_error_message(HA_ERR_DECRYPTION_FAILED, &str);
			my_error(ER_GET_ERRMSG, MYF(0), HA_ERR_DECRYPTION_FAILED, str.c_ptr(), engine);
			DBUG_RETURN(true);
		}

		/* Exclusively lock the table, to ensure that no other
		transaction is holding locks on the table while we
		change the table definition. The MySQL meta-data lock
		should normally guarantee that no conflicting locks
		exist. However, FOREIGN KEY constraints checks and any
		transactions collected during crash recovery could be
		holding InnoDB locks only, not MySQL locks. */

		error = row_merge_lock_table(
			m_prebuilt->trx, ctx->old_table, LOCK_X);

		if (error != DB_SUCCESS) {
			my_error_innodb(
				error, table_share->table_name.str, 0);
			DBUG_RETURN(true);
		}
	}

	DEBUG_SYNC(m_user_thd, "innodb_alter_commit_after_lock_table");

	const bool	new_clustered	= ctx0->need_rebuild();
	trx_t*		trx		= ctx0->trx;
	bool		fail		= false;

	/* Stop background FTS operations. */
	for (inplace_alter_handler_ctx** pctx = ctx_array;
			 *pctx; pctx++) {
		ha_innobase_inplace_ctx*	ctx
			= static_cast<ha_innobase_inplace_ctx*>(*pctx);

		DBUG_ASSERT(new_clustered == ctx->need_rebuild());

		if (new_clustered) {
			if (ctx->old_table->fts) {
				ut_ad(!ctx->old_table->fts->add_wq);
				fts_optimize_remove_table(ctx->old_table);
			}
		}

		if (ctx->new_table->fts) {
			ut_ad(!ctx->new_table->fts->add_wq);
			fts_optimize_remove_table(ctx->new_table);
		}
	}

	if (!trx) {
		DBUG_ASSERT(!new_clustered);
		trx = innobase_trx_allocate(m_user_thd);
	}

	trx_start_for_ddl(trx, TRX_DICT_OP_INDEX);
	/* Latch the InnoDB data dictionary exclusively so that no deadlocks
	or lock waits can happen in it during the data dictionary operation. */
	row_mysql_lock_data_dictionary(trx);

	ut_ad(log_append_on_checkpoint(NULL) == NULL);

	/* Prevent the background statistics collection from accessing
	the tables. */
	for (;;) {
		bool	retry = false;

		for (inplace_alter_handler_ctx** pctx = ctx_array;
		     *pctx; pctx++) {
			ha_innobase_inplace_ctx*	ctx
				= static_cast<ha_innobase_inplace_ctx*>(*pctx);

			DBUG_ASSERT(new_clustered == ctx->need_rebuild());

			if (new_clustered
			    && !dict_stats_stop_bg(ctx->old_table)) {
				retry = true;
			}

			if (!dict_stats_stop_bg(ctx->new_table)) {
				retry = true;
			}
		}

		if (!retry) {
			break;
		}

		DICT_BG_YIELD(trx);
	}

	/* Make a concurrent Drop fts Index to wait until sync of that
	fts index is happening in the background */
	for (int retry_count = 0;;) {
		bool    retry = false;

		for (inplace_alter_handler_ctx** pctx = ctx_array;
		    *pctx; pctx++) {
			ha_innobase_inplace_ctx*        ctx
				= static_cast<ha_innobase_inplace_ctx*>(*pctx);
			DBUG_ASSERT(new_clustered == ctx->need_rebuild());

			if (dict_fts_index_syncing(ctx->old_table)) {
				retry = true;
				break;
			}

			if (new_clustered && dict_fts_index_syncing(ctx->new_table)) {
				retry = true;
				break;
			}
		}

		if (!retry) {
			 break;
		}

		/* Print a message if waiting for a long time. */
		if (retry_count < 100) {
			retry_count++;
		} else {
			ib::info() << "Drop index waiting for background sync"
				" to finish";
			retry_count = 0;
		}

		DICT_BG_YIELD(trx);
	}

	/* Apply the changes to the data dictionary tables, for all
	partitions. */

	for (inplace_alter_handler_ctx** pctx = ctx_array;
	     *pctx && !fail; pctx++) {
		ha_innobase_inplace_ctx*	ctx
			= static_cast<ha_innobase_inplace_ctx*>(*pctx);

		DBUG_ASSERT(new_clustered == ctx->need_rebuild());

		fail = commit_set_autoinc(ha_alter_info, ctx, altered_table,
					  table);

		if (fail) {
		} else if (ctx->need_rebuild()) {
			ctx->tmp_name = dict_mem_create_temporary_tablename(
				ctx->heap, ctx->new_table->name.m_name,
				ctx->new_table->id);

			fail = commit_try_rebuild(
				ha_alter_info, ctx, altered_table, table,
				trx, table_share->table_name.str);
		} else {
			fail = commit_try_norebuild(
				ha_alter_info, ctx, altered_table, table, trx,
				table_share->table_name.str);
		}
		DBUG_INJECT_CRASH("ib_commit_inplace_crash",
				  crash_inject_count++);
#ifndef DBUG_OFF
		{
			/* Generate a dynamic dbug text. */
			char buf[32];

			snprintf(buf, sizeof buf,
				    "ib_commit_inplace_fail_%u",
				    failure_inject_count++);

			DBUG_EXECUTE_IF(buf,
					my_error(ER_INTERNAL_ERROR, MYF(0),
						 "Injected error!");
					fail = true;
			);
		}
#endif
	}

	/* Commit or roll back the changes to the data dictionary. */
	DEBUG_SYNC(m_user_thd, "innodb_alter_inplace_before_commit");

	if (fail) {
		trx_rollback_for_mysql(trx);
		for (inplace_alter_handler_ctx** pctx = ctx_array;
		     *pctx; pctx++) {
			ha_innobase_inplace_ctx*	ctx
				= static_cast<ha_innobase_inplace_ctx*>(*pctx);
			ctx->rollback_instant();
		}
	} else if (!new_clustered) {
		trx_commit_for_mysql(trx);
	} else {
		mtr_t	mtr;
		mtr_start(&mtr);

		for (inplace_alter_handler_ctx** pctx = ctx_array;
		     *pctx; pctx++) {
			ha_innobase_inplace_ctx*	ctx
				= static_cast<ha_innobase_inplace_ctx*>(*pctx);

			DBUG_ASSERT(ctx->need_rebuild());
			/* Check for any possible problems for any
			file operations that will be performed in
			commit_cache_rebuild(), and if none, generate
			the redo log for these operations. */
			error = fil_mtr_rename_log(ctx->old_table,
						   ctx->new_table,
						   ctx->tmp_name, &mtr);
			if (error != DB_SUCCESS) {
				/* Out of memory or a problem will occur
				when renaming files. */
				fail = true;
				my_error_innodb(error, ctx->old_table->name.m_name,
						ctx->old_table->flags);
			}
			DBUG_INJECT_CRASH("ib_commit_inplace_crash",
					  crash_inject_count++);
		}

		/* Test what happens on crash if the redo logs
		are flushed to disk here. The log records
		about the rename should not be committed, and
		the data dictionary transaction should be
		rolled back, restoring the old table. */
		DBUG_EXECUTE_IF("innodb_alter_commit_crash_before_commit",
				log_buffer_flush_to_disk();
				DBUG_SUICIDE(););
		ut_ad(!trx->fts_trx);

		if (fail) {
			mtr.set_log_mode(MTR_LOG_NO_REDO);
			mtr_commit(&mtr);
			trx_rollback_for_mysql(trx);
		} else {
			ut_ad(trx_state_eq(trx, TRX_STATE_ACTIVE));
			ut_ad(trx->has_logged());

			if (mtr.get_log()->size() > 0) {
				ut_ad(*mtr.get_log()->front()->begin()
				      == MLOG_FILE_RENAME2);

				/* Append the MLOG_FILE_RENAME2
				records on checkpoint, as a separate
				mini-transaction before the one that
				contains the MLOG_CHECKPOINT marker. */
				static const byte	multi
					= MLOG_MULTI_REC_END;

				mtr.get_log()->for_each_block(logs);
				logs.m_buf.push(&multi, sizeof multi);

				log_append_on_checkpoint(&logs.m_buf);
			}

			/* The following call commits the
			mini-transaction, making the data dictionary
			transaction committed at mtr.end_lsn. The
			transaction becomes 'durable' by the time when
			log_buffer_flush_to_disk() returns. In the
			logical sense the commit in the file-based
			data structures happens here. */

			trx_commit_low(trx, &mtr);
		}

		/* If server crashes here, the dictionary in
		InnoDB and MySQL will differ.  The .ibd files
		and the .frm files must be swapped manually by
		the administrator. No loss of data. */
		DBUG_EXECUTE_IF("innodb_alter_commit_crash_after_commit",
				log_make_checkpoint_at(LSN_MAX, TRUE);
				log_buffer_flush_to_disk();
				DBUG_SUICIDE(););
	}

	/* Flush the log to reduce probability that the .frm files and
	the InnoDB data dictionary get out-of-sync if the user runs
	with innodb_flush_log_at_trx_commit = 0 */

	log_buffer_flush_to_disk();

	/* At this point, the changes to the persistent storage have
	been committed or rolled back. What remains to be done is to
	update the in-memory structures, close some handles, release
	temporary files, and (unless we rolled back) update persistent
	statistics. */
	for (inplace_alter_handler_ctx** pctx = ctx_array;
	     *pctx; pctx++) {
		ha_innobase_inplace_ctx*	ctx
			= static_cast<ha_innobase_inplace_ctx*>(*pctx);

		DBUG_ASSERT(ctx->need_rebuild() == new_clustered);

		if (new_clustered) {
			innobase_online_rebuild_log_free(ctx->old_table);
		}

		if (fail) {
			if (new_clustered) {
				trx_start_for_ddl(trx, TRX_DICT_OP_TABLE);

				dict_table_close_and_drop(trx, ctx->new_table);

				trx_commit_for_mysql(trx);
				ctx->new_table = NULL;
			} else {
				/* We failed, but did not rebuild the table.
				Roll back any ADD INDEX, or get rid of garbage
				ADD INDEX that was left over from a previous
				ALTER TABLE statement. */
				trx_start_for_ddl(trx, TRX_DICT_OP_INDEX);
				innobase_rollback_sec_index(
					ctx->new_table, table, TRUE, trx);
				trx_commit_for_mysql(trx);
			}
			DBUG_INJECT_CRASH("ib_commit_inplace_crash_fail",
					  crash_fail_inject_count++);

			continue;
		}

		innobase_copy_frm_flags_from_table_share(
			ctx->new_table, altered_table->s);

		if (new_clustered) {
			/* We will reload and refresh the
			in-memory foreign key constraint
			metadata. This is a rename operation
			in preparing for dropping the old
			table. Set the table to_be_dropped bit
			here, so to make sure DML foreign key
			constraint check does not use the
			stale dict_foreign_t. This is done
			because WL#6049 (FK MDL) has not been
			implemented yet. */
			ctx->old_table->to_be_dropped = true;

			DBUG_PRINT("to_be_dropped",
				   ("table: %s", ctx->old_table->name.m_name));

			/* Rename the tablespace files. */
			commit_cache_rebuild(ctx);

			error = innobase_update_foreign_cache(ctx, m_user_thd);
			if (error != DB_SUCCESS) {
				goto foreign_fail;
			}
		} else {
			error = innobase_update_foreign_cache(ctx, m_user_thd);

			if (error != DB_SUCCESS) {
foreign_fail:
				/* The data dictionary cache
				should be corrupted now.  The
				best solution should be to
				kill and restart the server,
				but the *.frm file has not
				been replaced yet. */
				push_warning_printf(
					m_user_thd,
					Sql_condition::WARN_LEVEL_WARN,
					ER_ALTER_INFO,
					"InnoDB: Could not add foreign"
					" key constraints.");
			} else {
				commit_cache_norebuild(ha_alter_info, ctx,
						       table, trx);
			}
		}

		dict_mem_table_free_foreign_vcol_set(ctx->new_table);
		dict_mem_table_fill_foreign_vcol_set(ctx->new_table);

		DBUG_INJECT_CRASH("ib_commit_inplace_crash",
				  crash_inject_count++);
	}

	log_append_on_checkpoint(NULL);

	/* Tell the InnoDB server that there might be work for
	utility threads: */

	srv_active_wake_master_thread();

	if (fail) {
		for (inplace_alter_handler_ctx** pctx = ctx_array;
		     *pctx; pctx++) {
			ha_innobase_inplace_ctx*	ctx
				= static_cast<ha_innobase_inplace_ctx*>
				(*pctx);
			DBUG_ASSERT(ctx->need_rebuild() == new_clustered);

			ut_d(dict_table_check_for_dup_indexes(
				     ctx->old_table,
				     CHECK_ABORTED_OK));
			ut_a(fts_check_cached_index(ctx->old_table));
			DBUG_INJECT_CRASH("ib_commit_inplace_crash_fail",
					  crash_fail_inject_count++);

			/* Restart the FTS background operations. */
			if (ctx->old_table->fts) {
				fts_optimize_add_table(ctx->old_table);
			}
		}

		row_mysql_unlock_data_dictionary(trx);
		if (trx != ctx0->trx) {
			trx_free(trx);
		}
		DBUG_RETURN(true);
	}

	if (trx == ctx0->trx) {
		ctx0->trx = NULL;
	}

	/* Free the ctx->trx of other partitions, if any. We will only
	use the ctx0->trx here. Others may have been allocated in
	the prepare stage. */

	for (inplace_alter_handler_ctx** pctx = &ctx_array[1]; *pctx;
	     pctx++) {
		ha_innobase_inplace_ctx*	ctx
			= static_cast<ha_innobase_inplace_ctx*>(*pctx);

		if (ctx->trx) {
			trx_free(ctx->trx);
		}
	}

	if (ctx0->num_to_drop_vcol || ctx0->num_to_add_vcol) {
		DBUG_ASSERT(ctx0->old_table->get_ref_count() == 1);

		trx_commit_for_mysql(m_prebuilt->trx);
#ifdef BTR_CUR_HASH_ADAPT
		if (btr_search_enabled) {
			btr_search_disable(false);
			btr_search_enable();
		}
#endif /* BTR_CUR_HASH_ADAPT */

		char	tb_name[FN_REFLEN];
		ut_strcpy(tb_name, m_prebuilt->table->name.m_name);

		tb_name[strlen(m_prebuilt->table->name.m_name)] = 0;

		dict_table_close(m_prebuilt->table, true, false);
		dict_table_remove_from_cache(m_prebuilt->table);
		m_prebuilt->table = dict_table_open_on_name(
			tb_name, TRUE, TRUE, DICT_ERR_IGNORE_NONE);

		/* Drop outdated table stats. */
		char	errstr[1024];
		if (dict_stats_drop_table(
			    m_prebuilt->table->name.m_name,
			    errstr, sizeof(errstr))
		    != DB_SUCCESS) {
			push_warning_printf(
				m_user_thd,
				Sql_condition::WARN_LEVEL_WARN,
				ER_ALTER_INFO,
				"Deleting persistent statistics"
				" for table '%s' in"
				" InnoDB failed: %s",
				table->s->table_name.str,
				errstr);
		}

		row_mysql_unlock_data_dictionary(trx);
		trx_free(trx);
		MONITOR_ATOMIC_DEC(MONITOR_PENDING_ALTER_TABLE);
		DBUG_RETURN(false);
	}

	/* Release the table locks. */
	trx_commit_for_mysql(m_prebuilt->trx);

	DBUG_EXECUTE_IF("ib_ddl_crash_after_user_trx_commit", DBUG_SUICIDE(););

	for (inplace_alter_handler_ctx** pctx = ctx_array;
	     *pctx; pctx++) {
		ha_innobase_inplace_ctx*	ctx
			= static_cast<ha_innobase_inplace_ctx*>
			(*pctx);
		DBUG_ASSERT(ctx->need_rebuild() == new_clustered);

		/* Publish the created fulltext index, if any.
		Note that a fulltext index can be created without
		creating the clustered index, if there already exists
		a suitable FTS_DOC_ID column. If not, one will be
		created, implying new_clustered */
		for (ulint i = 0; i < ctx->num_to_add_index; i++) {
			dict_index_t*	index = ctx->add_index[i];

			if (index->type & DICT_FTS) {
				DBUG_ASSERT(index->type == DICT_FTS);
				/* We reset DICT_TF2_FTS here because the bit
				is left unset when a drop proceeds the add. */
				DICT_TF2_FLAG_SET(ctx->new_table, DICT_TF2_FTS);
				fts_add_index(index, ctx->new_table);
			}
		}

		ut_d(dict_table_check_for_dup_indexes(
			     ctx->new_table, CHECK_ALL_COMPLETE));

		/* Start/Restart the FTS background operations. */
		if (ctx->new_table->fts) {
			fts_optimize_add_table(ctx->new_table);
		}

		ut_d(dict_table_check_for_dup_indexes(
			     ctx->new_table, CHECK_ABORTED_OK));

#ifdef UNIV_DEBUG
		if (!(ctx->new_table->fts != NULL
			&& ctx->new_table->fts->cache->sync->in_progress)) {
			ut_a(fts_check_cached_index(ctx->new_table));
		}
#endif
		if (new_clustered) {
			/* Since the table has been rebuilt, we remove
			all persistent statistics corresponding to the
			old copy of the table (which was renamed to
			ctx->tmp_name). */

			char	errstr[1024];

			DBUG_ASSERT(0 == strcmp(ctx->old_table->name.m_name,
						ctx->tmp_name));

			DBUG_EXECUTE_IF(
				"ib_rename_index_fail3",
				DBUG_SET("+d,innodb_report_deadlock");
			);

			if (dict_stats_drop_table(
				    ctx->new_table->name.m_name,
				    errstr, sizeof(errstr))
			    != DB_SUCCESS) {
				push_warning_printf(
					m_user_thd,
					Sql_condition::WARN_LEVEL_WARN,
					ER_ALTER_INFO,
					"Deleting persistent statistics"
					" for rebuilt table '%s' in"
					" InnoDB failed: %s",
					table->s->table_name.str,
					errstr);
			}

			DBUG_EXECUTE_IF(
				"ib_rename_index_fail3",
				DBUG_SET("-d,innodb_report_deadlock");
			);

			DBUG_EXECUTE_IF("ib_ddl_crash_before_commit",
					DBUG_SUICIDE(););

			ut_ad(m_prebuilt != ctx->prebuilt
			      || ctx == ctx0);
			bool update_own_prebuilt =
				(m_prebuilt == ctx->prebuilt);
			trx_t* const	user_trx = m_prebuilt->trx;

			row_prebuilt_free(ctx->prebuilt, TRUE);

			/* Drop the copy of the old table, which was
			renamed to ctx->tmp_name at the atomic DDL
			transaction commit.  If the system crashes
			before this is completed, some orphan tables
			with ctx->tmp_name may be recovered. */
			trx_start_for_ddl(trx, TRX_DICT_OP_TABLE);
			error = row_merge_drop_table(trx, ctx->old_table);

			if (error != DB_SUCCESS) {
				ib::error() << "Inplace alter table " << ctx->old_table->name
					    << " dropping copy of the old table failed error "
					    << error
					    << ". tmp_name " << (ctx->tmp_name ? ctx->tmp_name : "N/A")
					    << " new_table " << ctx->new_table->name;
			}

			trx_commit_for_mysql(trx);

			/* Rebuild the prebuilt object. */
			ctx->prebuilt = row_create_prebuilt(
				ctx->new_table, altered_table->s->reclength);
			if (update_own_prebuilt) {
				m_prebuilt = ctx->prebuilt;
			}
			trx_start_if_not_started(user_trx, true);
			user_trx->will_lock++;
			m_prebuilt->trx = user_trx;
		}
		DBUG_INJECT_CRASH("ib_commit_inplace_crash",
				  crash_inject_count++);
	}

	row_mysql_unlock_data_dictionary(trx);
	trx_free(trx);

	/* TODO: The following code could be executed
	while allowing concurrent access to the table
	(MDL downgrade). */

	if (new_clustered) {
		for (inplace_alter_handler_ctx** pctx = ctx_array;
		     *pctx; pctx++) {
			ha_innobase_inplace_ctx*	ctx
				= static_cast<ha_innobase_inplace_ctx*>
				(*pctx);
			DBUG_ASSERT(ctx->need_rebuild());

			alter_stats_rebuild(
				ctx->new_table, table->s->table_name.str,
				m_user_thd);
			DBUG_INJECT_CRASH("ib_commit_inplace_crash",
					  crash_inject_count++);
		}
	} else {
		for (inplace_alter_handler_ctx** pctx = ctx_array;
		     *pctx; pctx++) {
			ha_innobase_inplace_ctx*	ctx
				= static_cast<ha_innobase_inplace_ctx*>
				(*pctx);
			DBUG_ASSERT(!ctx->need_rebuild());

			alter_stats_norebuild(ha_alter_info, ctx, m_user_thd);
			DBUG_INJECT_CRASH("ib_commit_inplace_crash",
					  crash_inject_count++);
		}
	}

	innobase_parse_hint_from_comment(
		m_user_thd, m_prebuilt->table, altered_table->s);

	/* TODO: Also perform DROP TABLE and DROP INDEX after
	the MDL downgrade. */

#ifndef DBUG_OFF
	dict_index_t* clust_index = dict_table_get_first_index(
		ctx0->prebuilt->table);
	DBUG_ASSERT(!clust_index->online_log);
	DBUG_ASSERT(dict_index_get_online_status(clust_index)
		    == ONLINE_INDEX_COMPLETE);

	for (dict_index_t* index = clust_index;
	     index;
	     index = dict_table_get_next_index(index)) {
		DBUG_ASSERT(!index->to_be_dropped);
	}
#endif /* DBUG_OFF */
	MONITOR_ATOMIC_DEC(MONITOR_PENDING_ALTER_TABLE);
	DBUG_RETURN(false);
}

/**
@param thd the session
@param start_value the lower bound
@param max_value the upper bound (inclusive) */

ib_sequence_t::ib_sequence_t(
	THD*		thd,
	ulonglong	start_value,
	ulonglong	max_value)
	:
	m_max_value(max_value),
	m_increment(0),
	m_offset(0),
	m_next_value(start_value),
	m_eof(false)
{
	if (thd != 0 && m_max_value > 0) {

		thd_get_autoinc(thd, &m_offset, &m_increment);

		if (m_increment > 1 || m_offset > 1) {

			/* If there is an offset or increment specified
			then we need to work out the exact next value. */

			m_next_value = innobase_next_autoinc(
				start_value, 1,
				m_increment, m_offset, m_max_value);

		} else if (start_value == 0) {
			/* The next value can never be 0. */
			m_next_value = 1;
		}
	} else {
		m_eof = true;
	}
}

/**
Postfix increment
@return the next value to insert */

ulonglong
ib_sequence_t::operator++(int) UNIV_NOTHROW
{
	ulonglong	current = m_next_value;

	ut_ad(!m_eof);
	ut_ad(m_max_value > 0);

	m_next_value = innobase_next_autoinc(
		current, 1, m_increment, m_offset, m_max_value);

	if (m_next_value == m_max_value && current == m_next_value) {
		m_eof = true;
	}

	return(current);
}<|MERGE_RESOLUTION|>--- conflicted
+++ resolved
@@ -210,7 +210,9 @@
 	(3) Allow the conversion only in non-strict mode. */
 	const bool	allow_not_null;
 
-<<<<<<< HEAD
+	/** The page_compression_level attribute, or 0 */
+	const uint	page_compression_level;
+
 	/** Number of instant add columns */
 	ulint		n_instant_add_cols;
 	/** Number of instant drop columns */
@@ -218,10 +220,6 @@
 
 	/** Orginal instant value */
 	bool		old_instant;
-=======
-	/** The page_compression_level attribute, or 0 */
-	const uint	page_compression_level;
->>>>>>> 4a246fec
 
 	ha_innobase_inplace_ctx(row_prebuilt_t*& prebuilt_arg,
 				dict_index_t** drop_arg,
@@ -270,17 +268,14 @@
 		old_cols(prebuilt_arg->table->cols),
 		old_col_names(prebuilt_arg->table->col_names),
 		allow_not_null(allow_not_null_flag),
-<<<<<<< HEAD
-		n_instant_add_cols(0),
-		n_instant_drop_cols(0),
-		old_instant(prebuilt_arg->table->indexes.start->instant)
-=======
 		page_compression_level(page_compressed
 				       ? (page_compression_level_arg
 					  ? uint(page_compression_level_arg)
 					  : page_zip_level)
-				       : 0)
->>>>>>> 4a246fec
+				       : 0),
+		n_instant_add_cols(0),
+		n_instant_drop_cols(0),
+		old_instant(prebuilt_arg->table->indexes.start->instant)
 	{
 		ut_ad(old_n_cols >= DATA_N_SYS_COLS);
 		ut_ad(page_compression_level <= 9);
@@ -4289,7 +4284,6 @@
 	return innodb_update_n_cols(user_table, new_n, trx);
 }
 
-<<<<<<< HEAD
 /** Add the newly added column in the sys_column system table.
 @param[in]	table_id	table id
 @param[in]	pos		position of the column
@@ -4396,11 +4390,8 @@
 	return false;
 }
 
-/** Insert into SYS_COLUMNS and insert/update the metadata
-=======
-/** Insert into SYS_COLUMNS and insert/update the hidden metadata record
->>>>>>> 4a246fec
-for instant ADD COLUMN.
+/** Insert or update SYS_COLUMNS and the hidden metadata record
+for instant ALTER TABLE.
 @param[in,out]	ctx		ALTER TABLE context for the current partition
 @param[in]	altered_table	MySQL table that is being altered
 @param[in]	table		MySQL table as it is before the ALTER operation
@@ -4555,20 +4546,15 @@
 	row_ins_clust_index_entry_low() searches for the insert position. */
 	memset(roll_ptr, 0, sizeof roll_ptr);
 
-<<<<<<< HEAD
 	dtuple_t* entry;
 
 	if (index->is_drop_field_exist()) {
 		entry = row_build_clust_default_entry(row, index, ctx->heap);
-		entry->info_bits = REC_INFO_DEFAULT_ROW_ALTER;
+		entry->info_bits = REC_INFO_METADATA_ALTER;
 	} else {
 		entry = row_build_index_entry(row, NULL, index, ctx->heap);
-		entry->info_bits = REC_INFO_DEFAULT_ROW_ADD;
-	}
-=======
-	dtuple_t* entry = row_build_index_entry(row, NULL, index, ctx->heap);
-	entry->info_bits = REC_INFO_METADATA;
->>>>>>> 4a246fec
+		entry->info_bits = REC_INFO_METADATA_ADD;
+	}
 
 	mtr_t mtr;
 	mtr.start();
@@ -4611,14 +4597,10 @@
 			|| ctx->n_instant_drop_cols;
 		upd_t* update = upd_create(index->n_fields, ctx->heap);
 		update->n_fields = n;
-<<<<<<< HEAD
 		update->info_bits = f
-			? REC_INFO_DEFAULT_ROW_ALTER
-			: REC_INFO_DEFAULT_ROW_ADD;
-
-=======
-		update->info_bits = REC_INFO_METADATA;
->>>>>>> 4a246fec
+			? REC_INFO_METADATA_ALTER
+			: REC_INFO_METADATA_ADD;
+
 		/* Add the default values for instantly added columns */
 		unsigned j = 0;
 		unsigned drop_cols_offset = n_old_drop_cols;
