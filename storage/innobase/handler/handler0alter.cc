--- conflicted
+++ resolved
@@ -4903,10 +4903,7 @@
 		for create index */
 
 		if (ha_alter_info->handler_flags
-<<<<<<< HEAD
 		    & ALTER_ADD_NON_UNIQUE_NON_PRIM_INDEX) {
-=======
-		    & Alter_inplace_info::ADD_INDEX) {
 			for (ulint i = 0; i < ctx->num_to_add_vcol; i++) {
 				/* Set mbminmax for newly added column */
 				dict_col_t& col = ctx->add_vcol[i].m_col;
@@ -4916,7 +4913,6 @@
 				col.mbminlen = mbminlen;
 				col.mbmaxlen = mbmaxlen;
 			}
->>>>>>> a4e78007
 			add_v = static_cast<dict_add_v_col_t*>(
 				mem_heap_alloc(ctx->heap, sizeof *add_v));
 			add_v->n_v_col = ctx->num_to_add_vcol;
