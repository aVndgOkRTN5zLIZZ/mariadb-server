--- conflicted
+++ resolved
@@ -1,11 +1,7 @@
 /*****************************************************************************
 
 Copyright (c) 1994, 2019, Oracle and/or its affiliates. All Rights Reserved.
-<<<<<<< HEAD
-Copyright (c) 2020, 2021, MariaDB Corporation.
-=======
 Copyright (c) 2020, 2022, MariaDB Corporation.
->>>>>>> 9ed8deb6
 
 This program is free software; you can redistribute it and/or modify it under
 the terms of the GNU General Public License as published by the Free Software
@@ -194,7 +190,6 @@
 }
 
 /** Compare two data fields.
-<<<<<<< HEAD
 @param mtype          main type
 @param prtype         precise type
 @param descending     whether to use descending order
@@ -202,166 +197,17 @@
 @param len1           length of data1 in bytes, or UNIV_SQL_NULL
 @param data2          data field
 @param len2           length of data2 in bytes, or UNIV_SQL_NULL
-=======
-@param mtype  main type
-@param prtype precise type
-@param data1  data field
-@param len1   length of data1 in bytes, or UNIV_SQL_NULL
-@param data2  data field
-@param len2   length of data2 in bytes, or UNIV_SQL_NULL
->>>>>>> 9ed8deb6
 @return the comparison result of data1 and data2
 @retval 0 if data1 is equal to data2
 @retval negative if data1 is less than data2
 @retval positive if data1 is greater than data2 */
-<<<<<<< HEAD
 int cmp_data(ulint mtype, ulint prtype, bool descending,
              const byte *data1, size_t len1, const byte *data2, size_t len2)
 {
-	ut_ad(len1 != UNIV_SQL_DEFAULT);
-	ut_ad(len2 != UNIV_SQL_DEFAULT);
-
-	int cmp;
-
-	if (len1 == UNIV_SQL_NULL || len2 == UNIV_SQL_NULL) {
-		if (len1 == len2) {
-			return 0;
-		} else {
-			/* We define the SQL null to be the smallest possible
-			value of a field. */
-			cmp = len1 == UNIV_SQL_NULL ? -1 : 1;
-		}
-func_exit:
-		return UNIV_UNLIKELY(descending) ? -cmp : cmp;
-	}
-
-	ulint	pad;
-
-	switch (mtype) {
-	default:
-		ib::fatal() << "Unknown data type number " << mtype;
-	case DATA_FIXBINARY:
-	case DATA_BINARY:
-		if (dtype_get_charset_coll(prtype)
-		    != DATA_MYSQL_BINARY_CHARSET_COLL) {
-			pad = 0x20;
-			break;
-		}
-		/* fall through */
-	case DATA_INT:
-	case DATA_SYS_CHILD:
-	case DATA_SYS:
-		pad = ULINT_UNDEFINED;
-		break;
-	case DATA_GEOMETRY:
-		ut_ad(prtype & DATA_BINARY_TYPE);
-		if (prtype & DATA_GIS_MBR) {
-			ut_ad(len1 == DATA_MBR_LEN);
-			ut_ad(len2 == DATA_MBR_LEN);
-			cmp = cmp_geometry_field(data1, data2);
-			goto func_exit;
-		}
-		pad = ULINT_UNDEFINED;
-		break;
-	case DATA_BLOB:
-		if (prtype & DATA_BINARY_TYPE) {
-			pad = ULINT_UNDEFINED;
-			break;
-		}
-		if (prtype & DATA_BINARY_TYPE) {
-			ib::error() << "Comparing a binary BLOB"
-				" using a character set collation!";
-			ut_ad(0);
-		}
-		/* fall through */
-	case DATA_VARMYSQL:
-	case DATA_MYSQL:
-		cmp = innobase_mysql_cmp(prtype, data1, len1, data2, len2);
-		goto func_exit;
-	case DATA_VARCHAR:
-	case DATA_CHAR:
-		cmp = my_charset_latin1.strnncollsp(data1, len1, data2, len2);
-		goto func_exit;
-	case DATA_DECIMAL:
-		cmp = cmp_decimal(data1, len1, data2, len2);
-		goto func_exit;
-	case DATA_DOUBLE:
-		{
-			double d_1 = mach_double_read(data1);
-			double d_2 = mach_double_read(data2);
-
-			if (d_1 > d_2) {
-				cmp = 1;
-			} else if (d_2 > d_1) {
-				cmp = -1;
-			} else {
-				return 0;
-			}
-		}
-		goto func_exit;
-
-	case DATA_FLOAT:
-		float f_1 = mach_float_read(data1);
-		float f_2 = mach_float_read(data2);
-
-		if (f_1 > f_2) {
-			cmp = 1;
-		} else if (f_2 > f_1) {
-			cmp = -1;
-		} else {
-			return 0;
-		}
-
-		goto func_exit;
-	}
-
-	ulint len = std::min(len1, len2);
-	cmp = len ? memcmp(data1, data2, len) : 0;
-
-	if (cmp) {
-		goto func_exit;
-	}
-
-	data1 += len;
-	data2 += len;
-	len1 -= len;
-	len2 -= len;
-
-	cmp = (int) (len1 - len2);
-
-	if (!cmp || pad == ULINT_UNDEFINED) {
-		goto func_exit;
-	}
-
-	len = 0;
-
-	if (len1) {
-		do {
-			cmp = static_cast<int>(
-				mach_read_from_1(&data1[len++]) - pad);
-			if (cmp) {
-				goto func_exit;
-			}
-		} while (len < len1);
-	} else {
-		ut_ad(len2 > 0);
-
-		do {
-			cmp = static_cast<int>(
-				pad - mach_read_from_1(&data2[len++]));
-			if (cmp) {
-				goto func_exit;
-			}
-		} while (len < len2);
-	}
-
-	return 0;
-=======
-static int cmp_data(ulint mtype, ulint prtype, const byte *data1, ulint len1,
-                    const byte *data2, ulint len2)
-{
   ut_ad(len1 != UNIV_SQL_DEFAULT);
   ut_ad(len2 != UNIV_SQL_DEFAULT);
+
+  int cmp= 0;
 
   if (len1 == UNIV_SQL_NULL || len2 == UNIV_SQL_NULL)
   {
@@ -369,39 +215,43 @@
       return 0;
 
     /* We define the SQL null to be the smallest possible value of a field. */
-    return len1 == UNIV_SQL_NULL ? -1 : 1;
+    cmp= len1 == UNIV_SQL_NULL ? -1 : 1;
+  func_exit:
+    return UNIV_UNLIKELY(descending) ? -cmp : cmp;
   }
 
   switch (mtype) {
   default:
     ib::fatal() << "Unknown data type number " << mtype;
   case DATA_DECIMAL:
-    return cmp_decimal(data1, len1, data2, len2);
+    cmp= cmp_decimal(data1, len1, data2, len2);
+    goto func_exit;
   case DATA_DOUBLE:
     {
       const double af= mach_double_read(data1), bf= mach_double_read(data2);
-      return af > bf ? 1 : bf > af ? -1 : 0;
+      cmp= af > bf ? 1 : bf > af ? -1 : 0;
     }
+    goto func_exit;
   case DATA_FLOAT:
     {
       const float af= mach_float_read(data1), bf= mach_float_read(data2);
-      return af > bf ? 1 : bf > af ? -1 : 0;
+      cmp= af > bf ? 1 : bf > af ? -1 : 0;
     }
+    goto func_exit;
   case DATA_FIXBINARY:
   case DATA_BINARY:
     if (dtype_get_charset_coll(prtype) != DATA_MYSQL_BINARY_CHARSET_COLL)
     {
       if (ulint len= std::min(len1, len2))
       {
-        if (int cmp= memcmp(data1, data2, len))
-          return cmp;
+        cmp= memcmp(data1, data2, len);
+        if (cmp)
+          goto func_exit;
         data1+= len;
         data2+= len;
         len1-= len;
         len2-= len;
       }
-
-      int cmp= 0;
       if (len1)
       {
         const byte *end= &data1[len1];
@@ -416,7 +266,7 @@
           cmp= static_cast<int>(byte{0x20} - *data2++);
         while (cmp == 0 && data2 < end);
       }
-      return cmp;
+      goto func_exit;
     }
     /* fall through */
   case DATA_INT:
@@ -429,7 +279,8 @@
     {
       ut_ad(len1 == DATA_MBR_LEN);
       ut_ad(len2 == DATA_MBR_LEN);
-      return cmp_geometry_field(data1, data2);
+      cmp= cmp_geometry_field(data1, data2);
+      goto func_exit;
     }
     break;
   case DATA_BLOB:
@@ -440,15 +291,21 @@
     DBUG_ASSERT(is_strnncoll_compatible(prtype & DATA_MYSQL_TYPE_MASK));
     if (CHARSET_INFO *cs= get_charset(dtype_get_charset_coll(prtype),
                                       MYF(MY_WME)))
-      return cs->coll->strnncollsp(cs, data1, len1, data2, len2);
+    {
+      cmp= cs->coll->strnncollsp(cs, data1, len1, data2, len2);
+      goto func_exit;
+    }
   no_collation:
     ib::fatal() << "Unable to find charset-collation for " << prtype;
   case DATA_MYSQL:
     DBUG_ASSERT(is_strnncoll_compatible(prtype & DATA_MYSQL_TYPE_MASK));
     if (CHARSET_INFO *cs= get_charset(dtype_get_charset_coll(prtype),
                                       MYF(MY_WME)))
-      return cs->coll->strnncollsp_nchars(cs, data1, len1, data2, len2,
-                                          std::max(len1, len2));
+    {
+      cmp= cs->coll->strnncollsp_nchars(cs, data1, len1, data2, len2,
+                                        std::max(len1, len2));
+      goto func_exit;
+    }
     goto no_collation;
   case DATA_VARCHAR:
   case DATA_CHAR:
@@ -456,38 +313,19 @@
     Because it is a fixed-length encoding (mbminlen=mbmaxlen=1),
     non-NULL CHAR(n) values will always occupy n bytes and we
     can invoke strnncollsp() instead of strnncollsp_nchars(). */
-    return my_charset_latin1.strnncollsp(data1, len1, data2, len2);
+    cmp= my_charset_latin1.strnncollsp(data1, len1, data2, len2);
+    goto func_exit;
   }
 
   if (ulint len= std::min(len1, len2))
-    if (int cmp= memcmp(data1, data2, len))
-      return cmp;
-
-  return len1 > len2 ? 1 : len2 > len1 ? -1 : 0;
-}
-
-/** Compare two data fields.
-@param[in] mtype main type
-@param[in] prtype precise type
-@param[in] data1 data field
-@param[in] len1 length of data1 in bytes, or UNIV_SQL_NULL
-@param[in] data2 data field
-@param[in] len2 length of data2 in bytes, or UNIV_SQL_NULL
-@return the comparison result of data1 and data2
-@retval 0 if data1 is equal to data2
-@retval negative if data1 is less than data2
-@retval positive if data1 is greater than data2 */
-int
-cmp_data_data(
-	ulint		mtype,
-	ulint		prtype,
-	const byte*	data1,
-	ulint		len1,
-	const byte*	data2,
-	ulint		len2)
-{
-	return(cmp_data(mtype, prtype, data1, len1, data2, len2));
->>>>>>> 9ed8deb6
+  {
+    cmp= memcmp(data1, data2, len);
+    if (cmp)
+      goto func_exit;
+  }
+
+  cmp= int(len1 - len2);
+  goto func_exit;
 }
 
 /** Compare a data tuple to a physical record.
