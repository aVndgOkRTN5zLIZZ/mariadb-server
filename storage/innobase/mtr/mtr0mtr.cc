--- conflicted
+++ resolved
@@ -998,16 +998,10 @@
 
   log_write_up_to(lsn, is_pmem());
 
-<<<<<<< HEAD
   if (ex)
     latch.wr_lock(SRW_LOCK_CALL);
   else
     latch.rd_lock(SRW_LOCK_CALL);
-=======
-    ut_ad(log_sys.is_physical());
-
-    memcpy(log_sys.buf + log_sys.buf_free, str, len);
->>>>>>> ccb7a1e9
 
   if (spin)
     return lock_lsn();
@@ -1299,6 +1293,7 @@
 std::pair<lsn_t,mtr_t::page_flush_ahead>
 mtr_t::finish_writer(mtr_t *mtr, size_t len)
 {
+  ut_ad(log_sys.is_latest());
   ut_ad(!recv_no_log_write);
   ut_ad(mtr->is_logged());
   ut_ad(mtr->m_latch_ex ? log_sys.latch_have_wr() : log_sys.latch_have_rd());
