/*****************************************************************************

Copyright (c) 1995, 2017, Oracle and/or its affiliates. All Rights Reserved.
Copyright (c) 2017, 2020, MariaDB Corporation.

This program is free software; you can redistribute it and/or modify it under
the terms of the GNU General Public License as published by the Free Software
Foundation; version 2 of the License.

This program is distributed in the hope that it will be useful, but WITHOUT
ANY WARRANTY; without even the implied warranty of MERCHANTABILITY or FITNESS
FOR A PARTICULAR PURPOSE. See the GNU General Public License for more details.

You should have received a copy of the GNU General Public License along with
this program; if not, write to the Free Software Foundation, Inc.,
51 Franklin Street, Fifth Floor, Boston, MA 02110-1335 USA

*****************************************************************************/

/**************************************************//**
@file mtr/mtr0mtr.cc
Mini-transaction buffer

Created 11/26/1995 Heikki Tuuri
*******************************************************/

#include "mtr0mtr.h"

#include "buf0buf.h"
#include "buf0flu.h"
#include "page0types.h"
#include "mtr0log.h"
#include "row0trunc.h"
#include "log0recv.h"

/** Iterate over a memo block in reverse. */
template <typename Functor>
struct CIterate {
	CIterate() : functor() {}

	CIterate(const Functor& functor) : functor(functor) {}

	/** @return false if the functor returns false. */
	bool operator()(mtr_buf_t::block_t* block) const
	{
		const mtr_memo_slot_t*	start =
			reinterpret_cast<const mtr_memo_slot_t*>(
				block->begin());

		mtr_memo_slot_t*	slot =
			reinterpret_cast<mtr_memo_slot_t*>(
				block->end());

		ut_ad(!(block->used() % sizeof(*slot)));

		while (slot-- != start) {

			if (!functor(slot)) {
				return(false);
			}
		}

		return(true);
	}

	Functor functor;
};

template <typename Functor>
struct Iterate {
	Iterate() : functor() {}

	Iterate(const Functor& functor) : functor(functor) {}

	/** @return false if the functor returns false. */
	bool operator()(mtr_buf_t::block_t* block)
	{
		const mtr_memo_slot_t*	start =
			reinterpret_cast<const mtr_memo_slot_t*>(
				block->begin());

		mtr_memo_slot_t*	slot =
			reinterpret_cast<mtr_memo_slot_t*>(
				block->end());

		ut_ad(!(block->used() % sizeof(*slot)));

		while (slot-- != start) {

			if (!functor(slot)) {
				return(false);
			}
		}

		return(true);
	}

	Functor functor;
};

/** Find specific object */
struct Find {

	/** Constructor */
	Find(const void* object, ulint type)
		:
		m_slot(),
		m_type(type),
		m_object(object)
	{
		ut_a(object != NULL);
	}

	/** @return false if the object was found. */
	bool operator()(mtr_memo_slot_t* slot)
	{
		if (m_object == slot->object && m_type == slot->type) {
			m_slot = slot;
			return(false);
		}

		return(true);
	}

	/** Slot if found */
	mtr_memo_slot_t*m_slot;

	/** Type of the object to look for */
	ulint		m_type;

	/** The object instance to look for */
	const void*	m_object;
};

/** Find a page frame */
struct FindPage
{
	/** Constructor
	@param[in]	ptr	pointer to within a page frame
	@param[in]	flags	MTR_MEMO flags to look for */
	FindPage(const void* ptr, ulint flags)
		: m_ptr(ptr), m_flags(flags), m_slot(NULL)
	{
		/* There must be some flags to look for. */
		ut_ad(flags);
		/* We can only look for page-related flags. */
		ut_ad(!(flags & ulint(~(MTR_MEMO_PAGE_S_FIX
					| MTR_MEMO_PAGE_X_FIX
					| MTR_MEMO_PAGE_SX_FIX
					| MTR_MEMO_BUF_FIX
					| MTR_MEMO_MODIFY))));
	}

	/** Visit a memo entry.
	@param[in]	slot	memo entry to visit
	@retval	false	if a page was found
	@retval	true	if the iteration should continue */
	bool operator()(mtr_memo_slot_t* slot)
	{
		ut_ad(m_slot == NULL);

		if (!(m_flags & slot->type) || slot->object == NULL) {
			return(true);
		}

		buf_block_t* block = reinterpret_cast<buf_block_t*>(
			slot->object);

		if (m_ptr < block->frame
		    || m_ptr >= block->frame + block->page.size.logical()) {
			return(true);
		}

		ut_ad(!(m_flags & (MTR_MEMO_PAGE_S_FIX
				   | MTR_MEMO_PAGE_SX_FIX
				   | MTR_MEMO_PAGE_X_FIX))
		      || rw_lock_own_flagged(&block->lock, m_flags));

		m_slot = slot;
		return(false);
	}

	/** @return the slot that was found */
	mtr_memo_slot_t* get_slot() const
	{
		ut_ad(m_slot != NULL);
		return(m_slot);
	}
	/** @return the block that was found */
	buf_block_t* get_block() const
	{
		return(reinterpret_cast<buf_block_t*>(get_slot()->object));
	}
private:
	/** Pointer inside a page frame to look for */
	const void*const	m_ptr;
	/** MTR_MEMO flags to look for */
	const ulint		m_flags;
	/** The slot corresponding to m_ptr */
	mtr_memo_slot_t*	m_slot;
};

/** Release latches and decrement the buffer fix count.
@param slot	memo slot */
static void memo_slot_release(mtr_memo_slot_t *slot)
{
  switch (slot->type) {
#ifdef UNIV_DEBUG
  default:
    ut_ad(!"invalid type");
    break;
  case MTR_MEMO_MODIFY:
    break;
#endif /* UNIV_DEBUG */
  case MTR_MEMO_S_LOCK:
    rw_lock_s_unlock(reinterpret_cast<rw_lock_t*>(slot->object));
    break;
  case MTR_MEMO_SX_LOCK:
    rw_lock_sx_unlock(reinterpret_cast<rw_lock_t*>(slot->object));
    break;
  case MTR_MEMO_SPACE_X_LOCK:
    {
      fil_space_t *space= static_cast<fil_space_t*>(slot->object);
      space->committed_size= space->size;
      rw_lock_x_unlock(&space->latch);
    }
    break;
  case MTR_MEMO_X_LOCK:
    rw_lock_x_unlock(reinterpret_cast<rw_lock_t*>(slot->object));
    break;
  case MTR_MEMO_BUF_FIX:
  case MTR_MEMO_PAGE_S_FIX:
  case MTR_MEMO_PAGE_SX_FIX:
  case MTR_MEMO_PAGE_X_FIX:
    buf_block_t *block= reinterpret_cast<buf_block_t*>(slot->object);
    buf_block_unfix(block);
    buf_page_release_latch(block, slot->type);
    break;
  }
  slot->object= NULL;
}

/** Release the latches acquired by the mini-transaction. */
struct ReleaseLatches {
  /** @return true always. */
  bool operator()(mtr_memo_slot_t *slot) const
  {
    if (!slot->object)
      return true;
    switch (slot->type) {
#ifdef UNIV_DEBUG
    default:
      ut_ad(!"invalid type");
      break;
    case MTR_MEMO_MODIFY:
      break;
#endif /* UNIV_DEBUG */
    case MTR_MEMO_S_LOCK:
      rw_lock_s_unlock(reinterpret_cast<rw_lock_t*>(slot->object));
      break;
    case MTR_MEMO_SPACE_X_LOCK:
      {
        fil_space_t *space= static_cast<fil_space_t*>(slot->object);
        space->committed_size= space->size;
        rw_lock_x_unlock(&space->latch);
      }
      break;
    case MTR_MEMO_X_LOCK:
      rw_lock_x_unlock(reinterpret_cast<rw_lock_t*>(slot->object));
      break;
    case MTR_MEMO_SX_LOCK:
      rw_lock_sx_unlock(reinterpret_cast<rw_lock_t*>(slot->object));
      break;
    case MTR_MEMO_BUF_FIX:
    case MTR_MEMO_PAGE_S_FIX:
    case MTR_MEMO_PAGE_SX_FIX:
    case MTR_MEMO_PAGE_X_FIX:
      buf_block_t *block= reinterpret_cast<buf_block_t*>(slot->object);
      buf_block_unfix(block);
      buf_page_release_latch(block, slot->type);
      break;
    }
    slot->object= NULL;
    return true;
  }
};

/** Release the latches and blocks acquired by the mini-transaction. */
struct ReleaseAll {
  /** @return true always. */
  bool operator()(mtr_memo_slot_t *slot) const
  {
    if (slot->object)
      memo_slot_release(slot);
    return true;
  }
};

#ifdef UNIV_DEBUG
/** Check that all slots have been handled. */
struct DebugCheck {
	/** @return true always. */
	bool operator()(const mtr_memo_slot_t* slot) const
	{
		ut_ad(!slot->object);
		return(true);
	}
};
#endif

/** Release a resource acquired by the mini-transaction. */
struct ReleaseBlocks {
	/** Release specific object */
	ReleaseBlocks(lsn_t start_lsn, lsn_t end_lsn, FlushObserver* observer)
		:
		m_end_lsn(end_lsn),
		m_start_lsn(start_lsn),
		m_flush_observer(observer)
	{
		/* Do nothing */
	}

	/** Add the modified page to the buffer flush list. */
	void add_dirty_page_to_flush_list(mtr_memo_slot_t* slot) const
	{
		ut_ad(m_end_lsn > 0);
		ut_ad(m_start_lsn > 0);

		buf_block_t*	block;

		block = reinterpret_cast<buf_block_t*>(slot->object);

		buf_flush_note_modification(block, m_start_lsn,
					    m_end_lsn, m_flush_observer);
	}

	/** @return true always. */
	bool operator()(mtr_memo_slot_t* slot) const
	{
		if (slot->object != NULL) {

			if (slot->type == MTR_MEMO_PAGE_X_FIX
			    || slot->type == MTR_MEMO_PAGE_SX_FIX) {

				add_dirty_page_to_flush_list(slot);
			}
		}

		return(true);
	}

	/** Mini-transaction REDO start LSN */
	lsn_t		m_end_lsn;

	/** Mini-transaction REDO end LSN */
	lsn_t		m_start_lsn;

	/** Flush observer */
	FlushObserver*	m_flush_observer;
};

/** Write the block contents to the REDO log */
struct mtr_write_log_t {
	/** Append a block to the redo log buffer.
	@return whether the appending should continue */
	bool operator()(const mtr_buf_t::block_t* block) const
	{
		log_write_low(block->begin(), block->used());
		return(true);
	}
};

/** Append records to the system-wide redo log buffer.
@param[in]	log	redo log records */
void
mtr_write_log(
	const mtr_buf_t*	log)
{
	const ulint	len = log->size();
	mtr_write_log_t	write_log;

	ut_ad(!recv_no_log_write);
	DBUG_PRINT("ib_log",
		   (ULINTPF " extra bytes written at " LSN_PF,
		    len, log_sys.lsn));

	log_reserve_and_open(len);
	log->for_each_block(write_log);
	log_close();
}

/** Start a mini-transaction. */
void mtr_t::start()
{
  MEM_UNDEFINED(this, sizeof *this);

  new(&m_memo) mtr_buf_t();
  new(&m_log) mtr_buf_t();

  m_made_dirty= false;
  m_inside_ibuf= false;
  m_modifications= false;
  m_n_log_recs= 0;
  m_log_mode= MTR_LOG_ALL;
  ut_d(m_user_space_id= TRX_SYS_SPACE);
  m_user_space= NULL;
  m_state= MTR_STATE_ACTIVE;
  m_flush_observer= NULL;
  m_commit_lsn= 0;
}

/** Release the resources */
inline void mtr_t::release_resources()
{
  ut_d(m_memo.for_each_block_in_reverse(CIterate<DebugCheck>()));
  m_log.erase();
  m_memo.erase();
  m_state= MTR_STATE_COMMITTED;
}

/** Commit a mini-transaction. */
void
mtr_t::commit()
{
  ut_ad(is_active());
  ut_ad(!is_inside_ibuf());

  /* This is a dirty read, for debugging. */
  ut_ad(!m_modifications || !recv_no_log_write);
  ut_ad(!m_modifications || m_log_mode != MTR_LOG_NONE);

  if (m_modifications
      && (m_n_log_recs || m_log_mode == MTR_LOG_NO_REDO))
  {
    ut_ad(!srv_read_only_mode || m_log_mode == MTR_LOG_NO_REDO);

    lsn_t start_lsn;

    if (const ulint len= prepare_write())
      start_lsn= finish_write(len);
    else
      start_lsn= m_commit_lsn;

    if (m_made_dirty)
      log_flush_order_mutex_enter();

    /* It is now safe to release the log mutex because the
    flush_order mutex will ensure that we are the first one
    to insert into the flush list. */
    log_mutex_exit();

    m_memo.for_each_block_in_reverse(CIterate<const ReleaseBlocks>
                                     (ReleaseBlocks(start_lsn, m_commit_lsn,
                                                    m_flush_observer)));
    if (m_made_dirty)
      log_flush_order_mutex_exit();

    m_memo.for_each_block_in_reverse(CIterate<ReleaseLatches>());
  }
  else
    m_memo.for_each_block_in_reverse(CIterate<ReleaseAll>());

  release_resources();
}

/** Commit a mini-transaction that did not modify any pages,
but generated some redo log on a higher level, such as
MLOG_FILE_NAME records and a MLOG_CHECKPOINT marker.
The caller must invoke log_mutex_enter() and log_mutex_exit().
This is to be used at log_checkpoint().
@param[in]	checkpoint_lsn		the LSN of the log checkpoint
@param[in]	write_mlog_checkpoint	Write MLOG_CHECKPOINT marker
					if it is enabled. */
void
mtr_t::commit_checkpoint(
	lsn_t	checkpoint_lsn,
	bool	write_mlog_checkpoint)
{
	ut_ad(log_mutex_own());
	ut_ad(is_active());
	ut_ad(!is_inside_ibuf());
	ut_ad(get_log_mode() == MTR_LOG_ALL);
	ut_ad(!m_made_dirty);
	ut_ad(m_memo.size() == 0);
	ut_ad(!srv_read_only_mode);
	ut_ad(write_mlog_checkpoint || m_n_log_recs > 1);

	switch (m_n_log_recs) {
	case 0:
		break;
	case 1:
		*m_log.front()->begin() |= MLOG_SINGLE_REC_FLAG;
		break;
	default:
		mlog_catenate_ulint(&m_log, MLOG_MULTI_REC_END, MLOG_1BYTE);
	}

	if (write_mlog_checkpoint) {
		byte*	ptr = m_log.push<byte*>(SIZE_OF_MLOG_CHECKPOINT);
		compile_time_assert(SIZE_OF_MLOG_CHECKPOINT == 1 + 8);
		*ptr = MLOG_CHECKPOINT;
		mach_write_to_8(ptr + 1, checkpoint_lsn);
	}

	finish_write(m_log.size());
	release_resources();

	if (write_mlog_checkpoint) {
		DBUG_PRINT("ib_log",
			   ("MLOG_CHECKPOINT(" LSN_PF ") written at " LSN_PF,
			    checkpoint_lsn, log_sys.lsn));
	}
}

#ifdef UNIV_DEBUG
/** Check if a tablespace is associated with the mini-transaction
(needed for generating a MLOG_FILE_NAME record)
@param[in]	space	tablespace
@return whether the mini-transaction is associated with the space */
bool
mtr_t::is_named_space(ulint space) const
{
	ut_ad(!m_user_space || m_user_space->id != TRX_SYS_SPACE);

	switch (get_log_mode()) {
	case MTR_LOG_NONE:
	case MTR_LOG_NO_REDO:
		return(true);
	case MTR_LOG_ALL:
	case MTR_LOG_SHORT_INSERTS:
		return(m_user_space_id == space
		       || is_predefined_tablespace(space));
	}

	ut_error;
	return(false);
}
/** Check if a tablespace is associated with the mini-transaction
(needed for generating a MLOG_FILE_NAME record)
@param[in]	space	tablespace
@return whether the mini-transaction is associated with the space */
bool mtr_t::is_named_space(const fil_space_t* space) const
{
  ut_ad(!m_user_space || m_user_space->id != TRX_SYS_SPACE);

  switch (get_log_mode()) {
  case MTR_LOG_NONE:
  case MTR_LOG_NO_REDO:
    return true;
  case MTR_LOG_ALL:
  case MTR_LOG_SHORT_INSERTS:
    return m_user_space == space || is_predefined_tablespace(space->id);
  }

  ut_error;
  return false;
}
#endif /* UNIV_DEBUG */

/** Acquire a tablespace X-latch.
NOTE: use mtr_x_lock_space().
@param[in]	space_id	tablespace ID
@param[in]	file		file name from where called
@param[in]	line		line number in file
@return the tablespace object (never NULL) */
fil_space_t*
mtr_t::x_lock_space(ulint space_id, const char* file, unsigned line)
{
	fil_space_t*	space;

	ut_ad(is_active());

	if (space_id == TRX_SYS_SPACE) {
		space = fil_system.sys_space;
	} else if ((space = m_user_space) && space_id == space->id) {
	} else {
		space = fil_space_get(space_id);
		ut_ad(get_log_mode() != MTR_LOG_NO_REDO
		      || space->purpose == FIL_TYPE_TEMPORARY
		      || space->purpose == FIL_TYPE_IMPORT
		      || my_atomic_loadlint(&space->redo_skipped_count) > 0
		      || srv_is_tablespace_truncated(space->id));
	}

	ut_ad(space);
	ut_ad(space->id == space_id);
	x_lock_space(space, file, line);
<<<<<<< HEAD
	return(space);
}

=======
	ut_ad(space->purpose == FIL_TYPE_TEMPORARY
	      || space->purpose == FIL_TYPE_IMPORT
	      || space->purpose == FIL_TYPE_TABLESPACE);
	return(space);
}

/** Exclusively aqcuire a tablespace latch.
@param space  tablespace
@param file   source code file name of the caller
@param line   source code line number */
void mtr_t::x_lock_space(fil_space_t *space, const char *file, unsigned line)
{
  rw_lock_x_lock_inline(&space->latch, 0, file, line);
  memo_push(space, MTR_MEMO_SPACE_X_LOCK);
}

/** Look up the system tablespace. */
void
mtr_t::lookup_sys_space()
{
	ut_ad(!m_sys_space);
	m_sys_space = fil_space_get(TRX_SYS_SPACE);
	ut_ad(m_sys_space);
}

/** Look up the user tablespace.
@param[in]	space_id	tablespace ID */
void
mtr_t::lookup_user_space(ulint space_id)
{
	ut_ad(space_id != TRX_SYS_SPACE);
	ut_ad(m_user_space_id == space_id);
	ut_ad(!m_user_space);
	m_user_space = fil_space_get(space_id);
	ut_ad(m_user_space);
}

/** Set the tablespace associated with the mini-transaction
(needed for generating a MLOG_FILE_NAME record)
@param[in]	space	user or system tablespace */
void
mtr_t::set_named_space(fil_space_t* space)
{
	ut_ad(m_user_space_id == TRX_SYS_SPACE);
	ut_d(m_user_space_id = space->id);
	if (space->id == TRX_SYS_SPACE) {
		ut_ad(!m_sys_space || m_sys_space == space);
		m_sys_space = space;
	} else {
		m_user_space = space;
	}
}

>>>>>>> ca9276e3
/** Release an object in the memo stack.
@return true if released */
bool
mtr_t::memo_release(const void* object, ulint type)
{
	ut_ad(is_active());

	/* We cannot release a page that has been written to in the
	middle of a mini-transaction. */
	ut_ad(!m_modifications || type != MTR_MEMO_PAGE_X_FIX);

	Iterate<Find> iteration(Find(object, type));

	if (!m_memo.for_each_block_in_reverse(iteration)) {
		memo_slot_release(iteration.functor.m_slot);
		return(true);
	}

	return(false);
}

/** Release a page latch.
@param[in]	ptr	pointer to within a page frame
@param[in]	type	object type: MTR_MEMO_PAGE_X_FIX, ... */
void
mtr_t::release_page(const void* ptr, mtr_memo_type_t type)
{
	ut_ad(is_active());

	/* We cannot release a page that has been written to in the
	middle of a mini-transaction. */
	ut_ad(!m_modifications || type != MTR_MEMO_PAGE_X_FIX);

	Iterate<FindPage> iteration(FindPage(ptr, type));

	if (!m_memo.for_each_block_in_reverse(iteration)) {
		memo_slot_release(iteration.functor.get_slot());
		return;
	}

	/* The page was not found! */
	ut_ad(0);
}

/** Prepare to write the mini-transaction log to the redo log buffer.
@return number of bytes to write in finish_write() */
inline ulint mtr_t::prepare_write()
{
	ut_ad(!recv_no_log_write);

	if (UNIV_UNLIKELY(m_log_mode != MTR_LOG_ALL)) {
		ut_ad(m_log_mode == MTR_LOG_NO_REDO);
		ut_ad(m_log.size() == 0);
		log_mutex_enter();
		m_commit_lsn = log_sys.lsn;
		return 0;
	}

	ulint	len	= m_log.size();
	ulint	n_recs	= m_n_log_recs;
	ut_ad(len > 0);
	ut_ad(n_recs > 0);

	if (len > srv_log_buffer_size / 2) {
		log_buffer_extend(ulong((len + 1) * 2));
	}

	ut_ad(m_n_log_recs == n_recs);

	fil_space_t*	space = m_user_space;

	if (space != NULL && is_predefined_tablespace(space->id)) {
		/* Omit MLOG_FILE_NAME for predefined tablespaces. */
		space = NULL;
	}

	log_mutex_enter();

	if (fil_names_write_if_was_clean(space, this)) {
		/* This mini-transaction was the first one to modify
		this tablespace since the latest checkpoint, so
		some MLOG_FILE_NAME records were appended to m_log. */
		ut_ad(m_n_log_recs > n_recs);
		mlog_catenate_ulint(&m_log, MLOG_MULTI_REC_END, MLOG_1BYTE);
		len = m_log.size();
	} else {
		/* This was not the first time of dirtying a
		tablespace since the latest checkpoint. */

		ut_ad(n_recs == m_n_log_recs);

		if (n_recs <= 1) {
			ut_ad(n_recs == 1);

			/* Flag the single log record as the
			only record in this mini-transaction. */
			*m_log.front()->begin() |= MLOG_SINGLE_REC_FLAG;
		} else {
			/* Because this mini-transaction comprises
			multiple log records, append MLOG_MULTI_REC_END
			at the end. */

			mlog_catenate_ulint(&m_log, MLOG_MULTI_REC_END,
					    MLOG_1BYTE);
			len++;
		}
	}

	/* check and attempt a checkpoint if exceeding capacity */
	log_margin_checkpoint_age(len);

	return(len);
}

/** Append the redo log records to the redo log buffer
@param[in] len	number of bytes to write
@return start_lsn */
inline lsn_t mtr_t::finish_write(ulint len)
{
	ut_ad(m_log_mode == MTR_LOG_ALL);
	ut_ad(log_mutex_own());
	ut_ad(m_log.size() == len);
	ut_ad(len > 0);

	lsn_t start_lsn;

	if (m_log.is_small()) {
		const mtr_buf_t::block_t* front = m_log.front();
		ut_ad(len <= front->used());

		m_commit_lsn = log_reserve_and_write_fast(front->begin(), len,
							  &start_lsn);

		if (m_commit_lsn) {
			return start_lsn;
		}
	}

	/* Open the database log for log_write_low */
	start_lsn = log_reserve_and_open(len);

	mtr_write_log_t	write_log;
	m_log.for_each_block(write_log);

	m_commit_lsn = log_close();
	return start_lsn;
}

<<<<<<< HEAD
=======
/** Release the free extents that was reserved using
fsp_reserve_free_extents().  This is equivalent to calling
fil_space_release_free_extents().  This is intended for use
with index pages.
@param[in]	n_reserved	number of reserved extents */
void
mtr_t::release_free_extents(ulint n_reserved)
{
  fil_space_t *space= m_user_space;

  ut_ad(!m_undo_space);

  if (space)
    ut_ad(m_user_space->id == m_user_space_id);
  else
  {
    ut_ad(m_sys_space->id == TRX_SYS_SPACE);
    space= m_sys_space;
  }

  ut_ad(memo_contains(get_memo(), space, MTR_MEMO_SPACE_X_LOCK));
  space->release_free_extents(n_reserved);
}

>>>>>>> ca9276e3
#ifdef UNIV_DEBUG
/** Check if memo contains the given item.
@return	true if contains */
bool
mtr_t::memo_contains(
	const mtr_buf_t*	memo,
	const void*		object,
	ulint			type)
{
	Iterate<Find> iteration(Find(object, type));
	if (memo->for_each_block_in_reverse(iteration)) {
		return(false);
	}

	switch (type) {
	case MTR_MEMO_X_LOCK:
		ut_ad(rw_lock_own((rw_lock_t*) object, RW_LOCK_X));
		break;
	case MTR_MEMO_SX_LOCK:
		ut_ad(rw_lock_own((rw_lock_t*) object, RW_LOCK_SX));
		break;
	case MTR_MEMO_S_LOCK:
		ut_ad(rw_lock_own((rw_lock_t*) object, RW_LOCK_S));
		break;
	}

	return(true);
}

/** Debug check for flags */
struct FlaggedCheck {
	FlaggedCheck(const void* ptr, ulint flags)
		:
		m_ptr(ptr),
		m_flags(flags)
	{
		/* There must be some flags to look for. */
		ut_ad(flags);
		/* Look for rw-lock-related and page-related flags. */
		ut_ad(!(flags & ulint(~(MTR_MEMO_PAGE_S_FIX
					| MTR_MEMO_PAGE_X_FIX
					| MTR_MEMO_PAGE_SX_FIX
					| MTR_MEMO_BUF_FIX
					| MTR_MEMO_MODIFY
					| MTR_MEMO_X_LOCK
					| MTR_MEMO_SX_LOCK
					| MTR_MEMO_S_LOCK))));
		/* Either some rw-lock-related or page-related flags
		must be specified, but not both at the same time. */
		ut_ad(!(flags & (MTR_MEMO_PAGE_S_FIX
				 | MTR_MEMO_PAGE_X_FIX
				 | MTR_MEMO_PAGE_SX_FIX
				 | MTR_MEMO_BUF_FIX
				 | MTR_MEMO_MODIFY))
		      == !!(flags & (MTR_MEMO_X_LOCK
				     | MTR_MEMO_SX_LOCK
				     | MTR_MEMO_S_LOCK)));
	}

	/** Visit a memo entry.
	@param[in]	slot	memo entry to visit
	@retval	false	if m_ptr was found
	@retval	true	if the iteration should continue */
	bool operator()(const mtr_memo_slot_t* slot) const
	{
		if (m_ptr != slot->object || !(m_flags & slot->type)) {
			return(true);
		}

		if (ulint flags = m_flags & (MTR_MEMO_PAGE_S_FIX
					     | MTR_MEMO_PAGE_SX_FIX
					     | MTR_MEMO_PAGE_X_FIX)) {
			rw_lock_t* lock = &static_cast<buf_block_t*>(
				const_cast<void*>(m_ptr))->lock;
			ut_ad(rw_lock_own_flagged(lock, flags));
		} else {
			rw_lock_t* lock = static_cast<rw_lock_t*>(
				const_cast<void*>(m_ptr));
			ut_ad(rw_lock_own_flagged(lock, m_flags >> 5));
		}

		return(false);
	}

	const void*const	m_ptr;
	const ulint		m_flags;
};

/** Check if memo contains the given item.
@param object		object to search
@param flags		specify types of object (can be ORred) of
			MTR_MEMO_PAGE_S_FIX ... values
@return true if contains */
bool
mtr_t::memo_contains_flagged(const void* ptr, ulint flags) const
{
	ut_ad(is_active());

	return !m_memo.for_each_block_in_reverse(
		CIterate<FlaggedCheck>(FlaggedCheck(ptr, flags)));
}

/** Check if memo contains the given page.
@param[in]	ptr	pointer to within buffer frame
@param[in]	flags	specify types of object with OR of
			MTR_MEMO_PAGE_S_FIX... values
@return	the block
@retval	NULL	if not found */
buf_block_t*
mtr_t::memo_contains_page_flagged(
	const byte*	ptr,
	ulint		flags) const
{
	Iterate<FindPage> iteration(FindPage(ptr, flags));
	return m_memo.for_each_block_in_reverse(iteration)
		? NULL : iteration.functor.get_block();
}

/** Mark the given latched page as modified.
@param[in]	ptr	pointer to within buffer frame */
void
mtr_t::memo_modify_page(const byte* ptr)
{
	buf_block_t*	block = memo_contains_page_flagged(
		ptr, MTR_MEMO_PAGE_X_FIX | MTR_MEMO_PAGE_SX_FIX);
	ut_ad(block != NULL);

	if (!memo_contains(get_memo(), block, MTR_MEMO_MODIFY)) {
		memo_push(block, MTR_MEMO_MODIFY);
	}
}

/** Print info of an mtr handle. */
void
mtr_t::print() const
{
	ib::info() << "Mini-transaction handle: memo size "
		<< m_memo.size() << " bytes log size "
		<< get_log()->size() << " bytes";
}

#endif /* UNIV_DEBUG */<|MERGE_RESOLUTION|>--- conflicted
+++ resolved
@@ -585,65 +585,9 @@
 	ut_ad(space);
 	ut_ad(space->id == space_id);
 	x_lock_space(space, file, line);
-<<<<<<< HEAD
 	return(space);
 }
 
-=======
-	ut_ad(space->purpose == FIL_TYPE_TEMPORARY
-	      || space->purpose == FIL_TYPE_IMPORT
-	      || space->purpose == FIL_TYPE_TABLESPACE);
-	return(space);
-}
-
-/** Exclusively aqcuire a tablespace latch.
-@param space  tablespace
-@param file   source code file name of the caller
-@param line   source code line number */
-void mtr_t::x_lock_space(fil_space_t *space, const char *file, unsigned line)
-{
-  rw_lock_x_lock_inline(&space->latch, 0, file, line);
-  memo_push(space, MTR_MEMO_SPACE_X_LOCK);
-}
-
-/** Look up the system tablespace. */
-void
-mtr_t::lookup_sys_space()
-{
-	ut_ad(!m_sys_space);
-	m_sys_space = fil_space_get(TRX_SYS_SPACE);
-	ut_ad(m_sys_space);
-}
-
-/** Look up the user tablespace.
-@param[in]	space_id	tablespace ID */
-void
-mtr_t::lookup_user_space(ulint space_id)
-{
-	ut_ad(space_id != TRX_SYS_SPACE);
-	ut_ad(m_user_space_id == space_id);
-	ut_ad(!m_user_space);
-	m_user_space = fil_space_get(space_id);
-	ut_ad(m_user_space);
-}
-
-/** Set the tablespace associated with the mini-transaction
-(needed for generating a MLOG_FILE_NAME record)
-@param[in]	space	user or system tablespace */
-void
-mtr_t::set_named_space(fil_space_t* space)
-{
-	ut_ad(m_user_space_id == TRX_SYS_SPACE);
-	ut_d(m_user_space_id = space->id);
-	if (space->id == TRX_SYS_SPACE) {
-		ut_ad(!m_sys_space || m_sys_space == space);
-		m_sys_space = space;
-	} else {
-		m_user_space = space;
-	}
-}
-
->>>>>>> ca9276e3
 /** Release an object in the memo stack.
 @return true if released */
 bool
@@ -792,33 +736,6 @@
 	return start_lsn;
 }
 
-<<<<<<< HEAD
-=======
-/** Release the free extents that was reserved using
-fsp_reserve_free_extents().  This is equivalent to calling
-fil_space_release_free_extents().  This is intended for use
-with index pages.
-@param[in]	n_reserved	number of reserved extents */
-void
-mtr_t::release_free_extents(ulint n_reserved)
-{
-  fil_space_t *space= m_user_space;
-
-  ut_ad(!m_undo_space);
-
-  if (space)
-    ut_ad(m_user_space->id == m_user_space_id);
-  else
-  {
-    ut_ad(m_sys_space->id == TRX_SYS_SPACE);
-    space= m_sys_space;
-  }
-
-  ut_ad(memo_contains(get_memo(), space, MTR_MEMO_SPACE_X_LOCK));
-  space->release_free_extents(n_reserved);
-}
-
->>>>>>> ca9276e3
 #ifdef UNIV_DEBUG
 /** Check if memo contains the given item.
 @return	true if contains */
