/*****************************************************************************

Copyright (c) 1995, 2017, Oracle and/or its affiliates. All Rights Reserved.
Copyright (c) 2017, 2023, MariaDB Corporation.

This program is free software; you can redistribute it and/or modify it under
the terms of the GNU General Public License as published by the Free Software
Foundation; version 2 of the License.

This program is distributed in the hope that it will be useful, but WITHOUT
ANY WARRANTY; without even the implied warranty of MERCHANTABILITY or FITNESS
FOR A PARTICULAR PURPOSE. See the GNU General Public License for more details.

You should have received a copy of the GNU General Public License along with
this program; if not, write to the Free Software Foundation, Inc.,
51 Franklin Street, Fifth Floor, Boston, MA 02110-1335 USA

*****************************************************************************/

/**************************************************//**
@file mtr/mtr0mtr.cc
Mini-transaction buffer

Created 11/26/1995 Heikki Tuuri
*******************************************************/

#include "mtr0log.h"
#include "buf0buf.h"
#include "buf0flu.h"
#include "page0types.h"
#include "log0crypt.h"
#ifdef BTR_CUR_HASH_ADAPT
# include "btr0sea.h"
#else
# include "btr0cur.h"
#endif
#include "srv0start.h"
#include "log.h"
#include "mariadb_stats.h"

void mtr_memo_slot_t::release() const
{
  ut_ad(object);

  switch (type) {
  case MTR_MEMO_S_LOCK:
    static_cast<index_lock*>(object)->s_unlock();
    break;
  case MTR_MEMO_X_LOCK:
  case MTR_MEMO_SX_LOCK:
    static_cast<index_lock*>(object)->
      u_or_x_unlock(type == MTR_MEMO_SX_LOCK);
    break;
  case MTR_MEMO_SPACE_X_LOCK:
    static_cast<fil_space_t*>(object)->set_committed_size();
    static_cast<fil_space_t*>(object)->x_unlock();
    break;
  default:
    buf_page_t *bpage= static_cast<buf_page_t*>(object);
    ut_d(const auto s=)
      bpage->unfix();
    ut_ad(s < buf_page_t::READ_FIX || s >= buf_page_t::WRITE_FIX);
    switch (type) {
    case MTR_MEMO_PAGE_S_FIX:
      bpage->lock.s_unlock();
      break;
    case MTR_MEMO_BUF_FIX:
      break;
    default:
      ut_ad(type == MTR_MEMO_PAGE_SX_FIX ||
            type == MTR_MEMO_PAGE_X_FIX ||
            type == MTR_MEMO_PAGE_SX_MODIFY ||
            type == MTR_MEMO_PAGE_X_MODIFY);
      bpage->lock.u_or_x_unlock(type & MTR_MEMO_PAGE_SX_FIX);
    }
  }
}

/** Prepare to insert a modified blcok into flush_list.
@param lsn start LSN of the mini-transaction
@return insert position for insert_into_flush_list() */
inline buf_page_t *buf_pool_t::prepare_insert_into_flush_list(lsn_t lsn)
  noexcept
{
#ifndef SUX_LOCK_GENERIC
  ut_ad(recv_recovery_is_on() || log_sys.latch.is_locked());
#endif
  ut_ad(lsn >= log_sys.last_checkpoint_lsn);
  mysql_mutex_assert_owner(&flush_list_mutex);
  static_assert(log_t::FIRST_LSN >= 2, "compatibility");

rescan:
  buf_page_t *prev= UT_LIST_GET_FIRST(flush_list);
  if (prev)
  {
    lsn_t om= prev->oldest_modification();
    if (om == 1)
    {
      delete_from_flush_list(prev);
      goto rescan;
    }
    ut_ad(om > 2);
    if (om <= lsn)
      return nullptr;
    while (buf_page_t *next= UT_LIST_GET_NEXT(list, prev))
    {
      om= next->oldest_modification();
      if (om == 1)
      {
        delete_from_flush_list(next);
        continue;
      }
      ut_ad(om > 2);
      if (om <= lsn)
        break;
      prev= next;
    }
    flush_hp.adjust(prev);
  }
  return prev;
}

/** Insert a modified block into the flush list.
@param prev     insert position (from prepare_insert_into_flush_list())
@param block    modified block
@param lsn      start LSN of the mini-transaction that modified the block */
inline void buf_pool_t::insert_into_flush_list(buf_page_t *prev,
                                               buf_block_t *block, lsn_t lsn)
  noexcept
{
  ut_ad(!fsp_is_system_temporary(block->page.id().space()));
  mysql_mutex_assert_owner(&flush_list_mutex);

  MEM_CHECK_DEFINED(block->page.zip.data
                    ? block->page.zip.data : block->page.frame,
                    block->physical_size());

  if (const lsn_t old= block->page.oldest_modification())
  {
    if (old > 1)
      return;
    flush_hp.adjust(&block->page);
    UT_LIST_REMOVE(flush_list, &block->page);
  }
  else
    flush_list_bytes+= block->physical_size();

  ut_ad(flush_list_bytes <= curr_pool_size);

  if (prev)
    UT_LIST_INSERT_AFTER(flush_list, prev, &block->page);
  else
    UT_LIST_ADD_FIRST(flush_list, &block->page);

  block->page.set_oldest_modification(lsn);
}

mtr_t::mtr_t()= default;
mtr_t::~mtr_t()= default;

/** Start a mini-transaction. */
void mtr_t::start()
{
  ut_ad(m_memo.empty());
  ut_ad(!m_freed_pages);
  ut_ad(!m_freed_space);
  MEM_UNDEFINED(this, sizeof *this);
  MEM_MAKE_DEFINED(&m_memo, sizeof m_memo);
  MEM_MAKE_DEFINED(&m_freed_space, sizeof m_freed_space);
  MEM_MAKE_DEFINED(&m_freed_pages, sizeof m_freed_pages);

  ut_d(m_start= true);
  ut_d(m_commit= false);
  ut_d(m_freeing_tree= false);

  m_last= nullptr;
  m_last_offset= 0;

  new(&m_log) mtr_buf_t();

  m_made_dirty= false;
  m_latch_ex= false;
  m_modifications= false;
  m_log_mode= MTR_LOG_ALL;
  ut_d(m_user_space_id= TRX_SYS_SPACE);
  m_user_space= nullptr;
  m_commit_lsn= 0;
  m_trim_pages= false;
}

/** Release the resources */
inline void mtr_t::release_resources()
{
  ut_ad(is_active());
  ut_ad(m_memo.empty());
  m_log.erase();
  ut_d(m_commit= true);
}

/** Handle any pages that were freed during the mini-transaction. */
void mtr_t::process_freed_pages()
{
  if (m_freed_pages)
  {
    ut_ad(!m_freed_pages->empty());
    ut_ad(m_freed_space);
    ut_ad(m_freed_space->is_owner());
    ut_ad(is_named_space(m_freed_space));

    /* Update the last freed lsn */
    m_freed_space->freed_range_mutex.lock();
    m_freed_space->update_last_freed_lsn(m_commit_lsn);
    if (!m_trim_pages)
      for (const auto &range : *m_freed_pages)
        m_freed_space->add_free_range(range);
    else
      m_freed_space->clear_freed_ranges();
    m_freed_space->freed_range_mutex.unlock();

    delete m_freed_pages;
    m_freed_pages= nullptr;
    m_freed_space= nullptr;
    /* mtr_t::start() will reset m_trim_pages */
  }
  else
    ut_ad(!m_freed_space);
}

ATTRIBUTE_COLD __attribute__((noinline))
/** Insert a modified block into buf_pool.flush_list on IMPORT TABLESPACE. */
static void insert_imported(buf_block_t *block)
{
  if (block->page.oldest_modification() <= 1)
  {
    log_sys.latch.rd_lock(SRW_LOCK_CALL);
    /* For unlogged mtrs (MTR_LOG_NO_REDO), we use the current system LSN. The
    mtr that generated the LSN is either already committed or in mtr_t::commit.
    Shared latch and relaxed atomics should be fine here as it is guaranteed
    that both the current mtr and the mtr that generated the LSN would have
    added the dirty pages to flush list before we access the minimum LSN during
    checkpoint. log_checkpoint_low() acquires exclusive log_sys.latch before
    commencing. */
    const lsn_t lsn= log_sys.get_lsn();
    mysql_mutex_lock(&buf_pool.flush_list_mutex);
    buf_pool.insert_into_flush_list
      (buf_pool.prepare_insert_into_flush_list(lsn), block, lsn);
    log_sys.latch.rd_unlock();
    mysql_mutex_unlock(&buf_pool.flush_list_mutex);
  }
}

/** Release modified pages when no log was written. */
void mtr_t::release_unlogged()
{
  ut_ad(m_log_mode == MTR_LOG_NO_REDO);
  ut_ad(m_log.size() == 0);

  process_freed_pages();

  for (auto it= m_memo.rbegin(); it != m_memo.rend(); it++)
  {
    mtr_memo_slot_t &slot= *it;
    ut_ad(slot.object);
    switch (slot.type) {
    case MTR_MEMO_S_LOCK:
      static_cast<index_lock*>(slot.object)->s_unlock();
      break;
    case MTR_MEMO_SPACE_X_LOCK:
      static_cast<fil_space_t*>(slot.object)->set_committed_size();
      static_cast<fil_space_t*>(slot.object)->x_unlock();
      break;
    case MTR_MEMO_X_LOCK:
    case MTR_MEMO_SX_LOCK:
      static_cast<index_lock*>(slot.object)->
        u_or_x_unlock(slot.type == MTR_MEMO_SX_LOCK);
      break;
    default:
      buf_block_t *block= static_cast<buf_block_t*>(slot.object);
      ut_d(const auto s=) block->page.unfix();
      ut_ad(s >= buf_page_t::FREED);
      ut_ad(s < buf_page_t::READ_FIX);

      if (slot.type & MTR_MEMO_MODIFY)
      {
        ut_ad(slot.type == MTR_MEMO_PAGE_X_MODIFY ||
              slot.type == MTR_MEMO_PAGE_SX_MODIFY);
        ut_ad(block->page.id() < end_page_id);
        insert_imported(block);
      }

      switch (slot.type) {
      case MTR_MEMO_PAGE_S_FIX:
        block->page.lock.s_unlock();
        break;
      case MTR_MEMO_BUF_FIX:
        break;
      default:
        ut_ad(slot.type == MTR_MEMO_PAGE_SX_FIX ||
              slot.type == MTR_MEMO_PAGE_X_FIX ||
              slot.type == MTR_MEMO_PAGE_SX_MODIFY ||
              slot.type == MTR_MEMO_PAGE_X_MODIFY);
        block->page.lock.u_or_x_unlock(slot.type & MTR_MEMO_PAGE_SX_FIX);
      }
    }
  }

  m_memo.clear();
}

void mtr_t::release()
{
  for (auto it= m_memo.rbegin(); it != m_memo.rend(); it++)
    it->release();
  m_memo.clear();
}

inline lsn_t log_t::get_write_target() const
{
#ifndef SUX_LOCK_GENERIC
  ut_ad(latch.is_locked());
#endif
  if (UNIV_LIKELY(buf_free < max_buf_free))
    return 0;
  ut_ad(!is_pmem());
  /* The LSN corresponding to the end of buf is
  write_lsn - (first_lsn & 4095) + buf_free,
  but we use simpler arithmetics to return a smaller write target in
  order to minimize waiting in log_write_up_to(). */
  ut_ad(max_buf_free >= 4096 * 4);
  return write_lsn + max_buf_free / 2;
}

/** Commit a mini-transaction. */
void mtr_t::commit()
{
  ut_ad(is_active());

  /* This is a dirty read, for debugging. */
  ut_ad(!m_modifications || !recv_no_log_write);
  ut_ad(!m_modifications || m_log_mode != MTR_LOG_NONE);
  ut_ad(!m_latch_ex);

  if (m_modifications && (m_log_mode == MTR_LOG_NO_REDO || !m_log.empty()))
  {
    if (UNIV_UNLIKELY(!is_logged()))
    {
      release_unlogged();
      goto func_exit;
    }

    ut_ad(!srv_read_only_mode);
    std::pair<lsn_t,page_flush_ahead> lsns{do_write()};
    process_freed_pages();
    size_t modified= 0;
    const lsn_t write_lsn= log_sys.get_write_target();

    if (m_made_dirty)
    {
      auto it= m_memo.rbegin();

      mysql_mutex_lock(&buf_pool.flush_list_mutex);

      buf_page_t *const prev=
        buf_pool.prepare_insert_into_flush_list(lsns.first);

      while (it != m_memo.rend())
      {
        const mtr_memo_slot_t &slot= *it++;
        if (slot.type & MTR_MEMO_MODIFY)
        {
          ut_ad(slot.type == MTR_MEMO_PAGE_X_MODIFY ||
                slot.type == MTR_MEMO_PAGE_SX_MODIFY);
          modified++;
          buf_block_t *b= static_cast<buf_block_t*>(slot.object);
          ut_ad(b->page.id() < end_page_id);
          ut_d(const auto s= b->page.state());
          ut_ad(s > buf_page_t::FREED);
          ut_ad(s < buf_page_t::READ_FIX);
          ut_ad(mach_read_from_8(b->page.frame + FIL_PAGE_LSN) <=
                m_commit_lsn);
          mach_write_to_8(b->page.frame + FIL_PAGE_LSN, m_commit_lsn);
          if (UNIV_LIKELY_NULL(b->page.zip.data))
            memcpy_aligned<8>(FIL_PAGE_LSN + b->page.zip.data,
                              FIL_PAGE_LSN + b->page.frame, 8);
          buf_pool.insert_into_flush_list(prev, b, lsns.first);
        }
      }

      ut_ad(modified);
      buf_pool.flush_list_requests+= modified;
      buf_pool.page_cleaner_wakeup();
      mysql_mutex_unlock(&buf_pool.flush_list_mutex);

      if (m_latch_ex)
      {
        log_sys.latch.wr_unlock();
        m_latch_ex= false;
      }
      else
        log_sys.latch.rd_unlock();

      release();
    }
    else
    {
      if (m_latch_ex)
      {
        log_sys.latch.wr_unlock();
        m_latch_ex= false;
      }
      else
        log_sys.latch.rd_unlock();

      for (auto it= m_memo.rbegin(); it != m_memo.rend(); )
      {
        const mtr_memo_slot_t &slot= *it++;
        ut_ad(slot.object);
        switch (slot.type) {
        case MTR_MEMO_S_LOCK:
          static_cast<index_lock*>(slot.object)->s_unlock();
          break;
        case MTR_MEMO_SPACE_X_LOCK:
          static_cast<fil_space_t*>(slot.object)->set_committed_size();
          static_cast<fil_space_t*>(slot.object)->x_unlock();
          break;
        case MTR_MEMO_X_LOCK:
        case MTR_MEMO_SX_LOCK:
          static_cast<index_lock*>(slot.object)->
            u_or_x_unlock(slot.type == MTR_MEMO_SX_LOCK);
          break;
        default:
          buf_page_t *bpage= static_cast<buf_page_t*>(slot.object);
          ut_d(const auto s=)
            bpage->unfix();
          if (slot.type & MTR_MEMO_MODIFY)
          {
            ut_ad(slot.type == MTR_MEMO_PAGE_X_MODIFY ||
                  slot.type == MTR_MEMO_PAGE_SX_MODIFY);
            ut_ad(bpage->oldest_modification() > 1);
            ut_ad(bpage->oldest_modification() < m_commit_lsn);
            ut_ad(bpage->id() < end_page_id);
            ut_ad(s >= buf_page_t::FREED);
            ut_ad(s < buf_page_t::READ_FIX);
            ut_ad(mach_read_from_8(bpage->frame + FIL_PAGE_LSN) <=
                  m_commit_lsn);
            mach_write_to_8(bpage->frame + FIL_PAGE_LSN, m_commit_lsn);
            if (UNIV_LIKELY_NULL(bpage->zip.data))
              memcpy_aligned<8>(FIL_PAGE_LSN + bpage->zip.data,
                                FIL_PAGE_LSN + bpage->frame, 8);
            modified++;
          }
          switch (auto latch= slot.type & ~MTR_MEMO_MODIFY) {
          case MTR_MEMO_PAGE_S_FIX:
            bpage->lock.s_unlock();
            continue;
          case MTR_MEMO_PAGE_SX_FIX:
          case MTR_MEMO_PAGE_X_FIX:
            bpage->lock.u_or_x_unlock(latch == MTR_MEMO_PAGE_SX_FIX);
            continue;
          default:
            ut_ad(latch == MTR_MEMO_BUF_FIX);
          }
        }
      }

      buf_pool.add_flush_list_requests(modified);
      m_memo.clear();
    }

    mariadb_increment_pages_updated(modified);

    if (UNIV_UNLIKELY(lsns.second != PAGE_FLUSH_NO))
      buf_flush_ahead(m_commit_lsn, lsns.second == PAGE_FLUSH_SYNC);

    if (UNIV_UNLIKELY(write_lsn != 0))
      log_write_up_to(write_lsn, false);
  }
  else
  {
    if (m_freed_pages)
    {
      ut_ad(!m_freed_pages->empty());
      ut_ad(m_freed_space == fil_system.temp_space);
      ut_ad(!m_trim_pages);
      for (const auto &range : *m_freed_pages)
        m_freed_space->add_free_range(range);
      delete m_freed_pages;
      m_freed_pages= nullptr;
      m_freed_space= nullptr;
    }
    release();
  }

func_exit:
  release_resources();
}

void mtr_t::rollback_to_savepoint(ulint begin, ulint end)
{
  ut_ad(end <= m_memo.size());
  ut_ad(begin <= end);
  ulint s= end;

  while (s-- > begin)
  {
    const mtr_memo_slot_t &slot= m_memo[s];
    ut_ad(slot.object);
    /* This is intended for releasing latches on indexes or unmodified
    buffer pool pages. */
    ut_ad(slot.type <= MTR_MEMO_SX_LOCK);
    ut_ad(!(slot.type & MTR_MEMO_MODIFY));
    slot.release();
  }

  m_memo.erase(m_memo.begin() + begin, m_memo.begin() + end);
}

/** Set create_lsn. */
inline void fil_space_t::set_create_lsn(lsn_t lsn)
{
  /* Concurrent log_checkpoint_low() must be impossible. */
  ut_ad(latch.have_wr());
  create_lsn= lsn;
}

/** Commit a mini-transaction that is shrinking a tablespace.
@param space   tablespace that is being shrunk
@param size    new size in pages */
void mtr_t::commit_shrink(fil_space_t &space, uint32_t size)
{
  ut_ad(is_active());
  ut_ad(!high_level_read_only);
  ut_ad(m_modifications);
  ut_ad(m_made_dirty);
  ut_ad(!m_memo.empty());
  ut_ad(!recv_recovery_is_on());
  ut_ad(m_log_mode == MTR_LOG_ALL);
  ut_ad(!m_freed_pages);
  ut_ad(UT_LIST_GET_LEN(space.chain) == 1);

  log_write_and_flush_prepare();
  m_latch_ex= true;
  log_sys.latch.wr_lock(SRW_LOCK_CALL);

  const lsn_t start_lsn= do_write().first;
  ut_d(m_log.erase());

  fil_node_t *file= UT_LIST_GET_LAST(space.chain);
  mysql_mutex_lock(&fil_system.mutex);
  ut_ad(file->is_open());
  space.size= file->size= size;
  space.set_create_lsn(m_commit_lsn);
  mysql_mutex_unlock(&fil_system.mutex);

  space.clear_freed_ranges();

  /* Durably write the reduced FSP_SIZE before truncating the data file. */
  lsn_t pending_lsn= log_write_and_flush();
#ifndef SUX_LOCK_GENERIC
  ut_ad(log_sys.latch.is_write_locked());
#endif

  os_file_truncate(space.chain.start->name, space.chain.start->handle,
                   os_offset_t{size} << srv_page_size_shift, true);

  space.clear_freed_ranges();

  const page_id_t high{space.id, size};
  size_t modified= 0;
  auto it= m_memo.rbegin();
  mysql_mutex_lock(&buf_pool.flush_list_mutex);

  buf_page_t *const prev= buf_pool.prepare_insert_into_flush_list(start_lsn);

  while (it != m_memo.rend())
  {
    mtr_memo_slot_t &slot= *it++;

    ut_ad(slot.object);
    if (slot.type == MTR_MEMO_SPACE_X_LOCK)
      ut_ad(high.space() == static_cast<fil_space_t*>(slot.object)->id);
    else
    {
      ut_ad(slot.type == MTR_MEMO_PAGE_X_MODIFY ||
            slot.type == MTR_MEMO_PAGE_SX_MODIFY ||
            slot.type == MTR_MEMO_PAGE_X_FIX ||
            slot.type == MTR_MEMO_PAGE_SX_FIX);
      buf_block_t *b= static_cast<buf_block_t*>(slot.object);
      const page_id_t id{b->page.id()};
      const auto s= b->page.state();
      ut_ad(s > buf_page_t::FREED);
      ut_ad(s < buf_page_t::READ_FIX);
      ut_ad(b->page.frame);
      ut_ad(mach_read_from_8(b->page.frame + FIL_PAGE_LSN) <= m_commit_lsn);
      ut_ad(!b->page.zip.data); // we no not shrink ROW_FORMAT=COMPRESSED

      if (id < high)
      {
        ut_ad(id.space() == high.space() ||
              (id == page_id_t{0, TRX_SYS_PAGE_NO} &&
               srv_is_undo_tablespace(high.space())));
        if (slot.type & MTR_MEMO_MODIFY)
        {
          modified++;
          mach_write_to_8(b->page.frame + FIL_PAGE_LSN, m_commit_lsn);
          buf_pool.insert_into_flush_list(prev, b, start_lsn);
        }
      }
      else
      {
        ut_ad(id.space() == high.space());
        if (s >= buf_page_t::UNFIXED)
          b->page.set_freed(s);
        if (b->page.oldest_modification() > 1)
          b->page.reset_oldest_modification();
        slot.type= mtr_memo_type_t(slot.type & ~MTR_MEMO_MODIFY);
      }
    }
  }

  ut_ad(modified);
  buf_pool.flush_list_requests+= modified;
  buf_pool.page_cleaner_wakeup();
  mysql_mutex_unlock(&buf_pool.flush_list_mutex);

  log_sys.latch.wr_unlock();
  m_latch_ex= false;

  release();
  release_resources();
}

/** Commit a mini-transaction that is deleting or renaming a file.
@param space   tablespace that is being renamed or deleted
@param name    new file name (nullptr=the file will be deleted)
@return whether the operation succeeded */
bool mtr_t::commit_file(fil_space_t &space, const char *name)
{
  ut_ad(is_active());
  ut_ad(!high_level_read_only);
  ut_ad(m_modifications);
  ut_ad(!m_made_dirty);
  ut_ad(!recv_recovery_is_on());
  ut_ad(m_log_mode == MTR_LOG_ALL);
  ut_ad(UT_LIST_GET_LEN(space.chain) == 1);
  ut_ad(!m_latch_ex);

  m_latch_ex= true;

  log_write_and_flush_prepare();

  log_sys.latch.wr_lock(SRW_LOCK_CALL);

  size_t size= m_log.size() + 5;

  if (log_sys.is_encrypted())
  {
    /* We will not encrypt any FILE_ records, but we will reserve
    a nonce at the end. */
    size+= 8;
    m_commit_lsn= log_sys.get_lsn();
  }
  else
    m_commit_lsn= 0;

  m_crc= 0;
  m_log.for_each_block([this](const mtr_buf_t::block_t *b)
  { m_crc= my_crc32c(m_crc, b->begin(), b->used()); return true; });
  finish_write(size);

  if (!name && space.max_lsn)
  {
    ut_d(space.max_lsn= 0);
    fil_system.named_spaces.remove(space);
  }

  /* Block log_checkpoint(). */
  mysql_mutex_lock(&buf_pool.flush_list_mutex);

  /* Durably write the log for the file system operation. */
  log_write_and_flush();

  log_sys.latch.wr_unlock();
  m_latch_ex= false;

  char *old_name= space.chain.start->name;
  bool success= true;

  if (name)
  {
    char *new_name= mem_strdup(name);
    mysql_mutex_lock(&fil_system.mutex);
    success= os_file_rename(innodb_data_file_key, old_name, name);
    if (success)
      space.chain.start->name= new_name;
    else
      old_name= new_name;
    mysql_mutex_unlock(&fil_system.mutex);
    ut_free(old_name);
  }

  mysql_mutex_unlock(&buf_pool.flush_list_mutex);
  release_resources();
<<<<<<< HEAD

  return success;
=======
  if (pending_lsn)
    log_buffer_flush_to_disk_async();
>>>>>>> fbf86463
}

/** Commit a mini-transaction that did not modify any pages,
but generated some redo log on a higher level, such as
FILE_MODIFY records and an optional FILE_CHECKPOINT marker.
The caller must hold exclusive log_sys.latch.
This is to be used at log_checkpoint().
@param checkpoint_lsn   the log sequence number of a checkpoint, or 0
@return current LSN */
ATTRIBUTE_COLD lsn_t mtr_t::commit_files(lsn_t checkpoint_lsn)
{
#ifndef SUX_LOCK_GENERIC
  ut_ad(log_sys.latch.is_write_locked());
#endif
  ut_ad(is_active());
  ut_ad(m_log_mode == MTR_LOG_ALL);
  ut_ad(!m_made_dirty);
  ut_ad(m_memo.empty());
  ut_ad(!srv_read_only_mode);
  ut_ad(!m_freed_space);
  ut_ad(!m_freed_pages);
  ut_ad(!m_user_space);
  ut_ad(!m_latch_ex);

  m_latch_ex= true;

  if (checkpoint_lsn)
  {
    byte *ptr= m_log.push<byte*>(3 + 8);
    *ptr= FILE_CHECKPOINT | (2 + 8);
    ::memset(ptr + 1, 0, 2);
    mach_write_to_8(ptr + 3, checkpoint_lsn);
  }

  size_t size= m_log.size() + 5;

  if (log_sys.is_encrypted())
  {
    /* We will not encrypt any FILE_ records, but we will reserve
    a nonce at the end. */
    size+= 8;
    m_commit_lsn= log_sys.get_lsn();
  }
  else
    m_commit_lsn= 0;

  m_crc= 0;
  m_log.for_each_block([this](const mtr_buf_t::block_t *b)
  { m_crc= my_crc32c(m_crc, b->begin(), b->used()); return true; });
  finish_write(size);
  release_resources();

  if (checkpoint_lsn)
    DBUG_PRINT("ib_log",
               ("FILE_CHECKPOINT(" LSN_PF ") written at " LSN_PF,
                checkpoint_lsn, m_commit_lsn));

  return m_commit_lsn;
}

#ifdef UNIV_DEBUG
/** Check if a tablespace is associated with the mini-transaction
(needed for generating a FILE_MODIFY record)
@param[in]	space	tablespace
@return whether the mini-transaction is associated with the space */
bool
mtr_t::is_named_space(uint32_t space) const
{
  ut_ad(!m_user_space || m_user_space->id != TRX_SYS_SPACE);
  return !is_logged() || m_user_space_id == space ||
    is_predefined_tablespace(space);
}
/** Check if a tablespace is associated with the mini-transaction
(needed for generating a FILE_MODIFY record)
@param[in]	space	tablespace
@return whether the mini-transaction is associated with the space */
bool mtr_t::is_named_space(const fil_space_t* space) const
{
  ut_ad(!m_user_space || m_user_space->id != TRX_SYS_SPACE);

  return !is_logged() || m_user_space == space ||
    is_predefined_tablespace(space->id);
}
#endif /* UNIV_DEBUG */

/** Acquire a tablespace X-latch.
@param[in]	space_id	tablespace ID
@return the tablespace object (never NULL) */
fil_space_t *mtr_t::x_lock_space(uint32_t space_id)
{
	fil_space_t*	space;

	ut_ad(is_active());

	if (space_id == TRX_SYS_SPACE) {
		space = fil_system.sys_space;
	} else if ((space = m_user_space) && space_id == space->id) {
	} else {
		space = fil_space_get(space_id);
		ut_ad(m_log_mode != MTR_LOG_NO_REDO
		      || space->purpose == FIL_TYPE_TEMPORARY
		      || space->purpose == FIL_TYPE_IMPORT);
	}

	ut_ad(space);
	ut_ad(space->id == space_id);
	x_lock_space(space);
	return(space);
}

/** Acquire an exclusive tablespace latch.
@param space  tablespace */
void mtr_t::x_lock_space(fil_space_t *space)
{
  ut_ad(space->purpose == FIL_TYPE_TEMPORARY ||
        space->purpose == FIL_TYPE_IMPORT ||
        space->purpose == FIL_TYPE_TABLESPACE);
  if (!memo_contains(*space))
  {
    memo_push(space, MTR_MEMO_SPACE_X_LOCK);
    space->x_lock();
  }
}

void mtr_t::release(const void *object)
{
  ut_ad(is_active());

  auto it=
    std::find_if(m_memo.begin(), m_memo.end(),
                 [object](const mtr_memo_slot_t& slot)
                 { return slot.object == object; });
  ut_ad(it != m_memo.end());
  ut_ad(!(it->type & MTR_MEMO_MODIFY));
  it->release();
  m_memo.erase(it, it + 1);
  ut_ad(std::find_if(m_memo.begin(), m_memo.end(),
                     [object](const mtr_memo_slot_t& slot)
                     { return slot.object == &object; }) == m_memo.end());
}

static time_t log_close_warn_time;

/** Display a warning that the log tail is overwriting the head,
making the server crash-unsafe. */
ATTRIBUTE_COLD static void log_overwrite_warning(lsn_t lsn)
{
  if (log_sys.overwrite_warned)
    return;

  time_t t= time(nullptr);
  if (difftime(t, log_close_warn_time) < 15)
    return;

  if (!log_sys.overwrite_warned)
    log_sys.overwrite_warned= lsn;
  log_close_warn_time= t;

  sql_print_error("InnoDB: Crash recovery is broken due to"
                  " insufficient innodb_log_file_size;"
                  " last checkpoint LSN=" LSN_PF ", current LSN=" LSN_PF
                  "%s.",
                  lsn_t{log_sys.last_checkpoint_lsn}, lsn,
                  srv_shutdown_state != SRV_SHUTDOWN_INITIATED
                  ? ". Shutdown is in progress" : "");
}

/** Wait in append_prepare() for buffer to become available
@param lsn  log sequence number to write up to
@param ex   whether log_sys.latch is exclusively locked */
ATTRIBUTE_COLD void log_t::append_prepare_wait(lsn_t lsn, bool ex) noexcept
{
  waits++;
  unlock_lsn();

  if (ex)
    latch.wr_unlock();
  else
    latch.rd_unlock();

  log_write_up_to(lsn, is_pmem());

  if (ex)
    latch.wr_lock(SRW_LOCK_CALL);
  else
    latch.rd_lock(SRW_LOCK_CALL);

  lock_lsn();
}

/** Reserve space in the log buffer for appending data.
@tparam pmem  log_sys.is_pmem()
@param size   total length of the data to append(), in bytes
@param ex     whether log_sys.latch is exclusively locked
@return the start LSN and the buffer position for append() */
template<bool pmem>
inline
std::pair<lsn_t,byte*> log_t::append_prepare(size_t size, bool ex) noexcept
{
#ifndef SUX_LOCK_GENERIC
  ut_ad(latch.is_locked());
# ifndef _WIN32 // there is no accurate is_write_locked() on SRWLOCK
  ut_ad(ex == latch.is_write_locked());
# endif
#endif
  ut_ad(pmem == is_pmem());
  lock_lsn();
  write_to_buf++;

  const lsn_t l{lsn.load(std::memory_order_relaxed)}, end_lsn{l + size};
  size_t b{buf_free};

  if (UNIV_UNLIKELY(pmem
                    ? (end_lsn -
                       get_flushed_lsn(std::memory_order_relaxed)) > capacity()
                    : b + size >= buf_size))
  {
    append_prepare_wait(l, ex);
    b= buf_free;
  }

  lsn.store(end_lsn, std::memory_order_relaxed);
  size_t new_buf_free= b + size;
  if (pmem && new_buf_free >= file_size)
    new_buf_free-= size_t(capacity());
  buf_free= new_buf_free;
  unlock_lsn();

  if (UNIV_UNLIKELY(end_lsn >= last_checkpoint_lsn + log_capacity))
    set_check_for_checkpoint();

  return {l, &buf[b]};
}

/** Finish appending data to the log.
@param lsn  the end LSN of the log record
@return whether buf_flush_ahead() will have to be invoked */
static mtr_t::page_flush_ahead log_close(lsn_t lsn) noexcept
{
#ifndef SUX_LOCK_GENERIC
  ut_ad(log_sys.latch.is_locked());
#endif

  const lsn_t checkpoint_age= lsn - log_sys.last_checkpoint_lsn;

  if (UNIV_UNLIKELY(checkpoint_age >= log_sys.log_capacity) &&
      /* silence message on create_log_file() after the log had been deleted */
      checkpoint_age != lsn)
    log_overwrite_warning(lsn);
  else if (UNIV_LIKELY(checkpoint_age <= log_sys.max_modified_age_async))
    return mtr_t::PAGE_FLUSH_NO;
  else if (UNIV_LIKELY(checkpoint_age <= log_sys.max_checkpoint_age))
    return mtr_t::PAGE_FLUSH_ASYNC;

  log_sys.set_check_for_checkpoint();
  return mtr_t::PAGE_FLUSH_SYNC;
}

inline void mtr_t::page_checksum(const buf_page_t &bpage)
{
  const byte *page= bpage.frame;
  size_t size= srv_page_size;

  if (UNIV_LIKELY_NULL(bpage.zip.data))
  {
    size= (UNIV_ZIP_SIZE_MIN >> 1) << bpage.zip.ssize;
    switch (fil_page_get_type(bpage.zip.data)) {
    case FIL_PAGE_TYPE_ALLOCATED:
    case FIL_PAGE_INODE:
    case FIL_PAGE_IBUF_BITMAP:
    case FIL_PAGE_TYPE_FSP_HDR:
    case FIL_PAGE_TYPE_XDES:
      /* These are essentially uncompressed pages. */
      break;
    default:
      page= bpage.zip.data;
    }
  }

  /* We have to exclude from the checksum the normal
  page checksum that is written by buf_flush_init_for_writing()
  and FIL_PAGE_LSN which would be updated once we have actually
  allocated the LSN.

  Unfortunately, we cannot access fil_space_t easily here. In order to
  be compatible with encrypted tablespaces in the pre-full_crc32
  format we will unconditionally exclude the 8 bytes at
  FIL_PAGE_FILE_FLUSH_LSN_OR_KEY_VERSION
  a.k.a. FIL_RTREE_SPLIT_SEQ_NUM. */
  const uint32_t checksum=
    my_crc32c(my_crc32c(my_crc32c(0, page + FIL_PAGE_OFFSET,
                                  FIL_PAGE_LSN - FIL_PAGE_OFFSET),
                        page + FIL_PAGE_TYPE, 2),
              page + FIL_PAGE_SPACE_ID, size - (FIL_PAGE_SPACE_ID + 8));

  byte *l= log_write<OPTION>(bpage.id(), nullptr, 5, true, 0);
  *l++= OPT_PAGE_CHECKSUM;
  mach_write_to_4(l, checksum);
  m_log.close(l + 4);
}

std::pair<lsn_t,mtr_t::page_flush_ahead> mtr_t::do_write()
{
  ut_ad(!recv_no_log_write);
  ut_ad(is_logged());
  ut_ad(m_log.size());
#ifndef SUX_LOCK_GENERIC
  ut_ad(!m_latch_ex || log_sys.latch.is_write_locked());
#endif

#ifndef DBUG_OFF
  do
  {
    if (m_log_mode != MTR_LOG_ALL ||
        _db_keyword_(nullptr, "skip_page_checksum", 1))
      continue;
    for (const mtr_memo_slot_t& slot : m_memo)
      if (slot.type & MTR_MEMO_MODIFY)
      {
        const buf_page_t &b= *static_cast<const buf_page_t*>(slot.object);
        if (!b.is_freed())
          page_checksum(b);
      }
  }
  while (0);
#endif

  size_t len= m_log.size() + 5;
  ut_ad(len > 5);

  if (log_sys.is_encrypted())
  {
    len+= 8;
    encrypt();
  }
  else
  {
    m_crc= 0;
    m_commit_lsn= 0;
    m_log.for_each_block([this](const mtr_buf_t::block_t *b)
    { m_crc= my_crc32c(m_crc, b->begin(), b->used()); return true; });
  }

  if (!m_latch_ex)
    log_sys.latch.rd_lock(SRW_LOCK_CALL);

  if (UNIV_UNLIKELY(m_user_space && !m_user_space->max_lsn &&
                    !is_predefined_tablespace(m_user_space->id)))
  {
    if (!m_latch_ex)
    {
      m_latch_ex= true;
      log_sys.latch.rd_unlock();
      log_sys.latch.wr_lock(SRW_LOCK_CALL);
      if (UNIV_UNLIKELY(m_user_space->max_lsn != 0))
        goto func_exit;
    }
    name_write();
  }
func_exit:
  return finish_write(len);
}

inline void log_t::resize_write(lsn_t lsn, const byte *end, size_t len,
                                size_t seq) noexcept
{
#ifndef SUX_LOCK_GENERIC
  ut_ad(latch.is_locked());
#endif

  if (UNIV_LIKELY_NULL(resize_buf))
  {
    ut_ad(end >= buf);
    end-= len;
    size_t s;

#ifdef HAVE_PMEM
    if (!resize_flush_buf)
    {
      ut_ad(is_pmem());
      const size_t resize_capacity{resize_target - START_OFFSET};
      const lsn_t resizing{resize_in_progress()};
      if (UNIV_UNLIKELY(lsn < resizing))
      {
        size_t l= resizing - lsn;
        if (l >= len)
          return;
        end+= l - len;
        len-= l;
        lsn+= l;
      }
      lsn-= resizing;
      s= START_OFFSET + lsn % resize_capacity;

      if (UNIV_UNLIKELY(end < &buf[START_OFFSET]))
      {
        /* The source buffer (log_sys.buf) wrapped around */
        ut_ad(end + capacity() < &buf[file_size]);
        ut_ad(end + len >= &buf[START_OFFSET]);
        ut_ad(end + capacity() + len >= &buf[file_size]);

        size_t l= size_t(buf - (end - START_OFFSET));
        if (UNIV_LIKELY(s + len <= resize_target))
        {
          /* The destination buffer (log_sys.resize_buf) did not wrap around */
          memcpy(resize_buf + s, end + capacity(), l);
          memcpy(resize_buf + s + l, &buf[START_OFFSET], len - l);
          goto pmem_nowrap;
        }
        else
        {
          /* Both log_sys.buf and log_sys.resize_buf wrapped around */
          const size_t rl= resize_target - s;
          if (l <= rl)
          {
            /* log_sys.buf wraps around first */
            memcpy(resize_buf + s, end + capacity(), l);
            memcpy(resize_buf + s + l, &buf[START_OFFSET], rl - l);
            memcpy(resize_buf + START_OFFSET, &buf[START_OFFSET + rl - l],
                   len - l);
          }
          else
          {
            /* log_sys.resize_buf wraps around first */
            memcpy(resize_buf + s, end + capacity(), rl);
            memcpy(resize_buf + START_OFFSET, end + capacity() + rl, l - rl);
            memcpy(resize_buf + START_OFFSET + (l - rl),
                   &buf[START_OFFSET], len - l);
          }
          goto pmem_wrap;
        }
      }
      else
      {
        ut_ad(end + len <= &buf[file_size]);

        if (UNIV_LIKELY(s + len <= resize_target))
        {
          memcpy(resize_buf + s, end, len);
        pmem_nowrap:
          s+= len - seq;
        }
        else
        {
          /* The log_sys.resize_buf wrapped around */
          memcpy(resize_buf + s, end, resize_target - s);
          memcpy(resize_buf + START_OFFSET, end + (resize_target - s),
                 len - (resize_target - s));
        pmem_wrap:
          s+= len - seq;
          if (s >= resize_target)
            s-= resize_capacity;
          resize_lsn.fetch_add(resize_capacity); /* Move the target ahead. */
        }
      }
    }
    else
#endif
    {
      ut_ad(resize_flush_buf);
      s= end - buf;
      ut_ad(s + len <= buf_size);
      memcpy(resize_buf + s, end, len);
      s+= len - seq;
    }

    /* Always set the sequence bit. If the resized log were to wrap around,
    we will advance resize_lsn. */
    ut_ad(resize_buf[s] <= 1);
    resize_buf[s]= 1;
  }
}

std::pair<lsn_t,mtr_t::page_flush_ahead>
mtr_t::finish_write(size_t len)
{
  ut_ad(!recv_no_log_write);
  ut_ad(is_logged());
#ifndef SUX_LOCK_GENERIC
# ifndef _WIN32 // there is no accurate is_write_locked() on SRWLOCK
  ut_ad(m_latch_ex == log_sys.latch.is_write_locked());
# endif
#endif

  const size_t size{m_commit_lsn ? 5U + 8U : 5U};
  std::pair<lsn_t, byte*> start;

  if (!log_sys.is_pmem())
  {
    start= log_sys.append_prepare<false>(len, m_latch_ex);
    m_log.for_each_block([&start](const mtr_buf_t::block_t *b)
    { log_sys.append(start.second, b->begin(), b->used()); return true; });

#ifdef HAVE_PMEM
  write_trailer:
#endif
    *start.second++= log_sys.get_sequence_bit(start.first + len - size);
    if (m_commit_lsn)
    {
      mach_write_to_8(start.second, m_commit_lsn);
      m_crc= my_crc32c(m_crc, start.second, 8);
      start.second+= 8;
    }
    mach_write_to_4(start.second, m_crc);
    start.second+= 4;
  }
#ifdef HAVE_PMEM
  else
  {
    start= log_sys.append_prepare<true>(len, m_latch_ex);
    if (UNIV_LIKELY(start.second + len <= &log_sys.buf[log_sys.file_size]))
    {
      m_log.for_each_block([&start](const mtr_buf_t::block_t *b)
      { log_sys.append(start.second, b->begin(), b->used()); return true; });
      goto write_trailer;
    }
    m_log.for_each_block([&start](const mtr_buf_t::block_t *b)
    {
      size_t size{b->used()};
      const size_t size_left(&log_sys.buf[log_sys.file_size] - start.second);
      const byte *src= b->begin();
      if (size > size_left)
      {
        ::memcpy(start.second, src, size_left);
        start.second= &log_sys.buf[log_sys.START_OFFSET];
        src+= size_left;
        size-= size_left;
      }
      ::memcpy(start.second, src, size);
      start.second+= size;
      return true;
    });
    const size_t size_left(&log_sys.buf[log_sys.file_size] - start.second);
    if (size_left > size)
      goto write_trailer;

    byte tail[5 + 8];
    tail[0]= log_sys.get_sequence_bit(start.first + len - size);

    if (m_commit_lsn)
    {
      mach_write_to_8(tail + 1, m_commit_lsn);
      m_crc= my_crc32c(m_crc, tail + 1, 8);
      mach_write_to_4(tail + 9, m_crc);
    }
    else
      mach_write_to_4(tail + 1, m_crc);

    ::memcpy(start.second, tail, size_left);
    ::memcpy(log_sys.buf + log_sys.START_OFFSET, tail + size_left,
             size - size_left);
    start.second= log_sys.buf +
      ((size >= size_left) ? log_sys.START_OFFSET : log_sys.file_size) +
      (size - size_left);
  }
#endif

  log_sys.resize_write(start.first, start.second, len, size);

  m_commit_lsn= start.first + len;
  return {start.first, log_close(m_commit_lsn)};
}

bool mtr_t::have_x_latch(const buf_block_t &block) const
{
  ut_d(const mtr_memo_slot_t *found= nullptr);

  for (const mtr_memo_slot_t &slot : m_memo)
  {
    if (slot.object != &block)
      continue;

    ut_d(found= &slot);

    if (!(slot.type & MTR_MEMO_PAGE_X_FIX))
      continue;

    ut_ad(block.page.lock.have_x());
    return true;
  }

  ut_ad(!found);
  return false;
}

bool mtr_t::have_u_or_x_latch(const buf_block_t &block) const
{
  for (const mtr_memo_slot_t &slot : m_memo)
  {
    if (slot.object == &block &&
        slot.type & (MTR_MEMO_PAGE_X_FIX | MTR_MEMO_PAGE_SX_FIX))
    {
      ut_ad(block.page.lock.have_u_or_x());
      return true;
    }
  }
  return false;
}

/** Check if we are holding exclusive tablespace latch
@param space  tablespace to search for
@return whether space.latch is being held */
bool mtr_t::memo_contains(const fil_space_t& space) const
{
  for (const mtr_memo_slot_t &slot : m_memo)
  {
    if (slot.object == &space && slot.type == MTR_MEMO_SPACE_X_LOCK)
    {
      ut_ad(space.is_owner());
      return true;
    }
  }

  return false;
}

void mtr_t::page_lock_upgrade(const buf_block_t &block)
{
  ut_ad(block.page.lock.have_x());

  for (mtr_memo_slot_t &slot : m_memo)
    if (slot.object == &block && slot.type & MTR_MEMO_PAGE_SX_FIX)
      slot.type= mtr_memo_type_t(slot.type ^
                                 (MTR_MEMO_PAGE_SX_FIX | MTR_MEMO_PAGE_X_FIX));

#ifdef BTR_CUR_HASH_ADAPT
  ut_ad(!block.index || !block.index->freed());
#endif /* BTR_CUR_HASH_ADAPT */
}

/** Latch a buffer pool block.
@param block    block to be latched
@param rw_latch RW_S_LATCH, RW_SX_LATCH, RW_X_LATCH, RW_NO_LATCH */
void mtr_t::page_lock(buf_block_t *block, ulint rw_latch)
{
  mtr_memo_type_t fix_type;
  ut_d(const auto state= block->page.state());
  ut_ad(state > buf_page_t::FREED);
  ut_ad(state > buf_page_t::WRITE_FIX || state < buf_page_t::READ_FIX);
  switch (rw_latch) {
  case RW_NO_LATCH:
    fix_type= MTR_MEMO_BUF_FIX;
    goto done;
  case RW_S_LATCH:
    fix_type= MTR_MEMO_PAGE_S_FIX;
    block->page.lock.s_lock();
    break;
  case RW_SX_LATCH:
    fix_type= MTR_MEMO_PAGE_SX_FIX;
    block->page.lock.u_lock();
    ut_ad(!block->page.is_io_fixed());
    break;
  default:
    ut_ad(rw_latch == RW_X_LATCH);
    fix_type= MTR_MEMO_PAGE_X_FIX;
    if (block->page.lock.x_lock_upgraded())
    {
      block->unfix();
      page_lock_upgrade(*block);
      return;
    }
    ut_ad(!block->page.is_io_fixed());
  }

#ifdef BTR_CUR_HASH_ADAPT
  btr_search_drop_page_hash_index(block, true);
#endif

done:
  ut_ad(state < buf_page_t::UNFIXED ||
        page_id_t(page_get_space_id(block->page.frame),
                  page_get_page_no(block->page.frame)) == block->page.id());
  memo_push(block, fix_type);
}

void mtr_t::upgrade_buffer_fix(ulint savepoint, rw_lock_type_t rw_latch)
{
  ut_ad(is_active());
  mtr_memo_slot_t &slot= m_memo[savepoint];
  ut_ad(slot.type == MTR_MEMO_BUF_FIX);
  buf_block_t *block= static_cast<buf_block_t*>(slot.object);
  ut_d(const auto state= block->page.state());
  ut_ad(state > buf_page_t::UNFIXED);
  ut_ad(state > buf_page_t::WRITE_FIX || state < buf_page_t::READ_FIX);
  static_assert(int{MTR_MEMO_PAGE_S_FIX} == int{RW_S_LATCH}, "");
  static_assert(int{MTR_MEMO_PAGE_X_FIX} == int{RW_X_LATCH}, "");
  static_assert(int{MTR_MEMO_PAGE_SX_FIX} == int{RW_SX_LATCH}, "");
  slot.type= mtr_memo_type_t(rw_latch);

  switch (rw_latch) {
  default:
    ut_ad("invalid state" == 0);
    break;
  case RW_S_LATCH:
    block->page.lock.s_lock();
    break;
  case RW_SX_LATCH:
    block->page.lock.u_lock();
    ut_ad(!block->page.is_io_fixed());
    break;
  case RW_X_LATCH:
    block->page.lock.x_lock();
    ut_ad(!block->page.is_io_fixed());
  }

#ifdef BTR_CUR_HASH_ADAPT
  btr_search_drop_page_hash_index(block, true);
#endif
  ut_ad(page_id_t(page_get_space_id(block->page.frame),
                  page_get_page_no(block->page.frame)) == block->page.id());
}

#ifdef UNIV_DEBUG
/** Check if we are holding an rw-latch in this mini-transaction
@param lock   latch to search for
@param type   held latch type
@return whether (lock,type) is contained */
bool mtr_t::memo_contains(const index_lock &lock, mtr_memo_type_t type) const
{
  ut_ad(type == MTR_MEMO_X_LOCK || type == MTR_MEMO_S_LOCK ||
        type == MTR_MEMO_SX_LOCK);

  for (const mtr_memo_slot_t &slot : m_memo)
  {
    if (slot.object == &lock && slot.type == type)
    {
      switch (type) {
      case MTR_MEMO_X_LOCK:
        ut_ad(lock.have_x());
        break;
      case MTR_MEMO_SX_LOCK:
        ut_ad(lock.have_u_or_x());
        break;
      case MTR_MEMO_S_LOCK:
        ut_ad(lock.have_s());
        break;
      default:
        break;
      }
      return true;
    }
  }

  return false;
}

/** Check if memo contains the given item.
@param object		object to search
@param flags		specify types of object (can be ORred) of
			MTR_MEMO_PAGE_S_FIX ... values
@return true if contains */
bool mtr_t::memo_contains_flagged(const void *object, ulint flags) const
{
  ut_ad(is_active());
  ut_ad(flags);
  /* Look for rw-lock-related and page-related flags. */
  ut_ad(!(flags & ulint(~(MTR_MEMO_PAGE_S_FIX | MTR_MEMO_PAGE_X_FIX |
                          MTR_MEMO_PAGE_SX_FIX | MTR_MEMO_BUF_FIX |
                          MTR_MEMO_MODIFY | MTR_MEMO_X_LOCK |
                          MTR_MEMO_SX_LOCK | MTR_MEMO_S_LOCK))));
  /* Either some rw-lock-related or page-related flags
  must be specified, but not both at the same time. */
  ut_ad(!(flags & (MTR_MEMO_PAGE_S_FIX | MTR_MEMO_PAGE_X_FIX |
                   MTR_MEMO_PAGE_SX_FIX | MTR_MEMO_BUF_FIX |
                   MTR_MEMO_MODIFY)) ==
        !!(flags & (MTR_MEMO_X_LOCK | MTR_MEMO_SX_LOCK | MTR_MEMO_S_LOCK)));

  for (const mtr_memo_slot_t &slot : m_memo)
  {
    if (object != slot.object)
      continue;

    auto f = flags & slot.type;
    if (!f)
      continue;

    if (f & (MTR_MEMO_PAGE_S_FIX | MTR_MEMO_PAGE_SX_FIX | MTR_MEMO_PAGE_X_FIX))
    {
      const block_lock &lock= static_cast<const buf_page_t*>(object)->lock;
      ut_ad(!(f & MTR_MEMO_PAGE_S_FIX) || lock.have_s());
      ut_ad(!(f & MTR_MEMO_PAGE_SX_FIX) || lock.have_u_or_x());
      ut_ad(!(f & MTR_MEMO_PAGE_X_FIX) || lock.have_x());
    }
    else
    {
      const index_lock &lock= *static_cast<const index_lock*>(object);
      ut_ad(!(f & MTR_MEMO_S_LOCK) || lock.have_s());
      ut_ad(!(f & MTR_MEMO_SX_LOCK) || lock.have_u_or_x());
      ut_ad(!(f & MTR_MEMO_X_LOCK) || lock.have_x());
    }

    return true;
  }

  return false;
}

buf_block_t* mtr_t::memo_contains_page_flagged(const byte *ptr, ulint flags)
  const
{
  ptr= page_align(ptr);

  for (const mtr_memo_slot_t &slot : m_memo)
  {
    ut_ad(slot.object);
    if (!(flags & slot.type))
      continue;

    buf_page_t *bpage= static_cast<buf_page_t*>(slot.object);

    if (ptr != bpage->frame)
      continue;

    ut_ad(!(slot.type & MTR_MEMO_PAGE_S_FIX) || bpage->lock.have_s());
    ut_ad(!(slot.type & MTR_MEMO_PAGE_SX_FIX) || bpage->lock.have_u_or_x());
    ut_ad(!(slot.type & MTR_MEMO_PAGE_X_FIX) || bpage->lock.have_x());
    return static_cast<buf_block_t*>(slot.object);
  }

  return nullptr;
}
#endif /* UNIV_DEBUG */


/** Mark the given latched page as modified.
@param block   page that will be modified */
void mtr_t::set_modified(const buf_block_t &block)
{
  if (block.page.id().space() >= SRV_TMP_SPACE_ID)
  {
    const_cast<buf_block_t&>(block).page.set_temp_modified();
    return;
  }

  m_modifications= true;

  if (UNIV_UNLIKELY(m_log_mode == MTR_LOG_NONE))
    return;

  for (mtr_memo_slot_t &slot : m_memo)
  {
    if (slot.object == &block &&
        slot.type & (MTR_MEMO_PAGE_X_FIX | MTR_MEMO_PAGE_SX_FIX))
    {
      if (slot.type & MTR_MEMO_MODIFY)
        ut_ad(m_made_dirty || block.page.oldest_modification() > 1);
      else
      {
        slot.type= static_cast<mtr_memo_type_t>(slot.type | MTR_MEMO_MODIFY);
        if (!m_made_dirty)
          m_made_dirty= block.page.oldest_modification() <= 1;
      }
      return;
    }
  }

  /* This must be PageConverter::update_page() in IMPORT TABLESPACE. */
  ut_ad(m_memo.empty());
  ut_ad(!block.page.in_LRU_list);
}

void mtr_t::init(buf_block_t *b)
{
  const page_id_t id{b->page.id()};
  ut_ad(is_named_space(id.space()));
  ut_ad(!m_freed_pages == !m_freed_space);
  ut_ad(memo_contains_flagged(b, MTR_MEMO_PAGE_X_FIX));

  if (id.space() >= SRV_TMP_SPACE_ID)
    b->page.set_temp_modified();
  else
  {
    for (mtr_memo_slot_t &slot : m_memo)
    {
      if (slot.object == b && slot.type & MTR_MEMO_PAGE_X_FIX)
      {
        slot.type= MTR_MEMO_PAGE_X_MODIFY;
        m_modifications= true;
        if (!m_made_dirty)
          m_made_dirty= b->page.oldest_modification() <= 1;
        goto found;
      }
    }
    ut_ad("block not X-latched" == 0);
  }

 found:
  if (UNIV_LIKELY_NULL(m_freed_space) &&
      m_freed_space->id == id.space() &&
      m_freed_pages->remove_if_exists(id.page_no()) &&
      m_freed_pages->empty())
  {
    delete m_freed_pages;
    m_freed_pages= nullptr;
    m_freed_space= nullptr;
  }

  b->page.set_reinit(b->page.state() & buf_page_t::LRU_MASK);

  if (!is_logged())
    return;

  m_log.close(log_write<INIT_PAGE>(id, &b->page));
  m_last_offset= FIL_PAGE_TYPE;
}

/** Free a page.
@param space   tablespace
@param offset  offset of the page to be freed */
void mtr_t::free(const fil_space_t &space, uint32_t offset)
{
  ut_ad(is_named_space(&space));
  ut_ad(!m_freed_space || m_freed_space == &space);

  buf_block_t *freed= nullptr;
  const page_id_t id{space.id, offset};

  for (auto it= m_memo.end(); it != m_memo.begin(); )
  {
    it--;
  next:
    mtr_memo_slot_t &slot= *it;
    buf_block_t *block= static_cast<buf_block_t*>(slot.object);
    ut_ad(block);
    if (block == freed)
    {
      if (slot.type & (MTR_MEMO_PAGE_SX_FIX | MTR_MEMO_PAGE_X_FIX))
        slot.type= MTR_MEMO_PAGE_X_FIX;
      else
      {
        ut_ad(slot.type == MTR_MEMO_BUF_FIX);
        block->page.unfix();
        m_memo.erase(it, it + 1);
        goto next;
      }
    }
    else if (slot.type & (MTR_MEMO_PAGE_X_FIX | MTR_MEMO_PAGE_SX_FIX) &&
               block->page.id() == id)
    {
      ut_ad(!block->page.is_freed());
      ut_ad(!freed);
      freed= block;
      if (!(slot.type & MTR_MEMO_PAGE_X_FIX))
      {
        ut_d(bool upgraded=) block->page.lock.x_lock_upgraded();
        ut_ad(upgraded);
      }
      if (id.space() >= SRV_TMP_SPACE_ID)
      {
        block->page.set_temp_modified();
        slot.type= MTR_MEMO_PAGE_X_FIX;
      }
      else
      {
        slot.type= MTR_MEMO_PAGE_X_MODIFY;
        if (!m_made_dirty)
          m_made_dirty= block->page.oldest_modification() <= 1;
      }
#ifdef BTR_CUR_HASH_ADAPT
      if (block->index)
        btr_search_drop_page_hash_index(block, false);
#endif /* BTR_CUR_HASH_ADAPT */
      block->page.set_freed(block->page.state());
    }
  }

  if (is_logged())
    m_log.close(log_write<FREE_PAGE>(id, nullptr));
}

void small_vector_base::grow_by_1(void *small, size_t element_size)
{
  const size_t cap= Capacity*= 2, s= cap * element_size;
  void *new_begin;
  if (BeginX == small)
  {
    new_begin= my_malloc(PSI_NOT_INSTRUMENTED, s, MYF(0));
    memcpy(new_begin, BeginX, size() * element_size);
    TRASH_FREE(small, size() * element_size);
  }
  else
    new_begin= my_realloc(PSI_NOT_INSTRUMENTED, BeginX, s, MYF(0));

  BeginX= new_begin;
}<|MERGE_RESOLUTION|>--- conflicted
+++ resolved
@@ -628,6 +628,8 @@
 
   release();
   release_resources();
+  if (pending_lsn)
+    log_buffer_flush_to_disk_async();
 }
 
 /** Commit a mini-transaction that is deleting or renaming a file.
@@ -678,8 +680,7 @@
   mysql_mutex_lock(&buf_pool.flush_list_mutex);
 
   /* Durably write the log for the file system operation. */
-  log_write_and_flush();
-
+  if (log_write_and_flush()) abort(); // FIXME
   log_sys.latch.wr_unlock();
   m_latch_ex= false;
 
@@ -701,13 +702,8 @@
 
   mysql_mutex_unlock(&buf_pool.flush_list_mutex);
   release_resources();
-<<<<<<< HEAD
 
   return success;
-=======
-  if (pending_lsn)
-    log_buffer_flush_to_disk_async();
->>>>>>> fbf86463
 }
 
 /** Commit a mini-transaction that did not modify any pages,
