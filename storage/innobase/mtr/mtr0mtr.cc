/*****************************************************************************

Copyright (c) 1995, 2017, Oracle and/or its affiliates. All Rights Reserved.
Copyright (c) 2017, 2023, MariaDB Corporation.

This program is free software; you can redistribute it and/or modify it under
the terms of the GNU General Public License as published by the Free Software
Foundation; version 2 of the License.

This program is distributed in the hope that it will be useful, but WITHOUT
ANY WARRANTY; without even the implied warranty of MERCHANTABILITY or FITNESS
FOR A PARTICULAR PURPOSE. See the GNU General Public License for more details.

You should have received a copy of the GNU General Public License along with
this program; if not, write to the Free Software Foundation, Inc.,
51 Franklin Street, Fifth Floor, Boston, MA 02110-1335 USA

*****************************************************************************/

/**************************************************//**
@file mtr/mtr0mtr.cc
Mini-transaction buffer

Created 11/26/1995 Heikki Tuuri
*******************************************************/

#include "mtr0log.h"
#include "buf0buf.h"
#include "buf0flu.h"
#include "page0types.h"
#include "log0crypt.h"
#ifdef BTR_CUR_HASH_ADAPT
# include "btr0sea.h"
#else
# include "btr0cur.h"
#endif
#include "srv0start.h"
#include "log.h"
#include "mariadb_stats.h"
#include "my_cpu.h"

#ifdef HAVE_PMEM
void (*mtr_t::commit_logger)(mtr_t *, std::pair<lsn_t,page_flush_ahead>);
#endif
std::pair<lsn_t,mtr_t::page_flush_ahead> (*mtr_t::finisher)(mtr_t *, size_t);
unsigned mtr_t::spin_wait_delay;

void mtr_t::finisher_update()
{
  ut_ad(log_sys.latch_have_wr());
#ifdef HAVE_PMEM
  if (log_sys.is_pmem())
  {
    commit_logger= mtr_t::commit_log<true>;
    finisher= spin_wait_delay
      ? mtr_t::finish_writer<true,true> : mtr_t::finish_writer<false,true>;
    return;
  }
  commit_logger= mtr_t::commit_log<false>;
#endif
  finisher=
    (spin_wait_delay
     ? mtr_t::finish_writer<true,false> : mtr_t::finish_writer<false,false>);
}

void mtr_memo_slot_t::release() const
{
  ut_ad(object);

  switch (type) {
  case MTR_MEMO_S_LOCK:
    static_cast<index_lock*>(object)->s_unlock();
    break;
  case MTR_MEMO_X_LOCK:
  case MTR_MEMO_SX_LOCK:
    static_cast<index_lock*>(object)->
      u_or_x_unlock(type == MTR_MEMO_SX_LOCK);
    break;
  case MTR_MEMO_SPACE_X_LOCK:
    static_cast<fil_space_t*>(object)->set_committed_size();
    static_cast<fil_space_t*>(object)->x_unlock();
    break;
  default:
    buf_page_t *bpage= static_cast<buf_page_t*>(object);
    ut_d(const auto s=)
      bpage->unfix();
    ut_ad(s < buf_page_t::READ_FIX || s >= buf_page_t::WRITE_FIX);
    switch (type) {
    case MTR_MEMO_PAGE_S_FIX:
      bpage->lock.s_unlock();
      break;
    case MTR_MEMO_BUF_FIX:
      break;
    default:
      ut_ad(type == MTR_MEMO_PAGE_SX_FIX ||
            type == MTR_MEMO_PAGE_X_FIX ||
            type == MTR_MEMO_PAGE_SX_MODIFY ||
            type == MTR_MEMO_PAGE_X_MODIFY);
      bpage->lock.u_or_x_unlock(type & MTR_MEMO_PAGE_SX_FIX);
    }
  }
}

/** Prepare to insert a modified blcok into flush_list.
@param lsn start LSN of the mini-transaction
@return insert position for insert_into_flush_list() */
inline buf_page_t *buf_pool_t::prepare_insert_into_flush_list(lsn_t lsn)
  noexcept
{
  ut_ad(recv_recovery_is_on() || log_sys.latch_have_any());
  ut_ad(lsn >= log_sys.last_checkpoint_lsn);
  mysql_mutex_assert_owner(&flush_list_mutex);
  static_assert(log_t::FIRST_LSN >= 2, "compatibility");

rescan:
  buf_page_t *prev= UT_LIST_GET_FIRST(flush_list);
  if (prev)
  {
    lsn_t om= prev->oldest_modification();
    if (om == 1)
    {
      delete_from_flush_list(prev);
      goto rescan;
    }
    ut_ad(om > 2);
    if (om <= lsn)
      return nullptr;
    while (buf_page_t *next= UT_LIST_GET_NEXT(list, prev))
    {
      om= next->oldest_modification();
      if (om == 1)
      {
        delete_from_flush_list(next);
        continue;
      }
      ut_ad(om > 2);
      if (om <= lsn)
        break;
      prev= next;
    }
    flush_hp.adjust(prev);
  }
  return prev;
}

/** Insert a modified block into the flush list.
@param prev     insert position (from prepare_insert_into_flush_list())
@param block    modified block
@param lsn      start LSN of the mini-transaction that modified the block */
inline void buf_pool_t::insert_into_flush_list(buf_page_t *prev,
                                               buf_block_t *block, lsn_t lsn)
  noexcept
{
  ut_ad(!fsp_is_system_temporary(block->page.id().space()));
  mysql_mutex_assert_owner(&flush_list_mutex);

  MEM_CHECK_DEFINED(block->page.zip.data
                    ? block->page.zip.data : block->page.frame,
                    block->physical_size());

  if (const lsn_t old= block->page.oldest_modification())
  {
    if (old > 1)
      return;
    flush_hp.adjust(&block->page);
    UT_LIST_REMOVE(flush_list, &block->page);
  }
  else
    flush_list_bytes+= block->physical_size();

  ut_ad(flush_list_bytes <= curr_pool_size);

  if (prev)
    UT_LIST_INSERT_AFTER(flush_list, prev, &block->page);
  else
    UT_LIST_ADD_FIRST(flush_list, &block->page);

  block->page.set_oldest_modification(lsn);
}

mtr_t::mtr_t()= default;
mtr_t::~mtr_t()= default;

/** Start a mini-transaction. */
void mtr_t::start()
{
  ut_ad(m_memo.empty());
  ut_ad(!m_freed_pages);
  ut_ad(!m_freed_space);
  MEM_UNDEFINED(this, sizeof *this);
  MEM_MAKE_DEFINED(&m_memo, sizeof m_memo);
  MEM_MAKE_DEFINED(&m_freed_space, sizeof m_freed_space);
  MEM_MAKE_DEFINED(&m_freed_pages, sizeof m_freed_pages);

  ut_d(m_start= true);
  ut_d(m_commit= false);
  ut_d(m_freeing_tree= false);

  m_last= nullptr;
  m_last_offset= 0;

  new(&m_log) mtr_buf_t();

  m_made_dirty= false;
  m_latch_ex= false;
  m_modifications= false;
  m_log_mode= MTR_LOG_ALL;
  ut_d(m_user_space_id= TRX_SYS_SPACE);
  m_user_space= nullptr;
  m_commit_lsn= 0;
  m_trim_pages= false;
}

/** Release the resources */
inline void mtr_t::release_resources()
{
  ut_ad(is_active());
  ut_ad(m_memo.empty());
  m_log.erase();
  ut_d(m_commit= true);
}

/** Handle any pages that were freed during the mini-transaction. */
void mtr_t::process_freed_pages()
{
  if (m_freed_pages)
  {
    ut_ad(!m_freed_pages->empty());
    ut_ad(m_freed_space);
    ut_ad(m_freed_space->is_owner());
    ut_ad(is_named_space(m_freed_space));

    /* Update the last freed lsn */
    m_freed_space->freed_range_mutex.lock();
    m_freed_space->update_last_freed_lsn(m_commit_lsn);
    if (!m_trim_pages)
      for (const auto &range : *m_freed_pages)
        m_freed_space->add_free_range(range);
    else
      m_freed_space->clear_freed_ranges();
    m_freed_space->freed_range_mutex.unlock();

    delete m_freed_pages;
    m_freed_pages= nullptr;
    m_freed_space= nullptr;
    /* mtr_t::start() will reset m_trim_pages */
  }
  else
    ut_ad(!m_freed_space);
}

ATTRIBUTE_COLD __attribute__((noinline))
/** Insert a modified block into buf_pool.flush_list on IMPORT TABLESPACE. */
static void insert_imported(buf_block_t *block)
{
  if (block->page.oldest_modification() <= 1)
  {
    log_sys.latch.rd_lock(SRW_LOCK_CALL);
    /* For unlogged mtrs (MTR_LOG_NO_REDO), we use the current system LSN. The
    mtr that generated the LSN is either already committed or in mtr_t::commit.
    Shared latch and relaxed atomics should be fine here as it is guaranteed
    that both the current mtr and the mtr that generated the LSN would have
    added the dirty pages to flush list before we access the minimum LSN during
    checkpoint. log_checkpoint_low() acquires exclusive log_sys.latch before
    commencing. */
    const lsn_t lsn= log_sys.get_lsn();
    mysql_mutex_lock(&buf_pool.flush_list_mutex);
    buf_pool.insert_into_flush_list
      (buf_pool.prepare_insert_into_flush_list(lsn), block, lsn);
    log_sys.latch.rd_unlock();
    mysql_mutex_unlock(&buf_pool.flush_list_mutex);
  }
}

/** Release modified pages when no log was written. */
void mtr_t::release_unlogged()
{
  ut_ad(m_log_mode == MTR_LOG_NO_REDO);
  ut_ad(m_log.size() == 0);

  process_freed_pages();

  for (auto it= m_memo.rbegin(); it != m_memo.rend(); it++)
  {
    mtr_memo_slot_t &slot= *it;
    ut_ad(slot.object);
    switch (slot.type) {
    case MTR_MEMO_S_LOCK:
      static_cast<index_lock*>(slot.object)->s_unlock();
      break;
    case MTR_MEMO_SPACE_X_LOCK:
      static_cast<fil_space_t*>(slot.object)->set_committed_size();
      static_cast<fil_space_t*>(slot.object)->x_unlock();
      break;
    case MTR_MEMO_X_LOCK:
    case MTR_MEMO_SX_LOCK:
      static_cast<index_lock*>(slot.object)->
        u_or_x_unlock(slot.type == MTR_MEMO_SX_LOCK);
      break;
    default:
      buf_block_t *block= static_cast<buf_block_t*>(slot.object);
      ut_d(const auto s=) block->page.unfix();
      ut_ad(s >= buf_page_t::FREED);
      ut_ad(s < buf_page_t::READ_FIX);

      if (slot.type & MTR_MEMO_MODIFY)
      {
        ut_ad(slot.type == MTR_MEMO_PAGE_X_MODIFY ||
              slot.type == MTR_MEMO_PAGE_SX_MODIFY);
        ut_ad(block->page.id() < end_page_id);
        insert_imported(block);
      }

      switch (slot.type) {
      case MTR_MEMO_PAGE_S_FIX:
        block->page.lock.s_unlock();
        break;
      case MTR_MEMO_BUF_FIX:
        break;
      default:
        ut_ad(slot.type == MTR_MEMO_PAGE_SX_FIX ||
              slot.type == MTR_MEMO_PAGE_X_FIX ||
              slot.type == MTR_MEMO_PAGE_SX_MODIFY ||
              slot.type == MTR_MEMO_PAGE_X_MODIFY);
        block->page.lock.u_or_x_unlock(slot.type & MTR_MEMO_PAGE_SX_FIX);
      }
    }
  }

  m_memo.clear();
}

void mtr_t::release()
{
  for (auto it= m_memo.rbegin(); it != m_memo.rend(); it++)
    it->release();
  m_memo.clear();
}

inline lsn_t log_t::get_write_target() const
{
  ut_ad(latch_have_any());
  if (UNIV_LIKELY(buf_free_ok()))
    return 0;
  /* The LSN corresponding to the end of buf is
  write_lsn - (first_lsn & 4095) + buf_free,
  but we use simpler arithmetics to return a smaller write target in
  order to minimize waiting in log_write_up_to(). */
  ut_ad(max_buf_free >= 4096 * 4);
  return write_lsn + max_buf_free / 2;
}

template<bool pmem>
void mtr_t::commit_log(mtr_t *mtr, std::pair<lsn_t,page_flush_ahead> lsns)
{
<<<<<<< HEAD
  ut_ad(is_active());

  /* This is a dirty read, for debugging. */
  ut_ad(!m_modifications || !recv_no_log_write);
  ut_ad(!m_modifications || m_log_mode != MTR_LOG_NONE);
  ut_ad(!m_latch_ex);
=======
  size_t modified= 0;
  const lsn_t write_lsn= pmem ? 0 : log_sys.get_write_target();
>>>>>>> 581976a7

  if (mtr->m_made_dirty)
  {
    auto it= mtr->m_memo.rbegin();

    mysql_mutex_lock(&buf_pool.flush_list_mutex);

    buf_page_t *const prev=
      buf_pool.prepare_insert_into_flush_list(lsns.first);

    while (it != mtr->m_memo.rend())
    {
      const mtr_memo_slot_t &slot= *it++;
      if (slot.type & MTR_MEMO_MODIFY)
      {
        ut_ad(slot.type == MTR_MEMO_PAGE_X_MODIFY ||
              slot.type == MTR_MEMO_PAGE_SX_MODIFY);
        modified++;
        buf_block_t *b= static_cast<buf_block_t*>(slot.object);
        ut_ad(b->page.id() < end_page_id);
        ut_d(const auto s= b->page.state());
        ut_ad(s > buf_page_t::FREED);
        ut_ad(s < buf_page_t::READ_FIX);
        ut_ad(mach_read_from_8(b->page.frame + FIL_PAGE_LSN) <=
              mtr->m_commit_lsn);
        mach_write_to_8(b->page.frame + FIL_PAGE_LSN, mtr->m_commit_lsn);
        if (UNIV_LIKELY_NULL(b->page.zip.data))
          memcpy_aligned<8>(FIL_PAGE_LSN + b->page.zip.data,
                            FIL_PAGE_LSN + b->page.frame, 8);
        buf_pool.insert_into_flush_list(prev, b, lsns.first);
      }
    }

    ut_ad(modified);
    buf_pool.flush_list_requests+= modified;
    buf_pool.page_cleaner_wakeup();
    mysql_mutex_unlock(&buf_pool.flush_list_mutex);

    if (mtr->m_latch_ex)
    {
      log_sys.latch.wr_unlock();
      mtr->m_latch_ex= false;
    }
    else
      log_sys.latch.rd_unlock();

    mtr->release();
  }
  else
  {
    if (mtr->m_latch_ex)
    {
      log_sys.latch.wr_unlock();
      mtr->m_latch_ex= false;
    }
    else
      log_sys.latch.rd_unlock();

    for (auto it= mtr->m_memo.rbegin(); it != mtr->m_memo.rend(); )
    {
      const mtr_memo_slot_t &slot= *it++;
      ut_ad(slot.object);
      switch (slot.type) {
      case MTR_MEMO_S_LOCK:
        static_cast<index_lock*>(slot.object)->s_unlock();
        break;
      case MTR_MEMO_SPACE_X_LOCK:
        static_cast<fil_space_t*>(slot.object)->set_committed_size();
        static_cast<fil_space_t*>(slot.object)->x_unlock();
        break;
      case MTR_MEMO_X_LOCK:
      case MTR_MEMO_SX_LOCK:
        static_cast<index_lock*>(slot.object)->
          u_or_x_unlock(slot.type == MTR_MEMO_SX_LOCK);
        break;
      default:
        buf_page_t *bpage= static_cast<buf_page_t*>(slot.object);
        ut_d(const auto s=)
          bpage->unfix();
        if (slot.type & MTR_MEMO_MODIFY)
        {
          ut_ad(slot.type == MTR_MEMO_PAGE_X_MODIFY ||
                slot.type == MTR_MEMO_PAGE_SX_MODIFY);
          ut_ad(bpage->oldest_modification() > 1);
          ut_ad(bpage->oldest_modification() < mtr->m_commit_lsn);
          ut_ad(bpage->id() < end_page_id);
          ut_ad(s >= buf_page_t::FREED);
          ut_ad(s < buf_page_t::READ_FIX);
          ut_ad(mach_read_from_8(bpage->frame + FIL_PAGE_LSN) <=
                mtr->m_commit_lsn);
          mach_write_to_8(bpage->frame + FIL_PAGE_LSN, mtr->m_commit_lsn);
          if (UNIV_LIKELY_NULL(bpage->zip.data))
            memcpy_aligned<8>(FIL_PAGE_LSN + bpage->zip.data,
                              FIL_PAGE_LSN + bpage->frame, 8);
          modified++;
        }
        switch (auto latch= slot.type & ~MTR_MEMO_MODIFY) {
        case MTR_MEMO_PAGE_S_FIX:
          bpage->lock.s_unlock();
          continue;
        case MTR_MEMO_PAGE_SX_FIX:
        case MTR_MEMO_PAGE_X_FIX:
          bpage->lock.u_or_x_unlock(latch == MTR_MEMO_PAGE_SX_FIX);
          continue;
        default:
          ut_ad(latch == MTR_MEMO_BUF_FIX);
        }
      }
    }

    buf_pool.add_flush_list_requests(modified);
    mtr->m_memo.clear();
  }

  mariadb_increment_pages_updated(modified);

  if (UNIV_UNLIKELY(lsns.second != PAGE_FLUSH_NO))
    buf_flush_ahead(mtr->m_commit_lsn, lsns.second == PAGE_FLUSH_SYNC);

  if (!pmem && UNIV_UNLIKELY(write_lsn != 0))
    log_write_up_to(write_lsn, false);
}

/** Commit a mini-transaction. */
void mtr_t::commit()
{
  ut_ad(is_active());
  ut_ad(!is_inside_ibuf());

  /* This is a dirty read, for debugging. */
  ut_ad(!m_modifications || !recv_no_log_write);
  ut_ad(!m_modifications || m_log_mode != MTR_LOG_NONE);
  ut_ad(!m_latch_ex);

  if (m_modifications && (m_log_mode == MTR_LOG_NO_REDO || !m_log.empty()))
  {
    if (UNIV_UNLIKELY(!is_logged()))
    {
      release_unlogged();
      goto func_exit;
    }

    ut_ad(!srv_read_only_mode);
    std::pair<lsn_t,page_flush_ahead> lsns{do_write()};
    process_freed_pages();
#ifdef HAVE_PMEM
    commit_logger(this, lsns);
#else
    commit_log<false>(this, lsns);
#endif
  }
  else
  {
    if (m_freed_pages)
    {
      ut_ad(!m_freed_pages->empty());
      ut_ad(m_freed_space == fil_system.temp_space);
      ut_ad(!m_trim_pages);
      for (const auto &range : *m_freed_pages)
        m_freed_space->add_free_range(range);
      delete m_freed_pages;
      m_freed_pages= nullptr;
      m_freed_space= nullptr;
    }
    release();
  }

func_exit:
  release_resources();
}

void mtr_t::rollback_to_savepoint(ulint begin, ulint end)
{
  ut_ad(end <= m_memo.size());
  ut_ad(begin <= end);
  ulint s= end;

  while (s-- > begin)
  {
    const mtr_memo_slot_t &slot= m_memo[s];
    ut_ad(slot.object);
    /* This is intended for releasing latches on indexes or unmodified
    buffer pool pages. */
    ut_ad(slot.type <= MTR_MEMO_SX_LOCK);
    ut_ad(!(slot.type & MTR_MEMO_MODIFY));
    slot.release();
  }

  m_memo.erase(m_memo.begin() + begin, m_memo.begin() + end);
}

/** Set create_lsn. */
inline void fil_space_t::set_create_lsn(lsn_t lsn)
{
  /* Concurrent log_checkpoint_low() must be impossible. */
  ut_ad(latch.have_wr());
  create_lsn= lsn;
}

/** Commit a mini-transaction that is shrinking a tablespace.
@param space   tablespace that is being shrunk
@param size    new size in pages */
void mtr_t::commit_shrink(fil_space_t &space, uint32_t size)
{
  ut_ad(is_active());
  ut_ad(!high_level_read_only);
  ut_ad(m_modifications);
  ut_ad(m_made_dirty);
  ut_ad(!m_memo.empty());
  ut_ad(!recv_recovery_is_on());
  ut_ad(m_log_mode == MTR_LOG_ALL);
  ut_ad(!m_freed_pages);
  ut_ad(UT_LIST_GET_LEN(space.chain) == 1);

  log_write_and_flush_prepare();
  m_latch_ex= true;
  log_sys.latch.wr_lock(SRW_LOCK_CALL);

  const lsn_t start_lsn= do_write().first;
  ut_d(m_log.erase());

  fil_node_t *file= UT_LIST_GET_LAST(space.chain);
  mysql_mutex_lock(&fil_system.mutex);
  ut_ad(file->is_open());
  space.size= file->size= size;
  space.set_create_lsn(m_commit_lsn);
  mysql_mutex_unlock(&fil_system.mutex);

  space.clear_freed_ranges();

  /* Durably write the reduced FSP_SIZE before truncating the data file. */
  log_write_and_flush();
  ut_ad(log_sys.latch_have_wr());

  os_file_truncate(space.chain.start->name, space.chain.start->handle,
                   os_offset_t{size} << srv_page_size_shift, true);

  space.clear_freed_ranges();

  const page_id_t high{space.id, size};
  size_t modified= 0;
  auto it= m_memo.rbegin();
  mysql_mutex_lock(&buf_pool.flush_list_mutex);

  buf_page_t *const prev= buf_pool.prepare_insert_into_flush_list(start_lsn);

  while (it != m_memo.rend())
  {
    mtr_memo_slot_t &slot= *it++;

    ut_ad(slot.object);
    if (slot.type == MTR_MEMO_SPACE_X_LOCK)
      ut_ad(high.space() == static_cast<fil_space_t*>(slot.object)->id);
    else
    {
      ut_ad(slot.type == MTR_MEMO_PAGE_X_MODIFY ||
            slot.type == MTR_MEMO_PAGE_SX_MODIFY ||
            slot.type == MTR_MEMO_PAGE_X_FIX ||
            slot.type == MTR_MEMO_PAGE_SX_FIX);
      buf_block_t *b= static_cast<buf_block_t*>(slot.object);
      const page_id_t id{b->page.id()};
      const auto s= b->page.state();
      ut_ad(s > buf_page_t::FREED);
      ut_ad(s < buf_page_t::READ_FIX);
      ut_ad(b->page.frame);
      ut_ad(mach_read_from_8(b->page.frame + FIL_PAGE_LSN) <= m_commit_lsn);
      ut_ad(!b->page.zip.data); // we no not shrink ROW_FORMAT=COMPRESSED

      if (id < high)
      {
        ut_ad(id.space() == high.space() ||
              (id == page_id_t{0, TRX_SYS_PAGE_NO} &&
               srv_is_undo_tablespace(high.space())));
        if (slot.type & MTR_MEMO_MODIFY)
        {
          modified++;
          mach_write_to_8(b->page.frame + FIL_PAGE_LSN, m_commit_lsn);
          buf_pool.insert_into_flush_list(prev, b, start_lsn);
        }
      }
      else
      {
        ut_ad(id.space() == high.space());
        if (s >= buf_page_t::UNFIXED)
          b->page.set_freed(s);
        if (b->page.oldest_modification() > 1)
          b->page.reset_oldest_modification();
        slot.type= mtr_memo_type_t(slot.type & ~MTR_MEMO_MODIFY);
      }
    }
  }

  ut_ad(modified);
  buf_pool.flush_list_requests+= modified;
  buf_pool.page_cleaner_wakeup();
  mysql_mutex_unlock(&buf_pool.flush_list_mutex);

  log_sys.latch.wr_unlock();
  m_latch_ex= false;

  release();
  release_resources();
}

/** Commit a mini-transaction that is deleting or renaming a file.
@param space   tablespace that is being renamed or deleted
@param name    new file name (nullptr=the file will be deleted)
@return whether the operation succeeded */
bool mtr_t::commit_file(fil_space_t &space, const char *name)
{
  ut_ad(is_active());
  ut_ad(!high_level_read_only);
  ut_ad(m_modifications);
  ut_ad(!m_made_dirty);
  ut_ad(!recv_recovery_is_on());
  ut_ad(m_log_mode == MTR_LOG_ALL);
  ut_ad(UT_LIST_GET_LEN(space.chain) == 1);
  ut_ad(!m_latch_ex);

  m_latch_ex= true;

  log_write_and_flush_prepare();

  log_sys.latch.wr_lock(SRW_LOCK_CALL);

  size_t size= m_log.size() + 5;

  if (log_sys.is_encrypted())
  {
    /* We will not encrypt any FILE_ records, but we will reserve
    a nonce at the end. */
    size+= 8;
    m_commit_lsn= log_sys.get_lsn();
  }
  else
    m_commit_lsn= 0;

  m_crc= 0;
  m_log.for_each_block([this](const mtr_buf_t::block_t *b)
  { m_crc= my_crc32c(m_crc, b->begin(), b->used()); return true; });
  finish_write(size);

  if (!name && space.max_lsn)
  {
    ut_d(space.max_lsn= 0);
    fil_system.named_spaces.remove(space);
  }

  /* Block log_checkpoint(). */
  mysql_mutex_lock(&buf_pool.flush_list_mutex);

  /* Durably write the log for the file system operation. */
  log_write_and_flush();

  log_sys.latch.wr_unlock();
  m_latch_ex= false;

  char *old_name= space.chain.start->name;
  bool success= true;

  if (name)
  {
    char *new_name= mem_strdup(name);
    mysql_mutex_lock(&fil_system.mutex);
    success= os_file_rename(innodb_data_file_key, old_name, name);
    if (success)
      space.chain.start->name= new_name;
    else
      old_name= new_name;
    mysql_mutex_unlock(&fil_system.mutex);
    ut_free(old_name);
  }

  mysql_mutex_unlock(&buf_pool.flush_list_mutex);
  release_resources();

  return success;
}

/** Commit a mini-transaction that did not modify any pages,
but generated some redo log on a higher level, such as
FILE_MODIFY records and an optional FILE_CHECKPOINT marker.
The caller must hold exclusive log_sys.latch.
This is to be used at log_checkpoint().
@param checkpoint_lsn   the log sequence number of a checkpoint, or 0
@return current LSN */
ATTRIBUTE_COLD lsn_t mtr_t::commit_files(lsn_t checkpoint_lsn)
{
  ut_ad(log_sys.latch_have_wr());
  ut_ad(is_active());
  ut_ad(m_log_mode == MTR_LOG_ALL);
  ut_ad(!m_made_dirty);
  ut_ad(m_memo.empty());
  ut_ad(!srv_read_only_mode);
  ut_ad(!m_freed_space);
  ut_ad(!m_freed_pages);
  ut_ad(!m_user_space);
  ut_ad(!m_latch_ex);

  m_latch_ex= true;

  if (checkpoint_lsn)
  {
    byte *ptr= m_log.push<byte*>(3 + 8);
    *ptr= FILE_CHECKPOINT | (2 + 8);
    ::memset(ptr + 1, 0, 2);
    mach_write_to_8(ptr + 3, checkpoint_lsn);
  }

  size_t size= m_log.size() + 5;

  if (log_sys.is_encrypted())
  {
    /* We will not encrypt any FILE_ records, but we will reserve
    a nonce at the end. */
    size+= 8;
    m_commit_lsn= log_sys.get_lsn();
  }
  else
    m_commit_lsn= 0;

  m_crc= 0;
  m_log.for_each_block([this](const mtr_buf_t::block_t *b)
  { m_crc= my_crc32c(m_crc, b->begin(), b->used()); return true; });
  finish_write(size);
  release_resources();

  if (checkpoint_lsn)
    DBUG_PRINT("ib_log",
               ("FILE_CHECKPOINT(" LSN_PF ") written at " LSN_PF,
                checkpoint_lsn, m_commit_lsn));

  return m_commit_lsn;
}

#ifdef UNIV_DEBUG
/** Check if a tablespace is associated with the mini-transaction
(needed for generating a FILE_MODIFY record)
@param[in]	space	tablespace
@return whether the mini-transaction is associated with the space */
bool
mtr_t::is_named_space(uint32_t space) const
{
  ut_ad(!m_user_space || m_user_space->id != TRX_SYS_SPACE);
  return !is_logged() || m_user_space_id == space ||
    is_predefined_tablespace(space);
}
/** Check if a tablespace is associated with the mini-transaction
(needed for generating a FILE_MODIFY record)
@param[in]	space	tablespace
@return whether the mini-transaction is associated with the space */
bool mtr_t::is_named_space(const fil_space_t* space) const
{
  ut_ad(!m_user_space || m_user_space->id != TRX_SYS_SPACE);

  return !is_logged() || m_user_space == space ||
    is_predefined_tablespace(space->id);
}
#endif /* UNIV_DEBUG */

/** Acquire a tablespace X-latch.
@param[in]	space_id	tablespace ID
@return the tablespace object (never NULL) */
fil_space_t *mtr_t::x_lock_space(uint32_t space_id)
{
	fil_space_t*	space;

	ut_ad(is_active());

	if (space_id == TRX_SYS_SPACE) {
		space = fil_system.sys_space;
	} else if ((space = m_user_space) && space_id == space->id) {
	} else {
		space = fil_space_get(space_id);
		ut_ad(m_log_mode != MTR_LOG_NO_REDO
		      || space->purpose == FIL_TYPE_TEMPORARY
		      || space->purpose == FIL_TYPE_IMPORT);
	}

	ut_ad(space);
	ut_ad(space->id == space_id);
	x_lock_space(space);
	return(space);
}

/** Acquire an exclusive tablespace latch.
@param space  tablespace */
void mtr_t::x_lock_space(fil_space_t *space)
{
  ut_ad(space->purpose == FIL_TYPE_TEMPORARY ||
        space->purpose == FIL_TYPE_IMPORT ||
        space->purpose == FIL_TYPE_TABLESPACE);
  if (!memo_contains(*space))
  {
    memo_push(space, MTR_MEMO_SPACE_X_LOCK);
    space->x_lock();
  }
}

void mtr_t::release(const void *object)
{
  ut_ad(is_active());

  auto it=
    std::find_if(m_memo.begin(), m_memo.end(),
                 [object](const mtr_memo_slot_t& slot)
                 { return slot.object == object; });
  ut_ad(it != m_memo.end());
  ut_ad(!(it->type & MTR_MEMO_MODIFY));
  it->release();
  m_memo.erase(it, it + 1);
  ut_ad(std::find_if(m_memo.begin(), m_memo.end(),
                     [object](const mtr_memo_slot_t& slot)
                     { return slot.object == &object; }) == m_memo.end());
}

static time_t log_close_warn_time;

/** Display a warning that the log tail is overwriting the head,
making the server crash-unsafe. */
ATTRIBUTE_COLD static void log_overwrite_warning(lsn_t lsn)
{
  if (log_sys.overwrite_warned)
    return;

  time_t t= time(nullptr);
  if (difftime(t, log_close_warn_time) < 15)
    return;

  if (!log_sys.overwrite_warned)
    log_sys.overwrite_warned= lsn;
  log_close_warn_time= t;

  sql_print_error("InnoDB: Crash recovery is broken due to"
                  " insufficient innodb_log_file_size;"
                  " last checkpoint LSN=" LSN_PF ", current LSN=" LSN_PF
                  "%s.",
                  lsn_t{log_sys.last_checkpoint_lsn}, lsn,
                  srv_shutdown_state != SRV_SHUTDOWN_INITIATED
                  ? ". Shutdown is in progress" : "");
}

static ATTRIBUTE_NOINLINE void lsn_delay(size_t delay, size_t mult) noexcept
{
  delay*= mult * 2; // GCC 13.2.0 -O2 targeting AMD64 wants to unroll twice
  HMT_low();
  do
    MY_RELAX_CPU();
  while (--delay);
  HMT_medium();
}

#if defined __clang_major__ && __clang_major__ < 10
/* Only clang-10 introduced support for asm goto */
#elif defined __APPLE__
/* At least some versions of Apple Xcode do not support asm goto */
#elif defined __GNUC__ && (defined __i386__ || defined __x86_64__)
# if SIZEOF_SIZE_T == 8
#  define LOCK_TSET                                             \
  __asm__ goto("lock btsq $63, %0\n\t" "jnc %l1"                \
               : : "m"(buf_free) : "cc", "memory" : got)
# else
#  define LOCK_TSET                                             \
  __asm__ goto("lock btsl $31, %0\n\t" "jnc %l1"                \
               : : "m"(buf_free) : "cc", "memory" : got)
# endif
#elif defined _MSC_VER && (defined _M_IX86 || defined _M_X64)
# if SIZEOF_SIZE_T == 8
#  define LOCK_TSET                                                     \
  if (!_interlockedbittestandset64                                      \
      (reinterpret_cast<volatile LONG64*>(&buf_free), 63)) return
# else
#  define LOCK_TSET                                                     \
  if (!_interlockedbittestandset                                        \
      (reinterpret_cast<volatile long*>(&buf_free), 31)) return
# endif
#endif

#ifdef LOCK_TSET
ATTRIBUTE_NOINLINE
void log_t::lsn_lock_bts() noexcept
{
  LOCK_TSET;
  {
    const size_t m= mtr_t::spin_wait_delay;
    constexpr size_t DELAY= 10, MAX_ITERATIONS= 10;
    for (size_t delay_count= DELAY, delay_iterations= 1;;
         lsn_delay(delay_iterations, m))
    {
      if (!(buf_free.load(std::memory_order_relaxed) & buf_free_LOCK))
        LOCK_TSET;
      if (!delay_count);
      else if (delay_iterations < MAX_ITERATIONS)
        delay_count= DELAY, delay_iterations++;
      else
        delay_count--;
    }
  }

# ifdef __GNUC__
 got:
  return;
# endif
}

inline
#else
ATTRIBUTE_NOINLINE
#endif
size_t log_t::lock_lsn() noexcept
{
#ifdef LOCK_TSET
  lsn_lock_bts();
  return ~buf_free_LOCK & buf_free.load(std::memory_order_relaxed);
# undef LOCK_TSET
#else
  size_t b= buf_free.fetch_or(buf_free_LOCK, std::memory_order_acquire);
  if (b & buf_free_LOCK)
  {
    const size_t m= mtr_t::spin_wait_delay;
    constexpr size_t DELAY= 10, MAX_ITERATIONS= 10;
    for (size_t delay_count= DELAY, delay_iterations= 1;
         ((b= buf_free.load(std::memory_order_relaxed)) & buf_free_LOCK) ||
           (buf_free_LOCK & (b= buf_free.fetch_or(buf_free_LOCK,
                                                  std::memory_order_acquire)));
         lsn_delay(delay_iterations, m))
      if (!delay_count);
      else if (delay_iterations < MAX_ITERATIONS)
        delay_count= DELAY, delay_iterations++;
      else
        delay_count--;
  }
  return b;
#endif
}

template<bool spin>
ATTRIBUTE_COLD size_t log_t::append_prepare_wait(size_t b, bool ex, lsn_t lsn)
  noexcept
{
  waits++;
  ut_ad(buf_free.load(std::memory_order_relaxed) ==
        (spin ? (b | buf_free_LOCK) : b));
  if (spin)
    buf_free.store(b, std::memory_order_release);
  else
    lsn_lock.wr_unlock();

  if (ex)
    latch.wr_unlock();
  else
    latch.rd_unlock();

  log_write_up_to(lsn, is_pmem());

  if (ex)
    latch.wr_lock(SRW_LOCK_CALL);
  else
    latch.rd_lock(SRW_LOCK_CALL);

  if (spin)
    return lock_lsn();

  lsn_lock.wr_lock();
  return buf_free.load(std::memory_order_relaxed);
}

/** Reserve space in the log buffer for appending data.
@tparam spin  whether to use the spin-only lock_lsn()
@tparam pmem  log_sys.is_pmem()
@param size   total length of the data to append(), in bytes
@param ex     whether log_sys.latch is exclusively locked
@return the start LSN and the buffer position for append() */
template<bool spin,bool pmem>
inline
std::pair<lsn_t,byte*> log_t::append_prepare(size_t size, bool ex) noexcept
{
  ut_ad(ex ? latch_have_wr() : latch_have_rd());
  ut_ad(pmem == is_pmem());
  if (!spin)
    lsn_lock.wr_lock();
  size_t b{spin ? lock_lsn() : buf_free.load(std::memory_order_relaxed)};
  write_to_buf++;

  const lsn_t l{lsn.load(std::memory_order_relaxed)}, end_lsn{l + size};

  if (UNIV_UNLIKELY(pmem
                    ? (end_lsn -
                       get_flushed_lsn(std::memory_order_relaxed)) > capacity()
                    : b + size >= buf_size))
    b= append_prepare_wait<spin>(b, ex, l);

  size_t new_buf_free= b + size;
  if (pmem && new_buf_free >= file_size)
    new_buf_free-= size_t(capacity());

  lsn.store(end_lsn, std::memory_order_relaxed);

  if (UNIV_UNLIKELY(end_lsn >= last_checkpoint_lsn + log_capacity))
    set_check_for_checkpoint(true);

  byte *our_buf= buf;
  if (spin)
    buf_free.store(new_buf_free, std::memory_order_release);
  else
  {
    buf_free.store(new_buf_free, std::memory_order_relaxed);
    lsn_lock.wr_unlock();
  }

  return {l, our_buf + b};
}

/** Finish appending data to the log.
@param lsn  the end LSN of the log record
@return whether buf_flush_ahead() will have to be invoked */
static mtr_t::page_flush_ahead log_close(lsn_t lsn) noexcept
{
  ut_ad(log_sys.latch_have_any());

  const lsn_t checkpoint_age= lsn - log_sys.last_checkpoint_lsn;

  if (UNIV_UNLIKELY(checkpoint_age >= log_sys.log_capacity) &&
      /* silence message on create_log_file() after the log had been deleted */
      checkpoint_age != lsn)
    log_overwrite_warning(lsn);
  else if (UNIV_LIKELY(checkpoint_age <= log_sys.max_modified_age_async))
    return mtr_t::PAGE_FLUSH_NO;
  else if (UNIV_LIKELY(checkpoint_age <= log_sys.max_checkpoint_age))
    return mtr_t::PAGE_FLUSH_ASYNC;

  log_sys.set_check_for_checkpoint();
  return mtr_t::PAGE_FLUSH_SYNC;
}

inline void mtr_t::page_checksum(const buf_page_t &bpage)
{
  const byte *page= bpage.frame;
  size_t size= srv_page_size;

  if (UNIV_LIKELY_NULL(bpage.zip.data))
  {
    size= (UNIV_ZIP_SIZE_MIN >> 1) << bpage.zip.ssize;
    switch (fil_page_get_type(bpage.zip.data)) {
    case FIL_PAGE_TYPE_ALLOCATED:
    case FIL_PAGE_INODE:
    case FIL_PAGE_IBUF_BITMAP:
    case FIL_PAGE_TYPE_FSP_HDR:
    case FIL_PAGE_TYPE_XDES:
      /* These are essentially uncompressed pages. */
      break;
    default:
      page= bpage.zip.data;
    }
  }

  /* We have to exclude from the checksum the normal
  page checksum that is written by buf_flush_init_for_writing()
  and FIL_PAGE_LSN which would be updated once we have actually
  allocated the LSN.

  Unfortunately, we cannot access fil_space_t easily here. In order to
  be compatible with encrypted tablespaces in the pre-full_crc32
  format we will unconditionally exclude the 8 bytes at
  FIL_PAGE_FILE_FLUSH_LSN_OR_KEY_VERSION
  a.k.a. FIL_RTREE_SPLIT_SEQ_NUM. */
  const uint32_t checksum=
    my_crc32c(my_crc32c(my_crc32c(0, page + FIL_PAGE_OFFSET,
                                  FIL_PAGE_LSN - FIL_PAGE_OFFSET),
                        page + FIL_PAGE_TYPE, 2),
              page + FIL_PAGE_SPACE_ID, size - (FIL_PAGE_SPACE_ID + 8));

  byte *l= log_write<OPTION>(bpage.id(), nullptr, 5, true, 0);
  *l++= OPT_PAGE_CHECKSUM;
  mach_write_to_4(l, checksum);
  m_log.close(l + 4);
}

std::pair<lsn_t,mtr_t::page_flush_ahead> mtr_t::do_write()
{
  ut_ad(!recv_no_log_write);
  ut_ad(is_logged());
  ut_ad(m_log.size());
  ut_ad(!m_latch_ex || log_sys.latch_have_wr());

#ifndef DBUG_OFF
  do
  {
    if (m_log_mode != MTR_LOG_ALL ||
        _db_keyword_(nullptr, "skip_page_checksum", 1))
      continue;
    for (const mtr_memo_slot_t& slot : m_memo)
      if (slot.type & MTR_MEMO_MODIFY)
      {
        const buf_page_t &b= *static_cast<const buf_page_t*>(slot.object);
        if (!b.is_freed())
          page_checksum(b);
      }
  }
  while (0);
#endif

  size_t len= m_log.size() + 5;
  ut_ad(len > 5);

  if (log_sys.is_encrypted())
  {
    len+= 8;
    encrypt();
  }
  else
  {
    m_crc= 0;
    m_commit_lsn= 0;
    m_log.for_each_block([this](const mtr_buf_t::block_t *b)
    { m_crc= my_crc32c(m_crc, b->begin(), b->used()); return true; });
  }

  if (!m_latch_ex)
    log_sys.latch.rd_lock(SRW_LOCK_CALL);

  if (UNIV_UNLIKELY(m_user_space && !m_user_space->max_lsn &&
                    !is_predefined_tablespace(m_user_space->id)))
  {
    if (!m_latch_ex)
    {
      m_latch_ex= true;
      log_sys.latch.rd_unlock();
      log_sys.latch.wr_lock(SRW_LOCK_CALL);
      if (UNIV_UNLIKELY(m_user_space->max_lsn != 0))
        goto func_exit;
    }
    name_write();
  }
func_exit:
  return finish_write(len);
}

inline void log_t::resize_write(lsn_t lsn, const byte *end, size_t len,
                                size_t seq) noexcept
{
  ut_ad(latch_have_any());

  if (UNIV_LIKELY_NULL(resize_buf))
  {
    ut_ad(end >= buf);
    end-= len;
    size_t s;

#ifdef HAVE_PMEM
    if (!resize_flush_buf)
    {
      ut_ad(is_pmem());
      const size_t resize_capacity{resize_target - START_OFFSET};
      const lsn_t resizing{resize_in_progress()};
      if (UNIV_UNLIKELY(lsn < resizing))
      {
        size_t l= resizing - lsn;
        if (l >= len)
          return;
        end+= l - len;
        len-= l;
        lsn+= l;
      }
      lsn-= resizing;
      s= START_OFFSET + lsn % resize_capacity;

      if (UNIV_UNLIKELY(end < &buf[START_OFFSET]))
      {
        /* The source buffer (log_sys.buf) wrapped around */
        ut_ad(end + capacity() < &buf[file_size]);
        ut_ad(end + len >= &buf[START_OFFSET]);
        ut_ad(end + capacity() + len >= &buf[file_size]);

        size_t l= size_t(buf - (end - START_OFFSET));
        if (UNIV_LIKELY(s + len <= resize_target))
        {
          /* The destination buffer (log_sys.resize_buf) did not wrap around */
          memcpy(resize_buf + s, end + capacity(), l);
          memcpy(resize_buf + s + l, &buf[START_OFFSET], len - l);
          goto pmem_nowrap;
        }
        else
        {
          /* Both log_sys.buf and log_sys.resize_buf wrapped around */
          const size_t rl= resize_target - s;
          if (l <= rl)
          {
            /* log_sys.buf wraps around first */
            memcpy(resize_buf + s, end + capacity(), l);
            memcpy(resize_buf + s + l, &buf[START_OFFSET], rl - l);
            memcpy(resize_buf + START_OFFSET, &buf[START_OFFSET + rl - l],
                   len - l);
          }
          else
          {
            /* log_sys.resize_buf wraps around first */
            memcpy(resize_buf + s, end + capacity(), rl);
            memcpy(resize_buf + START_OFFSET, end + capacity() + rl, l - rl);
            memcpy(resize_buf + START_OFFSET + (l - rl),
                   &buf[START_OFFSET], len - l);
          }
          goto pmem_wrap;
        }
      }
      else
      {
        ut_ad(end + len <= &buf[file_size]);

        if (UNIV_LIKELY(s + len <= resize_target))
        {
          memcpy(resize_buf + s, end, len);
        pmem_nowrap:
          s+= len - seq;
        }
        else
        {
          /* The log_sys.resize_buf wrapped around */
          memcpy(resize_buf + s, end, resize_target - s);
          memcpy(resize_buf + START_OFFSET, end + (resize_target - s),
                 len - (resize_target - s));
        pmem_wrap:
          s+= len - seq;
          if (s >= resize_target)
            s-= resize_capacity;
          resize_lsn.fetch_add(resize_capacity); /* Move the target ahead. */
        }
      }
    }
    else
#endif
    {
      ut_ad(resize_flush_buf);
      s= end - buf;
      ut_ad(s + len <= buf_size);
      memcpy(resize_buf + s, end, len);
      s+= len - seq;
    }

    /* Always set the sequence bit. If the resized log were to wrap around,
    we will advance resize_lsn. */
    ut_ad(resize_buf[s] <= 1);
    resize_buf[s]= 1;
  }
}

template<bool spin,bool pmem>
std::pair<lsn_t,mtr_t::page_flush_ahead>
mtr_t::finish_writer(mtr_t *mtr, size_t len)
{
  ut_ad(log_sys.is_latest());
  ut_ad(!recv_no_log_write);
  ut_ad(mtr->is_logged());
  ut_ad(mtr->m_latch_ex ? log_sys.latch_have_wr() : log_sys.latch_have_rd());

  const size_t size{mtr->m_commit_lsn ? 5U + 8U : 5U};
  std::pair<lsn_t, byte*> start=
    log_sys.append_prepare<spin,pmem>(len, mtr->m_latch_ex);

  if (!pmem)
  {
    mtr->m_log.for_each_block([&start](const mtr_buf_t::block_t *b)
    { log_sys.append(start.second, b->begin(), b->used()); return true; });

#ifdef HAVE_PMEM
  write_trailer:
#endif
    *start.second++= log_sys.get_sequence_bit(start.first + len - size);
    if (mtr->m_commit_lsn)
    {
      mach_write_to_8(start.second, mtr->m_commit_lsn);
      mtr->m_crc= my_crc32c(mtr->m_crc, start.second, 8);
      start.second+= 8;
    }
    mach_write_to_4(start.second, mtr->m_crc);
    start.second+= 4;
  }
#ifdef HAVE_PMEM
  else
  {
    if (UNIV_LIKELY(start.second + len <= &log_sys.buf[log_sys.file_size]))
    {
      mtr->m_log.for_each_block([&start](const mtr_buf_t::block_t *b)
      { log_sys.append(start.second, b->begin(), b->used()); return true; });
      goto write_trailer;
    }
    mtr->m_log.for_each_block([&start](const mtr_buf_t::block_t *b)
    {
      size_t size{b->used()};
      const size_t size_left(&log_sys.buf[log_sys.file_size] - start.second);
      const byte *src= b->begin();
      if (size > size_left)
      {
        ::memcpy(start.second, src, size_left);
        start.second= &log_sys.buf[log_sys.START_OFFSET];
        src+= size_left;
        size-= size_left;
      }
      ::memcpy(start.second, src, size);
      start.second+= size;
      return true;
    });
    const size_t size_left(&log_sys.buf[log_sys.file_size] - start.second);
    if (size_left > size)
      goto write_trailer;

    byte tail[5 + 8];
    tail[0]= log_sys.get_sequence_bit(start.first + len - size);

    if (mtr->m_commit_lsn)
    {
      mach_write_to_8(tail + 1, mtr->m_commit_lsn);
      mtr->m_crc= my_crc32c(mtr->m_crc, tail + 1, 8);
      mach_write_to_4(tail + 9, mtr->m_crc);
    }
    else
      mach_write_to_4(tail + 1, mtr->m_crc);

    ::memcpy(start.second, tail, size_left);
    ::memcpy(log_sys.buf + log_sys.START_OFFSET, tail + size_left,
             size - size_left);
    start.second= log_sys.buf +
      ((size >= size_left) ? log_sys.START_OFFSET : log_sys.file_size) +
      (size - size_left);
  }
#else
  static_assert(!pmem, "");
#endif

  log_sys.resize_write(start.first, start.second, len, size);

  mtr->m_commit_lsn= start.first + len;
  return {start.first, log_close(mtr->m_commit_lsn)};
}

bool mtr_t::have_x_latch(const buf_block_t &block) const
{
  ut_d(const mtr_memo_slot_t *found= nullptr);

  for (const mtr_memo_slot_t &slot : m_memo)
  {
    if (slot.object != &block)
      continue;

    ut_d(found= &slot);

    if (!(slot.type & MTR_MEMO_PAGE_X_FIX))
      continue;

    ut_ad(block.page.lock.have_x());
    return true;
  }

  ut_ad(!found);
  return false;
}

bool mtr_t::have_u_or_x_latch(const buf_block_t &block) const
{
  for (const mtr_memo_slot_t &slot : m_memo)
  {
    if (slot.object == &block &&
        slot.type & (MTR_MEMO_PAGE_X_FIX | MTR_MEMO_PAGE_SX_FIX))
    {
      ut_ad(block.page.lock.have_u_or_x());
      return true;
    }
  }
  return false;
}

/** Check if we are holding exclusive tablespace latch
@param space  tablespace to search for
@return whether space.latch is being held */
bool mtr_t::memo_contains(const fil_space_t& space) const
{
  for (const mtr_memo_slot_t &slot : m_memo)
  {
    if (slot.object == &space && slot.type == MTR_MEMO_SPACE_X_LOCK)
    {
      ut_ad(space.is_owner());
      return true;
    }
  }

  return false;
}

void mtr_t::page_lock_upgrade(const buf_block_t &block)
{
  ut_ad(block.page.lock.have_x());

  for (mtr_memo_slot_t &slot : m_memo)
    if (slot.object == &block && slot.type & MTR_MEMO_PAGE_SX_FIX)
      slot.type= mtr_memo_type_t(slot.type ^
                                 (MTR_MEMO_PAGE_SX_FIX | MTR_MEMO_PAGE_X_FIX));

#ifdef BTR_CUR_HASH_ADAPT
  ut_ad(!block.index || !block.index->freed());
#endif /* BTR_CUR_HASH_ADAPT */
}

/** Latch a buffer pool block.
@param block    block to be latched
@param rw_latch RW_S_LATCH, RW_SX_LATCH, RW_X_LATCH, RW_NO_LATCH */
void mtr_t::page_lock(buf_block_t *block, ulint rw_latch)
{
  mtr_memo_type_t fix_type;
  ut_d(const auto state= block->page.state());
  ut_ad(state > buf_page_t::FREED);
  ut_ad(state > buf_page_t::WRITE_FIX || state < buf_page_t::READ_FIX);
  switch (rw_latch) {
  case RW_NO_LATCH:
    fix_type= MTR_MEMO_BUF_FIX;
    goto done;
  case RW_S_LATCH:
    fix_type= MTR_MEMO_PAGE_S_FIX;
    block->page.lock.s_lock();
    break;
  case RW_SX_LATCH:
    fix_type= MTR_MEMO_PAGE_SX_FIX;
    block->page.lock.u_lock();
    ut_ad(!block->page.is_io_fixed());
    break;
  default:
    ut_ad(rw_latch == RW_X_LATCH);
    fix_type= MTR_MEMO_PAGE_X_FIX;
    if (block->page.lock.x_lock_upgraded())
    {
      block->unfix();
      page_lock_upgrade(*block);
      return;
    }
    ut_ad(!block->page.is_io_fixed());
  }

#ifdef BTR_CUR_HASH_ADAPT
  btr_search_drop_page_hash_index(block, true);
#endif

done:
  ut_ad(state < buf_page_t::UNFIXED ||
        page_id_t(page_get_space_id(block->page.frame),
                  page_get_page_no(block->page.frame)) == block->page.id());
  memo_push(block, fix_type);
}

void mtr_t::upgrade_buffer_fix(ulint savepoint, rw_lock_type_t rw_latch)
{
  ut_ad(is_active());
  mtr_memo_slot_t &slot= m_memo[savepoint];
  ut_ad(slot.type == MTR_MEMO_BUF_FIX);
  buf_block_t *block= static_cast<buf_block_t*>(slot.object);
  ut_d(const auto state= block->page.state());
  ut_ad(state > buf_page_t::FREED);
  ut_ad(state > buf_page_t::WRITE_FIX || state < buf_page_t::READ_FIX);
  static_assert(int{MTR_MEMO_PAGE_S_FIX} == int{RW_S_LATCH}, "");
  static_assert(int{MTR_MEMO_PAGE_X_FIX} == int{RW_X_LATCH}, "");
  static_assert(int{MTR_MEMO_PAGE_SX_FIX} == int{RW_SX_LATCH}, "");
  slot.type= mtr_memo_type_t(rw_latch);

  switch (rw_latch) {
  default:
    ut_ad("invalid state" == 0);
    break;
  case RW_S_LATCH:
    block->page.lock.s_lock();
    break;
  case RW_SX_LATCH:
    block->page.lock.u_lock();
    ut_ad(!block->page.is_io_fixed());
    break;
  case RW_X_LATCH:
    block->page.lock.x_lock();
    ut_ad(!block->page.is_io_fixed());
  }

#ifdef BTR_CUR_HASH_ADAPT
  btr_search_drop_page_hash_index(block, true);
#endif
  ut_ad(page_id_t(page_get_space_id(block->page.frame),
                  page_get_page_no(block->page.frame)) == block->page.id());
}

#ifdef UNIV_DEBUG
/** Check if we are holding an rw-latch in this mini-transaction
@param lock   latch to search for
@param type   held latch type
@return whether (lock,type) is contained */
bool mtr_t::memo_contains(const index_lock &lock, mtr_memo_type_t type) const
{
  ut_ad(type == MTR_MEMO_X_LOCK || type == MTR_MEMO_S_LOCK ||
        type == MTR_MEMO_SX_LOCK);

  for (const mtr_memo_slot_t &slot : m_memo)
  {
    if (slot.object == &lock && slot.type == type)
    {
      switch (type) {
      case MTR_MEMO_X_LOCK:
        ut_ad(lock.have_x());
        break;
      case MTR_MEMO_SX_LOCK:
        ut_ad(lock.have_u_or_x());
        break;
      case MTR_MEMO_S_LOCK:
        ut_ad(lock.have_s());
        break;
      default:
        break;
      }
      return true;
    }
  }

  return false;
}

/** Check if memo contains the given item.
@param object		object to search
@param flags		specify types of object (can be ORred) of
			MTR_MEMO_PAGE_S_FIX ... values
@return true if contains */
bool mtr_t::memo_contains_flagged(const void *object, ulint flags) const
{
  ut_ad(is_active());
  ut_ad(flags);
  /* Look for rw-lock-related and page-related flags. */
  ut_ad(!(flags & ulint(~(MTR_MEMO_PAGE_S_FIX | MTR_MEMO_PAGE_X_FIX |
                          MTR_MEMO_PAGE_SX_FIX | MTR_MEMO_BUF_FIX |
                          MTR_MEMO_MODIFY | MTR_MEMO_X_LOCK |
                          MTR_MEMO_SX_LOCK | MTR_MEMO_S_LOCK))));
  /* Either some rw-lock-related or page-related flags
  must be specified, but not both at the same time. */
  ut_ad(!(flags & (MTR_MEMO_PAGE_S_FIX | MTR_MEMO_PAGE_X_FIX |
                   MTR_MEMO_PAGE_SX_FIX | MTR_MEMO_BUF_FIX |
                   MTR_MEMO_MODIFY)) ==
        !!(flags & (MTR_MEMO_X_LOCK | MTR_MEMO_SX_LOCK | MTR_MEMO_S_LOCK)));

  for (const mtr_memo_slot_t &slot : m_memo)
  {
    if (object != slot.object)
      continue;

    auto f = flags & slot.type;
    if (!f)
      continue;

    if (f & (MTR_MEMO_PAGE_S_FIX | MTR_MEMO_PAGE_SX_FIX | MTR_MEMO_PAGE_X_FIX))
    {
      const block_lock &lock= static_cast<const buf_page_t*>(object)->lock;
      ut_ad(!(f & MTR_MEMO_PAGE_S_FIX) || lock.have_s());
      ut_ad(!(f & MTR_MEMO_PAGE_SX_FIX) || lock.have_u_or_x());
      ut_ad(!(f & MTR_MEMO_PAGE_X_FIX) || lock.have_x());
    }
    else
    {
      const index_lock &lock= *static_cast<const index_lock*>(object);
      ut_ad(!(f & MTR_MEMO_S_LOCK) || lock.have_s());
      ut_ad(!(f & MTR_MEMO_SX_LOCK) || lock.have_u_or_x());
      ut_ad(!(f & MTR_MEMO_X_LOCK) || lock.have_x());
    }

    return true;
  }

  return false;
}

buf_block_t* mtr_t::memo_contains_page_flagged(const byte *ptr, ulint flags)
  const
{
  ptr= page_align(ptr);

  for (const mtr_memo_slot_t &slot : m_memo)
  {
    ut_ad(slot.object);
    if (!(flags & slot.type))
      continue;

    buf_page_t *bpage= static_cast<buf_page_t*>(slot.object);

    if (ptr != bpage->frame)
      continue;

    ut_ad(!(slot.type & MTR_MEMO_PAGE_S_FIX) || bpage->lock.have_s());
    ut_ad(!(slot.type & MTR_MEMO_PAGE_SX_FIX) || bpage->lock.have_u_or_x());
    ut_ad(!(slot.type & MTR_MEMO_PAGE_X_FIX) || bpage->lock.have_x());
    return static_cast<buf_block_t*>(slot.object);
  }

  return nullptr;
}
#endif /* UNIV_DEBUG */


/** Mark the given latched page as modified.
@param block   page that will be modified */
void mtr_t::set_modified(const buf_block_t &block)
{
  if (block.page.id().space() >= SRV_TMP_SPACE_ID)
  {
    const_cast<buf_block_t&>(block).page.set_temp_modified();
    return;
  }

  m_modifications= true;

  if (UNIV_UNLIKELY(m_log_mode == MTR_LOG_NONE))
    return;

  for (mtr_memo_slot_t &slot : m_memo)
  {
    if (slot.object == &block &&
        slot.type & (MTR_MEMO_PAGE_X_FIX | MTR_MEMO_PAGE_SX_FIX))
    {
      if (slot.type & MTR_MEMO_MODIFY)
        ut_ad(m_made_dirty || block.page.oldest_modification() > 1);
      else
      {
        slot.type= static_cast<mtr_memo_type_t>(slot.type | MTR_MEMO_MODIFY);
        if (!m_made_dirty)
          m_made_dirty= block.page.oldest_modification() <= 1;
      }
      return;
    }
  }

  /* This must be PageConverter::update_page() in IMPORT TABLESPACE. */
  ut_ad(m_memo.empty());
  ut_ad(!block.page.in_LRU_list);
}

void mtr_t::init(buf_block_t *b)
{
  const page_id_t id{b->page.id()};
  ut_ad(is_named_space(id.space()));
  ut_ad(!m_freed_pages == !m_freed_space);
  ut_ad(memo_contains_flagged(b, MTR_MEMO_PAGE_X_FIX));

  if (id.space() >= SRV_TMP_SPACE_ID)
    b->page.set_temp_modified();
  else
  {
    for (mtr_memo_slot_t &slot : m_memo)
    {
      if (slot.object == b && slot.type & MTR_MEMO_PAGE_X_FIX)
      {
        slot.type= MTR_MEMO_PAGE_X_MODIFY;
        m_modifications= true;
        if (!m_made_dirty)
          m_made_dirty= b->page.oldest_modification() <= 1;
        goto found;
      }
    }
    ut_ad("block not X-latched" == 0);
  }

 found:
  if (UNIV_LIKELY_NULL(m_freed_space) &&
      m_freed_space->id == id.space() &&
      m_freed_pages->remove_if_exists(id.page_no()) &&
      m_freed_pages->empty())
  {
    delete m_freed_pages;
    m_freed_pages= nullptr;
    m_freed_space= nullptr;
  }

  b->page.set_reinit(b->page.state() & buf_page_t::LRU_MASK);

  if (!is_logged())
    return;

  m_log.close(log_write<INIT_PAGE>(id, &b->page));
  m_last_offset= FIL_PAGE_TYPE;
}

/** Free a page.
@param space   tablespace
@param offset  offset of the page to be freed */
void mtr_t::free(const fil_space_t &space, uint32_t offset)
{
  ut_ad(is_named_space(&space));
  ut_ad(!m_freed_space || m_freed_space == &space);

  buf_block_t *freed= nullptr;
  const page_id_t id{space.id, offset};

  for (auto it= m_memo.end(); it != m_memo.begin(); )
  {
    it--;
  next:
    mtr_memo_slot_t &slot= *it;
    buf_block_t *block= static_cast<buf_block_t*>(slot.object);
    ut_ad(block);
    if (block == freed)
    {
      if (slot.type & (MTR_MEMO_PAGE_SX_FIX | MTR_MEMO_PAGE_X_FIX))
        slot.type= MTR_MEMO_PAGE_X_FIX;
      else
      {
        ut_ad(slot.type == MTR_MEMO_BUF_FIX);
        block->page.unfix();
        m_memo.erase(it, it + 1);
        goto next;
      }
    }
    else if (slot.type & (MTR_MEMO_PAGE_X_FIX | MTR_MEMO_PAGE_SX_FIX) &&
               block->page.id() == id)
    {
      ut_ad(!block->page.is_freed());
      ut_ad(!freed);
      freed= block;
      if (!(slot.type & MTR_MEMO_PAGE_X_FIX))
      {
        ut_d(bool upgraded=) block->page.lock.x_lock_upgraded();
        ut_ad(upgraded);
      }
      if (id.space() >= SRV_TMP_SPACE_ID)
      {
        block->page.set_temp_modified();
        slot.type= MTR_MEMO_PAGE_X_FIX;
      }
      else
      {
        slot.type= MTR_MEMO_PAGE_X_MODIFY;
        if (!m_made_dirty)
          m_made_dirty= block->page.oldest_modification() <= 1;
      }
#ifdef BTR_CUR_HASH_ADAPT
      if (block->index)
        btr_search_drop_page_hash_index(block, false);
#endif /* BTR_CUR_HASH_ADAPT */
      block->page.set_freed(block->page.state());
    }
  }

  if (is_logged())
    m_log.close(log_write<FREE_PAGE>(id, nullptr));
}

void small_vector_base::grow_by_1(void *small, size_t element_size)
{
  const size_t cap= Capacity*= 2, s= cap * element_size;
  void *new_begin;
  if (BeginX == small)
  {
    new_begin= my_malloc(PSI_NOT_INSTRUMENTED, s, MYF(0));
    memcpy(new_begin, BeginX, size() * element_size);
    TRASH_FREE(small, size() * element_size);
  }
  else
    new_begin= my_realloc(PSI_NOT_INSTRUMENTED, BeginX, s, MYF(0));

  BeginX= new_begin;
}<|MERGE_RESOLUTION|>--- conflicted
+++ resolved
@@ -353,17 +353,8 @@
 template<bool pmem>
 void mtr_t::commit_log(mtr_t *mtr, std::pair<lsn_t,page_flush_ahead> lsns)
 {
-<<<<<<< HEAD
-  ut_ad(is_active());
-
-  /* This is a dirty read, for debugging. */
-  ut_ad(!m_modifications || !recv_no_log_write);
-  ut_ad(!m_modifications || m_log_mode != MTR_LOG_NONE);
-  ut_ad(!m_latch_ex);
-=======
   size_t modified= 0;
   const lsn_t write_lsn= pmem ? 0 : log_sys.get_write_target();
->>>>>>> 581976a7
 
   if (mtr->m_made_dirty)
   {
@@ -491,7 +482,6 @@
 void mtr_t::commit()
 {
   ut_ad(is_active());
-  ut_ad(!is_inside_ibuf());
 
   /* This is a dirty read, for debugging. */
   ut_ad(!m_modifications || !recv_no_log_write);
