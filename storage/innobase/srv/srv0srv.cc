--- conflicted
+++ resolved
@@ -1519,74 +1519,6 @@
   m_running= 0;
 }
 
-<<<<<<< HEAD
-inline void purge_coordinator_state::compute_series()
-{
-  ulint points= n_threads;
-  memset(series, 0, sizeof series);
-  constexpr ulint spread= 100 - adaptive_purge_threshold - safety_net;
-
-  /* We distribute spread across n_threads,
-  e.g.: spread of 60 is distributed across n_threads=4 as: 6+12+18+24 */
-
-  const ulint additional_points= (points * (points + 1)) / 2;
-  if (spread % additional_points == 0)
-  {
-    /* Arithmetic progression is possible. */
-    const ulint delta= spread / additional_points;
-    ulint growth= delta;
-    do
-    {
-      series[points--]= growth;
-      growth += delta;
-    }
-    while (points);
-    return;
-  }
-
-  /* Use average distribution to spread across the points */
-  const ulint delta= spread / points;
-  ulint total= 0;
-  do
-  {
-    series[points--]= delta;
-    total+= delta;
-  }
-  while (points);
-
-  for (points= 1; points <= n_threads && total++ < spread; )
-    series[points++]++;
-}
-
-inline void purge_coordinator_state::lazy_init()
-{
-  if (n_threads)
-    return;
-  n_threads= n_use_threads= srv_n_purge_threads;
-  refresh(true);
-  start_time= my_interval_timer();
-}
-
-void purge_coordinator_state::refresh(bool full)
-{
-  if (full)
-  {
-    compute_series();
-    lsn_lwm= adaptive_purge_threshold;
-    lsn_hwm= adaptive_purge_threshold + series[n_threads];
-  }
-
-  log_sys.latch.rd_lock(SRW_LOCK_CALL);
-  const lsn_t last= log_sys.last_checkpoint_lsn,
-    max_age= log_sys.max_checkpoint_age;
-  log_sys.latch.rd_unlock();
-
-  lsn_age_factor= ulint(((log_sys.get_lsn() - last) * 100) / max_age);
-}
-
-
-=======
->>>>>>> b83c3794
 static std::list<THD*> purge_thds;
 static std::mutex purge_thd_mutex;
 extern void* thd_attach_thd(THD*);
@@ -1651,14 +1583,8 @@
 
 void srv_init_purge_tasks()
 {
-<<<<<<< HEAD
   purge_create_background_thds(innodb_purge_threads_MAX);
-  purge_coordinator_timer= srv_thread_pool->create_timer
-    (purge_coordinator_callback, nullptr);
-=======
-  purge_create_background_thds(srv_n_purge_threads);
   purge_sys.coordinator_startup();
->>>>>>> b83c3794
 }
 
 static void srv_shutdown_purge_tasks()
