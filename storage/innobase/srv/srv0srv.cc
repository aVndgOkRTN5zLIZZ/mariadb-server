--- conflicted
+++ resolved
@@ -1348,8 +1348,6 @@
 /** Wake up the purge threads if there is work to do. */
 void srv_wake_purge_thread_if_not_active()
 {
-  ut_ad(!srv_read_only_mode);
-
   if (purge_sys.enabled() && !purge_sys.paused() &&
       (srv_undo_log_truncate || trx_sys.rseg_history_len) &&
       ++purge_state.m_running == 1)
@@ -1377,15 +1375,7 @@
 
   ut_ad(srv_n_purge_threads > 0);
 
-<<<<<<< HEAD
   const auto paused= m_paused++;
-=======
-/** Wake up the purge threads if there is work to do. */
-void
-srv_wake_purge_thread_if_not_active()
-{
-	ut_ad(srv_read_only_mode || !mutex_own(&srv_sys.mutex));
->>>>>>> 02878f12
 
   rw_lock_x_unlock(&latch);
 
