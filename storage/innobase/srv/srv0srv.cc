/*****************************************************************************

Copyright (c) 1995, 2017, Oracle and/or its affiliates. All Rights Reserved.
Copyright (c) 2008, 2009 Google Inc.
Copyright (c) 2009, Percona Inc.
Copyright (c) 2013, 2023, MariaDB Corporation.

Portions of this file contain modifications contributed and copyrighted by
Google, Inc. Those modifications are gratefully acknowledged and are described
briefly in the InnoDB documentation. The contributions by Google are
incorporated with their permission, and subject to the conditions contained in
the file COPYING.Google.

Portions of this file contain modifications contributed and copyrighted
by Percona Inc.. Those modifications are
gratefully acknowledged and are described briefly in the InnoDB
documentation. The contributions by Percona Inc. are incorporated with
their permission, and subject to the conditions contained in the file
COPYING.Percona.

This program is free software; you can redistribute it and/or modify it under
the terms of the GNU General Public License as published by the Free Software
Foundation; version 2 of the License.

This program is distributed in the hope that it will be useful, but WITHOUT
ANY WARRANTY; without even the implied warranty of MERCHANTABILITY or FITNESS
FOR A PARTICULAR PURPOSE. See the GNU General Public License for more details.

You should have received a copy of the GNU General Public License along with
this program; if not, write to the Free Software Foundation, Inc.,
51 Franklin Street, Fifth Floor, Boston, MA 02110-1335 USA

*****************************************************************************/

/**************************************************//**
@file srv/srv0srv.cc
The database server main program

Created 10/8/1995 Heikki Tuuri
*******************************************************/

#include "my_global.h"
#include "mysql/psi/mysql_stage.h"
#include "mysql/psi/psi.h"

#include "btr0sea.h"
#include "buf0flu.h"
#include "buf0lru.h"
#include "dict0boot.h"
#include "dict0load.h"
#include "lock0lock.h"
#include "log0recv.h"
#include "mem0mem.h"
#include "pars0pars.h"
#include "que0que.h"
#include "row0mysql.h"
#include "row0log.h"
#include "srv0mon.h"
#include "srv0srv.h"
#include "srv0start.h"
#include "trx0i_s.h"
#include "trx0purge.h"
#include "ut0mem.h"
#include "fil0fil.h"
#include "fil0crypt.h"
#include "fil0pagecompress.h"
#include "trx0types.h"
#include <list>
#include "log.h"

#include "transactional_lock_guard.h"

#include <my_service_manager.h>
/* The following is the maximum allowed duration of a lock wait. */
ulong	srv_fatal_semaphore_wait_threshold =  DEFAULT_SRV_FATAL_SEMAPHORE_TIMEOUT;

/* How much data manipulation language (DML) statements need to be delayed,
in microseconds, in order to reduce the lagging of the purge thread. */
ulint	srv_dml_needed_delay;

const char*	srv_main_thread_op_info = "";

/** Prefix used by MySQL to indicate pre-5.1 table name encoding */
const char		srv_mysql50_table_name_prefix[10] = "#mysql50#";

/* Server parameters which are read from the initfile */

/* The following three are dir paths which are catenated before file
names, where the file name itself may also contain a path */

char*	srv_data_home;

/** Rollback files directory, can be absolute. */
char*	srv_undo_dir;

/** The number of tablespaces to use for rollback segments. */
uint	srv_undo_tablespaces;

/** The number of UNDO tablespaces that are open and ready to use. */
uint32_t srv_undo_tablespaces_open;

/** The number of UNDO tablespaces that are active (hosting some rollback
segment). It is quite possible that some of the tablespaces doesn't host
any of the rollback-segment based on configuration used. */
uint32_t srv_undo_tablespaces_active;

/** Enable or Disable Truncate of UNDO tablespace.
Note: If enabled then UNDO tablespace will be selected for truncate.
While Server waits for undo-tablespace to truncate if user disables
it, truncate action is completed but no new tablespace is marked
for truncate (action is never aborted). */
my_bool	srv_undo_log_truncate;

/** Maximum size of undo tablespace. */
unsigned long long	srv_max_undo_log_size;

/** Set if InnoDB must operate in read-only mode. We don't do any
recovery and open all tables in RO mode instead of RW mode. We don't
sync the max trx id to disk either. */
my_bool	srv_read_only_mode;
/** store to its own file each table created by an user; data
dictionary tables are in the system tablespace 0 */
my_bool	srv_file_per_table;
/** Set if innodb_read_only is set or innodb_force_recovery
is SRV_FORCE_NO_UNDO_LOG_SCAN or greater. */
bool high_level_read_only;

/** Sort buffer size in index creation */
ulong	srv_sort_buf_size;
/** Maximum modification log file size for online index creation */
unsigned long long	srv_online_max_size;

/* If this flag is TRUE, then we will use the native aio of the
OS (provided we compiled Innobase with it in), otherwise we will
use simulated aio we build below with threads.
Currently we support native aio on windows and linux */
my_bool	srv_use_native_aio;
my_bool	srv_numa_interleave;
/** copy of innodb_use_atomic_writes; @see innodb_init_params() */
my_bool	srv_use_atomic_writes;
/** innodb_compression_algorithm; used with page compression */
ulong	innodb_compression_algorithm;

/*------------------------- LOG FILES ------------------------ */
char*	srv_log_group_home_dir;

/** The InnoDB redo log file size, or 0 when changing the redo log format
at startup (while disallowing writes to the redo log). */
ulonglong	srv_log_file_size;
/** innodb_flush_log_at_trx_commit */
ulong		srv_flush_log_at_trx_commit;
/** innodb_flush_log_at_timeout */
uint		srv_flush_log_at_timeout;
/** innodb_page_size */
ulong		srv_page_size;
/** log2 of innodb_page_size; @see innodb_init_params() */
uint32_t	srv_page_size_shift;

/** innodb_adaptive_flushing; try to flush dirty pages so as to avoid
IO bursts at the checkpoints. */
my_bool	srv_adaptive_flushing;

/** innodb_flush_sync; whether to ignore io_capacity at log checkpoints */
my_bool	srv_flush_sync;

/** common thread pool*/
tpool::thread_pool* srv_thread_pool;

/** Maximum number of times allowed to conditionally acquire
mutex before switching to blocking wait on the mutex */
#define MAX_MUTEX_NOWAIT	2

/** Check whether the number of failed nonblocking mutex
acquisition attempts exceeds maximum allowed value. If so,
srv_printf_innodb_monitor() will request mutex acquisition
with mysql_mutex_lock(), which will wait until it gets the mutex. */
#define MUTEX_NOWAIT(mutex_skipped)	((mutex_skipped) < MAX_MUTEX_NOWAIT)

/** copy of innodb_buffer_pool_size */
ulint	srv_buf_pool_size;
/** Requested buffer pool chunk size */
size_t	srv_buf_pool_chunk_unit;
/** Previously requested size */
ulint	srv_buf_pool_old_size;
/** Current size as scaling factor for the other components */
ulint	srv_buf_pool_base_size;
/** Current size in bytes */
ulint	srv_buf_pool_curr_size;
/** Dump this % of each buffer pool during BP dump */
ulong	srv_buf_pool_dump_pct;
/** Abort load after this amount of pages */
#ifdef UNIV_DEBUG
ulong srv_buf_pool_load_pages_abort = LONG_MAX;
#endif
/** Lock table size in bytes */
ulint	srv_lock_table_size	= ULINT_MAX;

/** the value of innodb_checksum_algorithm */
ulong	srv_checksum_algorithm;

/** innodb_read_io_threads */
uint	srv_n_read_io_threads;
/** innodb_write_io_threads */
uint	srv_n_write_io_threads;

/** innodb_random_read_ahead */
my_bool	srv_random_read_ahead;
/** innodb_read_ahead_threshold; the number of pages that must be present
in the buffer cache and accessed sequentially for InnoDB to trigger a
readahead request. */
ulong	srv_read_ahead_threshold;

/** copy of innodb_open_files; @see innodb_init_params() */
ulint	srv_max_n_open_files;

/** innodb_io_capacity */
ulong	srv_io_capacity;
/** innodb_io_capacity_max */
ulong	srv_max_io_capacity;

/* The InnoDB main thread tries to keep the ratio of modified pages
in the buffer pool to all database pages in the buffer pool smaller than
the following number. But it is not guaranteed that the value stays below
that during a time of heavy update/insert activity. */

/** innodb_max_dirty_pages_pct */
double	srv_max_buf_pool_modified_pct;
/** innodb_max_dirty_pages_pct_lwm */
double	srv_max_dirty_pages_pct_lwm;

/** innodb_adaptive_flushing_lwm; the percentage of log capacity at
which adaptive flushing, if enabled, will kick in. */
double	srv_adaptive_flushing_lwm;

/** innodb_flushing_avg_loops; number of iterations over which
adaptive flushing is averaged */
ulong	srv_flushing_avg_loops;

/** innodb_purge_threads; the number of purge tasks to use */
uint srv_n_purge_threads;

/** innodb_purge_batch_size, in pages */
ulong	srv_purge_batch_size;

/** innodb_stats_method decides how InnoDB treats
NULL value when collecting statistics. By default, it is set to
SRV_STATS_NULLS_EQUAL(0), ie. all NULL value are treated equal */
ulong srv_innodb_stats_method;

srv_stats_t	srv_stats;

/* structure to pass status variables to MySQL */
export_var_t export_vars;

/** Normally 0. When nonzero, skip some phases of crash recovery,
starting from SRV_FORCE_IGNORE_CORRUPT, so that data can be recovered
by SELECT or mysqldump. When this is nonzero, we do not allow any user
modifications to the data. */
ulong	srv_force_recovery;

/** innodb_print_all_deadlocks; whether to print all user-level
transactions deadlocks to the error log */
my_bool	srv_print_all_deadlocks;

/** innodb_cmp_per_index_enabled; enable
INFORMATION_SCHEMA.innodb_cmp_per_index */
my_bool	srv_cmp_per_index_enabled;

/** innodb_fast_shutdown=1 skips the purge of transaction history.
innodb_fast_shutdown=2 effectively crashes the server (no log checkpoint).
innodb_fast_shutdown=3 is a clean shutdown that skips the rollback
of active transaction (to be done on restart). */
uint	srv_fast_shutdown;

/** copy of innodb_status_file; generate a innodb_status.<pid> file */
ibool	srv_innodb_status;

/** innodb_stats_transient_sample_pages;
When estimating number of different key values in an index, sample
this many index pages, there are 2 ways to calculate statistics:
* persistent stats that are calculated by ANALYZE TABLE and saved
  in the innodb database.
* quick transient stats, that are used if persistent stats for the given
  table/index are not found in the innodb database */
unsigned long long	srv_stats_transient_sample_pages;
/** innodb_stats_persistent */
my_bool		srv_stats_persistent;
/** innodb_stats_include_delete_marked */
my_bool		srv_stats_include_delete_marked;
/** innodb_stats_persistent_sample_pages */
unsigned long long	srv_stats_persistent_sample_pages;
/** innodb_stats_auto_recalc */
my_bool		srv_stats_auto_recalc;

/** innodb_stats_modified_counter; The number of rows modified before
we calculate new statistics (default 0 = current limits) */
unsigned long long srv_stats_modified_counter;

/** innodb_stats_traditional; enable traditional statistic calculation
based on number of configured pages */
my_bool	srv_stats_sample_traditional;

/** innodb_sync_spin_loops */
ulong	srv_n_spin_wait_rounds;
/** innodb_spin_wait_delay */
uint	srv_spin_wait_delay;

/** Number of initialized rollback segments for persistent undo log */
ulong	srv_available_undo_logs;

/** Current mode of operation */
enum srv_operation_mode srv_operation;

/** whether this is the server's first start after mariabackup --prepare */
bool srv_start_after_restore;

/* Set the following to 0 if you want InnoDB to write messages on
stderr on startup/shutdown. Not enabled on the embedded server. */
ibool	srv_print_verbose_log;
my_bool	srv_print_innodb_monitor;
my_bool	srv_print_innodb_lock_monitor;
/** innodb_force_primary_key; whether to disallow CREATE TABLE without
PRIMARY KEY */
my_bool	srv_force_primary_key;

/** innodb_alter_copy_bulk; Whether to allow bulk insert operation
inside InnoDB alter for copy algorithm; */
my_bool innodb_alter_copy_bulk;

/** Key version to encrypt the temporary tablespace */
my_bool innodb_encrypt_temporary_tables;

my_bool srv_immediate_scrub_data_uncompressed;

static time_t	srv_last_monitor_time;

static mysql_mutex_t srv_innodb_monitor_mutex;

/** Mutex protecting page_zip_stat_per_index */
mysql_mutex_t page_zip_stat_per_index_mutex;

/** Mutex for locking srv_monitor_file */
mysql_mutex_t srv_monitor_file_mutex;

/** Temporary file for innodb monitor output */
FILE*	srv_monitor_file;
/** Mutex for locking srv_misc_tmpfile */
mysql_mutex_t srv_misc_tmpfile_mutex;
/** Temporary file for miscellanous diagnostic output */
FILE*	srv_misc_tmpfile;

/* The following counts are used by the srv_master_callback. */

/** Iterations of the loop bounded by 'srv_active' label. */
ulint		srv_main_active_loops;
/** Iterations of the loop bounded by the 'srv_idle' label. */
ulint		srv_main_idle_loops;
/** Log writes involving flush. */
ulint		srv_log_writes_and_flush;

/* This is only ever touched by the master thread. It records the
time when the last flush of log file has happened. The master
thread ensures that we flush the log files at least once per
second. */
static time_t	srv_last_log_flush_time;

/** Buffer pool dump status frequence in percentages */
ulong srv_buf_dump_status_frequency;

/*
	IMPLEMENTATION OF THE SERVER MAIN PROGRAM
	=========================================

There is the following analogue between this database
server and an operating system kernel:

DB concept			equivalent OS concept
----------			---------------------
transaction		--	process;

query thread		--	thread;

lock			--	semaphore;

kernel			--	kernel;

query thread execution:
(a) without lock_sys.latch
reserved		--	process executing in user mode;
(b) with lock_sys.latch reserved
			--	process executing in kernel mode;

The server has several background threads all running at the same
priority as user threads.

The threads which we call user threads serve the queries of the MySQL
server. They run at normal priority.

When there is no activity in the system, also the master thread
suspends itself to wait for an event making the server totally silent.

There is still one complication in our server design. If a
background utility thread obtains a resource (e.g., mutex) needed by a user
thread, and there is also some other user activity in the system,
the user thread may have to wait indefinitely long for the
resource, as the OS does not schedule a background thread if
there is some other runnable user thread. This problem is called
priority inversion in real-time programming.

One solution to the priority inversion problem would be to keep record
of which thread owns which resource and in the above case boost the
priority of the background thread so that it will be scheduled and it
can release the resource.  This solution is called priority inheritance
in real-time programming.  A drawback of this solution is that the overhead
of acquiring a mutex increases slightly, maybe 0.2 microseconds on a 100
MHz Pentium, because the thread has to call pthread_self.  This may
be compared to 0.5 microsecond overhead for a mutex lock-unlock pair. Note
that the thread cannot store the information in the resource , say mutex,
itself, because competing threads could wipe out the information if it is
stored before acquiring the mutex, and if it stored afterwards, the
information is outdated for the time of one machine instruction, at least.
(To be precise, the information could be stored to lock_word in mutex if
the machine supports atomic swap.)

The above solution with priority inheritance may become actual in the
future, currently we do not implement any priority twiddling solution.
Our general aim is to reduce the contention of all mutexes by making
them more fine grained.

The thread table contains information of the current status of each
thread existing in the system, and also the event semaphores used in
suspending the master thread and utility threads when they have nothing
to do.  The thread table can be seen as an analogue to the process table
in a traditional Unix implementation. */

/** The server system struct */
struct srv_sys_t{
	mysql_mutex_t	tasks_mutex;		/*!< variable protecting the
						tasks queue */
	UT_LIST_BASE_NODE_T(que_thr_t)
			tasks;			/*!< task queue */

	srv_stats_t::ulint_ctr_1_t
			activity_count;		/*!< For tracking server
						activity */
};

static srv_sys_t	srv_sys;

/*
  Structure shared by timer and coordinator_callback.
  No protection necessary since timer and task never run
  in parallel (being in the same task group of size 1).
*/
struct purge_coordinator_state
{
  /** Snapshot of the last history length before the purge call.*/
  size_t history_size;
  Atomic_counter<int> m_running;
public:
  inline void do_purge();
};

static purge_coordinator_state purge_state;

/** threadpool timer for srv_monitor_task() */
std::unique_ptr<tpool::timer> srv_monitor_timer;


/** The buffer pool dump/load file name */
char*	srv_buf_dump_filename;

/** Boolean config knobs that tell InnoDB to dump the buffer pool at shutdown
and/or load it during startup. */
char	srv_buffer_pool_dump_at_shutdown = TRUE;
char	srv_buffer_pool_load_at_startup = TRUE;

#ifdef HAVE_PSI_STAGE_INTERFACE
/** Performance schema stage event for monitoring ALTER TABLE progress
in ha_innobase::commit_inplace_alter_table(). */
PSI_stage_info	srv_stage_alter_table_end
	= {0, "alter table (end)", PSI_FLAG_STAGE_PROGRESS};

/** Performance schema stage event for monitoring ALTER TABLE progress
row_merge_insert_index_tuples(). */
PSI_stage_info	srv_stage_alter_table_insert
	= {0, "alter table (insert)", PSI_FLAG_STAGE_PROGRESS};

/** Performance schema stage event for monitoring ALTER TABLE progress
row_log_apply(). */
PSI_stage_info	srv_stage_alter_table_log_index
	= {0, "alter table (log apply index)", PSI_FLAG_STAGE_PROGRESS};

/** Performance schema stage event for monitoring ALTER TABLE progress
row_log_table_apply(). */
PSI_stage_info	srv_stage_alter_table_log_table
	= {0, "alter table (log apply table)", PSI_FLAG_STAGE_PROGRESS};

/** Performance schema stage event for monitoring ALTER TABLE progress
row_merge_sort(). */
PSI_stage_info	srv_stage_alter_table_merge_sort
	= {0, "alter table (merge sort)", PSI_FLAG_STAGE_PROGRESS};

/** Performance schema stage event for monitoring ALTER TABLE progress
row_merge_read_clustered_index(). */
PSI_stage_info	srv_stage_alter_table_read_pk_internal_sort
	= {0, "alter table (read PK and internal sort)", PSI_FLAG_STAGE_PROGRESS};

/** Performance schema stage event for monitoring buffer pool load progress. */
PSI_stage_info	srv_stage_buffer_pool_load
	= {0, "buffer pool load", PSI_FLAG_STAGE_PROGRESS};
#endif /* HAVE_PSI_STAGE_INTERFACE */

/*********************************************************************//**
Prints counters for work done by srv_master_thread. */
static
void
srv_print_master_thread_info(
/*=========================*/
	FILE  *file)    /* in: output stream */
{
	fprintf(file, "srv_master_thread loops: " ULINTPF " srv_active, "
		ULINTPF " srv_idle\n"
		"srv_master_thread log flush and writes: " ULINTPF "\n",
		srv_main_active_loops,
		srv_main_idle_loops,
		srv_log_writes_and_flush);
}

static void thread_pool_thread_init()
{
	my_thread_init();
	pfs_register_thread(thread_pool_thread_key);
	my_thread_set_name("ib_tpool_worker");
}
static void thread_pool_thread_end()
{
	pfs_delete_thread();
	my_thread_end();
}


void srv_thread_pool_init()
{
  DBUG_ASSERT(!srv_thread_pool);

#if defined (_WIN32)
  srv_thread_pool= tpool::create_thread_pool_win();
#else
  srv_thread_pool= tpool::create_thread_pool_generic();
#endif
  srv_thread_pool->set_thread_callbacks(thread_pool_thread_init,
                                        thread_pool_thread_end);
}


void srv_thread_pool_end()
{
  ut_ad(!srv_master_timer);
  delete srv_thread_pool;
  srv_thread_pool= nullptr;
}

static bool need_srv_free;

/** Initialize the server. */
static void srv_init()
{
	mysql_mutex_init(srv_innodb_monitor_mutex_key,
			 &srv_innodb_monitor_mutex, nullptr);
	mysql_mutex_init(srv_threads_mutex_key, &srv_sys.tasks_mutex, nullptr);
	UT_LIST_INIT(srv_sys.tasks, &que_thr_t::queue);

	need_srv_free = true;

	mysql_mutex_init(page_zip_stat_per_index_mutex_key,
			 &page_zip_stat_per_index_mutex, nullptr);

	/* Initialize some INFORMATION SCHEMA internal structures */
	trx_i_s_cache_init(trx_i_s_cache);
}

/*********************************************************************//**
Frees the data structures created in srv_init(). */
void
srv_free(void)
/*==========*/
{
	if (!need_srv_free) {
		return;
	}

	mysql_mutex_destroy(&srv_innodb_monitor_mutex);
	mysql_mutex_destroy(&page_zip_stat_per_index_mutex);
	mysql_mutex_destroy(&srv_sys.tasks_mutex);

	trx_i_s_cache_free(trx_i_s_cache);
	srv_thread_pool_end();
}

/*********************************************************************//**
Boots the InnoDB server. */
void srv_boot()
{
#ifndef NO_ELISION
  if (transactional_lock_enabled())
    sql_print_information("InnoDB: Using transactional memory");
#endif
  buf_dblwr.init();
  srv_thread_pool_init();
  trx_pool_init();
  srv_init();
}

/******************************************************************//**
Refreshes the values used to calculate per-second averages. */
static void srv_refresh_innodb_monitor_stats(time_t current_time)
{
	mysql_mutex_lock(&srv_innodb_monitor_mutex);

	if (difftime(current_time, srv_last_monitor_time) < 60) {
		/* We refresh InnoDB Monitor values so that averages are
		printed from at most 60 last seconds */
		mysql_mutex_unlock(&srv_innodb_monitor_mutex);
		return;
	}

	srv_last_monitor_time = current_time;

	os_aio_refresh_stats();

#ifdef BTR_CUR_HASH_ADAPT
	btr_cur_n_sea_old = btr_cur_n_sea;
	btr_cur_n_non_sea_old = btr_cur_n_non_sea;
#endif /* BTR_CUR_HASH_ADAPT */

	buf_refresh_io_stats();

	mysql_mutex_unlock(&srv_innodb_monitor_mutex);
}

/******************************************************************//**
Outputs to a file the output of the InnoDB Monitor.
@return FALSE if not all information printed
due to failure to obtain necessary mutex */
ibool
srv_printf_innodb_monitor(
/*======================*/
	FILE*	file,		/*!< in: output stream */
	ibool	nowait,		/*!< in: whether to wait for lock_sys.latch */
	ulint*	trx_start_pos,	/*!< out: file position of the start of
				the list of active transactions */
	ulint*	trx_end)	/*!< out: file position of the end of
				the list of active transactions */
{
	double	time_elapsed;
	time_t	current_time;
	ibool	ret;

	mysql_mutex_lock(&srv_innodb_monitor_mutex);

	current_time = time(NULL);

	/* We add 0.001 seconds to time_elapsed to prevent division
	by zero if two users happen to call SHOW ENGINE INNODB STATUS at the
	same time */

	time_elapsed = difftime(current_time, srv_last_monitor_time)
		+ 0.001;

	srv_last_monitor_time = time(NULL);

	fputs("\n=====================================\n", file);

	ut_print_timestamp(file);
	fprintf(file,
		" INNODB MONITOR OUTPUT\n"
		"=====================================\n"
		"Per second averages calculated from the last %lu seconds\n",
		(ulong) time_elapsed);

	fputs("-----------------\n"
	      "BACKGROUND THREAD\n"
	      "-----------------\n", file);
	srv_print_master_thread_info(file);

	/* This section is intentionally left blank, for tools like "innotop" */
	fputs("----------\n"
	      "SEMAPHORES\n"
	      "----------\n", file);
	/* End of intentionally blank section */

	/* Conceptually, srv_innodb_monitor_mutex has a very high latching
	order level, while dict_foreign_err_mutex has a very low level.
	Therefore we can reserve the latter mutex here without
	a danger of a deadlock of threads. */

	mysql_mutex_lock(&dict_foreign_err_mutex);

	if (!srv_read_only_mode && ftell(dict_foreign_err_file) != 0L) {
		fputs("------------------------\n"
		      "LATEST FOREIGN KEY ERROR\n"
		      "------------------------\n", file);
		ut_copy_file(file, dict_foreign_err_file);
	}

	mysql_mutex_unlock(&dict_foreign_err_mutex);

	/* Only if lock_print_info_summary proceeds correctly,
	before we call the lock_print_info_all_transactions
	to print all the lock information. IMPORTANT NOTE: This
	function acquires exclusive lock_sys.latch on success. */
	ret = lock_print_info_summary(file, nowait);

	if (ret) {
		if (trx_start_pos) {
			long	t = ftell(file);
			if (t < 0) {
				*trx_start_pos = ULINT_UNDEFINED;
			} else {
				*trx_start_pos = (ulint) t;
			}
		}

		/* NOTE: The following function will release the lock_sys.latch
		that lock_print_info_summary() acquired. */

		lock_print_info_all_transactions(file);

		if (trx_end) {
			long	t = ftell(file);
			if (t < 0) {
				*trx_end = ULINT_UNDEFINED;
			} else {
				*trx_end = (ulint) t;
			}
		}
	}

	fputs("--------\n"
	      "FILE I/O\n"
	      "--------\n", file);
	os_aio_print(file);

#ifdef BTR_CUR_HASH_ADAPT
<<<<<<< HEAD
	if (btr_search_enabled) {
		fputs("-------------------\n"
		      "ADAPTIVE HASH INDEX\n"
		      "-------------------\n", file);
		for (ulint i = 0; i < btr_ahi_parts; ++i) {
			const auto part= &btr_search_sys.parts[i];
			part->latch.rd_lock(SRW_LOCK_CALL);
			ut_ad(part->heap->type == MEM_HEAP_FOR_BTR_SEARCH);
			fprintf(file, "Hash table size " ULINTPF
				", node heap has " ULINTPF " buffer(s)\n",
				part->table.n_cells,
				part->heap->base.count
				- !part->heap->free_block);
			part->latch.rd_unlock();
		}
=======
	for (ulong i = 0; i < btr_search.n_parts; ++i) {
		btr_sea::partition& part= btr_search.parts[i];
		part.blocks_mutex.wr_lock();
		fprintf(file, "Hash table size " ULINTPF
			", node heap has " ULINTPF " buffer(s)\n",
			part.table.n_cells, part.blocks.count + !!part.spare);
		part.blocks_mutex.wr_unlock();
	}
>>>>>>> e4d33b49

		const ulint with_ahi = btr_cur_n_sea;
		const ulint without_ahi = btr_cur_n_non_sea;
		fprintf(file,
			"%.2f hash searches/s, %.2f non-hash searches/s\n",
			static_cast<double>(with_ahi - btr_cur_n_sea_old)
			/ time_elapsed,
			static_cast<double>(without_ahi - btr_cur_n_non_sea_old)
			/ time_elapsed);
		btr_cur_n_sea_old = with_ahi;
		btr_cur_n_non_sea_old = without_ahi;
	}
#endif /* BTR_CUR_HASH_ADAPT */

	fputs("---\n"
	      "LOG\n"
	      "---\n", file);
	log_print(file);

	fputs("----------------------\n"
	      "BUFFER POOL AND MEMORY\n"
	      "----------------------\n", file);
	fprintf(file,
		"Total large memory allocated " ULINTPF "\n"
		"Dictionary memory allocated " ULINTPF "\n",
		ulint{os_total_large_mem_allocated},
		dict_sys.rough_size());

	buf_print_io(file);

	fputs("--------------\n"
	      "ROW OPERATIONS\n"
	      "--------------\n", file);
	fprintf(file, ULINTPF " read views open inside InnoDB\n",
		trx_sys.view_count());

	if (ulint n_reserved = fil_system.sys_space->n_reserved_extents) {
		fprintf(file,
			ULINTPF " tablespace extents now reserved for"
			" B-tree split operations\n",
			n_reserved);
	}

	fprintf(file, "state: %s\n", srv_main_thread_op_info);

	fputs("----------------------------\n"
	      "END OF INNODB MONITOR OUTPUT\n"
	      "============================\n", file);
	mysql_mutex_unlock(&srv_innodb_monitor_mutex);
	fflush(file);

	return(ret);
}

void innodb_io_slots_stats(tpool::aio_opcode op,
                           innodb_async_io_stats_t *stats);

/******************************************************************//**
Function to pass InnoDB status variables to MySQL */
void
srv_export_innodb_status(void)
/*==========================*/
{
	fil_crypt_stat_t	crypt_stat;

	if (!srv_read_only_mode) {
		fil_crypt_total_stat(&crypt_stat);
	}
	innodb_io_slots_stats(tpool::aio_opcode::AIO_PREAD,
		&export_vars.async_read_stats);
	innodb_io_slots_stats(tpool::aio_opcode::AIO_PWRITE,
		&export_vars.async_write_stats);

#ifdef BTR_CUR_HASH_ADAPT
	export_vars.innodb_ahi_hit = btr_cur_n_sea;
	export_vars.innodb_ahi_miss = btr_cur_n_non_sea;

	ulint mem_adaptive_hash = 0;
	for (ulong i = 0; i < btr_search.n_parts; i++) {
		btr_sea::partition& part= btr_search.parts[i];
		part.blocks_mutex.wr_lock();
		mem_adaptive_hash += part.blocks.count + !!part.spare;
		part.blocks_mutex.wr_unlock();
	}
	mem_adaptive_hash <<= srv_page_size_shift;
	btr_search.parts[0].latch.rd_lock(SRW_LOCK_CALL);
	mem_adaptive_hash += btr_search.parts[0].table.n_cells
		* sizeof *btr_search.parts[0].table.array * btr_search.n_parts;
	btr_search.parts[0].latch.rd_unlock();
	export_vars.innodb_mem_adaptive_hash = mem_adaptive_hash;
#endif

	export_vars.innodb_mem_dictionary = dict_sys.rough_size();

	mysql_mutex_lock(&srv_innodb_monitor_mutex);

	export_vars.innodb_data_pending_reads =
		ulint(MONITOR_VALUE(MONITOR_OS_PENDING_READS));

	export_vars.innodb_data_pending_writes =
		ulint(MONITOR_VALUE(MONITOR_OS_PENDING_WRITES));

	export_vars.innodb_data_read = srv_stats.data_read;

	export_vars.innodb_data_reads = os_n_file_reads;

	export_vars.innodb_data_writes = os_n_file_writes;

	buf_dblwr.lock();
	ulint dblwr = buf_dblwr.written();
	export_vars.innodb_dblwr_pages_written = dblwr;
	export_vars.innodb_dblwr_writes = buf_dblwr.batches();
	buf_dblwr.unlock();

	export_vars.innodb_data_written = srv_stats.data_written
		+ (dblwr << srv_page_size_shift);

	export_vars.innodb_buffer_pool_read_requests
		= buf_pool.stat.n_page_gets;

	export_vars.innodb_buffer_pool_bytes_data =
		buf_pool.stat.LRU_bytes
		+ (UT_LIST_GET_LEN(buf_pool.unzip_LRU)
		   << srv_page_size_shift);

#ifdef UNIV_DEBUG
	export_vars.innodb_buffer_pool_pages_latched =
		buf_get_latched_pages_number();
#endif /* UNIV_DEBUG */
	export_vars.innodb_buffer_pool_pages_total = buf_pool.get_n_pages();

	export_vars.innodb_buffer_pool_pages_misc =
		buf_pool.get_n_pages()
		- UT_LIST_GET_LEN(buf_pool.LRU)
		- UT_LIST_GET_LEN(buf_pool.free);

	export_vars.innodb_max_trx_id = trx_sys.get_max_trx_id();
	export_vars.innodb_history_list_length = trx_sys.history_size_approx();

	mysql_mutex_lock(&lock_sys.wait_mutex);
	export_vars.innodb_row_lock_waits = lock_sys.get_wait_cumulative();

	export_vars.innodb_row_lock_current_waits= lock_sys.get_wait_pending();

	export_vars.innodb_row_lock_time = lock_sys.get_wait_time_cumulative();
	export_vars.innodb_row_lock_time_max = lock_sys.get_wait_time_max();

	mysql_mutex_unlock(&lock_sys.wait_mutex);

	export_vars.innodb_row_lock_time_avg= export_vars.innodb_row_lock_waits
		? static_cast<ulint>(export_vars.innodb_row_lock_time
				     / export_vars.innodb_row_lock_waits)
		: 0;

	export_vars.innodb_page_compression_saved = srv_stats.page_compression_saved;
	export_vars.innodb_pages_page_compressed = srv_stats.pages_page_compressed;
	export_vars.innodb_page_compressed_trim_op = srv_stats.page_compressed_trim_op;
	export_vars.innodb_pages_page_decompressed = srv_stats.pages_page_decompressed;
	export_vars.innodb_pages_page_compression_error = srv_stats.pages_page_compression_error;
	export_vars.innodb_pages_decrypted = srv_stats.pages_decrypted;
	export_vars.innodb_pages_encrypted = srv_stats.pages_encrypted;
	export_vars.innodb_n_merge_blocks_encrypted = srv_stats.n_merge_blocks_encrypted;
	export_vars.innodb_n_merge_blocks_decrypted = srv_stats.n_merge_blocks_decrypted;
	export_vars.innodb_n_rowlog_blocks_encrypted = srv_stats.n_rowlog_blocks_encrypted;
	export_vars.innodb_n_rowlog_blocks_decrypted = srv_stats.n_rowlog_blocks_decrypted;

	export_vars.innodb_n_temp_blocks_encrypted =
		srv_stats.n_temp_blocks_encrypted;

	export_vars.innodb_n_temp_blocks_decrypted =
		srv_stats.n_temp_blocks_decrypted;

	export_vars.innodb_onlineddl_rowlog_rows = onlineddl_rowlog_rows;
	export_vars.innodb_onlineddl_rowlog_pct_used = onlineddl_rowlog_pct_used;
	export_vars.innodb_onlineddl_pct_progress = onlineddl_pct_progress;

	if (!srv_read_only_mode) {
		export_vars.innodb_encryption_rotation_pages_read_from_cache =
			crypt_stat.pages_read_from_cache;
		export_vars.innodb_encryption_rotation_pages_read_from_disk =
			crypt_stat.pages_read_from_disk;
		export_vars.innodb_encryption_rotation_pages_modified =
			crypt_stat.pages_modified;
		export_vars.innodb_encryption_rotation_pages_flushed =
			crypt_stat.pages_flushed;
		export_vars.innodb_encryption_rotation_estimated_iops =
			crypt_stat.estimated_iops;
		export_vars.innodb_encryption_key_requests =
			srv_stats.n_key_requests;
	}

	mysql_mutex_unlock(&srv_innodb_monitor_mutex);

	log_sys.latch.rd_lock(SRW_LOCK_CALL);
	export_vars.innodb_lsn_current = log_sys.get_lsn();
	export_vars.innodb_lsn_flushed = log_sys.get_flushed_lsn();
	export_vars.innodb_lsn_last_checkpoint = log_sys.last_checkpoint_lsn;
	export_vars.innodb_checkpoint_max_age = static_cast<ulint>(
		log_sys.max_checkpoint_age);
	log_sys.latch.rd_unlock();
	export_vars.innodb_os_log_written = export_vars.innodb_lsn_current
		- recv_sys.lsn;

	export_vars.innodb_checkpoint_age = static_cast<ulint>(
		export_vars.innodb_lsn_current
		- export_vars.innodb_lsn_last_checkpoint);
}

struct srv_monitor_state_t
{
  time_t last_monitor_time;
  ulint mutex_skipped;
  bool last_srv_print_monitor;
  srv_monitor_state_t() : mutex_skipped(0), last_srv_print_monitor(false)
  {
    srv_last_monitor_time = time(NULL);
    last_monitor_time= srv_last_monitor_time;
  }
};

static srv_monitor_state_t monitor_state;

/** A task which prints the info output by various InnoDB monitors.*/
static void srv_monitor()
{
	time_t current_time = time(NULL);

	if (difftime(current_time, monitor_state.last_monitor_time) >= 15) {
		monitor_state.last_monitor_time = current_time;

		if (srv_print_innodb_monitor) {
			/* Reset mutex_skipped counter everytime
			srv_print_innodb_monitor changes. This is to
			ensure we will not be blocked by lock_sys.latch
			for short duration information printing */
			if (!monitor_state.last_srv_print_monitor) {
				monitor_state.mutex_skipped = 0;
				monitor_state.last_srv_print_monitor = true;
			}

			if (!srv_printf_innodb_monitor(stderr,
						MUTEX_NOWAIT(monitor_state.mutex_skipped),
						NULL, NULL)) {
				monitor_state.mutex_skipped++;
			} else {
				/* Reset the counter */
				monitor_state.mutex_skipped = 0;
			}
		} else {
			monitor_state.last_monitor_time = 0;
		}


		/* We don't create the temp files or associated
		mutexes in read-only-mode */

		if (!srv_read_only_mode && srv_innodb_status) {
			mysql_mutex_lock(&srv_monitor_file_mutex);
			rewind(srv_monitor_file);
			if (!srv_printf_innodb_monitor(srv_monitor_file,
						MUTEX_NOWAIT(monitor_state.mutex_skipped),
						NULL, NULL)) {
				monitor_state.mutex_skipped++;
			} else {
				monitor_state.mutex_skipped = 0;
			}

			os_file_set_eof(srv_monitor_file);
			mysql_mutex_unlock(&srv_monitor_file_mutex);
		}
	}

	srv_refresh_innodb_monitor_stats(current_time);
}

/** Periodic task which prints the info output by various InnoDB monitors.*/
void srv_monitor_task(void*)
{
	/* number of successive fatal timeouts observed */
	static lsn_t		old_lsn = recv_sys.lsn;

	ut_ad(!srv_read_only_mode);

	/* Try to track a strange bug reported by Harald Fuchs and others,
	where the lsn seems to decrease at times */

	lsn_t new_lsn = log_sys.get_lsn();
	ut_a(new_lsn >= old_lsn);
	old_lsn = new_lsn;

	/* Update the statistics collected for deciding LRU
	eviction policy. */
	buf_LRU_stat_update();

	ulonglong now = my_hrtime_coarse().val;
	const ulong threshold = srv_fatal_semaphore_wait_threshold;

	if (ulonglong start = dict_sys.oldest_wait()) {
		if (now >= start) {
			now -= start;
			ulong waited = static_cast<ulong>(now / 1000000);
			if (waited >= threshold) {
				ib::fatal() << dict_sys.fatal_msg;
			}

			if (waited == threshold / 4
			    || waited == threshold / 2
			    || waited == threshold / 4 * 3) {
				ib::warn() << "Long wait (" << waited
					   << " seconds) for dict_sys.latch";
			}
		}
	}

	srv_monitor();
}

/******************************************************************//**
Increment the server activity count. */
void
srv_inc_activity_count(void)
/*========================*/
{
	srv_sys.activity_count.inc();
}

#ifdef UNIV_DEBUG
/** @return whether purge or master task is active */
bool srv_any_background_activity()
{
  if (purge_sys.enabled() || srv_master_timer.get())
  {
    ut_ad(!srv_read_only_mode);
    return true;
  }
  return false;
}
#endif /* UNIV_DEBUG */

static void purge_worker_callback(void*);
static void purge_coordinator_callback(void*);
static void purge_truncation_callback(void*)
{
  purge_sys.latch.rd_lock(SRW_LOCK_CALL);
  const purge_sys_t::iterator head= purge_sys.head;
  purge_sys.latch.rd_unlock();
  head.free_history();
}

static tpool::task_group purge_task_group;
tpool::waitable_task purge_worker_task(purge_worker_callback, nullptr,
                                       &purge_task_group);
static tpool::task_group purge_coordinator_task_group(1);
static tpool::waitable_task purge_coordinator_task
  (purge_coordinator_callback, nullptr, &purge_coordinator_task_group);
static tpool::task_group purge_truncation_task_group(1);
static tpool::waitable_task purge_truncation_task
  (purge_truncation_callback, nullptr, &purge_truncation_task_group);

/** Wake up the purge threads if there is work to do. */
void purge_sys_t::wake_if_not_active()
{
  if (enabled() && !paused() && !purge_state.m_running &&
      (srv_undo_log_truncate || trx_sys.history_exists()) &&
      ++purge_state.m_running == 1)
    srv_thread_pool->submit_task(&purge_coordinator_task);
}

/** @return whether the purge tasks are active */
bool purge_sys_t::running()
{
  return purge_coordinator_task.is_running();
}

void purge_sys_t::stop_FTS()
{
  ut_d(const auto paused=) m_FTS_paused.fetch_add(1);
  ut_ad((paused + 1) & ~PAUSED_SYS);
  while (m_active.load(std::memory_order_acquire))
    std::this_thread::sleep_for(std::chrono::seconds(1));
}

/** Stop purge during FLUSH TABLES FOR EXPORT */
void purge_sys_t::stop()
{
  latch.wr_lock(SRW_LOCK_CALL);

  if (!enabled())
  {
    /* Shutdown must have been initiated during FLUSH TABLES FOR EXPORT. */
    ut_ad(!srv_undo_sources);
    latch.wr_unlock();
    return;
  }

  ut_ad(srv_n_purge_threads > 0);

  const auto paused= m_paused++;

  latch.wr_unlock();

  if (!paused)
  {
    ib::info() << "Stopping purge";
    MONITOR_ATOMIC_INC(MONITOR_PURGE_STOP_COUNT);
    purge_coordinator_task.disable();
  }
}

/** Resume purge in data dictionary tables */
void purge_sys_t::resume_SYS(void *)
{
  ut_d(auto paused=) purge_sys.m_FTS_paused.fetch_sub(PAUSED_SYS);
  ut_ad(paused >= PAUSED_SYS);
}

/** Resume purge at UNLOCK TABLES after FLUSH TABLES FOR EXPORT */
void purge_sys_t::resume()
{
   if (!enabled())
   {
     /* Shutdown must have been initiated during FLUSH TABLES FOR EXPORT. */
     ut_ad(!srv_undo_sources);
     return;
   }
   ut_ad(!srv_read_only_mode);
   ut_ad(srv_force_recovery < SRV_FORCE_NO_BACKGROUND);
   purge_coordinator_task.enable();
   latch.wr_lock(SRW_LOCK_CALL);
   int32_t paused= m_paused--;
   ut_a(paused);

   if (paused == 1)
   {
     ib::info() << "Resuming purge";
     purge_state.m_running= 1;
     srv_thread_pool->submit_task(&purge_coordinator_task);
     MONITOR_ATOMIC_INC(MONITOR_PURGE_RESUME_COUNT);
   }
   latch.wr_unlock();
}

/*******************************************************************//**
Get current server activity count.
@return activity count. */
ulint
srv_get_activity_count(void)
/*========================*/
{
	return(srv_sys.activity_count);
}

/** Check if srv_inc_activity_count() has been called.
@param activity_count   copy of srv_sys.activity_count
@return whether the activity_count had changed */
static bool srv_check_activity(ulint *activity_count)
{
  ulint new_activity_count= srv_sys.activity_count;
  if (new_activity_count != *activity_count)
  {
    *activity_count= new_activity_count;
    return true;
  }

  return false;
}

/********************************************************************//**
The master thread is tasked to ensure that flush of log file happens
once every second in the background. This is to ensure that not more
than one second of trxs are lost in case of crash when
innodb_flush_logs_at_trx_commit != 1 */
static void srv_sync_log_buffer_in_background()
{
	time_t	current_time = time(NULL);

	srv_main_thread_op_info = "flushing log";
	if (difftime(current_time, srv_last_log_flush_time)
	    >= srv_flush_log_at_timeout) {
		log_buffer_flush_to_disk();
		srv_last_log_flush_time = current_time;
		srv_log_writes_and_flush++;
	}
}

/** Perform periodic tasks whenever the server is active.
@param counter_time  microsecond_interval_timer() */
static void srv_master_do_active_tasks(ulonglong counter_time)
{
	++srv_main_active_loops;

	MONITOR_INC(MONITOR_MASTER_ACTIVE_LOOPS);

	if (!(counter_time % (47 * 1000000ULL))) {
		srv_main_thread_op_info = "enforcing dict cache limit";
		if (ulint n_evicted = dict_sys.evict_table_LRU(true)) {
			MONITOR_INC_VALUE(
				MONITOR_SRV_DICT_LRU_EVICT_COUNT_ACTIVE,
				n_evicted);
		}
		MONITOR_INC_TIME_IN_MICRO_SECS(
			MONITOR_SRV_DICT_LRU_MICROSECOND, counter_time);
	}
}

/** Perform periodic tasks whenever the server is idle.
@param counter_time  microsecond_interval_timer() */
static void srv_master_do_idle_tasks(ulonglong counter_time)
{
	++srv_main_idle_loops;

	MONITOR_INC(MONITOR_MASTER_IDLE_LOOPS);

	srv_main_thread_op_info = "enforcing dict cache limit";
	if (ulint n_evicted = dict_sys.evict_table_LRU(false)) {
		MONITOR_INC_VALUE(
			MONITOR_SRV_DICT_LRU_EVICT_COUNT_IDLE, n_evicted);
	}
	MONITOR_INC_TIME_IN_MICRO_SECS(
		MONITOR_SRV_DICT_LRU_MICROSECOND, counter_time);
}

/** The periodic master task controlling the server. */
void srv_master_callback(void*)
{
  static ulint old_activity_count;

  ut_a(srv_shutdown_state <= SRV_SHUTDOWN_INITIATED);

  MONITOR_INC(MONITOR_MASTER_THREAD_SLEEP);
  purge_sys.wake_if_not_active();
  ulonglong counter_time= microsecond_interval_timer();
  srv_sync_log_buffer_in_background();
  MONITOR_INC_TIME_IN_MICRO_SECS(MONITOR_SRV_LOG_FLUSH_MICROSECOND,
				 counter_time);

  if (srv_check_activity(&old_activity_count))
    srv_master_do_active_tasks(counter_time);
  else
    srv_master_do_idle_tasks(counter_time);

  srv_main_thread_op_info= "sleeping";
}

/** @return whether purge should exit due to shutdown */
static bool srv_purge_should_exit(size_t old_history_size)
{
  ut_ad(srv_shutdown_state <= SRV_SHUTDOWN_CLEANUP);

  if (srv_undo_sources)
    return false;

  if (srv_fast_shutdown)
    return true;

  /* Slow shutdown was requested. */
  size_t prepared, active= trx_sys.any_active_transactions(&prepared);
  const size_t history_size= trx_sys.history_size();

  if (!history_size);
  else if (!active && history_size == old_history_size && prepared);
  else
  {
    static time_t progress_time;
    time_t now= time(NULL);
    if (now - progress_time >= 15)
    {
      progress_time= now;
#if defined HAVE_SYSTEMD && !defined EMBEDDED_LIBRARY
      service_manager_extend_timeout(INNODB_EXTEND_TIMEOUT_INTERVAL,
				     "InnoDB: to purge %zu transactions",
				     history_size);
      sql_print_information("InnoDB: to purge %zu transactions", history_size);
#endif
    }
    return false;
  }

  return !active;
}

/*********************************************************************//**
Fetch and execute a task from the work queue.
@return true if a task was executed */
static bool srv_task_execute()
{
	ut_ad(!srv_read_only_mode);
	ut_ad(srv_force_recovery < SRV_FORCE_NO_BACKGROUND);

	mysql_mutex_lock(&srv_sys.tasks_mutex);

	if (que_thr_t* thr = UT_LIST_GET_FIRST(srv_sys.tasks)) {
		ut_a(que_node_get_type(thr->child) == QUE_NODE_PURGE);
		UT_LIST_REMOVE(srv_sys.tasks, thr);
		mysql_mutex_unlock(&srv_sys.tasks_mutex);
		que_run_threads(thr);
		return true;
	}

	ut_ad(UT_LIST_GET_LEN(srv_sys.tasks) == 0);
	mysql_mutex_unlock(&srv_sys.tasks_mutex);
	return false;
}

static void purge_create_background_thds(int );

/** Flag which is set, whenever innodb_purge_threads changes. */
static Atomic_relaxed<bool> srv_purge_thread_count_changed;

static std::mutex purge_thread_count_mtx;
void srv_update_purge_thread_count(uint n)
{
	std::lock_guard<std::mutex> lk(purge_thread_count_mtx);
	ut_ad(n > 0);
	ut_ad(n <= innodb_purge_threads_MAX);
	srv_n_purge_threads = n;
	srv_purge_thread_count_changed = true;
}

inline void purge_coordinator_state::do_purge()
{
  ut_ad(!srv_read_only_mode);

  if (!purge_sys.enabled() || purge_sys.paused())
    return;

  uint n_threads;

  {
    std::lock_guard<std::mutex> lk(purge_thread_count_mtx);
    n_threads= srv_n_purge_threads;
    srv_purge_thread_count_changed= false;
    goto first_loop;
  }

  do
  {
    if (UNIV_UNLIKELY(srv_purge_thread_count_changed))
    {
      /* Read the fresh value of srv_n_purge_threads, reset
      the changed flag. Both are protected by purge_thread_count_mtx. */
      {
        std::lock_guard<std::mutex> lk(purge_thread_count_mtx);
        n_threads= srv_n_purge_threads;
        srv_purge_thread_count_changed= false;
      }
    }
  first_loop:
    ut_ad(n_threads);

    history_size= trx_sys.history_size();

    if (!history_size)
    {
    no_history:
      srv_dml_needed_delay= 0;
      purge_truncation_task.wait();
      trx_purge_truncate_history();
      break;
    }

    ulint n_pages_handled= trx_purge(n_threads, history_size);
    if (!trx_sys.history_exists())
      goto no_history;
    if (purge_sys.truncating_tablespace() ||
        srv_shutdown_state != SRV_SHUTDOWN_NONE)
    {
      purge_truncation_task.wait();
      trx_purge_truncate_history();
    }
    else
      srv_thread_pool->submit_task(&purge_truncation_task);
    if (!n_pages_handled)
      break;
  }
  while (purge_sys.enabled() && !purge_sys.paused() &&
         !srv_purge_should_exit(history_size));

  m_running= 0;
}

static std::list<THD*> purge_thds;
static std::mutex purge_thd_mutex;
extern void* thd_attach_thd(THD*);
extern void thd_detach_thd(void *);
static int n_purge_thds;

/* Ensure  that we have at least n background THDs for purge */
static void purge_create_background_thds(int n)
{
	THD *thd= current_thd;
	std::unique_lock<std::mutex> lk(purge_thd_mutex);
	while (n_purge_thds < n)
	{
		purge_thds.push_back(innobase_create_background_thd("InnoDB purge worker"));
		n_purge_thds++;
	}
	set_current_thd(thd);
}

static THD *acquire_thd(void **ctx)
{
	std::unique_lock<std::mutex> lk(purge_thd_mutex);
	ut_a(!purge_thds.empty());
	THD* thd = purge_thds.front();
	purge_thds.pop_front();
	lk.unlock();

	/* Set current thd, and thd->mysys_var as well,
	it might be used by something in the server.*/
	*ctx = thd_attach_thd(thd);
	return thd;
}

static void release_thd(THD *thd, void *ctx)
{
	thd_detach_thd(ctx);
	std::unique_lock<std::mutex> lk(purge_thd_mutex);
	purge_thds.push_back(thd);
	lk.unlock();
	set_current_thd(0);
}

void srv_purge_worker_task_low()
{
  ut_ad(current_thd);
  while (srv_task_execute())
    ut_ad(purge_sys.running());
}

static void purge_worker_callback(void*)
{
  ut_ad(!current_thd);
  ut_ad(!srv_read_only_mode);
  ut_ad(srv_force_recovery < SRV_FORCE_NO_BACKGROUND);
  void *ctx;
  THD *thd= acquire_thd(&ctx);
  srv_purge_worker_task_low();
  release_thd(thd,ctx);
}

static void purge_coordinator_callback(void*)
{
  void *ctx;
  THD *thd= acquire_thd(&ctx);
  purge_state.do_purge();
  release_thd(thd, ctx);
}

void srv_init_purge_tasks()
{
  purge_create_background_thds(innodb_purge_threads_MAX);
  purge_sys.coordinator_startup();
}

static void srv_shutdown_purge_tasks()
{
  purge_coordinator_task.disable();
  purge_worker_task.wait();
  std::unique_lock<std::mutex> lk(purge_thd_mutex);
  while (!purge_thds.empty())
  {
    destroy_background_thd(purge_thds.front());
    purge_thds.pop_front();
  }
  n_purge_thds= 0;
  purge_truncation_task.wait();
}

/**********************************************************************//**
Enqueues a task to server task queue and releases a worker thread, if there
is a suspended one. */
void
srv_que_task_enqueue_low(
/*=====================*/
	que_thr_t*	thr)	/*!< in: query thread */
{
	ut_ad(!srv_read_only_mode);
	mysql_mutex_lock(&srv_sys.tasks_mutex);

	UT_LIST_ADD_LAST(srv_sys.tasks, thr);

	mysql_mutex_unlock(&srv_sys.tasks_mutex);
}

#ifdef UNIV_DEBUG
/** @return number of tasks in queue */
ulint srv_get_task_queue_length()
{
	ulint	n_tasks;

	ut_ad(!srv_read_only_mode);

	mysql_mutex_lock(&srv_sys.tasks_mutex);

	n_tasks = UT_LIST_GET_LEN(srv_sys.tasks);

	mysql_mutex_unlock(&srv_sys.tasks_mutex);

	return(n_tasks);
}
#endif

/** Shut down the purge threads. */
void srv_purge_shutdown()
{
  if (purge_sys.enabled())
  {
    if (!srv_fast_shutdown && !opt_bootstrap)
    {
      srv_purge_batch_size= innodb_purge_batch_size_MAX;
      srv_update_purge_thread_count(innodb_purge_threads_MAX);
    }
    size_t history_size= trx_sys.history_size();
    while (!srv_purge_should_exit(history_size))
    {
      history_size= trx_sys.history_size();
      ut_a(!purge_sys.paused());
      srv_thread_pool->submit_task(&purge_coordinator_task);
      purge_coordinator_task.wait();
    }
    purge_sys.coordinator_shutdown();
    srv_shutdown_purge_tasks();
    if (!srv_fast_shutdown && !high_level_read_only && srv_was_started &&
        !opt_bootstrap && srv_operation == SRV_OPERATION_NORMAL &&
        !srv_sys_space.is_shrink_fail())
      fsp_system_tablespace_truncate(true);
  }
}<|MERGE_RESOLUTION|>--- conflicted
+++ resolved
@@ -743,32 +743,19 @@
 	os_aio_print(file);
 
 #ifdef BTR_CUR_HASH_ADAPT
-<<<<<<< HEAD
-	if (btr_search_enabled) {
+	if (btr_search.enabled) {
 		fputs("-------------------\n"
 		      "ADAPTIVE HASH INDEX\n"
 		      "-------------------\n", file);
-		for (ulint i = 0; i < btr_ahi_parts; ++i) {
-			const auto part= &btr_search_sys.parts[i];
-			part->latch.rd_lock(SRW_LOCK_CALL);
-			ut_ad(part->heap->type == MEM_HEAP_FOR_BTR_SEARCH);
-			fprintf(file, "Hash table size " ULINTPF
-				", node heap has " ULINTPF " buffer(s)\n",
-				part->table.n_cells,
-				part->heap->base.count
-				- !part->heap->free_block);
-			part->latch.rd_unlock();
+		for (ulong i = 0; i < btr_search.n_parts; ++i) {
+			btr_sea::partition& part= btr_search.parts[i];
+			part.blocks_mutex.wr_lock();
+			fprintf(file, "Hash table size %zu"
+				", node heap has %zu buffer(s)\n",
+				part.table.n_cells,
+				part.blocks.count + !!part.spare);
+			part.blocks_mutex.wr_unlock();
 		}
-=======
-	for (ulong i = 0; i < btr_search.n_parts; ++i) {
-		btr_sea::partition& part= btr_search.parts[i];
-		part.blocks_mutex.wr_lock();
-		fprintf(file, "Hash table size " ULINTPF
-			", node heap has " ULINTPF " buffer(s)\n",
-			part.table.n_cells, part.blocks.count + !!part.spare);
-		part.blocks_mutex.wr_unlock();
-	}
->>>>>>> e4d33b49
 
 		const ulint with_ahi = btr_cur_n_sea;
 		const ulint without_ahi = btr_cur_n_non_sea;
