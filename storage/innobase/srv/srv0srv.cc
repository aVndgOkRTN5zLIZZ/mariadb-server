--- conflicted
+++ resolved
@@ -2678,13 +2678,8 @@
 
 		rw_lock_x_lock(&purge_sys.latch);
 
-<<<<<<< HEAD
-		stop = srv_shutdown_state == SRV_SHUTDOWN_NONE
+		stop = srv_shutdown_state <= SRV_SHUTDOWN_INITIATED
 			&& purge_sys.paused_latched();
-=======
-		stop = (srv_shutdown_state <= SRV_SHUTDOWN_INITIATED
-			&& purge_sys->state == PURGE_STATE_STOP);
->>>>>>> f458b40f
 
 		if (!stop) {
 			if (timeout
