--- conflicted
+++ resolved
@@ -2010,15 +2010,13 @@
 	}
 
 	if (!create_new_db) {
+		ut_ad(high_level_read_only
+		      || srv_force_recovery <= SRV_FORCE_NO_IBUF_MERGE);
+
 		/* Validate a few system page types that were left
 		uninitialized before MySQL or MariaDB 5.5. */
-<<<<<<< HEAD
-		if (!high_level_read_only) {
-			ut_ad(srv_force_recovery <= SRV_FORCE_NO_IBUF_MERGE);
-=======
 		if (!high_level_read_only
 		    && !fil_system.sys_space->full_crc32()) {
->>>>>>> 4beace33
 			buf_block_t*	block;
 			mtr.start();
 			/* Bitmap page types will be reset in
@@ -2046,29 +2044,26 @@
 				0, RW_X_LATCH, &mtr);
 			fil_block_check_type(*block, FIL_PAGE_TYPE_SYS, &mtr);
 			mtr.commit();
-
-			/* Roll back any recovered data dictionary
-			transactions, so that the data dictionary
-			tables will be free of any locks.  The data
-			dictionary latch should guarantee that there
-			is at most one data dictionary transaction
-			active at a time. */
-			if (srv_force_recovery < SRV_FORCE_NO_TRX_UNDO) {
-				/* If the following call is ever
-				removed, the first-time
-				ha_innobase::open() must hold (or
-				acquire and release) a table lock that
-				conflicts with
-				trx_resurrect_table_locks(), to ensure
-				that any recovered incomplete ALTER
-				TABLE will have been rolled
-				back. Otherwise, dict_table_t::instant
-				could be cleared by rollback invoking
-				dict_index_t::clear_instant_alter()
-				while open table handles exist in
-				client connections. */
-				trx_rollback_recovered(false);
-			}
+		}
+
+		/* Roll back any recovered data dictionary
+		transactions, so that the data dictionary tables will
+		be free of any locks.  The data dictionary latch
+		should guarantee that there is at most one data
+		dictionary transaction active at a time. */
+		if (!high_level_read_only
+		    && srv_force_recovery < SRV_FORCE_NO_TRX_UNDO) {
+			/* If the following call is ever removed, the
+			first-time ha_innobase::open() must hold (or
+			acquire and release) a table lock that
+			conflicts with trx_resurrect_table_locks(), to
+			ensure that any recovered incomplete ALTER
+			TABLE will have been rolled back. Otherwise,
+			dict_table_t::instant could be cleared by
+			rollback invoking
+			dict_index_t::clear_instant_alter() while open
+			table handles exist in client connections. */
+			trx_rollback_recovered(false);
 		}
 
 		/* FIXME: Skip the following if srv_read_only_mode,
