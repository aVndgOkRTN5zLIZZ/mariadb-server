--- conflicted
+++ resolved
@@ -1509,127 +1509,12 @@
 
 		fil_system.space_id_reuse_warned = false;
 
-<<<<<<< HEAD
-		if (!srv_read_only_mode) {
-			const uint32_t flags = FSP_FLAGS_PAGE_SSIZE();
-			for (uint32_t id = srv_undo_space_id_start;
-			     id <= srv_undo_tablespaces; id++) {
-				if (fil_space_t* space = fil_space_get(id)) {
-					fsp_flags_try_adjust(space, flags);
-				}
-			}
-
-			if (sum_of_new_sizes > 0) {
-				/* New data file(s) were added */
-				mtr.start();
-				mtr.x_lock_space(fil_system.sys_space);
-				buf_block_t* block = buf_page_get(
-					page_id_t(0, 0), 0,
-					RW_SX_LATCH, &mtr);
-				/* The first page of the system tablespace
-				should already have been successfully
-				accessed earlier during startup. */
-				ut_a(block);
-				ulint size = mach_read_from_4(
-					FSP_HEADER_OFFSET + FSP_SIZE
-					+ block->page.frame);
-				ut_ad(size == fil_system.sys_space
-				      ->size_in_header);
-				size += sum_of_new_sizes;
-				mtr.write<4>(*block,
-					     FSP_HEADER_OFFSET + FSP_SIZE
-					     + block->page.frame, size);
-				fil_system.sys_space->size_in_header
-					= uint32_t(size);
-				mtr.commit();
-				log_write_up_to(mtr.commit_lsn(), true);
-			}
-		}
-
-#ifdef UNIV_DEBUG
-		{
-			mtr.start();
-			buf_block_t* block = buf_page_get(page_id_t(0, 0), 0,
-							  RW_S_LATCH, &mtr);
-			ut_ad(mach_read_from_4(FSP_SIZE + FSP_HEADER_OFFSET
-					       + block->page.frame)
-			      == fil_system.sys_space->size_in_header);
-			mtr.commit();
-		}
-#endif
-		const ulint	tablespace_size_in_header
-			= fil_system.sys_space->size_in_header;
-		const ulint	sum_of_data_file_sizes
-			= srv_sys_space.get_sum_of_sizes();
-		/* Compare the system tablespace file size to what is
-		stored in FSP_SIZE. In srv_sys_space.open_or_create()
-		we already checked that the file sizes match the
-		innodb_data_file_path specification. */
-		if (srv_read_only_mode
-		    || sum_of_data_file_sizes == tablespace_size_in_header) {
-			/* Do not complain about the size. */
-		} else if (!srv_sys_space.can_auto_extend_last_file()
-			   || sum_of_data_file_sizes
-			   < tablespace_size_in_header) {
-			ib::error() << "Tablespace size stored in header is "
-				<< tablespace_size_in_header
-				<< " pages, but the sum of data file sizes is "
-				<< sum_of_data_file_sizes << " pages";
-
-			if (srv_force_recovery == 0
-			    && sum_of_data_file_sizes
-			    < tablespace_size_in_header) {
-				ib::error() <<
-					"Cannot start InnoDB. The tail of"
-					" the system tablespace is"
-					" missing. Have you edited"
-					" innodb_data_file_path in my.cnf"
-					" in an inappropriate way, removing"
-					" data files from there?"
-					" You can set innodb_force_recovery=1"
-					" in my.cnf to force"
-					" a startup if you are trying to"
-					" recover a badly corrupt database.";
-
-				return(srv_init_abort(DB_ERROR));
-			}
-		}
-
 		if (srv_operation > SRV_OPERATION_EXPORT_RESTORED) {
 			ut_ad(srv_operation == SRV_OPERATION_RESTORE_EXPORT
 			      || srv_operation == SRV_OPERATION_RESTORE);
-=======
-		if (srv_operation == SRV_OPERATION_RESTORE
-		    || srv_operation == SRV_OPERATION_RESTORE_EXPORT) {
-			buf_flush_sync();
-			recv_sys.debug_free();
-			/* After applying the redo log from
-			SRV_OPERATION_BACKUP, flush the changes
-			to the data files and truncate or delete the log.
-			Unless --export is specified, no further change to
-			InnoDB files is needed. */
-			ut_ad(srv_force_recovery <= SRV_FORCE_IGNORE_CORRUPT);
-			ut_ad(recv_no_log_write);
-			err = fil_write_flushed_lsn(log_sys.get_lsn());
-			ut_ad(!os_aio_pending_reads());
-			ut_d(mysql_mutex_lock(&buf_pool.flush_list_mutex));
-			ut_ad(!buf_pool.get_oldest_modification(0));
-			ut_d(mysql_mutex_unlock(&buf_pool.flush_list_mutex));
-			log_sys.log.close_file();
-			if (err == DB_SUCCESS) {
-				bool trunc = srv_operation
-					== SRV_OPERATION_RESTORE;
-				if (!trunc) {
-					delete_log_file("0");
-				} else {
-					auto logfile0 = get_log_file_path();
-					/* Truncate the first log file. */
-					fclose(fopen(logfile0.c_str(), "w"));
-				}
-			}
->>>>>>> ccb7a1e9
 			return(err);
 		}
+
 		/* Upgrade or resize or rebuild the redo logs before
 		generating any dirty pages, so that the old redo log
 		file will not be written to. */
@@ -1686,11 +1571,13 @@
 				return(srv_init_abort(err));
 			}
 		}
+
 		recv_sys.debug_free();
 
 		if (!srv_read_only_mode) {
-			const ulint flags = FSP_FLAGS_PAGE_SSIZE();
-			for (ulint id = 0; id <= srv_undo_tablespaces; id++) {
+			const uint32_t flags = FSP_FLAGS_PAGE_SSIZE();
+			for (uint32_t id = srv_undo_space_id_start;
+			     id <= srv_undo_tablespaces; id++) {
 				if (fil_space_t* space = fil_space_get(id)) {
 					fsp_flags_try_adjust(space, flags);
 				}
