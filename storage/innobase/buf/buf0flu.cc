--- conflicted
+++ resolved
@@ -167,46 +167,6 @@
   mysql_mutex_assert_owner(&flush_list_mutex);
   flush_hp.adjust(bpage);
   UT_LIST_REMOVE(flush_list, bpage);
-<<<<<<< HEAD
-=======
-}
-
-/** Insert a modified block into the flush list.
-@param block    modified block
-@param lsn      start LSN of the mini-transaction that modified the block */
-void buf_pool_t::insert_into_flush_list(buf_block_t *block, lsn_t lsn) noexcept
-{
-  mysql_mutex_assert_not_owner(&mutex);
-  mysql_mutex_assert_owner(&log_sys.flush_order_mutex);
-  ut_ad(lsn > 2);
-  ut_ad(!fsp_is_system_temporary(block->page.id().space()));
-
-  mysql_mutex_lock(&flush_list_mutex);
-  if (ut_d(const lsn_t old=) block->page.oldest_modification())
-  {
-    ut_ad(old == 1);
-    delete_from_flush_list_low(&block->page);
-  }
-  else
-    flush_list_bytes+= block->physical_size();
-  ut_ad(flush_list_bytes <= size_in_bytes);
-
-  block->page.set_oldest_modification(lsn);
-  MEM_CHECK_DEFINED(block->page.zip.data
-                    ? block->page.zip.data : block->page.frame,
-                    block->physical_size());
-  UT_LIST_ADD_FIRST(flush_list, &block->page);
-  ut_d(buf_flush_validate_skip());
-  page_cleaner_wakeup();
-  mysql_mutex_unlock(&flush_list_mutex);
-}
-
-/** Remove a block from flush_list.
-@param bpage   buffer pool page */
-void buf_pool_t::delete_from_flush_list(buf_page_t *bpage) noexcept
-{
-  delete_from_flush_list_low(bpage);
->>>>>>> 5d5be64d
   flush_list_bytes-= bpage->physical_size();
   bpage->clear_oldest_modification();
 #ifdef UNIV_DEBUG
