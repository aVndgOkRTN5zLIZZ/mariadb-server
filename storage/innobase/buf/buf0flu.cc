--- conflicted
+++ resolved
@@ -1014,19 +1014,12 @@
 @return number of pages written or hole-punched */
 static uint32_t buf_flush_freed_pages(fil_space_t *space, bool writable)
 {
-<<<<<<< HEAD
   const bool punch_hole= space->chain.start->punch_hole == 1;
   if (!punch_hole && !srv_immediate_scrub_data_uncompressed)
-    return;
-  lsn_t flush_to_disk_lsn= log_sys.get_flushed_lsn();
-=======
-  const bool punch_hole= space->punch_hole;
-  if (!punch_hole && !srv_immediate_scrub_data_uncompressed)
     return 0;
 
   mysql_mutex_assert_not_owner(&buf_pool.flush_list_mutex);
   mysql_mutex_assert_not_owner(&buf_pool.mutex);
->>>>>>> 73fee39e
 
   space->freed_range_mutex.lock();
   if (space->freed_ranges.empty() ||
@@ -1053,14 +1046,10 @@
                           (range.last - range.first + 1) * physical_size,
                           nullptr);
     }
-<<<<<<< HEAD
-    else
-=======
   }
   else
   {
     for (const auto &range : freed_ranges)
->>>>>>> 73fee39e
     {
       written+= range.last - range.first + 1;
       for (os_offset_t i= range.first; i <= range.last; i++)
