--- conflicted
+++ resolved
@@ -662,13 +662,7 @@
 
 	ut_free(dump);
 
-<<<<<<< HEAD
-	if (i == dump_n) {
-		os_aio_wait_until_no_pending_reads(true);
-	}
-=======
-	os_aio_wait_until_no_pending_reads();
->>>>>>> cf1c381b
+  os_aio_wait_until_no_pending_reads(true);
 
 	ut_sprintf_timestamp(now);
 
