--- conflicted
+++ resolved
@@ -1043,1392 +1043,17 @@
 }
 
 /** Initialize mem pressure. */
-ATTRIBUTE_COLD void buf_mem_pressure_detect_init()
+ATTRIBUTE_COLD static void buf_mem_pressure_detect_init() noexcept
 {
   mem_pressure_obj.setup();
 }
 
-ATTRIBUTE_COLD void buf_mem_pressure_shutdown()
+ATTRIBUTE_COLD void buf_mem_pressure_shutdown() noexcept
 {
   mem_pressure_obj.join();
 }
-#endif /* __linux__ */
-
-#if defined(DBUG_OFF) && defined(HAVE_MADVISE) &&  defined(MADV_DODUMP)
-/** Enable buffers to be dumped to core files.
-
-A convenience function, not called anyhwere directly however
-it is left available for gdb or any debugger to call
-in the event that you want all of the memory to be dumped
-to a core file.
-
-@return number of errors found in madvise() calls */
-MY_ATTRIBUTE((used))
-int buf_pool_t::madvise_do_dump() noexcept
-{
-	int ret= 0;
-
-	/* mirrors allocation in log_t::create() */
-	if (log_sys.buf) {
-		ret += madvise(log_sys.buf, log_sys.buf_size, MADV_DODUMP);
-		ret += madvise(log_sys.flush_buf, log_sys.buf_size,
-			       MADV_DODUMP);
-	}
-
-	ret+= madvise(buf_pool.memory, buf_pool.size_in_bytes, MADV_DODUMP);
-	return ret;
-}
-#endif
-
-#ifndef UNIV_DEBUG
-static inline byte hex_to_ascii(byte hex_digit) noexcept
-{
-  const int offset= hex_digit <= 9 ? '0' : 'a' - 10;
-  return byte(hex_digit + offset);
-}
-#endif
-
-/** Dump a page to stderr.
-@param[in]	read_buf	database page
-@param[in]	zip_size	compressed page size, or 0 */
-ATTRIBUTE_COLD
-void buf_page_print(const byte *read_buf, ulint zip_size) noexcept
-{
-#ifndef UNIV_DEBUG
-  const size_t size = zip_size ? zip_size : srv_page_size;
-  const byte * const end= read_buf + size;
-  sql_print_information("InnoDB: Page dump (%zu bytes):", size);
-
-  do
-  {
-    byte row[64];
-
-    for (byte *r= row; r != &row[64]; r+= 2, read_buf++)
-    {
-      r[0]= hex_to_ascii(byte(*read_buf >> 4));
-      r[1]= hex_to_ascii(*read_buf & 15);
-    }
-
-    sql_print_information("InnoDB: %.*s", 64, row);
-  }
-  while (read_buf != end);
-
-  sql_print_information("InnoDB: End of page dump");
-#endif
-}
-
-IF_DBUG(,inline) byte *buf_block_t::frame_address() const noexcept
-{
-  static_assert(ut_is_2pow(innodb_buffer_pool_extent_size), "");
-
-  byte *frame_= reinterpret_cast<byte*>
-    ((reinterpret_cast<size_t>(this) & ~(innodb_buffer_pool_extent_size - 1)) |
-     first_frame_in_extent[srv_page_size_shift - UNIV_PAGE_SIZE_SHIFT_MIN]);
-  ut_ad(reinterpret_cast<const byte*>(this) + sizeof(*this) <= frame_);
-  frame_+=
-    (((reinterpret_cast<size_t>(this) & (innodb_buffer_pool_extent_size - 1)) /
-      sizeof(*this)) << srv_page_size_shift);
-  return frame_;
-}
-
-buf_block_t *buf_pool_t::block_from(const void *ptr) noexcept
-{
-  static_assert(ut_is_2pow(innodb_buffer_pool_extent_size), "");
-  ut_ad(static_cast<const byte*>(ptr) >= buf_pool.memory);
-
-  byte *first_block= reinterpret_cast<byte*>
-    (reinterpret_cast<size_t>(ptr) & ~(innodb_buffer_pool_extent_size - 1));
-  const size_t first_frame=
-    first_frame_in_extent[srv_page_size_shift - UNIV_PAGE_SIZE_SHIFT_MIN];
-
-  ut_ad(static_cast<const byte*>(ptr) >= first_block + first_frame);
-  return reinterpret_cast<buf_block_t*>(first_block) +
-    (((size_t(ptr) & (innodb_buffer_pool_extent_size - 1)) - first_frame) >>
-     srv_page_size_shift);
-}
-
-/** Determine the address of the first invalid block descriptor
-@param n_blocks   buf_pool.n_blocks
-@return offset of the first invalid buf_block_t, relative to buf_pool.memory */
-static size_t block_descriptors_in_bytes(size_t n_blocks) noexcept
-{
-  const size_t ssize= srv_page_size_shift - UNIV_PAGE_SIZE_SHIFT_MIN;
-  const size_t extent_size= pages_in_extent[ssize];
-  return n_blocks / extent_size * innodb_buffer_pool_extent_size +
-    (n_blocks % extent_size) * sizeof(buf_block_t);
-}
-
-buf_block_t *buf_pool_t::get_nth_page(size_t pos) const noexcept
-{
-  mysql_mutex_assert_owner(&mutex);
-  ut_ad(pos < n_blocks);
-  return reinterpret_cast<buf_block_t*>
-    (memory + block_descriptors_in_bytes(pos));
-}
-
-buf_block_t *buf_pool_t::allocate() noexcept
-{
-  mysql_mutex_assert_owner(&mutex);
-
-  while (buf_page_t *b= UT_LIST_GET_FIRST(free))
-  {
-    ut_ad(b->in_free_list);
-    ut_d(b->in_free_list = FALSE);
-    ut_ad(!b->oldest_modification());
-    ut_ad(!b->in_LRU_list);
-    ut_a(!b->in_file());
-    UT_LIST_REMOVE(free, b);
-
-    if (UNIV_LIKELY(!n_blocks_to_withdraw) || !withdraw(*b))
-    {
-<<<<<<< HEAD
-      /* The uncompressed buffer pool should never
-      contain ROW_FORMAT=COMPRESSED block descriptors. */
-      ut_ad(block->page.frame);
-      const lsn_t lsn= block->page.oldest_modification();
-
-      if (srv_read_only_mode)
-      {
-        /* The page cleaner is disabled in read-only mode.  No pages
-        can be dirtied, so all of them must be clean. */
-        ut_ad(lsn == 0 || lsn == recv_sys.lsn ||
-              srv_force_recovery == SRV_FORCE_NO_LOG_REDO);
-        break;
-      }
-
-      if (fsp_is_system_temporary(block->page.id().space()))
-      {
-        ut_ad(lsn == 0 || lsn == 2);
-        break;
-      }
-
-      if (lsn > 1 || !block->page.can_relocate())
-        return block;
-
-      break;
-=======
-      /* No adaptive hash index entries may point to a free block. */
-      assert_block_ahi_empty(reinterpret_cast<buf_block_t*>(b));
-      b->set_state(buf_page_t::MEMORY);
-      MEM_MAKE_ADDRESSABLE(b->frame, srv_page_size);
-      return reinterpret_cast<buf_block_t*>(b);
->>>>>>> 5d5be64d
-    }
-  }
-
-  return nullptr;
-}
-
-/** Create the hash table.
-@param n  the lower bound of n_cells */
-void buf_pool_t::page_hash_table::create(ulint n) noexcept
-{
-  n_cells= ut_find_prime(n);
-  const size_t size= MY_ALIGN(pad(n_cells) * sizeof *array,
-                              CPU_LEVEL1_DCACHE_LINESIZE);
-  void *v= aligned_malloc(size, CPU_LEVEL1_DCACHE_LINESIZE);
-  memset_aligned<CPU_LEVEL1_DCACHE_LINESIZE>(v, 0, size);
-  array= static_cast<hash_chain*>(v);
-}
-
-size_t buf_pool_t::get_n_blocks(size_t size_in_bytes) noexcept
-{
-  const size_t ssize= srv_page_size_shift - UNIV_PAGE_SIZE_SHIFT_MIN;
-  size_t n_blocks_alloc= size_in_bytes / innodb_buffer_pool_extent_size *
-    pages_in_extent[ssize];
-
-  if (const size_t incomplete_extent_pages=
-      (size_in_bytes & (innodb_buffer_pool_extent_size - 1)) >>
-      srv_page_size_shift)
-  {
-    ssize_t d= incomplete_extent_pages - first_page_in_extent[ssize];
-    ut_ad(d > 0);
-    n_blocks_alloc+= d;
-  }
-
-  return n_blocks_alloc;
-}
-
-size_t buf_pool_t::blocks_in_bytes(size_t n_blocks) noexcept
-{
-  const size_t shift{srv_page_size_shift};
-  const size_t ssize{shift - UNIV_PAGE_SIZE_SHIFT_MIN};
-  const size_t extent_size= pages_in_extent[ssize];
-  size_t size_in_bytes= n_blocks / extent_size *
-    innodb_buffer_pool_extent_size;
-  if (size_t remainder= n_blocks % extent_size)
-    size_in_bytes+= (remainder + first_page_in_extent[ssize]) << shift;
-  ut_ad(get_n_blocks(size_in_bytes) == n_blocks);
-  return size_in_bytes;
-}
-
-/** Create the buffer pool.
-@return whether the creation failed */
-bool buf_pool_t::create() noexcept
-{
-  ut_ad(this == &buf_pool);
-  ut_ad(!is_initialised());
-  ut_ad(size_in_bytes_requested > 0);
-  ut_ad(!(size_in_bytes_max & (innodb_buffer_pool_extent_size - 1)));
-  ut_ad(!(size_in_bytes_requested & ((1U << 20) - 1)));
-  ut_ad(size_in_bytes_requested <= size_in_bytes_max);
-  /* mariabackup loads tablespaces, and it requires field_ref_zero to be
-  allocated before innodb initialization */
-  ut_ad(srv_operation >= SRV_OPERATION_RESTORE || !field_ref_zero);
-
-  if (!field_ref_zero)
-  {
-    if (auto b= aligned_malloc(UNIV_PAGE_SIZE_MAX, 4096))
-    {
-      field_ref_zero= static_cast<const byte*>
-        (memset_aligned<4096>(b, 0, UNIV_PAGE_SIZE_MAX));
-      goto init;
-    }
-
-  oom:
-    ut_ad(!is_initialised());
-    sql_print_error("InnoDB: Cannot map innodb_buffer_pool_size_max=%zum",
-                    size_in_bytes_max >> 20);
-    return true;
-  }
-
- init:
-  DBUG_EXECUTE_IF("ib_buf_chunk_init_fails", goto oom;);
-  size_t size= size_in_bytes_max;
-  sql_print_information("InnoDB: innodb_buffer_pool_size_max=%zum,"
-                        " innodb_buffer_pool_size=%zum",
-                        size >> 20, size_in_bytes_requested >> 20);
-
- retry:
-  {
-    NUMA_MEMPOLICY_INTERLEAVE_IN_SCOPE;
-    memory_unaligned= my_large_virtual_alloc(&size);
-  }
-
-  if (!memory_unaligned)
-    goto oom;
-
-  const size_t alignment_waste=
-    (~size_t(memory_unaligned) & (innodb_buffer_pool_extent_size - 1)) + 1;
-
-  if (size < size_in_bytes_max + alignment_waste)
-  {
-#ifdef _WIN32
-    if (!VirtualFree(memory_unaligned, 0, MEM_RELEASE));
-#else
-    if (munmap(memory_unaligned, size));
-#endif
-    else
-    {
-      size+= 1 +
-        (~size_t(memory_unaligned) & (innodb_buffer_pool_extent_size - 1));
-      goto retry;
-    }
-
-    memory_unaligned= nullptr;
-    goto oom;
-  }
-
-  MEM_UNDEFINED(memory_unaligned, size);
-  MEM_NOACCESS(memory_unaligned, alignment_waste);
-  ut_dontdump(memory_unaligned, size, true);
-  memory= memory_unaligned + alignment_waste;
-  size_unaligned= size;
-  size-= alignment_waste;
-  size&= ~(innodb_buffer_pool_extent_size - 1);
-
-  const size_t actual_size= size_in_bytes_requested;
-  ut_ad(actual_size <= size);
-
-  size_in_bytes= actual_size;
-  os_total_large_mem_allocated+= actual_size;
-
-#ifdef UNIV_PFS_MEMORY
-  PSI_MEMORY_CALL(memory_alloc)(mem_key_buf_buf_pool, actual_size, &owner);
-#endif
-
-#ifdef _WIN32
-  if (!VirtualAlloc(memory, actual_size, MEM_COMMIT, PAGE_READWRITE))
-  {
-    VirtualFree(memory_unaligned, 0, MEM_RELEASE);
-    memory= nullptr;
-    memory_unaligned= nullptr;
-    goto oom;
-  }
-#elif defined MADV_FREE
-  if (alignment_waste)
-    madvise(memory_unaligned, alignment_waste, MADV_FREE);
-  if (size_t reserve= size - actual_size)
-    madvise(memory + actual_size, reserve, MADV_FREE);
-#endif
-
-#ifdef HAVE_LIBNUMA
-  if (srv_numa_interleave)
-  {
-    struct bitmask *numa_mems_allowed= numa_get_mems_allowed();
-    MEM_MAKE_DEFINED(numa_mems_allowed, sizeof *numa_mems_allowed);
-    if (mbind(memory_unaligned, size_unaligned, MPOL_INTERLEAVE,
-              numa_mems_allowed->maskp, numa_mems_allowed->size,
-              MPOL_MF_MOVE))
-      sql_print_warning("InnoDB: Failed to set NUMA memory policy of"
-                        " buffer pool page frames to MPOL_INTERLEAVE"
-                        " (error: %s).", strerror(errno));
-    numa_bitmask_free(numa_mems_allowed);
-  }
-#endif /* HAVE_LIBNUMA */
-
-  n_blocks= get_n_blocks(actual_size);
-  n_blocks_to_withdraw= 0;
-  UT_LIST_INIT(free, &buf_page_t::list);
-  const size_t ssize= srv_page_size_shift - UNIV_PAGE_SIZE_SHIFT_MIN;
-
-  for (byte *extent= memory,
-         *end= memory + block_descriptors_in_bytes(n_blocks);
-       extent < end; extent+= innodb_buffer_pool_extent_size)
-  {
-    buf_block_t *block= reinterpret_cast<buf_block_t*>(extent);
-    const buf_block_t *extent_end= block + pages_in_extent[ssize];
-    if (reinterpret_cast<const byte*>(extent_end) > end)
-      extent_end= reinterpret_cast<buf_block_t*>(end);
-    MEM_MAKE_DEFINED(block, (extent_end - block) * sizeof *block);
-    for (byte *frame= extent + first_frame_in_extent[ssize];
-         block < extent_end; block++, frame+= srv_page_size)
-    {
-      ut_ad(!memcmp(block, field_ref_zero, sizeof *block));
-      block->page.frame= frame;
-      block->page.lock.init();
-      UT_LIST_ADD_LAST(free, &block->page);
-      ut_d(block->page.in_free_list= true);
-    }
-  }
-
-<<<<<<< HEAD
-  ut_ad(is_initialised());
-#if defined(__aarch64__)
-=======
->>>>>>> 5d5be64d
-  mysql_mutex_init(buf_pool_mutex_key, &mutex, MY_MUTEX_INIT_FAST);
-#else
-  mysql_mutex_init(buf_pool_mutex_key, &mutex, nullptr);
-#endif
-
-  UT_LIST_INIT(withdrawn, &buf_page_t::list);
-  UT_LIST_INIT(LRU, &buf_page_t::LRU);
-  UT_LIST_INIT(flush_list, &buf_page_t::list);
-  UT_LIST_INIT(unzip_LRU, &buf_block_t::unzip_LRU);
-
-  for (size_t i= 0; i < UT_ARR_SIZE(zip_free); ++i)
-    UT_LIST_INIT(zip_free[i], &buf_buddy_free_t::list);
-  ulint s= n_blocks;
-  s/= BUF_READ_AHEAD_PORTION;
-  read_ahead_area= s >= READ_AHEAD_PAGES
-    ? READ_AHEAD_PAGES
-    : my_round_up_to_next_power(static_cast<uint32_t>(s));
-
-  page_hash.create(2 * n_blocks);
-  last_printout_time= time(nullptr);
-
-  mysql_mutex_init(flush_list_mutex_key, &flush_list_mutex,
-                   MY_MUTEX_INIT_FAST);
-
-  pthread_cond_init(&done_flush_LRU, nullptr);
-  pthread_cond_init(&done_flush_list, nullptr);
-  pthread_cond_init(&do_flush_list, nullptr);
-  pthread_cond_init(&done_free, nullptr);
-
-  try_LRU_scan= true;
-
-  ut_d(flush_hp.m_mutex= &flush_list_mutex;);
-  ut_d(lru_hp.m_mutex= &mutex);
-  ut_d(lru_scan_itr.m_mutex= &mutex);
-
-  io_buf.create((srv_n_read_io_threads + srv_n_write_io_threads) *
-                OS_AIO_N_PENDING_IOS_PER_THREAD);
-
-  last_activity_count= srv_get_activity_count();
-
-  buf_LRU_old_ratio_update(100 * 3 / 8, false);
-  btr_search_sys_create();
-
-#ifdef __linux__
-  if (srv_operation == SRV_OPERATION_NORMAL)
-    buf_mem_pressure_detect_init();
-#endif
-  ut_ad(is_initialised());
-  sql_print_information("InnoDB: Completed initialization of buffer pool");
-  return false;
-}
-
-/** Clean up after successful create() */
-void buf_pool_t::close() noexcept
-{
-  ut_ad(this == &buf_pool);
-  if (!is_initialised())
-    return;
-
-  mysql_mutex_destroy(&mutex);
-  mysql_mutex_destroy(&flush_list_mutex);
-
-  for (buf_page_t *bpage= UT_LIST_GET_LAST(LRU), *prev_bpage= nullptr; bpage;
-       bpage= prev_bpage)
-  {
-    prev_bpage= UT_LIST_GET_PREV(LRU, bpage);
-    ut_ad(bpage->in_file());
-    ut_ad(bpage->in_LRU_list);
-    /* The buffer pool must be clean during normal shutdown.
-    Only on aborted startup (with recovery) or with innodb_fast_shutdown=2
-    we may discard changes. */
-    ut_d(const lsn_t oldest= bpage->oldest_modification();)
-    ut_ad(fsp_is_system_temporary(bpage->id().space())
-          ? (oldest == 0 || oldest == 2)
-          : oldest <= 1 || srv_is_being_started || srv_fast_shutdown == 2);
-
-    if (UNIV_UNLIKELY(!bpage->frame))
-    {
-      bpage->lock.free();
-      ut_free(bpage);
-    }
-  }
-
-  {
-    const size_t size{size_in_bytes};
-
-#ifdef __SANITIZE_ADDRESS__
-    MEM_MAKE_ADDRESSABLE(memory, size_in_bytes);
-#else
-    MEM_MAKE_DEFINED(memory, size_in_bytes);
-#endif
-
-    for (byte *extent= memory,
-           *end= memory + block_descriptors_in_bytes(n_blocks);
-         extent < end; extent+= innodb_buffer_pool_extent_size)
-      for (buf_block_t *block= reinterpret_cast<buf_block_t*>(extent),
-             *extent_end= block +
-             pages_in_extent[srv_page_size_shift - UNIV_PAGE_SIZE_SHIFT_MIN];
-           block < extent_end && reinterpret_cast<byte*>(block) < end; block++)
-        block->page.lock.free();
-
-    ut_dodump(memory_unaligned, size_unaligned);
-#ifdef UNIV_PFS_MEMORY
-    PSI_MEMORY_CALL(memory_free)(mem_key_buf_buf_pool, size, owner);
-    owner= nullptr;
-#endif
-    os_total_large_mem_allocated-= size;
-    MEM_MAKE_ADDRESSABLE(memory_unaligned, size_unaligned);
-#ifdef _WIN32
-    VirtualFree(memory_unaligned, 0, MEM_RELEASE);
-#elif defined HAVE_MMAP
-    munmap(memory_unaligned, size_unaligned);
-#else
-# error "virtual memory is needed"
-#endif
-    memory= nullptr;
-    memory_unaligned= nullptr;
-  }
-
-  pthread_cond_destroy(&done_flush_LRU);
-  pthread_cond_destroy(&done_flush_list);
-  pthread_cond_destroy(&do_flush_list);
-  pthread_cond_destroy(&done_free);
-
-  page_hash.free();
-
-  io_buf.close();
-  aligned_free(const_cast<byte*>(field_ref_zero));
-  field_ref_zero= nullptr;
-}
-
-<<<<<<< HEAD
-/** Try to reallocate a control block.
-@param block  control block to reallocate
-@return whether the reallocation succeeded */
-inline bool buf_pool_t::realloc(buf_block_t *block) noexcept
-{
-	buf_block_t*	new_block;
-
-	mysql_mutex_assert_owner(&mutex);
-	ut_ad(block->page.in_file());
-	ut_ad(block->page.frame);
-
-	new_block = buf_LRU_get_free_only();
-
-	if (new_block == NULL) {
-		mysql_mutex_lock(&buf_pool.flush_list_mutex);
-		page_cleaner_wakeup();
-		mysql_mutex_unlock(&buf_pool.flush_list_mutex);
-		return(false); /* free list was not enough */
-	}
-
-	const page_id_t id{block->page.id()};
-	hash_chain& chain = page_hash.cell_get(id.fold());
-	page_hash_latch& hash_lock = page_hash.lock_get(chain);
-	/* It does not make sense to use transactional_lock_guard
-	here, because copying innodb_page_size (4096 to 65536) bytes
-	as well as other changes would likely make the memory
-	transaction too large. */
-	hash_lock.lock();
-
-	if (block->page.can_relocate()) {
-		memcpy_aligned<UNIV_PAGE_SIZE_MIN>(
-			new_block->page.frame, block->page.frame,
-			srv_page_size);
-		mysql_mutex_lock(&buf_pool.flush_list_mutex);
-		const auto frame = new_block->page.frame;
-		new_block->page.lock.free();
-		new (&new_block->page) buf_page_t(block->page);
-		new_block->page.frame = frame;
-
-		/* relocate LRU list */
-		if (buf_page_t*	prev_b = buf_pool.LRU_remove(&block->page)) {
-			UT_LIST_INSERT_AFTER(LRU, prev_b, &new_block->page);
-		} else {
-			UT_LIST_ADD_FIRST(LRU, &new_block->page);
-		}
-
-		if (LRU_old == &block->page) {
-			LRU_old = &new_block->page;
-		}
-
-		ut_ad(new_block->page.in_LRU_list);
-
-		/* relocate unzip_LRU list */
-		if (block->page.zip.data != NULL) {
-			ut_ad(block->in_unzip_LRU_list);
-			ut_d(new_block->in_unzip_LRU_list = true);
-
-			buf_block_t*	prev_block = UT_LIST_GET_PREV(unzip_LRU, block);
-			UT_LIST_REMOVE(unzip_LRU, block);
-
-			ut_d(block->in_unzip_LRU_list = false);
-			block->page.zip.data = NULL;
-			page_zip_set_size(&block->page.zip, 0);
-
-			if (prev_block != NULL) {
-				UT_LIST_INSERT_AFTER(unzip_LRU, prev_block, new_block);
-			} else {
-				UT_LIST_ADD_FIRST(unzip_LRU, new_block);
-			}
-		} else {
-			ut_ad(!block->in_unzip_LRU_list);
-			ut_d(new_block->in_unzip_LRU_list = false);
-		}
-
-		/* relocate page_hash */
-		hash_chain& chain = page_hash.cell_get(id.fold());
-		ut_ad(&block->page == page_hash.get(id, chain));
-		buf_pool.page_hash.replace(chain, &block->page,
-					   &new_block->page);
-		buf_block_modify_clock_inc(block);
-		static_assert(FIL_PAGE_OFFSET % 4 == 0, "alignment");
-		memset_aligned<4>(block->page.frame
-				  + FIL_PAGE_OFFSET, 0xff, 4);
-		static_assert(FIL_PAGE_ARCH_LOG_NO_OR_SPACE_ID % 4 == 2,
-			      "not perfect alignment");
-		memset_aligned<2>(block->page.frame
-				  + FIL_PAGE_ARCH_LOG_NO_OR_SPACE_ID, 0xff, 4);
-		MEM_UNDEFINED(block->page.frame, srv_page_size);
-		block->page.set_state(buf_page_t::REMOVE_HASH);
-		if (!fsp_is_system_temporary(id.space())) {
-			buf_flush_relocate_on_flush_list(&block->page,
-							 &new_block->page);
-		}
-		mysql_mutex_unlock(&buf_pool.flush_list_mutex);
-		block->page.set_corrupt_id();
-
-		/* set other flags of buf_block_t */
-
-#ifdef BTR_CUR_HASH_ADAPT
-		/* This code should only be executed by resize(),
-		while the adaptive hash index is disabled. */
-		assert_block_ahi_empty(block);
-		assert_block_ahi_empty_on_init(new_block);
-		ut_ad(!block->index);
-		new_block->index	= NULL;
-		new_block->n_hash_helps	= 0;
-		new_block->n_fields	= 1;
-		new_block->left_side	= TRUE;
-#endif /* BTR_CUR_HASH_ADAPT */
-		ut_d(block->page.set_state(buf_page_t::MEMORY));
-		/* free block */
-		new_block = block;
-	}
-
-	hash_lock.unlock();
-	buf_LRU_block_free_non_file_page(new_block);
-	return(true); /* free_list was enough */
-}
-
-=======
->>>>>>> 5d5be64d
-void buf_pool_t::io_buf_t::create(ulint n_slots) noexcept
-{
-  this->n_slots= n_slots;
-  slots= static_cast<buf_tmp_buffer_t*>
-    (ut_malloc_nokey(n_slots * sizeof *slots));
-  memset((void*) slots, 0, n_slots * sizeof *slots);
-}
-
-void buf_pool_t::io_buf_t::close() noexcept
-{
-  for (buf_tmp_buffer_t *s= slots, *e= slots + n_slots; s != e; s++)
-  {
-    aligned_free(s->crypt_buf);
-    aligned_free(s->comp_buf);
-  }
-  ut_free(slots);
-  slots= nullptr;
-  n_slots= 0;
-}
-
-buf_tmp_buffer_t *buf_pool_t::io_buf_t::reserve(bool wait_for_reads) noexcept
-{
-  for (;;)
-  {
-    for (buf_tmp_buffer_t *s= slots, *e= slots + n_slots; s != e; s++)
-      if (s->acquire())
-        return s;
-    buf_dblwr.flush_buffered_writes();
-    os_aio_wait_until_no_pending_writes(true);
-    if (!wait_for_reads)
-      continue;
-    for (buf_tmp_buffer_t *s= slots, *e= slots + n_slots; s != e; s++)
-      if (s->acquire())
-        return s;
-    os_aio_wait_until_no_pending_reads(true);
-  }
-}
-
-ATTRIBUTE_COLD bool buf_pool_t::withdraw(buf_page_t &bpage) noexcept
-{
-<<<<<<< HEAD
-	buf_block_t*	block;
-	ulint		loop_count = 0;
-
-	ib::info() << "Start to withdraw the last "
-		<< withdraw_target << " blocks.";
-
-	while (UT_LIST_GET_LEN(withdraw) < withdraw_target) {
-
-		/* try to withdraw from free_list */
-		ulint	count1 = 0;
-
-		mysql_mutex_lock(&mutex);
-		buf_buddy_condense_free();
-		block = reinterpret_cast<buf_block_t*>(
-			UT_LIST_GET_FIRST(free));
-		while (block != NULL
-		       && UT_LIST_GET_LEN(withdraw) < withdraw_target) {
-			ut_ad(block->page.in_free_list);
-			ut_ad(!block->page.oldest_modification());
-			ut_ad(!block->page.in_LRU_list);
-			ut_a(!block->page.in_file());
-
-			buf_block_t*	next_block;
-			next_block = reinterpret_cast<buf_block_t*>(
-				UT_LIST_GET_NEXT(
-					list, &block->page));
-
-			if (will_be_withdrawn(block->page)) {
-				/* This should be withdrawn */
-				UT_LIST_REMOVE(free, &block->page);
-				UT_LIST_ADD_LAST(withdraw, &block->page);
-				ut_d(block->in_withdraw_list = true);
-				count1++;
-			}
-
-			block = next_block;
-		}
-
-		/* reserve free_list length */
-		if (UT_LIST_GET_LEN(withdraw) < withdraw_target) {
-			try_LRU_scan = false;
-			mysql_mutex_unlock(&mutex);
-			mysql_mutex_lock(&flush_list_mutex);
-			page_cleaner_wakeup(true);
-			my_cond_wait(&done_flush_list,
-				     &flush_list_mutex.m_mutex);
-			mysql_mutex_unlock(&flush_list_mutex);
-			mysql_mutex_lock(&mutex);
-		}
-
-		/* relocate blocks/buddies in withdrawn area */
-		ulint	count2 = 0;
-
-		buf_pool_mutex_exit_forbid();
-		for (buf_page_t* bpage = UT_LIST_GET_FIRST(LRU), *next_bpage;
-		     bpage; bpage = next_bpage) {
-			ut_ad(bpage->in_file());
-			next_bpage = UT_LIST_GET_NEXT(LRU, bpage);
-			if (UNIV_LIKELY_NULL(bpage->zip.data)
-			    && will_be_withdrawn(bpage->zip.data)
-			    && bpage->can_relocate()) {
-				if (!buf_buddy_realloc(
-					    bpage->zip.data,
-					    page_zip_get_size(&bpage->zip))) {
-					/* failed to allocate block */
-					break;
-				}
-				count2++;
-				if (bpage->frame) {
-					goto realloc_frame;
-				}
-			}
-
-			if (bpage->frame && will_be_withdrawn(*bpage)
-			    && bpage->can_relocate()) {
-realloc_frame:
-				if (!realloc(reinterpret_cast<buf_block_t*>(
-						     bpage))) {
-					/* failed to allocate block */
-					break;
-				}
-				count2++;
-			}
-		}
-		buf_pool_mutex_exit_allow();
-		mysql_mutex_unlock(&mutex);
-
-		buf_resize_status(
-			"Withdrawing blocks. (" ULINTPF "/" ULINTPF ").",
-			UT_LIST_GET_LEN(withdraw),
-			withdraw_target);
-
-		ib::info() << "Withdrew "
-			<< count1 << " blocks from free list."
-			<< " Tried to relocate " << count2 << " blocks ("
-			<< UT_LIST_GET_LEN(withdraw) << "/"
-			<< withdraw_target << ").";
-
-		if (++loop_count >= 10) {
-			/* give up for now.
-			retried after user threads paused. */
-
-			ib::info() << "will retry to withdraw later";
-
-			/* need retry later */
-			return(true);
-		}
-	}
-
-	/* confirm withdrawn enough */
-	for (const chunk_t* chunk = chunks + n_chunks_new,
-	     * const echunk = chunks + n_chunks; chunk != echunk; chunk++) {
-		block = chunk->blocks;
-		for (ulint j = chunk->size; j--; block++) {
-			ut_a(block->page.state() == buf_page_t::NOT_USED);
-			ut_ad(block->in_withdraw_list);
-		}
-	}
-
-	ib::info() << "Withdrawn target: " << UT_LIST_GET_LEN(withdraw)
-		   << " blocks.";
-
-	return(false);
-=======
-  mysql_mutex_assert_owner(&mutex);
-  ut_ad(n_blocks_to_withdraw);
-  ut_ad(first_to_withdraw);
-  ut_ad(!bpage.zip.data);
-  if (&bpage < first_to_withdraw)
-    return false;
-  n_blocks_to_withdraw--;
-  bpage.lock.free();
-  UT_LIST_ADD_LAST(withdrawn, &bpage);
-  return true;
->>>>>>> 5d5be64d
-}
-
-ATTRIBUTE_COLD int buf_pool_t::LRU_shrink(buf_page_t *bpage) noexcept
-{
-  if (UNIV_UNLIKELY(!is_shrinking()))
-    return 0;
-  if (bpage >= first_to_withdraw &&
-      reinterpret_cast<byte*>(bpage) <= memory + size_in_bytes_max);
-  else if (bpage->zip.data &&
-           will_be_withdrawn(bpage->zip.data, size_in_bytes_requested));
-  else
-    return -1;
-  return 1;
-}
-
-#ifdef _WIN32
-extern "C" my_bool my_use_large_pages;
-#endif
-
-ATTRIBUTE_COLD void buf_pool_t::resize(size_t size, THD *thd) noexcept
-{
-  ut_ad(this == &buf_pool);
-  mysql_mutex_assert_owner(&LOCK_global_system_variables);
-  ut_ad(size <= size_in_bytes_max);
-#ifdef _WIN32
-  if (my_use_large_pages)
-  {
-    my_error(ER_VARIABLE_IS_READONLY, MYF(0), "innodb_buffer_pool_size",
-             "large_pages=0");
-    return;
-  }
-#endif
-
-  size_t n_blocks_new= get_n_blocks(size);
-
-  mysql_mutex_lock(&mutex);
-
-  const size_t old_size= size_in_bytes;
-  if (old_size != size_in_bytes_requested)
-  {
-    mysql_mutex_unlock(&mutex);
-    my_printf_error(ER_WRONG_USAGE,
-                    "innodb_buffer_pool_size changes is already in progress",
-                    MYF(0));
-    return;
-  }
-
-<<<<<<< HEAD
-  bool &found;
-  /** microsecond_interval_timer() */
-  const ulonglong withdraw_started;
-  const my_hrtime_t current_time;
-};
-
-} // namespace
-
-/** Resize from srv_buf_pool_old_size to srv_buf_pool_size. */
-inline void buf_pool_t::resize()
-{
-  ut_ad(this == &buf_pool);
-  ut_ad(srv_shutdown_state < SRV_SHUTDOWN_CLEANUP);
-
-	bool		warning = false;
-
-	NUMA_MEMPOLICY_INTERLEAVE_IN_SCOPE;
-
-	ut_ad(!resize_in_progress());
-	ut_ad(srv_buf_pool_chunk_unit > 0);
-
-	ulint new_instance_size = srv_buf_pool_size >> srv_page_size_shift;
-	std::ostringstream str_old_size, str_new_size, str_chunk_size;
-	str_old_size << ib::bytes_iec{srv_buf_pool_old_size};
-	str_new_size << ib::bytes_iec{srv_buf_pool_size};
-	str_chunk_size << ib::bytes_iec{srv_buf_pool_chunk_unit};
-
-	buf_resize_status("Resizing buffer pool from %s to %s (unit = %s).",
-			  str_old_size.str().c_str(),
-			  str_new_size.str().c_str(),
-			  str_chunk_size.str().c_str());
-
-#ifdef BTR_CUR_HASH_ADAPT
-	/* disable AHI if needed */
-	buf_resize_status("Disabling adaptive hash index.");
-
-	btr_search_s_lock_all();
-	const bool btr_search_disabled = btr_search_enabled;
-	btr_search_s_unlock_all();
-
-	btr_search_disable();
-
-	if (btr_search_disabled) {
-		ib::info() << "disabled adaptive hash index.";
-	}
-#endif /* BTR_CUR_HASH_ADAPT */
-
-	mysql_mutex_lock(&mutex);
-	ut_ad(n_chunks_new == n_chunks);
-	ut_ad(UT_LIST_GET_LEN(withdraw) == 0);
-
-	n_chunks_new = (new_instance_size << srv_page_size_shift)
-		/ srv_buf_pool_chunk_unit;
-	curr_size = n_chunks_new * chunks->size;
-	mysql_mutex_unlock(&mutex);
-
-	if (is_shrinking()) {
-		/* set withdraw target */
-		size_t w = 0;
-
-		for (const chunk_t* chunk = chunks + n_chunks_new,
-		     * const echunk = chunks + n_chunks;
-		     chunk != echunk; chunk++)
-			w += chunk->size;
-
-		ut_ad(withdraw_target == 0);
-		withdraw_target = w;
-	}
-
-	buf_resize_status("Withdrawing blocks to be shrunken.");
-
-	ulonglong	withdraw_started = microsecond_interval_timer();
-	ulonglong	message_interval = 60ULL * 1000 * 1000;
-	ulint		retry_interval = 1;
-
-withdraw_retry:
-	/* wait for the number of blocks fit to the new size (if needed)*/
-	bool	should_retry_withdraw = is_shrinking()
-		&& withdraw_blocks();
-
-	if (srv_shutdown_state != SRV_SHUTDOWN_NONE) {
-		/* abort to resize for shutdown. */
-		return;
-	}
-
-	/* abort buffer pool load */
-	buf_load_abort();
-
-	const ulonglong current_time = microsecond_interval_timer();
-
-	if (should_retry_withdraw
-	    && current_time - withdraw_started >= message_interval) {
-
-		if (message_interval > 900000000) {
-			message_interval = 1800000000;
-		} else {
-			message_interval *= 2;
-		}
-
-		bool found= false;
-		find_interesting_trx f
-			{found, withdraw_started, my_hrtime_coarse()};
-		withdraw_started = current_time;
-
-		/* This is going to exceed the maximum size of a
-		memory transaction. */
-		LockMutexGuard g{SRW_LOCK_CALL};
-		trx_sys.trx_list.for_each(f);
-	}
-
-	if (should_retry_withdraw) {
-		ib::info() << "Will retry to withdraw " << retry_interval
-			<< " seconds later.";
-		std::this_thread::sleep_for(
-			std::chrono::seconds(retry_interval));
-
-		if (retry_interval > 5) {
-			retry_interval = 10;
-		} else {
-			retry_interval *= 2;
-		}
-
-		goto withdraw_retry;
-	}
-
-	buf_resize_status("Latching entire buffer pool.");
-=======
-  ut_ad(UT_LIST_GET_LEN(withdrawn) == 0);
-  ut_ad(n_blocks_to_withdraw == 0);
-  ut_ad(!first_to_withdraw);
->>>>>>> 5d5be64d
-
-  if (size == old_size)
-  {
-    mysql_mutex_unlock(&mutex);
-    return;
-  }
-
-#ifdef BTR_CUR_HASH_ADAPT
-  bool ahi_disabled= false;
-#endif
-
-  const bool significant_change=
-    n_blocks_new > n_blocks * 2 || n_blocks > n_blocks_new * 2;
-  const ssize_t n_blocks_removed= n_blocks - n_blocks_new;
-
-  if (n_blocks_removed <= 0)
-  {
-#ifdef _WIN32
-    if (!VirtualAlloc(memory, size, MEM_COMMIT, PAGE_READWRITE))
-    {
-      mysql_mutex_unlock(&mutex);
-      sql_print_error("InnoDB: Cannot commit innodb_buffer_pool_size=%zum",
-                      size >> 20);
-      my_error(ER_OUT_OF_RESOURCES, MYF(0));
-      return;
-    }
-#endif
-    MEM_MAKE_ADDRESSABLE(memory + old_size, size - old_size);
-    size_in_bytes_requested= size;
-    size_in_bytes= size;
-
-<<<<<<< HEAD
-	mysql_mutex_lock(&mutex);
-	page_hash.write_lock_all();
-=======
-    {
-      const size_t ssize= srv_page_size_shift - UNIV_PAGE_SIZE_SHIFT_MIN;
->>>>>>> 5d5be64d
-
-      byte *extent= memory + n_blocks / pages_in_extent[ssize] *
-        innodb_buffer_pool_extent_size;
-
-      buf_block_t *block= reinterpret_cast<buf_block_t*>(extent);
-      if (const size_t first_blocks= n_blocks % pages_in_extent[ssize])
-      {
-        /* Extend the last (partial) extent until its end */
-        const buf_block_t *extent_end= block + pages_in_extent[ssize];
-        block+= first_blocks;
-        memset((void*) block, 0, (extent_end - block) * sizeof *block);
-
-        for (byte *frame= extent + first_frame_in_extent[ssize] +
-               (first_blocks << srv_page_size_shift); block < extent_end;
-             block++, frame+= srv_page_size)
-        {
-          block->page.frame= frame;
-          block->page.lock.init();
-          UT_LIST_ADD_LAST(free, &block->page);
-          ut_d(block->page.in_free_list= true);
-        }
-        extent+= innodb_buffer_pool_extent_size;
-      }
-
-<<<<<<< HEAD
-	buf_resize_status("Resizing buffer pool from "
-			  ULINTPF " chunks to " ULINTPF " chunks.",
-			  n_chunks, n_chunks_new);
-=======
-      /* Fill in further extents; @see buf_pool_t::create() */
-      for (const byte *const end_new= memory +
-             block_descriptors_in_bytes(n_blocks_new);
-           extent < end_new; extent+= innodb_buffer_pool_extent_size)
-      {
-        block= reinterpret_cast<buf_block_t*>(extent);
-        const buf_block_t *extent_end= block + pages_in_extent[ssize];
-        if (reinterpret_cast<const byte*>(extent_end) > end_new)
-          extent_end= reinterpret_cast<const buf_block_t*>(end_new);
-
-        memset((void*) block, 0, (extent_end - block) * sizeof *block);
-        for (byte *frame= extent + first_frame_in_extent[ssize];
-             block < extent_end; block++, frame+= srv_page_size)
-        {
-          block->page.frame= frame;
-          block->page.lock.init();
-          UT_LIST_ADD_LAST(free, &block->page);
-          ut_d(block->page.in_free_list= true);
-        }
-      }
-    }
->>>>>>> 5d5be64d
-
-  resized:
-    ut_ad(UT_LIST_GET_LEN(withdrawn) == 0);
-    ut_ad(n_blocks_to_withdraw == 0);
-    ut_ad(!first_to_withdraw);
-    const size_t old_blocks{n_blocks};
-    n_blocks= n_blocks_new;
-
-    size_t s= n_blocks_new / BUF_READ_AHEAD_PORTION;
-    read_ahead_area= s >= READ_AHEAD_PAGES
-      ? READ_AHEAD_PAGES
-      : my_round_up_to_next_power(uint32(s));
-
-    if (ssize_t d= size - old_size)
-    {
-      os_total_large_mem_allocated+= d;
-      if (d > 0)
-      {
-#ifdef _WIN32
-        VirtualAlloc(memory + old_size, size_t(d), MEM_COMMIT, PAGE_READWRITE);
-#endif
-#ifdef UNIV_PFS_MEMORY
-        PSI_MEMORY_CALL(memory_alloc)(mem_key_buf_buf_pool, d, &owner);
-#endif
-      }
-      else
-      {
-        MEM_NOACCESS(memory + size, size_t(-d));
-#ifdef _WIN32
-        VirtualFree(memory + size, size_t(-d), MEM_DECOMMIT);
-#elif defined MADV_FREE
-        madvise(memory + size, size_t(-d), MADV_FREE);
-#endif
-#ifdef UNIV_PFS_MEMORY
-        PSI_MEMORY_CALL(memory_free)(mem_key_buf_buf_pool, size_t(-d), owner);
-#endif
-      }
-    }
-
-    mysql_mutex_unlock(&mutex);
-
-    if (significant_change)
-    {
-      sql_print_information("InnoDB: Resizing hash tables");
-      srv_lock_table_size= 5 * n_blocks_new;
-      lock_sys.resize(srv_lock_table_size);
-      dict_sys.resize();
-    }
-
-    ibuf_max_size_update(srv_change_buffer_max_size);
-#ifdef BTR_CUR_HASH_ADAPT
-    if (ahi_disabled)
-      btr_search_enable(true);
-#endif
-    bool resized= n_blocks_removed < 0;
-    if (n_blocks_removed > 0)
-    {
-      mysql_mutex_lock(&LOCK_global_system_variables);
-      mysql_mutex_lock(&mutex);
-      resized= size_in_bytes == old_size;
-      if (resized)
-      {
-        size_in_bytes_requested= size;
-        size_in_bytes= size;
-      }
-      mysql_mutex_unlock(&mutex);
-    }
-
-    if (resized)
-      sql_print_information("InnoDB: innodb_buffer_pool_size=%zum (%zu pages)"
-                            " resized from %zum (%zu pages)",
-                            size >> 20, n_blocks_new, old_size >> 20,
-                            old_blocks);
-  }
-  else
-  {
-    n_blocks_to_withdraw= size_t(n_blocks_removed);
-    first_to_withdraw= &get_nth_page(n_blocks_new)->page;
-    size_in_bytes_requested= size;
-    mysql_mutex_unlock(&LOCK_global_system_variables);
-
-<<<<<<< HEAD
-		ib::info() << n_chunks - n_chunks_new
-			   << " Chunks (" << sum_freed
-			   << " blocks) were freed.";
-=======
-    mysql_mutex_unlock(&mutex);
-    mysql_mutex_lock(&flush_list_mutex);
-    page_cleaner_wakeup(true);
-    my_cond_wait(&done_flush_list, &flush_list_mutex.m_mutex);
-    mysql_mutex_unlock(&flush_list_mutex);
-#ifdef BTR_CUR_HASH_ADAPT
-    ahi_disabled= btr_search_disable();
-#endif /* BTR_CUR_HASH_ADAPT */
-    mysql_mutex_lock(&mutex);
->>>>>>> 5d5be64d
-
-    time_t last_message= 0;
-
-  withdraw_retry:
-    {
-      time_t now= time(nullptr);
-      if (now - last_message > 15)
-      {
-        last_message= now;
-        sql_print_information("InnoDB: Trying to shrink"
-                              " innodb_buffer_pool_size=%zum (%zu pages)"
-                              " from %zum (%zu pages, to withdraw %zu)",
-                              size >> 20, n_blocks_new,
-                              old_size >> 20, n_blocks,
-                              n_blocks_to_withdraw);
-      }
-    }
-
-    buf_load_abort();
-
-    if (!n_blocks_to_withdraw)
-    {
-    withdraw_done:
-      while (buf_page_t *b= UT_LIST_GET_FIRST(withdrawn))
-      {
-        UT_LIST_REMOVE(withdrawn, b);
-        /* satisfy the check in lazy_allocate() */
-        ut_d(memset((void*) b, 0, sizeof(buf_block_t)));
-      }
-      first_to_withdraw= nullptr;
-      goto resized;
-    }
-
-    buf_buddy_condense_free(size);
-
-    for (buf_page_t *b= UT_LIST_GET_FIRST(free), *next; b; b= next)
-    {
-      ut_ad(b->in_free_list);
-      ut_ad(!b->in_LRU_list);
-      ut_ad(!b->zip.data);
-      ut_ad(!b->oldest_modification());
-      ut_a(b->state() == buf_page_t::NOT_USED);
-
-      next= UT_LIST_GET_NEXT(list, b);
-
-      if (b >= first_to_withdraw)
-      {
-        UT_LIST_REMOVE(free, b);
-        b->lock.free();
-        UT_LIST_ADD_LAST(withdrawn, b);
-        if (!--n_blocks_to_withdraw)
-          goto withdraw_done;
-      }
-    }
-
-    buf_block_t *block= allocate();
-
-    for (buf_page_t *b= UT_LIST_GET_FIRST(LRU), *next; block && b; b= next)
-    {
-      ut_ad(b->in_LRU_list);
-      ut_a(b->in_file());
-
-      next= UT_LIST_GET_NEXT(LRU, b);
-
-      if (!b->can_relocate())
-        continue;
-
-      const page_id_t id{b->id()};
-      hash_chain &chain= page_hash.cell_get(id.fold());
-      page_hash_latch &hash_lock= page_hash.lock_get(chain);
-      hash_lock.lock();
-
-      {
-        /* relocate flush_list and b->page.zip */
-        bool have_flush_list_mutex= false;
-
-        switch (b->oldest_modification()) {
-        case 2:
-          ut_ad(fsp_is_system_temporary(id.space()));
-          /* fall through */
-        case 0:
-          break;
-        default:
-          mysql_mutex_lock(&flush_list_mutex);
-          switch (ut_d(lsn_t om=) b->oldest_modification()) {
-          case 1:
-            delete_from_flush_list(b);
-            /* fall through */
-          case 0:
-            mysql_mutex_unlock(&flush_list_mutex);
-            break;
-          default:
-            ut_ad(om != 2);
-            have_flush_list_mutex= true;
-          }
-        }
-
-        if (!b->can_relocate())
-        {
-        next:
-          if (have_flush_list_mutex)
-            mysql_mutex_unlock(&flush_list_mutex);
-          hash_lock.unlock();
-          continue;
-        }
-
-        if (UNIV_LIKELY_NULL(b->zip.data) &&
-            will_be_withdrawn(b->zip.data, size))
-        {
-          block= buf_buddy_shrink(b, block);
-          ut_ad(mach_read_from_4(b->zip.data + FIL_PAGE_OFFSET) ==
-                id.page_no());
-          if (UNIV_UNLIKELY(!n_blocks_to_withdraw))
-          {
-            if (have_flush_list_mutex)
-              mysql_mutex_unlock(&flush_list_mutex);
-            hash_lock.unlock();
-            if (block)
-              buf_LRU_block_free_non_file_page(block);
-            goto withdraw_done;
-          }
-          if (!block && !(block= allocate()))
-            goto next;
-        }
-
-        if (!b->frame || b < first_to_withdraw)
-          goto next;
-
-        ut_ad(is_uncompressed_current(b));
-
-        byte *const frame= block->page.frame;
-        memcpy_aligned<4096>(frame, b->frame, srv_page_size);
-        b->lock.free();
-        block->page.lock.free();
-        new(&block->page) buf_page_t(*b);
-        block->page.frame= frame;
-
-        if (have_flush_list_mutex)
-        {
-          buf_flush_relocate_on_flush_list(b, &block->page);
-          mysql_mutex_unlock(&flush_list_mutex);
-        }
-      }
-
-<<<<<<< HEAD
-		buf_resize_status("Resizing other hash tables.");
-=======
-      /* relocate LRU list */
-      if (buf_page_t *prev_b= LRU_remove(b))
-        UT_LIST_INSERT_AFTER(LRU, prev_b, &block->page);
-      else
-        UT_LIST_ADD_FIRST(LRU, &block->page);
->>>>>>> 5d5be64d
-
-      if (LRU_old == b)
-        LRU_old= &block->page;
-
-<<<<<<< HEAD
-		ib::info() << "Resized hash tables: lock_sys,"
-#ifdef BTR_CUR_HASH_ADAPT
-			" adaptive hash index,"
-#endif /* BTR_CUR_HASH_ADAPT */
-			" and dictionary.";
-	}
-=======
-      ut_ad(block->page.in_LRU_list);
->>>>>>> 5d5be64d
-
-      /* relocate page_hash */
-      ut_ad(b == page_hash.get(id, chain));
-      page_hash.replace(chain, b, &block->page);
-
-      if (b->zip.data)
-      {
-        ut_ad(mach_read_from_4(b->zip.data + FIL_PAGE_OFFSET) == id.page_no());
-        b->zip.data= nullptr;
-        /* relocate unzip_LRU list */
-        buf_block_t *old_block= reinterpret_cast<buf_block_t*>(b);
-        ut_ad(old_block->in_unzip_LRU_list);
-        ut_d(old_block->in_unzip_LRU_list= false);
-        ut_d(block->in_unzip_LRU_list= true);
-
-        buf_block_t *prev= UT_LIST_GET_PREV(unzip_LRU, old_block);
-        UT_LIST_REMOVE(unzip_LRU, old_block);
-
-        if (prev)
-          UT_LIST_INSERT_AFTER(unzip_LRU, prev, block);
-        else
-          UT_LIST_ADD_FIRST(unzip_LRU, block);
-      }
-
-<<<<<<< HEAD
-	        buf_resize_status("Completed resizing buffer pool from %zu to %zu bytes."
-			    ,srv_buf_pool_old_size, srv_buf_pool_size);
-		srv_buf_pool_old_size = srv_buf_pool_size;
-	}
-=======
-      buf_block_modify_clock_inc(block);
->>>>>>> 5d5be64d
-
-#ifdef BTR_CUR_HASH_ADAPT
-      assert_block_ahi_empty_on_init(block);
-      block->index= nullptr;
-      block->n_hash_helps= 0;
-      block->n_fields= 1;
-      block->left_side= true;
-#endif /* BTR_CUR_HASH_ADAPT */
-      hash_lock.unlock();
-
-<<<<<<< HEAD
-	if (warning)
-		buf_resize_status("Resizing buffer pool failed");
-=======
-      ut_d(b->in_LRU_list= false);
-
-      b->set_state(buf_page_t::NOT_USED);
-      UT_LIST_ADD_LAST(withdrawn, b);
-      if (!--n_blocks_to_withdraw)
-        goto withdraw_done;
->>>>>>> 5d5be64d
-
-      block= allocate();
-    }
-
-    mysql_mutex_lock(&flush_list_mutex);
-
-<<<<<<< HEAD
-#ifdef __linux__
-inline void buf_pool_t::garbage_collect()
+
+inline void buf_pool_t::garbage_collect() noexcept
 {
   mysql_mutex_lock(&mutex);
   size_t freed= 0;
@@ -2521,22 +1146,937 @@
 }
 #endif /* __linux__ */
 
-/** Thread pool task invoked by innodb_buffer_pool_size changes. */
-static void buf_resize_callback(void *)
-{
-  DBUG_ENTER("buf_resize_callback");
-  ut_ad(srv_shutdown_state < SRV_SHUTDOWN_CLEANUP);
-  mysql_mutex_lock(&buf_pool.mutex);
-  const auto size= srv_buf_pool_size;
-  const bool work= srv_buf_pool_old_size != size;
-  mysql_mutex_unlock(&buf_pool.mutex);
-=======
+#if defined(DBUG_OFF) && defined(HAVE_MADVISE) &&  defined(MADV_DODUMP)
+/** Enable buffers to be dumped to core files.
+
+A convenience function, not called anyhwere directly however
+it is left available for gdb or any debugger to call
+in the event that you want all of the memory to be dumped
+to a core file.
+
+@return number of errors found in madvise() calls */
+MY_ATTRIBUTE((used))
+int buf_pool_t::madvise_do_dump() noexcept
+{
+	int ret= 0;
+
+	/* mirrors allocation in log_t::create() */
+	if (log_sys.buf) {
+		ret += madvise(log_sys.buf, log_sys.buf_size, MADV_DODUMP);
+		ret += madvise(log_sys.flush_buf, log_sys.buf_size,
+			       MADV_DODUMP);
+	}
+
+	ret+= madvise(buf_pool.memory, buf_pool.size_in_bytes, MADV_DODUMP);
+	return ret;
+}
+#endif
+
+#ifndef UNIV_DEBUG
+static inline byte hex_to_ascii(byte hex_digit) noexcept
+{
+  const int offset= hex_digit <= 9 ? '0' : 'a' - 10;
+  return byte(hex_digit + offset);
+}
+#endif
+
+/** Dump a page to stderr.
+@param[in]	read_buf	database page
+@param[in]	zip_size	compressed page size, or 0 */
+ATTRIBUTE_COLD
+void buf_page_print(const byte *read_buf, ulint zip_size) noexcept
+{
+#ifndef UNIV_DEBUG
+  const size_t size = zip_size ? zip_size : srv_page_size;
+  const byte * const end= read_buf + size;
+  sql_print_information("InnoDB: Page dump (%zu bytes):", size);
+
+  do
+  {
+    byte row[64];
+
+    for (byte *r= row; r != &row[64]; r+= 2, read_buf++)
+    {
+      r[0]= hex_to_ascii(byte(*read_buf >> 4));
+      r[1]= hex_to_ascii(*read_buf & 15);
+    }
+
+    sql_print_information("InnoDB: %.*s", 64, row);
+  }
+  while (read_buf != end);
+
+  sql_print_information("InnoDB: End of page dump");
+#endif
+}
+
+IF_DBUG(,inline) byte *buf_block_t::frame_address() const noexcept
+{
+  static_assert(ut_is_2pow(innodb_buffer_pool_extent_size), "");
+
+  byte *frame_= reinterpret_cast<byte*>
+    ((reinterpret_cast<size_t>(this) & ~(innodb_buffer_pool_extent_size - 1)) |
+     first_frame_in_extent[srv_page_size_shift - UNIV_PAGE_SIZE_SHIFT_MIN]);
+  ut_ad(reinterpret_cast<const byte*>(this) + sizeof(*this) <= frame_);
+  frame_+=
+    (((reinterpret_cast<size_t>(this) & (innodb_buffer_pool_extent_size - 1)) /
+      sizeof(*this)) << srv_page_size_shift);
+  return frame_;
+}
+
+buf_block_t *buf_pool_t::block_from(const void *ptr) noexcept
+{
+  static_assert(ut_is_2pow(innodb_buffer_pool_extent_size), "");
+  ut_ad(static_cast<const byte*>(ptr) >= buf_pool.memory);
+
+  byte *first_block= reinterpret_cast<byte*>
+    (reinterpret_cast<size_t>(ptr) & ~(innodb_buffer_pool_extent_size - 1));
+  const size_t first_frame=
+    first_frame_in_extent[srv_page_size_shift - UNIV_PAGE_SIZE_SHIFT_MIN];
+
+  ut_ad(static_cast<const byte*>(ptr) >= first_block + first_frame);
+  return reinterpret_cast<buf_block_t*>(first_block) +
+    (((size_t(ptr) & (innodb_buffer_pool_extent_size - 1)) - first_frame) >>
+     srv_page_size_shift);
+}
+
+/** Determine the address of the first invalid block descriptor
+@param n_blocks   buf_pool.n_blocks
+@return offset of the first invalid buf_block_t, relative to buf_pool.memory */
+static size_t block_descriptors_in_bytes(size_t n_blocks) noexcept
+{
+  const size_t ssize= srv_page_size_shift - UNIV_PAGE_SIZE_SHIFT_MIN;
+  const size_t extent_size= pages_in_extent[ssize];
+  return n_blocks / extent_size * innodb_buffer_pool_extent_size +
+    (n_blocks % extent_size) * sizeof(buf_block_t);
+}
+
+buf_block_t *buf_pool_t::get_nth_page(size_t pos) const noexcept
+{
+  mysql_mutex_assert_owner(&mutex);
+  ut_ad(pos < n_blocks);
+  return reinterpret_cast<buf_block_t*>
+    (memory + block_descriptors_in_bytes(pos));
+}
+
+buf_block_t *buf_pool_t::allocate() noexcept
+{
+  mysql_mutex_assert_owner(&mutex);
+
+  while (buf_page_t *b= UT_LIST_GET_FIRST(free))
+  {
+    ut_ad(b->in_free_list);
+    ut_d(b->in_free_list = FALSE);
+    ut_ad(!b->oldest_modification());
+    ut_ad(!b->in_LRU_list);
+    ut_a(!b->in_file());
+    UT_LIST_REMOVE(free, b);
+
+    if (UNIV_LIKELY(!n_blocks_to_withdraw) || !withdraw(*b))
+    {
+      /* No adaptive hash index entries may point to a free block. */
+      assert_block_ahi_empty(reinterpret_cast<buf_block_t*>(b));
+      b->set_state(buf_page_t::MEMORY);
+      MEM_MAKE_ADDRESSABLE(b->frame, srv_page_size);
+      return reinterpret_cast<buf_block_t*>(b);
+    }
+  }
+
+  return nullptr;
+}
+
+/** Create the hash table.
+@param n  the lower bound of n_cells */
+void buf_pool_t::page_hash_table::create(ulint n) noexcept
+{
+  n_cells= ut_find_prime(n);
+  const size_t size= MY_ALIGN(pad(n_cells) * sizeof *array,
+                              CPU_LEVEL1_DCACHE_LINESIZE);
+  void *v= aligned_malloc(size, CPU_LEVEL1_DCACHE_LINESIZE);
+  memset_aligned<CPU_LEVEL1_DCACHE_LINESIZE>(v, 0, size);
+  array= static_cast<hash_chain*>(v);
+}
+
+size_t buf_pool_t::get_n_blocks(size_t size_in_bytes) noexcept
+{
+  const size_t ssize= srv_page_size_shift - UNIV_PAGE_SIZE_SHIFT_MIN;
+  size_t n_blocks_alloc= size_in_bytes / innodb_buffer_pool_extent_size *
+    pages_in_extent[ssize];
+
+  if (const size_t incomplete_extent_pages=
+      (size_in_bytes & (innodb_buffer_pool_extent_size - 1)) >>
+      srv_page_size_shift)
+  {
+    ssize_t d= incomplete_extent_pages - first_page_in_extent[ssize];
+    ut_ad(d > 0);
+    n_blocks_alloc+= d;
+  }
+
+  return n_blocks_alloc;
+}
+
+size_t buf_pool_t::blocks_in_bytes(size_t n_blocks) noexcept
+{
+  const size_t shift{srv_page_size_shift};
+  const size_t ssize{shift - UNIV_PAGE_SIZE_SHIFT_MIN};
+  const size_t extent_size= pages_in_extent[ssize];
+  size_t size_in_bytes= n_blocks / extent_size *
+    innodb_buffer_pool_extent_size;
+  if (size_t remainder= n_blocks % extent_size)
+    size_in_bytes+= (remainder + first_page_in_extent[ssize]) << shift;
+  ut_ad(get_n_blocks(size_in_bytes) == n_blocks);
+  return size_in_bytes;
+}
+
+/** Create the buffer pool.
+@return whether the creation failed */
+bool buf_pool_t::create() noexcept
+{
+  ut_ad(this == &buf_pool);
+  ut_ad(!is_initialised());
+  ut_ad(size_in_bytes_requested > 0);
+  ut_ad(!(size_in_bytes_max & (innodb_buffer_pool_extent_size - 1)));
+  ut_ad(!(size_in_bytes_requested & ((1U << 20) - 1)));
+  ut_ad(size_in_bytes_requested <= size_in_bytes_max);
+  /* mariabackup loads tablespaces, and it requires field_ref_zero to be
+  allocated before innodb initialization */
+  ut_ad(srv_operation >= SRV_OPERATION_RESTORE || !field_ref_zero);
+
+  if (!field_ref_zero)
+  {
+    if (auto b= aligned_malloc(UNIV_PAGE_SIZE_MAX, 4096))
+    {
+      field_ref_zero= static_cast<const byte*>
+        (memset_aligned<4096>(b, 0, UNIV_PAGE_SIZE_MAX));
+      goto init;
+    }
+
+  oom:
+    ut_ad(!is_initialised());
+    sql_print_error("InnoDB: Cannot map innodb_buffer_pool_size_max=%zum",
+                    size_in_bytes_max >> 20);
+    return true;
+  }
+
+ init:
+  DBUG_EXECUTE_IF("ib_buf_chunk_init_fails", goto oom;);
+  size_t size= size_in_bytes_max;
+  sql_print_information("InnoDB: innodb_buffer_pool_size_max=%zum,"
+                        " innodb_buffer_pool_size=%zum",
+                        size >> 20, size_in_bytes_requested >> 20);
+
+ retry:
+  {
+    NUMA_MEMPOLICY_INTERLEAVE_IN_SCOPE;
+    memory_unaligned= my_large_virtual_alloc(&size);
+  }
+
+  if (!memory_unaligned)
+    goto oom;
+
+  const size_t alignment_waste=
+    (~size_t(memory_unaligned) & (innodb_buffer_pool_extent_size - 1)) + 1;
+
+  if (size < size_in_bytes_max + alignment_waste)
+  {
+#ifdef _WIN32
+    if (!VirtualFree(memory_unaligned, 0, MEM_RELEASE));
+#else
+    if (munmap(memory_unaligned, size));
+#endif
+    else
+    {
+      size+= 1 +
+        (~size_t(memory_unaligned) & (innodb_buffer_pool_extent_size - 1));
+      goto retry;
+    }
+
+    memory_unaligned= nullptr;
+    goto oom;
+  }
+
+  MEM_UNDEFINED(memory_unaligned, size);
+  MEM_NOACCESS(memory_unaligned, alignment_waste);
+  ut_dontdump(memory_unaligned, size, true);
+  memory= memory_unaligned + alignment_waste;
+  size_unaligned= size;
+  size-= alignment_waste;
+  size&= ~(innodb_buffer_pool_extent_size - 1);
+
+  const size_t actual_size= size_in_bytes_requested;
+  ut_ad(actual_size <= size);
+
+  size_in_bytes= actual_size;
+  os_total_large_mem_allocated+= actual_size;
+
+#ifdef UNIV_PFS_MEMORY
+  PSI_MEMORY_CALL(memory_alloc)(mem_key_buf_buf_pool, actual_size, &owner);
+#endif
+
+#ifdef _WIN32
+  if (!VirtualAlloc(memory, actual_size, MEM_COMMIT, PAGE_READWRITE))
+  {
+    VirtualFree(memory_unaligned, 0, MEM_RELEASE);
+    memory= nullptr;
+    memory_unaligned= nullptr;
+    goto oom;
+  }
+#elif defined MADV_FREE
+  if (alignment_waste)
+    madvise(memory_unaligned, alignment_waste, MADV_FREE);
+  if (size_t reserve= size - actual_size)
+    madvise(memory + actual_size, reserve, MADV_FREE);
+#endif
+
+#ifdef HAVE_LIBNUMA
+  if (srv_numa_interleave)
+  {
+    struct bitmask *numa_mems_allowed= numa_get_mems_allowed();
+    MEM_MAKE_DEFINED(numa_mems_allowed, sizeof *numa_mems_allowed);
+    if (mbind(memory_unaligned, size_unaligned, MPOL_INTERLEAVE,
+              numa_mems_allowed->maskp, numa_mems_allowed->size,
+              MPOL_MF_MOVE))
+      sql_print_warning("InnoDB: Failed to set NUMA memory policy of"
+                        " buffer pool page frames to MPOL_INTERLEAVE"
+                        " (error: %s).", strerror(errno));
+    numa_bitmask_free(numa_mems_allowed);
+  }
+#endif /* HAVE_LIBNUMA */
+
+  n_blocks= get_n_blocks(actual_size);
+  n_blocks_to_withdraw= 0;
+  UT_LIST_INIT(free, &buf_page_t::list);
+  const size_t ssize= srv_page_size_shift - UNIV_PAGE_SIZE_SHIFT_MIN;
+
+  for (byte *extent= memory,
+         *end= memory + block_descriptors_in_bytes(n_blocks);
+       extent < end; extent+= innodb_buffer_pool_extent_size)
+  {
+    buf_block_t *block= reinterpret_cast<buf_block_t*>(extent);
+    const buf_block_t *extent_end= block + pages_in_extent[ssize];
+    if (reinterpret_cast<const byte*>(extent_end) > end)
+      extent_end= reinterpret_cast<buf_block_t*>(end);
+    MEM_MAKE_DEFINED(block, (extent_end - block) * sizeof *block);
+    for (byte *frame= extent + first_frame_in_extent[ssize];
+         block < extent_end; block++, frame+= srv_page_size)
+    {
+      ut_ad(!memcmp(block, field_ref_zero, sizeof *block));
+      block->page.frame= frame;
+      block->page.lock.init();
+      UT_LIST_ADD_LAST(free, &block->page);
+      ut_d(block->page.in_free_list= true);
+    }
+  }
+
+#if defined(__aarch64__)
+  mysql_mutex_init(buf_pool_mutex_key, &mutex, MY_MUTEX_INIT_FAST);
+#else
+  mysql_mutex_init(buf_pool_mutex_key, &mutex, nullptr);
+#endif
+
+  UT_LIST_INIT(withdrawn, &buf_page_t::list);
+  UT_LIST_INIT(LRU, &buf_page_t::LRU);
+  UT_LIST_INIT(flush_list, &buf_page_t::list);
+  UT_LIST_INIT(unzip_LRU, &buf_block_t::unzip_LRU);
+
+  for (size_t i= 0; i < UT_ARR_SIZE(zip_free); ++i)
+    UT_LIST_INIT(zip_free[i], &buf_buddy_free_t::list);
+  ulint s= n_blocks;
+  s/= BUF_READ_AHEAD_PORTION;
+  read_ahead_area= s >= READ_AHEAD_PAGES
+    ? READ_AHEAD_PAGES
+    : my_round_up_to_next_power(static_cast<uint32_t>(s));
+
+  page_hash.create(2 * n_blocks);
+  last_printout_time= time(nullptr);
+
+  mysql_mutex_init(flush_list_mutex_key, &flush_list_mutex,
+                   MY_MUTEX_INIT_FAST);
+
+  pthread_cond_init(&done_flush_LRU, nullptr);
+  pthread_cond_init(&done_flush_list, nullptr);
+  pthread_cond_init(&do_flush_list, nullptr);
+  pthread_cond_init(&done_free, nullptr);
+
+  try_LRU_scan= true;
+
+  ut_d(flush_hp.m_mutex= &flush_list_mutex;);
+  ut_d(lru_hp.m_mutex= &mutex);
+  ut_d(lru_scan_itr.m_mutex= &mutex);
+
+  io_buf.create((srv_n_read_io_threads + srv_n_write_io_threads) *
+                OS_AIO_N_PENDING_IOS_PER_THREAD);
+
+  last_activity_count= srv_get_activity_count();
+
+  buf_LRU_old_ratio_update(100 * 3 / 8, false);
+  btr_search_sys_create();
+
+#ifdef __linux__
+  if (srv_operation == SRV_OPERATION_NORMAL)
+    buf_mem_pressure_detect_init();
+#endif
+  ut_ad(is_initialised());
+  sql_print_information("InnoDB: Completed initialization of buffer pool");
+  return false;
+}
+
+/** Clean up after successful create() */
+void buf_pool_t::close() noexcept
+{
+  ut_ad(this == &buf_pool);
+  if (!is_initialised())
+    return;
+
+  mysql_mutex_destroy(&mutex);
+  mysql_mutex_destroy(&flush_list_mutex);
+
+  for (buf_page_t *bpage= UT_LIST_GET_LAST(LRU), *prev_bpage= nullptr; bpage;
+       bpage= prev_bpage)
+  {
+    prev_bpage= UT_LIST_GET_PREV(LRU, bpage);
+    ut_ad(bpage->in_file());
+    ut_ad(bpage->in_LRU_list);
+    /* The buffer pool must be clean during normal shutdown.
+    Only on aborted startup (with recovery) or with innodb_fast_shutdown=2
+    we may discard changes. */
+    ut_d(const lsn_t oldest= bpage->oldest_modification();)
+    ut_ad(fsp_is_system_temporary(bpage->id().space())
+          ? (oldest == 0 || oldest == 2)
+          : oldest <= 1 || srv_is_being_started || srv_fast_shutdown == 2);
+
+    if (UNIV_UNLIKELY(!bpage->frame))
+    {
+      bpage->lock.free();
+      ut_free(bpage);
+    }
+  }
+
+  {
+    const size_t size{size_in_bytes};
+
+#ifdef __SANITIZE_ADDRESS__
+    MEM_MAKE_ADDRESSABLE(memory, size_in_bytes);
+#else
+    MEM_MAKE_DEFINED(memory, size_in_bytes);
+#endif
+
+    for (byte *extent= memory,
+           *end= memory + block_descriptors_in_bytes(n_blocks);
+         extent < end; extent+= innodb_buffer_pool_extent_size)
+      for (buf_block_t *block= reinterpret_cast<buf_block_t*>(extent),
+             *extent_end= block +
+             pages_in_extent[srv_page_size_shift - UNIV_PAGE_SIZE_SHIFT_MIN];
+           block < extent_end && reinterpret_cast<byte*>(block) < end; block++)
+        block->page.lock.free();
+
+    ut_dodump(memory_unaligned, size_unaligned);
+#ifdef UNIV_PFS_MEMORY
+    PSI_MEMORY_CALL(memory_free)(mem_key_buf_buf_pool, size, owner);
+    owner= nullptr;
+#endif
+    os_total_large_mem_allocated-= size;
+    MEM_MAKE_ADDRESSABLE(memory_unaligned, size_unaligned);
+#ifdef _WIN32
+    VirtualFree(memory_unaligned, 0, MEM_RELEASE);
+#elif defined HAVE_MMAP
+    munmap(memory_unaligned, size_unaligned);
+#else
+# error "virtual memory is needed"
+#endif
+    memory= nullptr;
+    memory_unaligned= nullptr;
+  }
+
+  pthread_cond_destroy(&done_flush_LRU);
+  pthread_cond_destroy(&done_flush_list);
+  pthread_cond_destroy(&do_flush_list);
+  pthread_cond_destroy(&done_free);
+
+  page_hash.free();
+
+  io_buf.close();
+  aligned_free(const_cast<byte*>(field_ref_zero));
+  field_ref_zero= nullptr;
+}
+
+void buf_pool_t::io_buf_t::create(ulint n_slots) noexcept
+{
+  this->n_slots= n_slots;
+  slots= static_cast<buf_tmp_buffer_t*>
+    (ut_malloc_nokey(n_slots * sizeof *slots));
+  memset((void*) slots, 0, n_slots * sizeof *slots);
+}
+
+void buf_pool_t::io_buf_t::close() noexcept
+{
+  for (buf_tmp_buffer_t *s= slots, *e= slots + n_slots; s != e; s++)
+  {
+    aligned_free(s->crypt_buf);
+    aligned_free(s->comp_buf);
+  }
+  ut_free(slots);
+  slots= nullptr;
+  n_slots= 0;
+}
+
+buf_tmp_buffer_t *buf_pool_t::io_buf_t::reserve(bool wait_for_reads) noexcept
+{
+  for (;;)
+  {
+    for (buf_tmp_buffer_t *s= slots, *e= slots + n_slots; s != e; s++)
+      if (s->acquire())
+        return s;
+    buf_dblwr.flush_buffered_writes();
+    os_aio_wait_until_no_pending_writes(true);
+    if (!wait_for_reads)
+      continue;
+    for (buf_tmp_buffer_t *s= slots, *e= slots + n_slots; s != e; s++)
+      if (s->acquire())
+        return s;
+    os_aio_wait_until_no_pending_reads(true);
+  }
+}
+
+ATTRIBUTE_COLD bool buf_pool_t::withdraw(buf_page_t &bpage) noexcept
+{
+  mysql_mutex_assert_owner(&mutex);
+  ut_ad(n_blocks_to_withdraw);
+  ut_ad(first_to_withdraw);
+  ut_ad(!bpage.zip.data);
+  if (&bpage < first_to_withdraw)
+    return false;
+  n_blocks_to_withdraw--;
+  bpage.lock.free();
+  UT_LIST_ADD_LAST(withdrawn, &bpage);
+  return true;
+}
+
+ATTRIBUTE_COLD int buf_pool_t::LRU_shrink(buf_page_t *bpage) noexcept
+{
+  if (UNIV_UNLIKELY(!is_shrinking()))
+    return 0;
+  if (bpage >= first_to_withdraw &&
+      reinterpret_cast<byte*>(bpage) <= memory + size_in_bytes_max);
+  else if (bpage->zip.data &&
+           will_be_withdrawn(bpage->zip.data, size_in_bytes_requested));
+  else
+    return -1;
+  return 1;
+}
+
+#ifdef _WIN32
+extern "C" my_bool my_use_large_pages;
+#endif
+
+ATTRIBUTE_COLD void buf_pool_t::resize(size_t size, THD *thd) noexcept
+{
+  ut_ad(this == &buf_pool);
+  mysql_mutex_assert_owner(&LOCK_global_system_variables);
+  ut_ad(size <= size_in_bytes_max);
+#ifdef __linux__
+  DBUG_EXECUTE_IF("trigger_garbage_collection",
+                  mem_pressure_obj.trigger_collection(););
+#endif
+#ifdef _WIN32
+  if (my_use_large_pages)
+  {
+    my_error(ER_VARIABLE_IS_READONLY, MYF(0), "innodb_buffer_pool_size",
+             "large_pages=0");
+    return;
+  }
+#endif
+
+  size_t n_blocks_new= get_n_blocks(size);
+
+  mysql_mutex_lock(&mutex);
+
+  const size_t old_size= size_in_bytes;
+  if (old_size != size_in_bytes_requested)
+  {
+    mysql_mutex_unlock(&mutex);
+    my_printf_error(ER_WRONG_USAGE,
+                    "innodb_buffer_pool_size changes is already in progress",
+                    MYF(0));
+    return;
+  }
+
+  ut_ad(UT_LIST_GET_LEN(withdrawn) == 0);
+  ut_ad(n_blocks_to_withdraw == 0);
+  ut_ad(!first_to_withdraw);
+
+  if (size == old_size)
+  {
+    mysql_mutex_unlock(&mutex);
+    return;
+  }
+
+#ifdef BTR_CUR_HASH_ADAPT
+  bool ahi_disabled= false;
+#endif
+
+  const bool significant_change=
+    n_blocks_new > n_blocks * 2 || n_blocks > n_blocks_new * 2;
+  const ssize_t n_blocks_removed= n_blocks - n_blocks_new;
+
+  if (n_blocks_removed <= 0)
+  {
+#ifdef _WIN32
+    if (!VirtualAlloc(memory, size, MEM_COMMIT, PAGE_READWRITE))
+    {
+      mysql_mutex_unlock(&mutex);
+      sql_print_error("InnoDB: Cannot commit innodb_buffer_pool_size=%zum",
+                      size >> 20);
+      my_error(ER_OUT_OF_RESOURCES, MYF(0));
+      return;
+    }
+#endif
+    MEM_MAKE_ADDRESSABLE(memory + old_size, size - old_size);
+    size_in_bytes_requested= size;
+    size_in_bytes= size;
+
+    {
+      const size_t ssize= srv_page_size_shift - UNIV_PAGE_SIZE_SHIFT_MIN;
+
+      byte *extent= memory + n_blocks / pages_in_extent[ssize] *
+        innodb_buffer_pool_extent_size;
+
+      buf_block_t *block= reinterpret_cast<buf_block_t*>(extent);
+      if (const size_t first_blocks= n_blocks % pages_in_extent[ssize])
+      {
+        /* Extend the last (partial) extent until its end */
+        const buf_block_t *extent_end= block + pages_in_extent[ssize];
+        block+= first_blocks;
+        memset((void*) block, 0, (extent_end - block) * sizeof *block);
+
+        for (byte *frame= extent + first_frame_in_extent[ssize] +
+               (first_blocks << srv_page_size_shift); block < extent_end;
+             block++, frame+= srv_page_size)
+        {
+          block->page.frame= frame;
+          block->page.lock.init();
+          UT_LIST_ADD_LAST(free, &block->page);
+          ut_d(block->page.in_free_list= true);
+        }
+        extent+= innodb_buffer_pool_extent_size;
+      }
+
+      /* Fill in further extents; @see buf_pool_t::create() */
+      for (const byte *const end_new= memory +
+             block_descriptors_in_bytes(n_blocks_new);
+           extent < end_new; extent+= innodb_buffer_pool_extent_size)
+      {
+        block= reinterpret_cast<buf_block_t*>(extent);
+        const buf_block_t *extent_end= block + pages_in_extent[ssize];
+        if (reinterpret_cast<const byte*>(extent_end) > end_new)
+          extent_end= reinterpret_cast<const buf_block_t*>(end_new);
+
+        memset((void*) block, 0, (extent_end - block) * sizeof *block);
+        for (byte *frame= extent + first_frame_in_extent[ssize];
+             block < extent_end; block++, frame+= srv_page_size)
+        {
+          block->page.frame= frame;
+          block->page.lock.init();
+          UT_LIST_ADD_LAST(free, &block->page);
+          ut_d(block->page.in_free_list= true);
+        }
+      }
+    }
+
+  resized:
+    ut_ad(UT_LIST_GET_LEN(withdrawn) == 0);
+    ut_ad(n_blocks_to_withdraw == 0);
+    ut_ad(!first_to_withdraw);
+    const size_t old_blocks{n_blocks};
+    n_blocks= n_blocks_new;
+
+    size_t s= n_blocks_new / BUF_READ_AHEAD_PORTION;
+    read_ahead_area= s >= READ_AHEAD_PAGES
+      ? READ_AHEAD_PAGES
+      : my_round_up_to_next_power(uint32(s));
+
+    if (ssize_t d= size - old_size)
+    {
+      os_total_large_mem_allocated+= d;
+      if (d > 0)
+      {
+#ifdef _WIN32
+        VirtualAlloc(memory + old_size, size_t(d), MEM_COMMIT, PAGE_READWRITE);
+#endif
+#ifdef UNIV_PFS_MEMORY
+        PSI_MEMORY_CALL(memory_alloc)(mem_key_buf_buf_pool, d, &owner);
+#endif
+      }
+      else
+      {
+        MEM_NOACCESS(memory + size, size_t(-d));
+#ifdef _WIN32
+        VirtualFree(memory + size, size_t(-d), MEM_DECOMMIT);
+#elif defined MADV_FREE
+        madvise(memory + size, size_t(-d), MADV_FREE);
+#endif
+#ifdef UNIV_PFS_MEMORY
+        PSI_MEMORY_CALL(memory_free)(mem_key_buf_buf_pool, size_t(-d), owner);
+#endif
+      }
+    }
+
+    mysql_mutex_unlock(&mutex);
+
+    if (significant_change)
+    {
+      sql_print_information("InnoDB: Resizing hash tables");
+      srv_lock_table_size= 5 * n_blocks_new;
+      lock_sys.resize(srv_lock_table_size);
+      dict_sys.resize();
+    }
+
+    ibuf_max_size_update(srv_change_buffer_max_size);
+#ifdef BTR_CUR_HASH_ADAPT
+    if (ahi_disabled)
+      btr_search_enable(true);
+#endif
+    bool resized= n_blocks_removed < 0;
+    if (n_blocks_removed > 0)
+    {
+      mysql_mutex_lock(&LOCK_global_system_variables);
+      mysql_mutex_lock(&mutex);
+      resized= size_in_bytes == old_size;
+      if (resized)
+      {
+        size_in_bytes_requested= size;
+        size_in_bytes= size;
+      }
+      mysql_mutex_unlock(&mutex);
+    }
+
+    if (resized)
+      sql_print_information("InnoDB: innodb_buffer_pool_size=%zum (%zu pages)"
+                            " resized from %zum (%zu pages)",
+                            size >> 20, n_blocks_new, old_size >> 20,
+                            old_blocks);
+  }
+  else
+  {
+    n_blocks_to_withdraw= size_t(n_blocks_removed);
+    first_to_withdraw= &get_nth_page(n_blocks_new)->page;
+    size_in_bytes_requested= size;
+    mysql_mutex_unlock(&LOCK_global_system_variables);
+
+    mysql_mutex_unlock(&mutex);
+    mysql_mutex_lock(&flush_list_mutex);
+    page_cleaner_wakeup(true);
+    my_cond_wait(&done_flush_list, &flush_list_mutex.m_mutex);
+    mysql_mutex_unlock(&flush_list_mutex);
+#ifdef BTR_CUR_HASH_ADAPT
+    ahi_disabled= btr_search_disable();
+#endif /* BTR_CUR_HASH_ADAPT */
+    mysql_mutex_lock(&mutex);
+
+    time_t last_message= 0;
+
+  withdraw_retry:
+    {
+      time_t now= time(nullptr);
+      if (now - last_message > 15)
+      {
+        last_message= now;
+        sql_print_information("InnoDB: Trying to shrink"
+                              " innodb_buffer_pool_size=%zum (%zu pages)"
+                              " from %zum (%zu pages, to withdraw %zu)",
+                              size >> 20, n_blocks_new,
+                              old_size >> 20, n_blocks,
+                              n_blocks_to_withdraw);
+      }
+    }
+
+    buf_load_abort();
+
+    if (!n_blocks_to_withdraw)
+    {
+    withdraw_done:
+      while (buf_page_t *b= UT_LIST_GET_FIRST(withdrawn))
+      {
+        UT_LIST_REMOVE(withdrawn, b);
+        /* satisfy the check in lazy_allocate() */
+        ut_d(memset((void*) b, 0, sizeof(buf_block_t)));
+      }
+      first_to_withdraw= nullptr;
+      goto resized;
+    }
+
+    buf_buddy_condense_free(size);
+
+    for (buf_page_t *b= UT_LIST_GET_FIRST(free), *next; b; b= next)
+    {
+      ut_ad(b->in_free_list);
+      ut_ad(!b->in_LRU_list);
+      ut_ad(!b->zip.data);
+      ut_ad(!b->oldest_modification());
+      ut_a(b->state() == buf_page_t::NOT_USED);
+
+      next= UT_LIST_GET_NEXT(list, b);
+
+      if (b >= first_to_withdraw)
+      {
+        UT_LIST_REMOVE(free, b);
+        b->lock.free();
+        UT_LIST_ADD_LAST(withdrawn, b);
+        if (!--n_blocks_to_withdraw)
+          goto withdraw_done;
+      }
+    }
+
+    buf_block_t *block= allocate();
+
+    for (buf_page_t *b= UT_LIST_GET_FIRST(LRU), *next; block && b; b= next)
+    {
+      ut_ad(b->in_LRU_list);
+      ut_a(b->in_file());
+
+      next= UT_LIST_GET_NEXT(LRU, b);
+
+      if (!b->can_relocate())
+        continue;
+
+      const page_id_t id{b->id()};
+      hash_chain &chain= page_hash.cell_get(id.fold());
+      page_hash_latch &hash_lock= page_hash.lock_get(chain);
+      hash_lock.lock();
+
+      {
+        /* relocate flush_list and b->page.zip */
+        bool have_flush_list_mutex= false;
+
+        switch (b->oldest_modification()) {
+        case 2:
+          ut_ad(fsp_is_system_temporary(id.space()));
+          /* fall through */
+        case 0:
+          break;
+        default:
+          mysql_mutex_lock(&flush_list_mutex);
+          switch (ut_d(lsn_t om=) b->oldest_modification()) {
+          case 1:
+            delete_from_flush_list(b);
+            /* fall through */
+          case 0:
+            mysql_mutex_unlock(&flush_list_mutex);
+            break;
+          default:
+            ut_ad(om != 2);
+            have_flush_list_mutex= true;
+          }
+        }
+
+        if (!b->can_relocate())
+        {
+        next:
+          if (have_flush_list_mutex)
+            mysql_mutex_unlock(&flush_list_mutex);
+          hash_lock.unlock();
+          continue;
+        }
+
+        if (UNIV_LIKELY_NULL(b->zip.data) &&
+            will_be_withdrawn(b->zip.data, size))
+        {
+          block= buf_buddy_shrink(b, block);
+          ut_ad(mach_read_from_4(b->zip.data + FIL_PAGE_OFFSET) ==
+                id.page_no());
+          if (UNIV_UNLIKELY(!n_blocks_to_withdraw))
+          {
+            if (have_flush_list_mutex)
+              mysql_mutex_unlock(&flush_list_mutex);
+            hash_lock.unlock();
+            if (block)
+              buf_LRU_block_free_non_file_page(block);
+            goto withdraw_done;
+          }
+          if (!block && !(block= allocate()))
+            goto next;
+        }
+
+        if (!b->frame || b < first_to_withdraw)
+          goto next;
+
+        ut_ad(is_uncompressed_current(b));
+
+        byte *const frame= block->page.frame;
+        memcpy_aligned<4096>(frame, b->frame, srv_page_size);
+        b->lock.free();
+        block->page.lock.free();
+        new(&block->page) buf_page_t(*b);
+        block->page.frame= frame;
+
+        if (have_flush_list_mutex)
+        {
+          buf_flush_relocate_on_flush_list(b, &block->page);
+          mysql_mutex_unlock(&flush_list_mutex);
+        }
+      }
+
+      /* relocate LRU list */
+      if (buf_page_t *prev_b= LRU_remove(b))
+        UT_LIST_INSERT_AFTER(LRU, prev_b, &block->page);
+      else
+        UT_LIST_ADD_FIRST(LRU, &block->page);
+
+      if (LRU_old == b)
+        LRU_old= &block->page;
+
+      ut_ad(block->page.in_LRU_list);
+
+      /* relocate page_hash */
+      ut_ad(b == page_hash.get(id, chain));
+      page_hash.replace(chain, b, &block->page);
+
+      if (b->zip.data)
+      {
+        ut_ad(mach_read_from_4(b->zip.data + FIL_PAGE_OFFSET) == id.page_no());
+        b->zip.data= nullptr;
+        /* relocate unzip_LRU list */
+        buf_block_t *old_block= reinterpret_cast<buf_block_t*>(b);
+        ut_ad(old_block->in_unzip_LRU_list);
+        ut_d(old_block->in_unzip_LRU_list= false);
+        ut_d(block->in_unzip_LRU_list= true);
+
+        buf_block_t *prev= UT_LIST_GET_PREV(unzip_LRU, old_block);
+        UT_LIST_REMOVE(unzip_LRU, old_block);
+
+        if (prev)
+          UT_LIST_INSERT_AFTER(unzip_LRU, prev, block);
+        else
+          UT_LIST_ADD_FIRST(unzip_LRU, block);
+      }
+
+      buf_block_modify_clock_inc(block);
+
+#ifdef BTR_CUR_HASH_ADAPT
+      assert_block_ahi_empty_on_init(block);
+      block->index= nullptr;
+      block->n_hash_helps= 0;
+      block->n_fields= 1;
+      block->left_side= true;
+#endif /* BTR_CUR_HASH_ADAPT */
+      hash_lock.unlock();
+
+      ut_d(b->in_LRU_list= false);
+
+      b->set_state(buf_page_t::NOT_USED);
+      UT_LIST_ADD_LAST(withdrawn, b);
+      if (!--n_blocks_to_withdraw)
+        goto withdraw_done;
+
+      block= allocate();
+    }
+
+    mysql_mutex_lock(&flush_list_mutex);
+
     if (LRU_warned && !UT_LIST_GET_FIRST(free))
     {
       mysql_mutex_unlock(&flush_list_mutex);
       goto withdraw_abort;
     }
->>>>>>> 5d5be64d
 
     try_LRU_scan= false;
     mysql_mutex_unlock(&mutex);
@@ -2548,28 +2088,6 @@
     if (!n_blocks_to_withdraw)
       goto withdraw_done;
 
-<<<<<<< HEAD
-void buf_resize_start()
-{
-#if !defined(DBUG_OFF) && defined(__linux__)
-  DBUG_EXECUTE_IF("trigger_garbage_collection",
-  {
-    mem_pressure_obj.trigger_collection();
-  }
-  );
-#endif
-
-  srv_thread_pool->submit_task(&buf_resize_task);
-}
-
-void buf_resize_shutdown()
-{
-#ifdef __linux__
-  buf_mem_pressure_shutdown();
-#endif
-  buf_resize_task.wait();
-}
-=======
     if (!thd_kill_level(thd))
       goto withdraw_retry;
 
@@ -2593,7 +2111,6 @@
                     MYF(ME_ERROR_LOG));
     mysql_mutex_lock(&LOCK_global_system_variables);
   }
->>>>>>> 5d5be64d
 
   ut_d(validate());
 }
@@ -4566,7 +4083,7 @@
         {
           /* The page cleaner is disabled in read-only mode.  No pages
           can be dirtied, so all of them must be clean. */
-          ut_ad(lsn == recv_sys.recovered_lsn ||
+          ut_ad(lsn == recv_sys.lsn ||
                 srv_force_recovery == SRV_FORCE_NO_LOG_REDO);
           break;
         }
