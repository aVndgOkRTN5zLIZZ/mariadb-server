/*****************************************************************************

Copyright (c) 1995, 2018, Oracle and/or its affiliates. All Rights Reserved.
Copyright (c) 2008, Google Inc.
Copyright (c) 2013, 2023, MariaDB Corporation.

Portions of this file contain modifications contributed and copyrighted by
Google, Inc. Those modifications are gratefully acknowledged and are described
briefly in the InnoDB documentation. The contributions by Google are
incorporated with their permission, and subject to the conditions contained in
the file COPYING.Google.

This program is free software; you can redistribute it and/or modify it under
the terms of the GNU General Public License as published by the Free Software
Foundation; version 2 of the License.

This program is distributed in the hope that it will be useful, but WITHOUT
ANY WARRANTY; without even the implied warranty of MERCHANTABILITY or FITNESS
FOR A PARTICULAR PURPOSE. See the GNU General Public License for more details.

You should have received a copy of the GNU General Public License along with
this program; if not, write to the Free Software Foundation, Inc.,
51 Franklin Street, Fifth Floor, Boston, MA 02110-1335 USA

*****************************************************************************/

/**************************************************//**
@file buf/buf0buf.cc
The database buffer buf_pool

Created 11/5/1995 Heikki Tuuri
*******************************************************/

#include "assume_aligned.h"
#include "mtr0types.h"
#include "mach0data.h"
#include "buf0buf.h"
#include "buf0checksum.h"
#include <string.h>

#ifdef UNIV_INNOCHECKSUM
#include "my_sys.h"
#else
#include "my_cpu.h"
#include "mem0mem.h"
#include "btr0btr.h"
#include "fil0fil.h"
#include "fil0crypt.h"
#include "buf0buddy.h"
#include "buf0dblwr.h"
#include "lock0lock.h"
#include "btr0sea.h"
#include "trx0undo.h"
#include "trx0purge.h"
#include "log0log.h"
#include "dict0stats_bg.h"
#include "srv0srv.h"
#include "srv0start.h"
#include "dict0dict.h"
#include "log0recv.h"
#include "srv0mon.h"
#include "log0crypt.h"
#include "fil0pagecompress.h"
#endif /* !UNIV_INNOCHECKSUM */
#include "page0zip.h"
#include "buf0dump.h"
#include <map>
#include <sstream>
#include "log.h"

using st_::span;

#ifdef HAVE_LIBNUMA
#include <numa.h>
#include <numaif.h>
struct set_numa_interleave_t
{
	set_numa_interleave_t()
	{
		if (srv_numa_interleave) {

			struct bitmask *numa_mems_allowed = numa_get_mems_allowed();
			ib::info() << "Setting NUMA memory policy to"
				" MPOL_INTERLEAVE";
			if (set_mempolicy(MPOL_INTERLEAVE,
					  numa_mems_allowed->maskp,
					  numa_mems_allowed->size) != 0) {

				ib::warn() << "Failed to set NUMA memory"
					" policy to MPOL_INTERLEAVE: "
					<< strerror(errno);
			}
			numa_bitmask_free(numa_mems_allowed);
		}
	}

	~set_numa_interleave_t()
	{
		if (srv_numa_interleave) {

			ib::info() << "Setting NUMA memory policy to"
				" MPOL_DEFAULT";
			if (set_mempolicy(MPOL_DEFAULT, NULL, 0) != 0) {
				ib::warn() << "Failed to set NUMA memory"
					" policy to MPOL_DEFAULT: "
					<< strerror(errno);
			}
		}
	}
};

#define NUMA_MEMPOLICY_INTERLEAVE_IN_SCOPE set_numa_interleave_t scoped_numa
#else
#define NUMA_MEMPOLICY_INTERLEAVE_IN_SCOPE
#endif /* HAVE_LIBNUMA */

/*
		IMPLEMENTATION OF THE BUFFER POOL
		=================================

		Buffer frames and blocks
		------------------------
Following the terminology of Gray and Reuter, we call the memory
blocks where file pages are loaded buffer frames. For each buffer
frame there is a control block, or shortly, a block, in the buffer
control array. The control info which does not need to be stored
in the file along with the file page, resides in the control block.

		Buffer pool struct
		------------------
The buffer buf_pool contains a single mutex which protects all the
control data structures of the buf_pool. The content of a buffer frame is
protected by a separate read-write lock in its control block, though.
These locks can be locked and unlocked without owning the buf_pool.mutex.
The OS events in the buf_pool struct can be waited for without owning the
buf_pool.mutex.

The buf_pool.mutex is a hot-spot in main memory, causing a lot of
memory bus traffic on multiprocessor systems when processors
alternately access the mutex. On our Pentium, the mutex is accessed
maybe every 10 microseconds. We gave up the solution to have mutexes
for each control block, for instance, because it seemed to be
complicated.

A solution to reduce mutex contention of the buf_pool.mutex is to
create a separate mutex for the page hash table. On Pentium,
accessing the hash table takes 2 microseconds, about half
of the total buf_pool.mutex hold time.

		Control blocks
		--------------

The control block contains, for instance, the bufferfix count
which is incremented when a thread wants a file page to be fixed
in a buffer frame. The bufferfix operation does not lock the
contents of the frame, however. For this purpose, the control
block contains a read-write lock.

The buffer frames have to be aligned so that the start memory
address of a frame is divisible by the universal page size, which
is a power of two.

The control blocks containing file pages are put to a hash table
according to the file address of the page.
We could speed up the access to an individual page by using
"pointer swizzling": we could replace the page references on
non-leaf index pages by direct pointers to the page, if it exists
in the buf_pool. We could make a separate hash table where we could
chain all the page references in non-leaf pages residing in the buf_pool,
using the page reference as the hash key,
and at the time of reading of a page update the pointers accordingly.
Drawbacks of this solution are added complexity and,
possibly, extra space required on non-leaf pages for memory pointers.
A simpler solution is just to speed up the hash table mechanism
in the database, using tables whose size is a power of 2.

		Lists of blocks
		---------------

There are several lists of control blocks.

The free list (buf_pool.free) contains blocks which are currently not
used.

The common LRU list contains all the blocks holding a file page
except those for which the bufferfix count is non-zero.
The pages are in the LRU list roughly in the order of the last
access to the page, so that the oldest pages are at the end of the
list. We also keep a pointer to near the end of the LRU list,
which we can use when we want to artificially age a page in the
buf_pool. This is used if we know that some page is not needed
again for some time: we insert the block right after the pointer,
causing it to be replaced sooner than would normally be the case.
Currently this aging mechanism is used for read-ahead mechanism
of pages, and it can also be used when there is a scan of a full
table which cannot fit in the memory. Putting the pages near the
end of the LRU list, we make sure that most of the buf_pool stays
in the main memory, undisturbed.

The unzip_LRU list contains a subset of the common LRU list.  The
blocks on the unzip_LRU list hold a compressed file page and the
corresponding uncompressed page frame.  A block is in unzip_LRU if and
only if the predicate block->page.belongs_to_unzip_LRU()
holds.  The blocks in unzip_LRU will be in same order as they are in
the common LRU list.  That is, each manipulation of the common LRU
list will result in the same manipulation of the unzip_LRU list.

The chain of modified blocks (buf_pool.flush_list) contains the blocks
holding persistent file pages that have been modified in the memory
but not written to disk yet. The block with the oldest modification
which has not yet been written to disk is at the end of the chain.
The access to this list is protected by buf_pool.flush_list_mutex.

The control blocks for uncompressed pages are accessible via
buf_block_t objects that are reachable via buf_pool.chunks[].
The control blocks (buf_page_t) of those ROW_FORMAT=COMPRESSED pages
that are not in buf_pool.flush_list and for which no uncompressed
page has been allocated in buf_pool are only accessible via
buf_pool.LRU.

The chains of free memory blocks (buf_pool.zip_free[]) are used by
the buddy allocator (buf0buddy.cc) to keep track of currently unused
memory blocks of size 1024..innodb_page_size / 2.  These
blocks are inside the memory blocks of size innodb_page_size and type
BUF_BLOCK_MEMORY that the buddy allocator requests from the buffer
pool.  The buddy allocator is solely used for allocating
ROW_FORMAT=COMPRESSED page frames.

		Loading a file page
		-------------------

First, a victim block for replacement has to be found in the
buf_pool. It is taken from the free list or searched for from the
end of the LRU-list. An exclusive lock is reserved for the frame,
the io_fix is set in the block fixing the block in buf_pool,
and the io-operation for loading the page is queued. The io-handler thread
releases the X-lock on the frame and releases the io_fix
when the io operation completes.

A thread may request the above operation using the function
buf_page_get(). It may then continue to request a lock on the frame.
The lock is granted when the io-handler releases the x-lock.

		Read-ahead
		----------

The read-ahead mechanism is intended to be intelligent and
isolated from the semantically higher levels of the database
index management. From the higher level we only need the
information if a file page has a natural successor or
predecessor page. On the leaf level of a B-tree index,
these are the next and previous pages in the natural
order of the pages.

Let us first explain the read-ahead mechanism when the leafs
of a B-tree are scanned in an ascending or descending order.
When a read page is the first time referenced in the buf_pool,
the buffer manager checks if it is at the border of a so-called
linear read-ahead area. The tablespace is divided into these
areas of size 64 blocks, for example. So if the page is at the
border of such an area, the read-ahead mechanism checks if
all the other blocks in the area have been accessed in an
ascending or descending order. If this is the case, the system
looks at the natural successor or predecessor of the page,
checks if that is at the border of another area, and in this case
issues read-requests for all the pages in that area. Maybe
we could relax the condition that all the pages in the area
have to be accessed: if data is deleted from a table, there may
appear holes of unused pages in the area.

A different read-ahead mechanism is used when there appears
to be a random access pattern to a file.
If a new page is referenced in the buf_pool, and several pages
of its random access area (for instance, 32 consecutive pages
in a tablespace) have recently been referenced, we may predict
that the whole area may be needed in the near future, and issue
the read requests for the whole area.
*/

#ifndef UNIV_INNOCHECKSUM
# ifdef SUX_LOCK_GENERIC
void page_hash_latch::read_lock_wait()
{
  /* First, try busy spinning for a while. */
  for (auto spin= srv_n_spin_wait_rounds; spin--; )
  {
    LF_BACKOFF();
    if (read_trylock())
      return;
  }
  /* Fall back to yielding to other threads. */
  do
    std::this_thread::yield();
  while (!read_trylock());
}

void page_hash_latch::write_lock_wait()
{
  write_lock_wait_start();

  /* First, try busy spinning for a while. */
  for (auto spin= srv_n_spin_wait_rounds; spin--; )
  {
    if (write_lock_poll())
      return;
    LF_BACKOFF();
  }

  /* Fall back to yielding to other threads. */
  do
    std::this_thread::yield();
  while (!write_lock_poll());
}
# endif

/** Number of attempts made to read in a page in the buffer pool */
constexpr ulint	BUF_PAGE_READ_MAX_RETRIES= 100;
/** The maximum portion of the buffer pool that can be used for the
read-ahead buffer.  (Divide buf_pool size by this amount) */
constexpr uint32_t BUF_READ_AHEAD_PORTION= 32;

/** A 64KiB buffer of NUL bytes, for use in assertions and checks,
and dummy default values of instantly dropped columns.
Initially, BLOB field references are set to NUL bytes, in
dtuple_convert_big_rec(). */
const byte *field_ref_zero;

/** The InnoDB buffer pool */
buf_pool_t buf_pool;
buf_pool_t::chunk_t::map *buf_pool_t::chunk_t::map_reg;
buf_pool_t::chunk_t::map *buf_pool_t::chunk_t::map_ref;

#ifdef UNIV_DEBUG
/** This is used to insert validation operations in execution
in the debug version */
static Atomic_counter<size_t> buf_dbg_counter;
#endif /* UNIV_DEBUG */

/** Macro to determine whether the read of write counter is used depending
on the io_type */
#define MONITOR_RW_COUNTER(read, counter)		\
	(read ? (counter##_READ) : (counter##_WRITTEN))

/** Decrypt a page for temporary tablespace.
@param[in,out]	tmp_frame	Temporary buffer
@param[in]	src_frame	Page to decrypt
@return true if temporary tablespace decrypted, false if not */
static bool buf_tmp_page_decrypt(byte* tmp_frame, byte* src_frame)
{
	if (buf_is_zeroes(span<const byte>(src_frame, srv_page_size))) {
		return true;
	}

	/* read space & lsn */
	uint header_len = FIL_PAGE_FILE_FLUSH_LSN_OR_KEY_VERSION;

	/* Copy FIL page header, it is not encrypted */
	memcpy(tmp_frame, src_frame, header_len);

	/* Calculate the offset where decryption starts */
	const byte* src = src_frame + header_len;
	byte* dst = tmp_frame + header_len;
	uint srclen = uint(srv_page_size)
		- (header_len + FIL_PAGE_FCRC32_CHECKSUM);
	ulint offset = mach_read_from_4(src_frame + FIL_PAGE_OFFSET);

	if (!log_tmp_block_decrypt(src, srclen, dst,
				   (offset * srv_page_size))) {
		return false;
	}

	static_assert(FIL_PAGE_FCRC32_CHECKSUM == 4, "alignment");
	memcpy_aligned<4>(tmp_frame + srv_page_size - FIL_PAGE_FCRC32_CHECKSUM,
			  src_frame + srv_page_size - FIL_PAGE_FCRC32_CHECKSUM,
			  FIL_PAGE_FCRC32_CHECKSUM);

	memcpy_aligned<UNIV_PAGE_SIZE_MIN>(src_frame, tmp_frame,
					   srv_page_size);
	srv_stats.pages_decrypted.inc();
	srv_stats.n_temp_blocks_decrypted.inc();

	return true; /* page was decrypted */
}

/** Decrypt a page.
@param[in,out]	bpage	Page control block
@param[in]	node	data file
@return whether the operation was successful */
static bool buf_page_decrypt_after_read(buf_page_t *bpage,
                                        const fil_node_t &node)
{
	ut_ad(node.space->referenced());
	ut_ad(node.space->id == bpage->id().space());
	const auto flags = node.space->flags;

	byte* dst_frame = bpage->zip.data ? bpage->zip.data : bpage->frame;
	bool page_compressed = node.space->is_compressed()
		&& buf_page_is_compressed(dst_frame, flags);
	const page_id_t id(bpage->id());

	if (id.page_no() == 0) {
		/* File header pages are not encrypted/compressed */
		return (true);
	}

	buf_tmp_buffer_t* slot;

	if (id.space() == SRV_TMP_SPACE_ID
	    && innodb_encrypt_temporary_tables) {
		slot = buf_pool.io_buf_reserve();
		slot->allocate();
		bool ok = buf_tmp_page_decrypt(slot->crypt_buf, dst_frame);
		slot->release();
		return ok;
	}

	/* Page is encrypted if encryption information is found from
	tablespace and page contains used key_version. This is true
	also for pages first compressed and then encrypted. */

	uint key_version = buf_page_get_key_version(dst_frame, flags);

	if (page_compressed && !key_version) {
		/* the page we read is unencrypted */
		/* Find free slot from temporary memory array */
decompress:
		if (fil_space_t::full_crc32(flags)
		    && buf_page_is_corrupted(true, dst_frame, flags)) {
			return false;
		}

		slot = buf_pool.io_buf_reserve();
		slot->allocate();

decompress_with_slot:
		ulint write_size = fil_page_decompress(
			slot->crypt_buf, dst_frame, flags);
		slot->release();
		ut_ad(node.space->referenced());
		return write_size != 0;
	}

	if (key_version && node.space->crypt_data) {
		/* Verify encryption checksum before we even try to
		decrypt. */
		if (!buf_page_verify_crypt_checksum(dst_frame, flags)) {
decrypt_failed:
			ib::error() << "Encrypted page " << id
				    << " in file " << node.name
				    << " looks corrupted; key_version="
				    << key_version;
			return false;
		}

		slot = buf_pool.io_buf_reserve();
		slot->allocate();

		/* decrypt using crypt_buf to dst_frame */
		if (!fil_space_decrypt(node.space, slot->crypt_buf, dst_frame)) {
			slot->release();
			goto decrypt_failed;
		}

		if ((fil_space_t::full_crc32(flags) && page_compressed)
		    || fil_page_get_type(dst_frame)
		    == FIL_PAGE_PAGE_COMPRESSED_ENCRYPTED) {
			goto decompress_with_slot;
		}

		slot->release();
	} else if (fil_page_get_type(dst_frame)
		   == FIL_PAGE_PAGE_COMPRESSED_ENCRYPTED) {
		goto decompress;
	}

	ut_ad(node.space->referenced());
	return true;
}
#endif /* !UNIV_INNOCHECKSUM */

/** Checks if the page is in crc32 checksum format.
@param[in]	read_buf		database page
@param[in]	checksum_field1		new checksum field
@param[in]	checksum_field2		old checksum field
@return true if the page is in crc32 checksum format. */
static
bool
buf_page_is_checksum_valid_crc32(
	const byte*			read_buf,
	ulint				checksum_field1,
	ulint				checksum_field2)
{
	const uint32_t	crc32 = buf_calc_page_crc32(read_buf);

#ifdef UNIV_INNOCHECKSUM
	extern FILE* log_file;
	extern uint32_t cur_page_num;
	if (log_file) {
		fprintf(log_file, "page::" UINT32PF ";"
			" crc32 calculated = " UINT32PF ";"
			" recorded checksum field1 = " ULINTPF " recorded"
			" checksum field2 =" ULINTPF "\n", cur_page_num,
			crc32, checksum_field1, checksum_field2);
	}
#endif /* UNIV_INNOCHECKSUM */

	if (checksum_field1 != checksum_field2) {
		return false;
	}

	return checksum_field1 == crc32;
}

/** Checks whether the lsn present in the page is lesser than the
peek current lsn.
@param[in]	check_lsn	lsn to check
@param[in]	read_buf	page. */
static void buf_page_check_lsn(bool check_lsn, const byte* read_buf)
{
#ifndef UNIV_INNOCHECKSUM
	if (check_lsn && recv_lsn_checks_on) {
		const lsn_t current_lsn = log_sys.get_lsn();
		const lsn_t	page_lsn
			= mach_read_from_8(read_buf + FIL_PAGE_LSN);

		/* Since we are going to reset the page LSN during the import
		phase it makes no sense to spam the log with error messages. */
		if (current_lsn < page_lsn) {

			const uint32_t space_id = mach_read_from_4(
				read_buf + FIL_PAGE_SPACE_ID);
			const uint32_t page_no = mach_read_from_4(
				read_buf + FIL_PAGE_OFFSET);

			ib::error() << "Page " << page_id_t(space_id, page_no)
				<< " log sequence number " << page_lsn
				<< " is in the future! Current system"
				<< " log sequence number "
				<< current_lsn << ".";

			ib::error() << "Your database may be corrupt or"
				" you may have copied the InnoDB"
				" tablespace but not the InnoDB"
				" log files. "
				<< FORCE_RECOVERY_MSG;

		}
	}
#endif /* !UNIV_INNOCHECKSUM */
}


/** Check if a buffer is all zeroes.
@param[in]	buf	data to check
@return whether the buffer is all zeroes */
bool buf_is_zeroes(span<const byte> buf)
{
  ut_ad(buf.size() <= UNIV_PAGE_SIZE_MAX);
  return memcmp(buf.data(), field_ref_zero, buf.size()) == 0;
}

/** Check if a page is corrupt.
@param check_lsn   whether FIL_PAGE_LSN should be checked
@param read_buf    database page
@param fsp_flags   contents of FIL_SPACE_FLAGS
@return whether the page is corrupted */
bool buf_page_is_corrupted(bool check_lsn, const byte *read_buf,
                           uint32_t fsp_flags)
{
	if (fil_space_t::full_crc32(fsp_flags)) {
		bool compressed = false, corrupted = false;
		const uint size = buf_page_full_crc32_size(
			read_buf, &compressed, &corrupted);
		if (corrupted) {
			return true;
		}
		const byte* end = read_buf + (size - FIL_PAGE_FCRC32_CHECKSUM);
		uint crc32 = mach_read_from_4(end);

		if (!crc32 && size == srv_page_size
		    && buf_is_zeroes(span<const byte>(read_buf, size))) {
			return false;
		}

		DBUG_EXECUTE_IF(
			"page_intermittent_checksum_mismatch", {
			static int page_counter;
			if (page_counter++ == 6) {
				crc32++;
			}
		});

		if (crc32 != my_crc32c(0, read_buf,
				       size - FIL_PAGE_FCRC32_CHECKSUM)) {
			return true;
		}
		static_assert(FIL_PAGE_FCRC32_KEY_VERSION == 0, "alignment");
		static_assert(FIL_PAGE_LSN % 4 == 0, "alignment");
		static_assert(FIL_PAGE_FCRC32_END_LSN % 4 == 0, "alignment");
		if (!compressed
		    && !mach_read_from_4(FIL_PAGE_FCRC32_KEY_VERSION
					 + read_buf)
		    && memcmp_aligned<4>(read_buf + (FIL_PAGE_LSN + 4),
					 end - (FIL_PAGE_FCRC32_END_LSN
						- FIL_PAGE_FCRC32_CHECKSUM),
					 4)) {
			return true;
		}

		buf_page_check_lsn(check_lsn, read_buf);
		return false;
	}

	const ulint zip_size = fil_space_t::zip_size(fsp_flags);
	const uint16_t page_type = fil_page_get_type(read_buf);

	/* We can trust page type if page compression is set on tablespace
	flags because page compression flag means file must have been
	created with 10.1 (later than 5.5 code base). In 10.1 page
	compressed tables do not contain post compression checksum and
	FIL_PAGE_END_LSN_OLD_CHKSUM field stored. Note that space can
	be null if we are in fil_check_first_page() and first page
	is not compressed or encrypted. Page checksum is verified
	after decompression (i.e. normally pages are already
	decompressed at this stage). */
	if ((page_type == FIL_PAGE_PAGE_COMPRESSED ||
	     page_type == FIL_PAGE_PAGE_COMPRESSED_ENCRYPTED)
#ifndef UNIV_INNOCHECKSUM
	    && FSP_FLAGS_HAS_PAGE_COMPRESSION(fsp_flags)
#endif
	) {
		return(false);
	}

	static_assert(FIL_PAGE_LSN % 4 == 0, "alignment");
	static_assert(FIL_PAGE_END_LSN_OLD_CHKSUM % 4 == 0, "alignment");

	if (!zip_size
	    && memcmp_aligned<4>(read_buf + FIL_PAGE_LSN + 4,
				 read_buf + srv_page_size
				 - FIL_PAGE_END_LSN_OLD_CHKSUM + 4, 4)) {
		/* Stored log sequence numbers at the start and the end
		of page do not match */

		return(true);
	}

	buf_page_check_lsn(check_lsn, read_buf);

	/* Check whether the checksum fields have correct values */

	if (zip_size) {
		return !page_zip_verify_checksum(read_buf, zip_size);
	}

	const uint32_t checksum_field1 = mach_read_from_4(
		read_buf + FIL_PAGE_SPACE_OR_CHKSUM);

	const uint32_t checksum_field2 = mach_read_from_4(
		read_buf + srv_page_size - FIL_PAGE_END_LSN_OLD_CHKSUM);

	static_assert(FIL_PAGE_LSN % 8 == 0, "alignment");

	/* A page filled with NUL bytes is considered not corrupted.
	Before MariaDB Server 10.1.25 (MDEV-12113) or 10.2.2 (or MySQL 5.7),
	the FIL_PAGE_FILE_FLUSH_LSN field may have been written nonzero
	for the first page of each file of the system tablespace.
	We want to ignore it for the system tablespace, but because
	we do not know the expected tablespace here, we ignore the
	field for all data files, except for
	innodb_checksum_algorithm=full_crc32 which we handled above. */
	if (!checksum_field1 && !checksum_field2) {
		/* Checksum fields can have valid value as zero.
		If the page is not empty then do the checksum
		calculation for the page. */
		bool all_zeroes = true;
		for (size_t i = 0; i < srv_page_size; i++) {
#ifndef UNIV_INNOCHECKSUM
			if (i == FIL_PAGE_FILE_FLUSH_LSN_OR_KEY_VERSION) {
				i += 8;
			}
#endif
			if (read_buf[i]) {
				all_zeroes = false;
				break;
			}
		}

		if (all_zeroes) {
			return false;
		}
	}

#ifndef UNIV_INNOCHECKSUM
	switch (srv_checksum_algorithm) {
	case SRV_CHECKSUM_ALGORITHM_STRICT_FULL_CRC32:
	case SRV_CHECKSUM_ALGORITHM_STRICT_CRC32:
#endif /* !UNIV_INNOCHECKSUM */
		return !buf_page_is_checksum_valid_crc32(
			read_buf, checksum_field1, checksum_field2);
#ifndef UNIV_INNOCHECKSUM
	default:
		if (checksum_field1 == BUF_NO_CHECKSUM_MAGIC
		    && checksum_field2 == BUF_NO_CHECKSUM_MAGIC) {
			return false;
		}

		const uint32_t crc32 = buf_calc_page_crc32(read_buf);

		/* Very old versions of InnoDB only stored 8 byte lsn to the
		start and the end of the page. */

		/* Since innodb_checksum_algorithm is not strict_* allow
		any of the algos to match for the old field */

		if (checksum_field2
		    != mach_read_from_4(read_buf + FIL_PAGE_LSN)
		    && checksum_field2 != BUF_NO_CHECKSUM_MAGIC) {

			DBUG_EXECUTE_IF(
				"page_intermittent_checksum_mismatch", {
				static int page_counter;
				if (page_counter++ == 6)
					return true;
			});

			if ((checksum_field1 != crc32
			     || checksum_field2 != crc32)
			    && checksum_field2
			    != buf_calc_page_old_checksum(read_buf)) {
				return true;
			}
		}

		switch (checksum_field1) {
		case 0:
		case BUF_NO_CHECKSUM_MAGIC:
			return false;
		}
		return (checksum_field1 != crc32 || checksum_field2 != crc32)
			&& checksum_field1
			!= buf_calc_page_new_checksum(read_buf);
	}
#endif /* !UNIV_INNOCHECKSUM */
}

#ifndef UNIV_INNOCHECKSUM

#if defined(DBUG_OFF) && defined(HAVE_MADVISE) &&  defined(MADV_DODUMP)
/** Enable buffers to be dumped to core files

A convience function, not called anyhwere directly however
it is left available for gdb or any debugger to call
in the event that you want all of the memory to be dumped
to a core file.

Returns number of errors found in madvise calls. */
MY_ATTRIBUTE((used))
int
buf_madvise_do_dump()
{
	int ret= 0;

	/* mirrors allocation in log_t::create() */
	if (log_sys.buf) {
		ret += madvise(log_sys.buf, log_sys.buf_size, MADV_DODUMP);
		ret += madvise(log_sys.flush_buf, log_sys.buf_size,
			       MADV_DODUMP);
	}

	mysql_mutex_lock(&buf_pool.mutex);
	auto chunk = buf_pool.chunks;

	for (ulint n = buf_pool.n_chunks; n--; chunk++) {
		ret+= madvise(chunk->mem, chunk->mem_size(), MADV_DODUMP);
	}

	mysql_mutex_unlock(&buf_pool.mutex);
	return ret;
}
#endif

#ifndef UNIV_DEBUG
static inline byte hex_to_ascii(byte hex_digit)
{
  const int offset= hex_digit <= 9 ? '0' : 'a' - 10;
  return byte(hex_digit + offset);
}
#endif

/** Dump a page to stderr.
@param[in]	read_buf	database page
@param[in]	zip_size	compressed page size, or 0 */
ATTRIBUTE_COLD
void buf_page_print(const byte *read_buf, ulint zip_size)
{
#ifndef UNIV_DEBUG
  const size_t size = zip_size ? zip_size : srv_page_size;
  const byte * const end= read_buf + size;
  sql_print_information("InnoDB: Page dump (%zu bytes):", size);

  do
  {
    byte row[64];

    for (byte *r= row; r != &row[64]; r+= 2, read_buf++)
    {
      r[0]= hex_to_ascii(byte(*read_buf >> 4));
      r[1]= hex_to_ascii(*read_buf & 15);
    }

    sql_print_information("InnoDB: %.*s", 64, row);
  }
  while (read_buf != end);

  sql_print_information("InnoDB: End of page dump");
#endif
}

/** Initialize a buffer page descriptor.
@param[in,out]	block	buffer page descriptor
@param[in]	frame	buffer page frame */
static
void
buf_block_init(buf_block_t* block, byte* frame)
{
	/* This function should only be executed at database startup or by
	buf_pool.resize(). Either way, adaptive hash index must not exist. */
	assert_block_ahi_empty_on_init(block);

	block->page.frame = frame;

	MEM_MAKE_DEFINED(&block->modify_clock, sizeof block->modify_clock);
	ut_ad(!block->modify_clock);
	MEM_MAKE_DEFINED(&block->page.lock, sizeof block->page.lock);
	block->page.init(buf_page_t::NOT_USED, page_id_t(~0ULL));
#ifdef BTR_CUR_HASH_ADAPT
	MEM_MAKE_DEFINED(&block->index, sizeof block->index);
	ut_ad(!block->index);
#endif /* BTR_CUR_HASH_ADAPT */
	ut_d(block->in_unzip_LRU_list = false);
	ut_d(block->in_withdraw_list = false);

	page_zip_des_init(&block->page.zip);

	MEM_MAKE_DEFINED(&block->page.hash, sizeof block->page.hash);
	ut_ad(!block->page.hash);
}

/** Allocate a chunk of buffer frames.
@param bytes    requested size
@return whether the allocation succeeded */
inline bool buf_pool_t::chunk_t::create(size_t bytes)
{
  DBUG_EXECUTE_IF("ib_buf_chunk_init_fails", return false;);
  /* Round down to a multiple of page size, although it already should be. */
  bytes= ut_2pow_round<size_t>(bytes, srv_page_size);

  mem= buf_pool.allocator.allocate_large_dontdump(bytes, &mem_pfx);

  if (UNIV_UNLIKELY(!mem))
    return false;

  MEM_UNDEFINED(mem, mem_size());

#ifdef HAVE_LIBNUMA
  if (srv_numa_interleave)
  {
    struct bitmask *numa_mems_allowed= numa_get_mems_allowed();
    if (mbind(mem, mem_size(), MPOL_INTERLEAVE,
              numa_mems_allowed->maskp, numa_mems_allowed->size,
              MPOL_MF_MOVE))
    {
      ib::warn() << "Failed to set NUMA memory policy of"
              " buffer pool page frames to MPOL_INTERLEAVE"
              " (error: " << strerror(errno) << ").";
    }
    numa_bitmask_free(numa_mems_allowed);
  }
#endif /* HAVE_LIBNUMA */


  /* Allocate the block descriptors from
  the start of the memory block. */
  blocks= reinterpret_cast<buf_block_t*>(mem);

  /* Align a pointer to the first frame.  Note that when
  opt_large_page_size is smaller than srv_page_size,
  (with max srv_page_size at 64k don't think any hardware
  makes this true),
  we may allocate one fewer block than requested.  When
  it is bigger, we may allocate more blocks than requested. */
  static_assert(sizeof(byte*) == sizeof(ulint), "pointer size");

  byte *frame= reinterpret_cast<byte*>((reinterpret_cast<ulint>(mem) +
                                        srv_page_size - 1) &
                                       ~ulint{srv_page_size - 1});
  size= (mem_pfx.m_size >> srv_page_size_shift) - (frame != mem);

  /* Subtract the space needed for block descriptors. */
  {
    ulint s= size;

    while (frame < reinterpret_cast<const byte*>(blocks + s))
    {
      frame+= srv_page_size;
      s--;
    }

    size= s;
  }

  /* Init block structs and assign frames for them. Then we assign the
  frames to the first blocks (we already mapped the memory above). */

  buf_block_t *block= blocks;

  for (auto i= size; i--; ) {
    buf_block_init(block, frame);
    MEM_UNDEFINED(block->page.frame, srv_page_size);
    /* Add the block to the free list */
    UT_LIST_ADD_LAST(buf_pool.free, &block->page);

    ut_d(block->page.in_free_list = TRUE);
    block++;
    frame+= srv_page_size;
  }

  reg();

  return true;
}

#ifdef UNIV_DEBUG
/** Check that all file pages in the buffer chunk are in a replaceable state.
@return address of a non-free block
@retval nullptr if all freed */
inline const buf_block_t *buf_pool_t::chunk_t::not_freed() const
{
  buf_block_t *block= blocks;
  for (auto i= size; i--; block++)
  {
    if (block->page.in_file())
    {
      /* The uncompressed buffer pool should never
      contain ROW_FORMAT=COMPRESSED block descriptors. */
      ut_ad(block->page.frame);
      const lsn_t lsn= block->page.oldest_modification();

      if (srv_read_only_mode)
      {
        /* The page cleaner is disabled in read-only mode.  No pages
        can be dirtied, so all of them must be clean. */
        ut_ad(lsn == 0 || lsn == recv_sys.lsn ||
              srv_force_recovery == SRV_FORCE_NO_LOG_REDO);
        break;
      }

      if (fsp_is_system_temporary(block->page.id().space()))
      {
        ut_ad(lsn == 0 || lsn == 2);
        break;
      }

      if (lsn > 1 || !block->page.can_relocate())
        return block;

      break;
    }
  }

  return nullptr;
}
#endif /* UNIV_DEBUG */

/** Create the hash table.
@param n  the lower bound of n_cells */
void buf_pool_t::page_hash_table::create(ulint n)
{
  n_cells= ut_find_prime(n);
  const size_t size= MY_ALIGN(pad(n_cells) * sizeof *array,
                              CPU_LEVEL1_DCACHE_LINESIZE);
  void *v= aligned_malloc(size, CPU_LEVEL1_DCACHE_LINESIZE);
  memset_aligned<CPU_LEVEL1_DCACHE_LINESIZE>(v, 0, size);
  array= static_cast<hash_chain*>(v);
}

/** Create the buffer pool.
@return whether the creation failed */
bool buf_pool_t::create()
{
  ut_ad(this == &buf_pool);
  ut_ad(srv_buf_pool_size % srv_buf_pool_chunk_unit == 0);
  ut_ad(!is_initialised());
  ut_ad(srv_buf_pool_size > 0);
  ut_ad(!resizing);
  ut_ad(!chunks_old);
  /* mariabackup loads tablespaces, and it requires field_ref_zero to be
  allocated before innodb initialization */
  ut_ad(srv_operation >= SRV_OPERATION_RESTORE || !field_ref_zero);

  NUMA_MEMPOLICY_INTERLEAVE_IN_SCOPE;

  if (!field_ref_zero) {
    if (auto b= aligned_malloc(UNIV_PAGE_SIZE_MAX, 4096))
      field_ref_zero= static_cast<const byte*>
        (memset_aligned<4096>(b, 0, UNIV_PAGE_SIZE_MAX));
    else
      return true;
  }

  chunk_t::map_reg= UT_NEW_NOKEY(chunk_t::map());

  new(&allocator) ut_allocator<unsigned char>(mem_key_buf_buf_pool);

  n_chunks= srv_buf_pool_size / srv_buf_pool_chunk_unit;
  const size_t chunk_size= srv_buf_pool_chunk_unit;

  chunks= static_cast<chunk_t*>(ut_zalloc_nokey(n_chunks * sizeof *chunks));
  UT_LIST_INIT(free, &buf_page_t::list);
  curr_size= 0;
  auto chunk= chunks;

  do
  {
    if (!chunk->create(chunk_size))
    {
      while (--chunk >= chunks)
      {
        buf_block_t* block= chunk->blocks;

        for (auto i= chunk->size; i--; block++)
          block->page.lock.free();

        allocator.deallocate_large_dodump(chunk->mem, &chunk->mem_pfx);
      }
      ut_free(chunks);
      chunks= nullptr;
      UT_DELETE(chunk_t::map_reg);
      chunk_t::map_reg= nullptr;
      aligned_free(const_cast<byte*>(field_ref_zero));
      field_ref_zero= nullptr;
      ut_ad(!is_initialised());
      return true;
    }

    curr_size+= chunk->size;
  }
  while (++chunk < chunks + n_chunks);

  ut_ad(is_initialised());
#if defined(__aarch64__)
  mysql_mutex_init(buf_pool_mutex_key, &mutex, MY_MUTEX_INIT_FAST);
#else
  mysql_mutex_init(buf_pool_mutex_key, &mutex, nullptr);
#endif

  UT_LIST_INIT(LRU, &buf_page_t::LRU);
  UT_LIST_INIT(withdraw, &buf_page_t::list);
  withdraw_target= 0;
  UT_LIST_INIT(flush_list, &buf_page_t::list);
  UT_LIST_INIT(unzip_LRU, &buf_block_t::unzip_LRU);

  for (size_t i= 0; i < UT_ARR_SIZE(zip_free); ++i)
    UT_LIST_INIT(zip_free[i], &buf_buddy_free_t::list);
  ulint s= curr_size;
  s/= BUF_READ_AHEAD_PORTION;
  read_ahead_area= s >= READ_AHEAD_PAGES
    ? READ_AHEAD_PAGES
    : my_round_up_to_next_power(static_cast<uint32_t>(s));
  curr_pool_size= srv_buf_pool_size;

  n_chunks_new= n_chunks;

  page_hash.create(2 * curr_size);
  zip_hash.create(2 * curr_size);
  last_printout_time= time(NULL);

  mysql_mutex_init(flush_list_mutex_key, &flush_list_mutex,
                   MY_MUTEX_INIT_FAST);

  pthread_cond_init(&done_flush_LRU, nullptr);
  pthread_cond_init(&done_flush_list, nullptr);
  pthread_cond_init(&do_flush_list, nullptr);
  pthread_cond_init(&done_free, nullptr);

  try_LRU_scan= true;

  ut_d(flush_hp.m_mutex= &flush_list_mutex;);
  ut_d(lru_hp.m_mutex= &mutex);
  ut_d(lru_scan_itr.m_mutex= &mutex);

  io_buf.create((srv_n_read_io_threads + srv_n_write_io_threads) *
                OS_AIO_N_PENDING_IOS_PER_THREAD);

  /* FIXME: remove some of these variables */
  srv_buf_pool_curr_size= curr_pool_size;
  srv_buf_pool_old_size= srv_buf_pool_size;
  srv_buf_pool_base_size= srv_buf_pool_size;

  last_activity_count= srv_get_activity_count();

  chunk_t::map_ref= chunk_t::map_reg;
  buf_LRU_old_ratio_update(100 * 3 / 8, false);
  btr_search_sys_create();
  ut_ad(is_initialised());
  return false;
}

/** Clean up after successful create() */
void buf_pool_t::close()
{
  ut_ad(this == &buf_pool);
  if (!is_initialised())
    return;

  mysql_mutex_destroy(&mutex);
  mysql_mutex_destroy(&flush_list_mutex);

  for (buf_page_t *bpage= UT_LIST_GET_LAST(LRU), *prev_bpage= nullptr; bpage;
       bpage= prev_bpage)
  {
    prev_bpage= UT_LIST_GET_PREV(LRU, bpage);
    ut_ad(bpage->in_file());
    ut_ad(bpage->in_LRU_list);
    /* The buffer pool must be clean during normal shutdown.
    Only on aborted startup (with recovery) or with innodb_fast_shutdown=2
    we may discard changes. */
    ut_d(const lsn_t oldest= bpage->oldest_modification();)
    ut_ad(fsp_is_system_temporary(bpage->id().space())
          ? (oldest == 0 || oldest == 2)
          : oldest <= 1 || srv_is_being_started || srv_fast_shutdown == 2);

    if (UNIV_UNLIKELY(!bpage->frame))
    {
      bpage->lock.free();
      ut_free(bpage);
    }
  }

  for (auto chunk= chunks + n_chunks; --chunk >= chunks; )
  {
    buf_block_t *block= chunk->blocks;

    for (auto i= chunk->size; i--; block++)
      block->page.lock.free();

    allocator.deallocate_large_dodump(chunk->mem, &chunk->mem_pfx);
  }

  pthread_cond_destroy(&done_flush_LRU);
  pthread_cond_destroy(&done_flush_list);
  pthread_cond_destroy(&do_flush_list);
  pthread_cond_destroy(&done_free);

  ut_free(chunks);
  chunks= nullptr;
  page_hash.free();
  zip_hash.free();

  io_buf.close();
  UT_DELETE(chunk_t::map_reg);
  chunk_t::map_reg= chunk_t::map_ref= nullptr;
  aligned_free(const_cast<byte*>(field_ref_zero));
  field_ref_zero= nullptr;
}

/** Try to reallocate a control block.
@param block  control block to reallocate
@return whether the reallocation succeeded */
inline bool buf_pool_t::realloc(buf_block_t *block)
{
	buf_block_t*	new_block;

	mysql_mutex_assert_owner(&mutex);
	ut_ad(block->page.in_file());
	ut_ad(block->page.frame);

	new_block = buf_LRU_get_free_only();

	if (new_block == NULL) {
		mysql_mutex_lock(&buf_pool.flush_list_mutex);
		page_cleaner_wakeup();
		mysql_mutex_unlock(&buf_pool.flush_list_mutex);
		return(false); /* free list was not enough */
	}

	const page_id_t id{block->page.id()};
	hash_chain& chain = page_hash.cell_get(id.fold());
	page_hash_latch& hash_lock = page_hash.lock_get(chain);
	/* It does not make sense to use transactional_lock_guard
	here, because copying innodb_page_size (4096 to 65536) bytes
	as well as other changes would likely make the memory
	transaction too large. */
	hash_lock.lock();

	if (block->page.can_relocate()) {
		memcpy_aligned<UNIV_PAGE_SIZE_MIN>(
			new_block->page.frame, block->page.frame,
			srv_page_size);
		mysql_mutex_lock(&buf_pool.flush_list_mutex);
		const auto frame = new_block->page.frame;
		new_block->page.lock.free();
		new (&new_block->page) buf_page_t(block->page);
		new_block->page.frame = frame;

		/* relocate LRU list */
		if (buf_page_t*	prev_b = buf_pool.LRU_remove(&block->page)) {
			UT_LIST_INSERT_AFTER(LRU, prev_b, &new_block->page);
		} else {
			UT_LIST_ADD_FIRST(LRU, &new_block->page);
		}

		if (LRU_old == &block->page) {
			LRU_old = &new_block->page;
		}

		ut_ad(new_block->page.in_LRU_list);

		/* relocate unzip_LRU list */
		if (block->page.zip.data != NULL) {
			ut_ad(block->in_unzip_LRU_list);
			ut_d(new_block->in_unzip_LRU_list = true);

			buf_block_t*	prev_block = UT_LIST_GET_PREV(unzip_LRU, block);
			UT_LIST_REMOVE(unzip_LRU, block);

			ut_d(block->in_unzip_LRU_list = false);
			block->page.zip.data = NULL;
			page_zip_set_size(&block->page.zip, 0);

			if (prev_block != NULL) {
				UT_LIST_INSERT_AFTER(unzip_LRU, prev_block, new_block);
			} else {
				UT_LIST_ADD_FIRST(unzip_LRU, new_block);
			}
		} else {
			ut_ad(!block->in_unzip_LRU_list);
			ut_d(new_block->in_unzip_LRU_list = false);
		}

		/* relocate page_hash */
		hash_chain& chain = page_hash.cell_get(id.fold());
		ut_ad(&block->page == page_hash.get(id, chain));
		buf_pool.page_hash.replace(chain, &block->page,
					   &new_block->page);
		buf_block_modify_clock_inc(block);
		static_assert(FIL_PAGE_OFFSET % 4 == 0, "alignment");
		memset_aligned<4>(block->page.frame
				  + FIL_PAGE_OFFSET, 0xff, 4);
		static_assert(FIL_PAGE_ARCH_LOG_NO_OR_SPACE_ID % 4 == 2,
			      "not perfect alignment");
		memset_aligned<2>(block->page.frame
				  + FIL_PAGE_ARCH_LOG_NO_OR_SPACE_ID, 0xff, 4);
		MEM_UNDEFINED(block->page.frame, srv_page_size);
		block->page.set_state(buf_page_t::REMOVE_HASH);
		if (!fsp_is_system_temporary(id.space())) {
			buf_flush_relocate_on_flush_list(&block->page,
							 &new_block->page);
		}
		mysql_mutex_unlock(&buf_pool.flush_list_mutex);
		block->page.set_corrupt_id();

		/* set other flags of buf_block_t */

#ifdef BTR_CUR_HASH_ADAPT
		/* This code should only be executed by resize(),
		while the adaptive hash index is disabled. */
		assert_block_ahi_empty(block);
		assert_block_ahi_empty_on_init(new_block);
		ut_ad(!block->index);
		new_block->index	= NULL;
		new_block->n_hash_helps	= 0;
		new_block->n_fields	= 1;
		new_block->left_side	= TRUE;
#endif /* BTR_CUR_HASH_ADAPT */
		ut_d(block->page.set_state(buf_page_t::MEMORY));
		/* free block */
		new_block = block;
	}

	hash_lock.unlock();
	buf_LRU_block_free_non_file_page(new_block);
	return(true); /* free_list was enough */
}

void buf_pool_t::io_buf_t::create(ulint n_slots)
{
  this->n_slots= n_slots;
  slots= static_cast<buf_tmp_buffer_t*>
    (ut_malloc_nokey(n_slots * sizeof *slots));
  memset((void*) slots, 0, n_slots * sizeof *slots);
}

void buf_pool_t::io_buf_t::close()
{
  for (buf_tmp_buffer_t *s= slots, *e= slots + n_slots; s != e; s++)
  {
    aligned_free(s->crypt_buf);
    aligned_free(s->comp_buf);
  }
  ut_free(slots);
  slots= nullptr;
  n_slots= 0;
}

buf_tmp_buffer_t *buf_pool_t::io_buf_t::reserve()
{
  for (;;)
  {
    for (buf_tmp_buffer_t *s= slots, *e= slots + n_slots; s != e; s++)
      if (s->acquire())
        return s;
    os_aio_wait_until_no_pending_writes();
    for (buf_tmp_buffer_t *s= slots, *e= slots + n_slots; s != e; s++)
      if (s->acquire())
        return s;
    os_aio_wait_until_no_pending_reads();
  }
}

/** Sets the global variable that feeds MySQL's innodb_buffer_pool_resize_status
to the specified string. The format and the following parameters are the
same as the ones used for printf(3).
@param[in]	fmt	format
@param[in]	...	extra parameters according to fmt */
static
void
buf_resize_status(
	const char*	fmt,
	...)
{
	va_list	ap;

	va_start(ap, fmt);

	vsnprintf(
		export_vars.innodb_buffer_pool_resize_status,
		sizeof(export_vars.innodb_buffer_pool_resize_status),
		fmt, ap);

	va_end(ap);

	ib::info() << export_vars.innodb_buffer_pool_resize_status;
}

/** Withdraw blocks from the buffer pool until meeting withdraw_target.
@return whether retry is needed */
inline bool buf_pool_t::withdraw_blocks()
{
	buf_block_t*	block;
	ulint		loop_count = 0;

	ib::info() << "Start to withdraw the last "
		<< withdraw_target << " blocks.";

	while (UT_LIST_GET_LEN(withdraw) < withdraw_target) {

		/* try to withdraw from free_list */
		ulint	count1 = 0;

		mysql_mutex_lock(&mutex);
		buf_buddy_condense_free();
		block = reinterpret_cast<buf_block_t*>(
			UT_LIST_GET_FIRST(free));
		while (block != NULL
		       && UT_LIST_GET_LEN(withdraw) < withdraw_target) {
			ut_ad(block->page.in_free_list);
			ut_ad(!block->page.oldest_modification());
			ut_ad(!block->page.in_LRU_list);
			ut_a(!block->page.in_file());

			buf_block_t*	next_block;
			next_block = reinterpret_cast<buf_block_t*>(
				UT_LIST_GET_NEXT(
					list, &block->page));

			if (will_be_withdrawn(block->page)) {
				/* This should be withdrawn */
				UT_LIST_REMOVE(free, &block->page);
				UT_LIST_ADD_LAST(withdraw, &block->page);
				ut_d(block->in_withdraw_list = true);
				count1++;
			}

			block = next_block;
		}

		/* reserve free_list length */
		if (UT_LIST_GET_LEN(withdraw) < withdraw_target) {
			buf_flush_LRU(
				std::max<ulint>(withdraw_target
						- UT_LIST_GET_LEN(withdraw),
						srv_LRU_scan_depth),
				true);
			mysql_mutex_unlock(&buf_pool.mutex);
			buf_dblwr.flush_buffered_writes();
			mysql_mutex_lock(&buf_pool.flush_list_mutex);
			buf_flush_wait_LRU_batch_end();
			mysql_mutex_unlock(&buf_pool.flush_list_mutex);
			mysql_mutex_lock(&buf_pool.mutex);
		}

		/* relocate blocks/buddies in withdrawn area */
		ulint	count2 = 0;

		buf_pool_mutex_exit_forbid();
		for (buf_page_t* bpage = UT_LIST_GET_FIRST(LRU), *next_bpage;
		     bpage; bpage = next_bpage) {
			ut_ad(bpage->in_file());
			next_bpage = UT_LIST_GET_NEXT(LRU, bpage);
			if (UNIV_LIKELY_NULL(bpage->zip.data)
			    && will_be_withdrawn(bpage->zip.data)
			    && bpage->can_relocate()) {
				if (!buf_buddy_realloc(
					    bpage->zip.data,
					    page_zip_get_size(&bpage->zip))) {
					/* failed to allocate block */
					break;
				}
				count2++;
				if (bpage->frame) {
					goto realloc_frame;
				}
			}

			if (bpage->frame && will_be_withdrawn(*bpage)
			    && bpage->can_relocate()) {
realloc_frame:
				if (!realloc(reinterpret_cast<buf_block_t*>(
						     bpage))) {
					/* failed to allocate block */
					break;
				}
				count2++;
			}
		}
		buf_pool_mutex_exit_allow();
		mysql_mutex_unlock(&mutex);

		buf_resize_status(
			"Withdrawing blocks. (" ULINTPF "/" ULINTPF ").",
			UT_LIST_GET_LEN(withdraw),
			withdraw_target);

		ib::info() << "Withdrew "
			<< count1 << " blocks from free list."
			<< " Tried to relocate " << count2 << " blocks ("
			<< UT_LIST_GET_LEN(withdraw) << "/"
			<< withdraw_target << ").";

		if (++loop_count >= 10) {
			/* give up for now.
			retried after user threads paused. */

			ib::info() << "will retry to withdraw later";

			/* need retry later */
			return(true);
		}
	}

	/* confirm withdrawn enough */
	for (const chunk_t* chunk = chunks + n_chunks_new,
	     * const echunk = chunks + n_chunks; chunk != echunk; chunk++) {
		block = chunk->blocks;
		for (ulint j = chunk->size; j--; block++) {
			ut_a(block->page.state() == buf_page_t::NOT_USED);
			ut_ad(block->in_withdraw_list);
		}
	}

	ib::info() << "Withdrawn target: " << UT_LIST_GET_LEN(withdraw)
		   << " blocks.";

	return(false);
}



inline void buf_pool_t::page_hash_table::write_lock_all()
{
  for (auto n= pad(n_cells) & ~ELEMENTS_PER_LATCH;; n-= ELEMENTS_PER_LATCH + 1)
  {
    reinterpret_cast<page_hash_latch&>(array[n]).lock();
    if (!n)
      break;
  }
}


inline void buf_pool_t::page_hash_table::write_unlock_all()
{
  for (auto n= pad(n_cells) & ~ELEMENTS_PER_LATCH;; n-= ELEMENTS_PER_LATCH + 1)
  {
    reinterpret_cast<page_hash_latch&>(array[n]).unlock();
    if (!n)
      break;
  }
}


namespace
{

struct find_interesting_trx
{
  void operator()(const trx_t &trx)
  {
    if (trx.state == TRX_STATE_NOT_STARTED)
      return;
    if (trx.mysql_thd == nullptr)
      return;
    if (withdraw_started <= trx.start_time_micro)
      return;

    if (!found)
    {
      ib::warn() << "The following trx might hold "
                    "the blocks in buffer pool to "
                    "be withdrawn. Buffer pool "
                    "resizing can complete only "
                    "after all the transactions "
                    "below release the blocks.";
      found= true;
    }

    lock_trx_print_wait_and_mvcc_state(stderr, &trx, current_time);
  }

  bool &found;
  /** microsecond_interval_timer() */
  const ulonglong withdraw_started;
  const my_hrtime_t current_time;
};

} // namespace

/** Resize from srv_buf_pool_old_size to srv_buf_pool_size. */
inline void buf_pool_t::resize()
{
  ut_ad(this == &buf_pool);

	bool		warning = false;

	NUMA_MEMPOLICY_INTERLEAVE_IN_SCOPE;

	ut_ad(!resize_in_progress());
	ut_ad(srv_buf_pool_chunk_unit > 0);

	ulint new_instance_size = srv_buf_pool_size >> srv_page_size_shift;
	std::ostringstream str_old_size, str_new_size, str_chunk_size;
	str_old_size << ib::bytes_iec{srv_buf_pool_old_size};
	str_new_size << ib::bytes_iec{srv_buf_pool_size};
	str_chunk_size << ib::bytes_iec{srv_buf_pool_chunk_unit};

	buf_resize_status("Resizing buffer pool from %s to %s (unit = %s).",
			  str_old_size.str().c_str(),
			  str_new_size.str().c_str(),
			  str_chunk_size.str().c_str());

#ifdef BTR_CUR_HASH_ADAPT
	/* disable AHI if needed */
	buf_resize_status("Disabling adaptive hash index.");

	btr_search_s_lock_all();
	const bool btr_search_disabled = btr_search_enabled;
	btr_search_s_unlock_all();

	btr_search_disable();

	if (btr_search_disabled) {
		ib::info() << "disabled adaptive hash index.";
	}
#endif /* BTR_CUR_HASH_ADAPT */

	mysql_mutex_lock(&mutex);
	ut_ad(n_chunks_new == n_chunks);
	ut_ad(UT_LIST_GET_LEN(withdraw) == 0);

	n_chunks_new = (new_instance_size << srv_page_size_shift)
		/ srv_buf_pool_chunk_unit;
	curr_size = n_chunks_new * chunks->size;
	mysql_mutex_unlock(&mutex);

	if (is_shrinking()) {
		/* set withdraw target */
		size_t w = 0;

		for (const chunk_t* chunk = chunks + n_chunks_new,
		     * const echunk = chunks + n_chunks;
		     chunk != echunk; chunk++)
			w += chunk->size;

		ut_ad(withdraw_target == 0);
		withdraw_target = w;
	}

	buf_resize_status("Withdrawing blocks to be shrunken.");

	ulonglong	withdraw_started = microsecond_interval_timer();
	ulonglong	message_interval = 60ULL * 1000 * 1000;
	ulint		retry_interval = 1;

withdraw_retry:
	/* wait for the number of blocks fit to the new size (if needed)*/
	bool	should_retry_withdraw = is_shrinking()
		&& withdraw_blocks();

	if (srv_shutdown_state != SRV_SHUTDOWN_NONE) {
		/* abort to resize for shutdown. */
		return;
	}

	/* abort buffer pool load */
	buf_load_abort();

	const ulonglong current_time = microsecond_interval_timer();

	if (should_retry_withdraw
	    && current_time - withdraw_started >= message_interval) {

		if (message_interval > 900000000) {
			message_interval = 1800000000;
		} else {
			message_interval *= 2;
		}

		bool found= false;
		find_interesting_trx f
			{found, withdraw_started, my_hrtime_coarse()};
		withdraw_started = current_time;

		/* This is going to exceed the maximum size of a
		memory transaction. */
		LockMutexGuard g{SRW_LOCK_CALL};
		trx_sys.trx_list.for_each(f);
	}

	if (should_retry_withdraw) {
		ib::info() << "Will retry to withdraw " << retry_interval
			<< " seconds later.";
		std::this_thread::sleep_for(
			std::chrono::seconds(retry_interval));

		if (retry_interval > 5) {
			retry_interval = 10;
		} else {
			retry_interval *= 2;
		}

		goto withdraw_retry;
	}

	buf_resize_status("Latching entire buffer pool.");

#ifndef DBUG_OFF
	{
		bool	should_wait = true;

		while (should_wait) {
			should_wait = false;
			DBUG_EXECUTE_IF(
				"ib_buf_pool_resize_wait_before_resize",
				should_wait = true;
				std::this_thread::sleep_for(
					std::chrono::milliseconds(10)););
		}
	}
#endif /* !DBUG_OFF */

	if (srv_shutdown_state != SRV_SHUTDOWN_NONE) {
		return;
	}

	/* Indicate critical path */
	resizing.store(true, std::memory_order_relaxed);

	mysql_mutex_lock(&mutex);
	page_hash.write_lock_all();

	chunk_t::map_reg = UT_NEW_NOKEY(chunk_t::map());

	/* add/delete chunks */

	buf_resize_status("Resizing buffer pool from "
			  ULINTPF " chunks to " ULINTPF " chunks.",
			  n_chunks, n_chunks_new);

	if (is_shrinking()) {
		/* delete chunks */
		chunk_t* chunk = chunks + n_chunks_new;
		const chunk_t* const echunk = chunks + n_chunks;

		ulint	sum_freed = 0;

		while (chunk < echunk) {
			/* buf_LRU_block_free_non_file_page() invokes
			MEM_NOACCESS() on any buf_pool.free blocks.
			We must cancel the effect of that. In
			MemorySanitizer, MEM_NOACCESS() is no-op, so
			we must not do anything special for it here. */
#ifdef HAVE_valgrind
# if !__has_feature(memory_sanitizer)
			MEM_MAKE_DEFINED(chunk->mem, chunk->mem_size());
# endif
#else
			MEM_MAKE_ADDRESSABLE(chunk->mem, chunk->size);
#endif

			buf_block_t*	block = chunk->blocks;

			for (ulint j = chunk->size; j--; block++) {
				block->page.lock.free();
			}

			allocator.deallocate_large_dodump(
				chunk->mem, &chunk->mem_pfx);
			sum_freed += chunk->size;
			++chunk;
		}

		/* discard withdraw list */
		UT_LIST_INIT(withdraw, &buf_page_t::list);
		withdraw_target = 0;

		ib::info() << n_chunks - n_chunks_new
			   << " Chunks (" << sum_freed
			   << " blocks) were freed.";

		n_chunks = n_chunks_new;
	}

	{
		/* reallocate chunks */
		const size_t	new_chunks_size
			= n_chunks_new * sizeof(chunk_t);

		chunk_t*	new_chunks = static_cast<chunk_t*>(
			ut_zalloc_nokey_nofatal(new_chunks_size));

		DBUG_EXECUTE_IF("buf_pool_resize_chunk_null",
				ut_free(new_chunks); new_chunks= nullptr; );

		if (!new_chunks) {
			ib::error() << "failed to allocate"
				" the chunk array.";
			n_chunks_new = n_chunks;
			warning = true;
			chunks_old = NULL;
			goto calc_buf_pool_size;
		}

		ulint	n_chunks_copy = ut_min(n_chunks_new, n_chunks);

		memcpy(new_chunks, chunks,
		       n_chunks_copy * sizeof *new_chunks);

		for (ulint j = 0; j < n_chunks_copy; j++) {
			new_chunks[j].reg();
		}

		chunks_old = chunks;
		chunks = new_chunks;
	}

	if (n_chunks_new > n_chunks) {
		/* add chunks */
		ulint	sum_added = 0;
		ulint	n = n_chunks;
		const size_t unit = srv_buf_pool_chunk_unit;

		for (chunk_t* chunk = chunks + n_chunks,
		     * const echunk = chunks + n_chunks_new;
		     chunk != echunk; chunk++) {
			if (!chunk->create(unit)) {
				ib::error() << "failed to allocate"
					" memory for buffer pool chunk";

				warning = true;
				n_chunks_new = n_chunks;
				break;
			}

			sum_added += chunk->size;
			++n;
		}

		ib::info() << n_chunks_new - n_chunks
			   << " chunks (" << sum_added
			   << " blocks) were added.";

		n_chunks = n;
	}
calc_buf_pool_size:
	/* recalc curr_size */
	ulint	new_size = 0;

	{
		chunk_t* chunk = chunks;
		const chunk_t* const echunk = chunk + n_chunks;
		do {
			new_size += chunk->size;
		} while (++chunk != echunk);
	}

	curr_size = new_size;
	n_chunks_new = n_chunks;

	if (chunks_old) {
		ut_free(chunks_old);
		chunks_old = NULL;
	}

	chunk_t::map* chunk_map_old = chunk_t::map_ref;
	chunk_t::map_ref = chunk_t::map_reg;

	/* set size */
	ut_ad(UT_LIST_GET_LEN(withdraw) == 0);
  ulint s= curr_size;
  s/= BUF_READ_AHEAD_PORTION;
  read_ahead_area= s >= READ_AHEAD_PAGES
    ? READ_AHEAD_PAGES
    : my_round_up_to_next_power(static_cast<uint32_t>(s));
  curr_pool_size= n_chunks * srv_buf_pool_chunk_unit;
  srv_buf_pool_curr_size= curr_pool_size;/* FIXME: remove*/
  extern ulonglong innobase_buffer_pool_size;
  innobase_buffer_pool_size= buf_pool_size_align(srv_buf_pool_curr_size);

	const bool	new_size_too_diff
		= srv_buf_pool_base_size > srv_buf_pool_size * 2
			|| srv_buf_pool_base_size * 2 < srv_buf_pool_size;

  mysql_mutex_unlock(&mutex);
  page_hash.write_unlock_all();

	UT_DELETE(chunk_map_old);

	resizing.store(false, std::memory_order_relaxed);

	/* Normalize other components, if the new size is too different */
	if (!warning && new_size_too_diff) {
		srv_buf_pool_base_size = srv_buf_pool_size;

		buf_resize_status("Resizing other hash tables.");

		srv_lock_table_size = 5
			* (srv_buf_pool_size >> srv_page_size_shift);
		lock_sys.resize(srv_lock_table_size);
		dict_sys.resize();

		ib::info() << "Resized hash tables: lock_sys,"
#ifdef BTR_CUR_HASH_ADAPT
			" adaptive hash index,"
#endif /* BTR_CUR_HASH_ADAPT */
			" and dictionary.";
	}

	if (srv_buf_pool_old_size != srv_buf_pool_size) {

	        buf_resize_status("Completed resizing buffer pool from %zu to %zu bytes."
			    ,srv_buf_pool_old_size, srv_buf_pool_size);
		srv_buf_pool_old_size = srv_buf_pool_size;
	}

#ifdef BTR_CUR_HASH_ADAPT
	/* enable AHI if needed */
	if (btr_search_disabled) {
		btr_search_enable(true);
		ib::info() << "Re-enabled adaptive hash index.";
	}
#endif /* BTR_CUR_HASH_ADAPT */

	if (warning)
		buf_resize_status("Resizing buffer pool failed");

	ut_d(validate());

	return;
}

/** Thread pool task invoked by innodb_buffer_pool_size changes. */
static void buf_resize_callback(void *)
{
  DBUG_ENTER("buf_resize_callback");
  ut_ad(srv_shutdown_state < SRV_SHUTDOWN_CLEANUP);
  mysql_mutex_lock(&buf_pool.mutex);
  const auto size= srv_buf_pool_size;
  const bool work= srv_buf_pool_old_size != size;
  mysql_mutex_unlock(&buf_pool.mutex);

  if (work)
    buf_pool.resize();
  else
  {
    std::ostringstream sout;
    sout << "Size did not change: old size = new size = " << size;
    buf_resize_status(sout.str().c_str());
  }
  DBUG_VOID_RETURN;
}

/* Ensure that task does not run in parallel, by setting max_concurrency to 1 for the thread group */
static tpool::task_group single_threaded_group(1);
static tpool::waitable_task buf_resize_task(buf_resize_callback,
	nullptr, &single_threaded_group);

void buf_resize_start()
{
	srv_thread_pool->submit_task(&buf_resize_task);
}

void buf_resize_shutdown()
{
	buf_resize_task.wait();
}


/** Relocate a ROW_FORMAT=COMPRESSED block in the LRU list and
buf_pool.page_hash.
The caller must relocate bpage->list.
@param bpage   ROW_FORMAT=COMPRESSED only block
@param dpage   destination control block */
static void buf_relocate(buf_page_t *bpage, buf_page_t *dpage)
{
  const page_id_t id{bpage->id()};
  buf_pool_t::hash_chain &chain= buf_pool.page_hash.cell_get(id.fold());
  ut_ad(!bpage->frame);
  mysql_mutex_assert_owner(&buf_pool.mutex);
  ut_ad(buf_pool.page_hash.lock_get(chain).is_write_locked());
  ut_ad(bpage == buf_pool.page_hash.get(id, chain));
  ut_d(const auto state= bpage->state());
  ut_ad(state >= buf_page_t::FREED);
  ut_ad(state <= buf_page_t::READ_FIX);
  ut_ad(bpage->lock.is_write_locked());
  const auto frame= dpage->frame;

  dpage->lock.free();
  new (dpage) buf_page_t(*bpage);

  dpage->frame= frame;

  /* Important that we adjust the hazard pointer before
  removing bpage from LRU list. */
  if (buf_page_t *b= buf_pool.LRU_remove(bpage))
    UT_LIST_INSERT_AFTER(buf_pool.LRU, b, dpage);
  else
    UT_LIST_ADD_FIRST(buf_pool.LRU, dpage);

  if (UNIV_UNLIKELY(buf_pool.LRU_old == bpage))
  {
    buf_pool.LRU_old= dpage;
#ifdef UNIV_LRU_DEBUG
    /* buf_pool.LRU_old must be the first item in the LRU list
    whose "old" flag is set. */
    ut_a(buf_pool.LRU_old->old);
    ut_a(!UT_LIST_GET_PREV(LRU, buf_pool.LRU_old) ||
         !UT_LIST_GET_PREV(LRU, buf_pool.LRU_old)->old);
    ut_a(!UT_LIST_GET_NEXT(LRU, buf_pool.LRU_old) ||
         UT_LIST_GET_NEXT(LRU, buf_pool.LRU_old)->old);
  }
  else
  {
    /* Check that the "old" flag is consistent in
    the block and its neighbours. */
    dpage->set_old(dpage->is_old());
#endif /* UNIV_LRU_DEBUG */
  }

  ut_d(CheckInLRUList::validate());

  buf_pool.page_hash.replace(chain, bpage, dpage);
}

/** Mark the page status as FREED for the given tablespace and page number.
@param[in,out]	space	tablespace
@param[in]	page	page number
@param[in,out]	mtr	mini-transaction */
TRANSACTIONAL_TARGET
void buf_page_free(fil_space_t *space, uint32_t page, mtr_t *mtr)
{
  ut_ad(mtr);
  ut_ad(mtr->is_active());

  if (srv_immediate_scrub_data_uncompressed
#if defined HAVE_FALLOC_PUNCH_HOLE_AND_KEEP_SIZE || defined _WIN32
      || space->is_compressed()
#endif
      )
    mtr->add_freed_offset(space, page);

  ++buf_pool.stat.n_page_gets;
  const page_id_t page_id(space->id, page);
  buf_pool_t::hash_chain &chain= buf_pool.page_hash.cell_get(page_id.fold());
  uint32_t fix;
  buf_block_t *block;
  {
    transactional_shared_lock_guard<page_hash_latch> g
      {buf_pool.page_hash.lock_get(chain)};
    block= reinterpret_cast<buf_block_t*>
      (buf_pool.page_hash.get(page_id, chain));
    if (!block || !block->page.frame)
      /* FIXME: convert ROW_FORMAT=COMPRESSED, without buf_zip_decompress() */
      return;
    /* To avoid a deadlock with buf_LRU_free_page() of some other page
    and buf_page_write_complete() of this page, we must not wait for a
    page latch while holding a page_hash latch. */
    fix= block->page.fix();
  }

  if (UNIV_UNLIKELY(fix < buf_page_t::UNFIXED))
  {
    block->page.unfix();
    return;
  }

  block->page.lock.x_lock();
#ifdef BTR_CUR_HASH_ADAPT
  if (block->index)
    btr_search_drop_page_hash_index(block, false);
#endif /* BTR_CUR_HASH_ADAPT */
  block->page.set_freed(block->page.state());
  mtr->memo_push(block, MTR_MEMO_PAGE_X_MODIFY);
}

/** Get read access to a compressed page (usually of type
FIL_PAGE_TYPE_ZBLOB or FIL_PAGE_TYPE_ZBLOB2).
The page must be released with unfix().
NOTE: the page is not protected by any latch.  Mutual exclusion has to
be implemented at a higher level.  In other words, all possible
accesses to a given page through this function must be protected by
the same set of mutexes or latches.
@param page_id   page identifier
@param zip_size  ROW_FORMAT=COMPRESSED page size in bytes
@return pointer to the block, s-latched */
TRANSACTIONAL_TARGET
buf_page_t* buf_page_get_zip(const page_id_t page_id, ulint zip_size)
{
  ut_ad(zip_size);
  ut_ad(ut_is_2pow(zip_size));
  ++buf_pool.stat.n_page_gets;

  buf_pool_t::hash_chain &chain= buf_pool.page_hash.cell_get(page_id.fold());
  page_hash_latch &hash_lock= buf_pool.page_hash.lock_get(chain);
  buf_page_t *bpage;

lookup:
  for (bool discard_attempted= false;;)
  {
#ifndef NO_ELISION
    if (xbegin())
    {
      if (hash_lock.is_locked())
        xabort();
      bpage= buf_pool.page_hash.get(page_id, chain);
      if (!bpage)
      {
        xend();
        goto must_read_page;
      }
      if (!bpage->zip.data)
      {
        /* There is no ROW_FORMAT=COMPRESSED page. */
        xend();
        return nullptr;
      }
      if (discard_attempted || !bpage->frame)
      {
        if (!bpage->lock.s_lock_try())
          xabort();
        xend();
        break;
      }
      xend();
    }
    else
#endif
    {
      hash_lock.lock_shared();
      bpage= buf_pool.page_hash.get(page_id, chain);
      if (!bpage)
      {
        hash_lock.unlock_shared();
        goto must_read_page;
      }

      ut_ad(bpage->in_file());
      ut_ad(page_id == bpage->id());

      if (!bpage->zip.data)
      {
        /* There is no ROW_FORMAT=COMPRESSED page. */
        hash_lock.unlock_shared();
        return nullptr;
      }

      if (discard_attempted || !bpage->frame)
      {
        /* Even when we are holding a hash_lock, it should be
        acceptable to wait for a page S-latch here, because
        buf_page_t::read_complete() will not wait for buf_pool.mutex,
        and because S-latch would not conflict with a U-latch
        that would be protecting buf_page_t::write_complete(). */
        bpage->lock.s_lock();
        hash_lock.unlock_shared();
        break;
      }

      hash_lock.unlock_shared();
    }

    discard_attempted= true;
    mysql_mutex_lock(&buf_pool.mutex);
    if (buf_page_t *bpage= buf_pool.page_hash.get(page_id, chain))
      buf_LRU_free_page(bpage, false);
    mysql_mutex_unlock(&buf_pool.mutex);
  }

  {
    ut_d(const auto s=) bpage->fix();
    ut_ad(s >= buf_page_t::UNFIXED);
    ut_ad(s < buf_page_t::READ_FIX || s >= buf_page_t::WRITE_FIX);
  }

  bpage->set_accessed();
  buf_page_make_young_if_needed(bpage);

#ifdef UNIV_DEBUG
  if (!(++buf_dbg_counter % 5771)) buf_pool.validate();
#endif /* UNIV_DEBUG */
  return bpage;

must_read_page:
<<<<<<< HEAD
  if (dberr_t err= buf_read_page(page_id, zip_size, chain))
  {
=======
  switch (dberr_t err= buf_read_page(page_id, zip_size)) {
  case DB_SUCCESS:
  case DB_SUCCESS_LOCKED_REC:
    goto lookup;
  default:
>>>>>>> 7343a2ce
    ib::error() << "Reading compressed page " << page_id
                << " failed with error: " << err;
    return nullptr;
  }
}

/********************************************************************//**
Initialize some fields of a control block. */
UNIV_INLINE
void
buf_block_init_low(
/*===============*/
	buf_block_t*	block)	/*!< in: block to init */
{
#ifdef BTR_CUR_HASH_ADAPT
	/* No adaptive hash index entries may point to a previously
	unused (and now freshly allocated) block. */
	assert_block_ahi_empty_on_init(block);
	block->index		= NULL;

	block->n_hash_helps	= 0;
	block->n_fields		= 1;
	block->n_bytes		= 0;
	block->left_side	= TRUE;
#endif /* BTR_CUR_HASH_ADAPT */
}

/********************************************************************//**
Decompress a block.
@return TRUE if successful */
ibool
buf_zip_decompress(
/*===============*/
	buf_block_t*	block,	/*!< in/out: block */
	ibool		check)	/*!< in: TRUE=verify the page checksum */
{
	const byte*	frame = block->page.zip.data;
	ulint		size = page_zip_get_size(&block->page.zip);
	/* The tablespace will not be found if this function is called
	during IMPORT. */
	fil_space_t* space= fil_space_t::get(block->page.id().space());
	const unsigned key_version = mach_read_from_4(
		frame + FIL_PAGE_FILE_FLUSH_LSN_OR_KEY_VERSION);
	fil_space_crypt_t* crypt_data = space ? space->crypt_data : NULL;
	const bool encrypted = crypt_data
		&& crypt_data->type != CRYPT_SCHEME_UNENCRYPTED
		&& (!crypt_data->is_default_encryption()
		    || srv_encrypt_tables);

	ut_ad(block->zip_size());
	ut_a(block->page.id().space() != 0);

	if (UNIV_UNLIKELY(check && !page_zip_verify_checksum(frame, size))) {

		ib::error() << "Compressed page checksum mismatch for "
			<< (space ? space->chain.start->name : "")
			<< block->page.id() << ": stored: "
			<< mach_read_from_4(frame + FIL_PAGE_SPACE_OR_CHKSUM)
			<< ", crc32: "
			<< page_zip_calc_checksum(frame, size, false)
			<< " adler32: "
			<< page_zip_calc_checksum(frame, size, true);
		goto err_exit;
	}

	switch (fil_page_get_type(frame)) {
	case FIL_PAGE_INDEX:
	case FIL_PAGE_RTREE:
		if (page_zip_decompress(&block->page.zip,
					block->page.frame, TRUE)) {
func_exit:
			if (space) {
				space->release();
			}
			return(TRUE);
		}

		ib::error() << "Unable to decompress "
			<< (space ? space->chain.start->name : "")
			<< block->page.id();
		goto err_exit;
	case FIL_PAGE_TYPE_ALLOCATED:
	case FIL_PAGE_INODE:
	case FIL_PAGE_IBUF_BITMAP:
	case FIL_PAGE_TYPE_FSP_HDR:
	case FIL_PAGE_TYPE_XDES:
	case FIL_PAGE_TYPE_ZBLOB:
	case FIL_PAGE_TYPE_ZBLOB2:
		/* Copy to uncompressed storage. */
		memcpy(block->page.frame, frame, block->zip_size());
		goto func_exit;
	}

	ib::error() << "Unknown compressed page type "
		<< fil_page_get_type(frame)
		<< " in " << (space ? space->chain.start->name : "")
		<< block->page.id();

err_exit:
	if (encrypted) {
		ib::info() << "Row compressed page could be encrypted"
			" with key_version " << key_version;
	}

	if (space) {
		space->release();
	}

	return(FALSE);
}

/** Low level function used to get access to a database page.
@param[in]	page_id			page id
@param[in]	zip_size		ROW_FORMAT=COMPRESSED page size, or 0
@param[in]	rw_latch		RW_S_LATCH, RW_X_LATCH, RW_NO_LATCH
@param[in]	guess			guessed block or NULL
@param[in]	mode			BUF_GET, BUF_GET_IF_IN_POOL,
or BUF_PEEK_IF_IN_POOL
@param[in]	mtr			mini-transaction
@param[out]	err			DB_SUCCESS or error code
@return pointer to the block or NULL */
TRANSACTIONAL_TARGET
buf_block_t*
buf_page_get_low(
	const page_id_t		page_id,
	ulint			zip_size,
	ulint			rw_latch,
	buf_block_t*		guess,
	ulint			mode,
	mtr_t*			mtr,
	dberr_t*		err)
{
	ulint		retries = 0;

	ut_ad(!mtr || mtr->is_active());
	ut_ad(mtr || mode == BUF_PEEK_IF_IN_POOL);
	ut_ad((rw_latch == RW_S_LATCH)
	      || (rw_latch == RW_X_LATCH)
	      || (rw_latch == RW_SX_LATCH)
	      || (rw_latch == RW_NO_LATCH));

	if (err) {
		*err = DB_SUCCESS;
	}

#ifdef UNIV_DEBUG
	switch (mode) {
	default:
		ut_ad(!allow_ibuf_merge);
		ut_ad(mode == BUF_PEEK_IF_IN_POOL);
		break;
	case BUF_GET_POSSIBLY_FREED:
	case BUF_GET_IF_IN_POOL:
		/* The caller may pass a dummy page size,
		because it does not really matter. */
		break;
	case BUF_GET:
		ut_ad(!mtr->is_freeing_tree());
		fil_space_t* s = fil_space_get(page_id.space());
		ut_ad(s);
		ut_ad(s->zip_size() == zip_size);
	}
#endif /* UNIV_DEBUG */

	++buf_pool.stat.n_page_gets;

	auto& chain= buf_pool.page_hash.cell_get(page_id.fold());
	page_hash_latch& hash_lock = buf_pool.page_hash.lock_get(chain);
loop:
	buf_block_t* block = guess;
	uint32_t state;

	if (block) {
		transactional_shared_lock_guard<page_hash_latch> g{hash_lock};
		if (buf_pool.is_uncompressed(block)
		    && page_id == block->page.id()) {
			ut_ad(!block->page.in_zip_hash);
			state = block->page.state();
			/* Ignore guesses that point to read-fixed blocks.
			We can only avoid a race condition by
			looking up the block via buf_pool.page_hash. */
			if ((state >= buf_page_t::FREED
			     && state < buf_page_t::READ_FIX)
			    || state >= buf_page_t::WRITE_FIX) {
				state = block->page.fix();
				goto got_block;
			}
		}
	}

	guess = nullptr;

	/* A memory transaction would frequently be aborted here. */
	hash_lock.lock_shared();
	block = reinterpret_cast<buf_block_t*>(
		buf_pool.page_hash.get(page_id, chain));
	if (UNIV_LIKELY(block != nullptr)) {
		state = block->page.fix();
		hash_lock.unlock_shared();
		goto got_block;
	}
	hash_lock.unlock_shared();

	/* Page not in buf_pool: needs to be read from file */
	switch (mode) {
	case BUF_GET_IF_IN_POOL:
	case BUF_PEEK_IF_IN_POOL:
		return nullptr;
	}

	/* The call path is buf_read_page() ->
	buf_read_page_low() (fil_space_t::io()) ->
	buf_page_t::read_complete() ->
	buf_decrypt_after_read(). Here fil_space_t* is used
	and we decrypt -> buf_page_check_corrupt() where page
	checksums are compared. Decryption, decompression as
	well as error handling takes place at a lower level.
	Here we only need to know whether the page really is
	corrupted, or if an encrypted page with a valid
	checksum cannot be decypted. */

<<<<<<< HEAD
	if (dberr_t local_err = buf_read_page(page_id, zip_size, chain)) {
		if (local_err != DB_CORRUPTION
		    && mode != BUF_GET_POSSIBLY_FREED
=======
	switch (dberr_t local_err = buf_read_page(page_id, zip_size)) {
	case DB_SUCCESS:
	case DB_SUCCESS_LOCKED_REC:
		buf_read_ahead_random(page_id, zip_size, ibuf_inside(mtr));
		break;
	default:
		if (mode != BUF_GET_POSSIBLY_FREED
>>>>>>> 7343a2ce
		    && retries++ < BUF_PAGE_READ_MAX_RETRIES) {
			DBUG_EXECUTE_IF("intermittent_read_failure",
					retries = BUF_PAGE_READ_MAX_RETRIES;);
		}
<<<<<<< HEAD
	} else {
		buf_read_ahead_random(page_id, zip_size);
=======
		/* fall through */
	case DB_PAGE_CORRUPTED:
		if (err) {
			*err = local_err;
		}
		return nullptr;
>>>>>>> 7343a2ce
	}

	ut_d(if (!(++buf_dbg_counter % 5771)) buf_pool.validate());
	goto loop;

got_block:
	ut_ad(!block->page.in_zip_hash);
	state++;
	ut_ad(state > buf_page_t::FREED);

	if (state > buf_page_t::READ_FIX && state < buf_page_t::WRITE_FIX) {
		if (mode == BUF_PEEK_IF_IN_POOL) {
ignore_block:
			ut_ad(mode == BUF_GET_POSSIBLY_FREED
			      || mode == BUF_PEEK_IF_IN_POOL);
			block->unfix();
			if (err) {
				*err = DB_CORRUPTION;
			}
			return nullptr;
		}

		if (UNIV_UNLIKELY(!block->page.frame)) {
			goto wait_for_unzip;
		}
		/* A read-fix is released after block->page.lock
		in buf_page_t::read_complete() or
		buf_pool_t::corrupted_evict(), or
		after buf_zip_decompress() in this function. */
		block->page.lock.s_lock();
		state = block->page.state();
		ut_ad(state < buf_page_t::READ_FIX
		      || state >= buf_page_t::WRITE_FIX);
		const page_id_t id{block->page.id()};
		block->page.lock.s_unlock();

		if (UNIV_UNLIKELY(id != page_id)) {
			ut_ad(id == page_id_t{~0ULL});
			block->page.unfix();
			if (++retries < BUF_PAGE_READ_MAX_RETRIES) {
				goto loop;
			}

			if (err) {
				*err = DB_PAGE_CORRUPTED;
			}

			return nullptr;
		}
	} else if (mode != BUF_PEEK_IF_IN_POOL) {
	} else if (!mtr) {
		ut_ad(!block->page.oldest_modification());
		mysql_mutex_lock(&buf_pool.mutex);
		block->unfix();

free_unfixed_block:
		if (!buf_LRU_free_page(&block->page, true)) {
			ut_ad(0);
		}

		mysql_mutex_unlock(&buf_pool.mutex);
		return nullptr;
	} else if (UNIV_UNLIKELY(!block->page.frame)) {
		/* The BUF_PEEK_IF_IN_POOL mode is mainly used for dropping an
		adaptive hash index. There cannot be an
		adaptive hash index for a compressed-only page. */
		goto ignore_block;
	}

	ut_ad(mode == BUF_GET_IF_IN_POOL || mode == BUF_PEEK_IF_IN_POOL
	      || block->zip_size() == zip_size);

	if (UNIV_UNLIKELY(!block->page.frame)) {
		if (!block->page.lock.x_lock_try()) {
wait_for_unzip:
			/* The page is being read or written, or
			another thread is executing buf_zip_decompress()
			in buf_page_get_low() on it. */
			block->page.unfix();
			std::this_thread::sleep_for(
				std::chrono::microseconds(100));
			goto loop;
		}

		buf_block_t *new_block = buf_LRU_get_free_block(have_no_mutex);
		buf_block_init_low(new_block);

wait_for_unfix:
		mysql_mutex_lock(&buf_pool.mutex);
		page_hash_latch& hash_lock=buf_pool.page_hash.lock_get(chain);

		/* It does not make sense to use
		transactional_lock_guard here, because buf_relocate()
		would likely make a  memory transaction too large. */
		hash_lock.lock();

		/* block->page.lock implies !block->page.can_relocate() */
		ut_ad(&block->page == buf_pool.page_hash.get(page_id, chain));

		/* Wait for any other threads to release their buffer-fix
		on the compressed-only block descriptor.
		FIXME: Never fix() before acquiring the lock.
		Only in buf_page_get_gen(), buf_page_get_low(), buf_page_free()
		we are violating that principle. */
		state = block->page.state();

		switch (state) {
		case buf_page_t::UNFIXED + 1:
		case buf_page_t::REINIT + 1:
			break;
		default:
			ut_ad(state < buf_page_t::READ_FIX);

			if (state < buf_page_t::UNFIXED + 1) {
				ut_ad(state > buf_page_t::FREED);
				block->page.lock.x_unlock();
				hash_lock.unlock();
				buf_LRU_block_free_non_file_page(new_block);
				mysql_mutex_unlock(&buf_pool.mutex);
				goto ignore_block;
			}

			mysql_mutex_unlock(&buf_pool.mutex);
			hash_lock.unlock();
			std::this_thread::sleep_for(
				std::chrono::microseconds(100));
			goto wait_for_unfix;
		}

		/* Ensure that another buf_page_get_low() will wait for
		new_block->page.lock.x_unlock(). */
		block->page.set_state(buf_page_t::READ_FIX);

		/* Move the compressed page from block->page to new_block,
		and uncompress it. */

		mysql_mutex_lock(&buf_pool.flush_list_mutex);
		buf_relocate(&block->page, &new_block->page);

		/* X-latch the block for the duration of the decompression. */
		new_block->page.lock.x_lock();
		ut_d(block->page.lock.x_unlock());

		buf_flush_relocate_on_flush_list(&block->page,
						 &new_block->page);
		mysql_mutex_unlock(&buf_pool.flush_list_mutex);

		/* Insert at the front of unzip_LRU list */
		buf_unzip_LRU_add_block(new_block, FALSE);

		mysql_mutex_unlock(&buf_pool.mutex);
		hash_lock.unlock();

#if defined SUX_LOCK_GENERIC || defined UNIV_DEBUG
		block->page.lock.free();
#endif
		ut_free(reinterpret_cast<buf_page_t*>(block));
		block = new_block;

		buf_pool.n_pend_unzip++;

		/* Decompress the page while not holding
		buf_pool.mutex. */
		const auto ok = buf_zip_decompress(block, false);
		--buf_pool.n_pend_unzip;
		if (!ok) {
			if (err) {
				*err = DB_PAGE_CORRUPTED;
			}
			mysql_mutex_lock(&buf_pool.mutex);
		}
		state = block->page.read_unfix(state);
		block->page.lock.x_unlock();

		if (!ok) {
			goto free_unfixed_block;
		}
	}

	if (UNIV_UNLIKELY(state < buf_page_t::UNFIXED)) {
		goto ignore_block;
	}
	ut_ad((~buf_page_t::LRU_MASK) & state);
	ut_ad(state > buf_page_t::WRITE_FIX || state < buf_page_t::READ_FIX);

#ifdef UNIV_DEBUG
	if (!(++buf_dbg_counter % 5771)) buf_pool.validate();
#endif /* UNIV_DEBUG */
	ut_ad(block->page.frame);

	switch (rw_latch) {
	case RW_NO_LATCH:
		mtr->memo_push(block, MTR_MEMO_BUF_FIX);
		return block;
	case RW_S_LATCH:
		block->page.lock.s_lock();
		ut_ad(!block->page.is_read_fixed());
		if (UNIV_UNLIKELY(block->page.id() != page_id)) {
			block->page.lock.s_unlock();
			block->page.lock.x_lock();
page_id_mismatch:
			if (block->page.id().is_corrupted()) {
				buf_pool.corrupted_evict(&block->page,
							 block->page.state());
			}
			if (err) {
				*err = DB_CORRUPTION;
			}
			return nullptr;
		}
		break;
	case RW_SX_LATCH:
		block->page.lock.u_lock();
		ut_ad(!block->page.is_io_fixed());
		if (UNIV_UNLIKELY(block->page.id() != page_id)) {
			block->page.lock.u_x_upgrade();
			goto page_id_mismatch;
		}
		break;
	default:
		ut_ad(rw_latch == RW_X_LATCH);
		if (block->page.lock.x_lock_upgraded()) {
			ut_ad(block->page.id() == page_id);
			block->unfix();
			mtr->page_lock_upgrade(*block);
			return block;
		}
		if (UNIV_UNLIKELY(block->page.id() != page_id)) {
			goto page_id_mismatch;
		}
	}

	mtr->memo_push(block, mtr_memo_type_t(rw_latch));
#ifdef BTR_CUR_HASH_ADAPT
	btr_search_drop_page_hash_index(block, true);
#endif /* BTR_CUR_HASH_ADAPT */

	ut_ad(page_id_t(page_get_space_id(block->page.frame),
			page_get_page_no(block->page.frame)) == page_id);

	if (mode == BUF_GET_POSSIBLY_FREED || mode == BUF_PEEK_IF_IN_POOL) {
		return block;
	}

	const bool not_first_access{block->page.set_accessed()};
	buf_page_make_young_if_needed(&block->page);
	if (!not_first_access) {
		buf_read_ahead_linear(page_id, block->zip_size());
	}

	return block;
}

/** Get access to a database page. Buffered redo log may be applied.
@param[in]	page_id			page id
@param[in]	zip_size		ROW_FORMAT=COMPRESSED page size, or 0
@param[in]	rw_latch		RW_S_LATCH, RW_X_LATCH, RW_NO_LATCH
@param[in]	guess			guessed block or NULL
@param[in]	mode			BUF_GET, BUF_GET_IF_IN_POOL,
or BUF_PEEK_IF_IN_POOL
@param[in,out]	mtr			mini-transaction, or NULL
@param[out]	err			DB_SUCCESS or error code
@return pointer to the block or NULL */
buf_block_t*
buf_page_get_gen(
	const page_id_t		page_id,
	ulint			zip_size,
	ulint			rw_latch,
	buf_block_t*		guess,
	ulint			mode,
	mtr_t*			mtr,
	dberr_t*		err)
{
  buf_block_t *block= recv_sys.recover(page_id);
  if (UNIV_LIKELY(!block))
    return buf_page_get_low(page_id, zip_size, rw_latch,
                            guess, mode, mtr, err, allow_ibuf_merge);
  else if (UNIV_UNLIKELY(block == reinterpret_cast<buf_block_t*>(-1)))
  {
<<<<<<< HEAD
    if (UNIV_UNLIKELY(block == reinterpret_cast<buf_block_t*>(-1)))
    {
    corrupted:
      if (err)
        *err= DB_CORRUPTION;
      return nullptr;
    }
    /* Recovery is a special case; we fix() before acquiring lock. */
    auto s= block->page.fix();
    ut_ad(s >= buf_page_t::FREED);
    /* The block may be write-fixed at this point because we are not
    holding a lock, but it must not be read-fixed. */
    ut_ad(s < buf_page_t::READ_FIX || s >= buf_page_t::WRITE_FIX);
    if (s < buf_page_t::UNFIXED)
    {
      ut_ad(mode == BUF_GET_POSSIBLY_FREED || mode == BUF_PEEK_IF_IN_POOL);
      block->page.unfix();
      goto corrupted;
    }
    if (err)
      *err= DB_SUCCESS;
    mtr->page_lock(block, rw_latch);
    return block;
  }

  return buf_page_get_low(page_id, zip_size, rw_latch,
                          guess, mode, mtr, err);
=======
  corrupted:
    if (err)
      *err= DB_CORRUPTION;
    return nullptr;
  }
  /* Recovery is a special case; we fix() before acquiring lock. */
  auto s= block->page.fix();
  ut_ad(s >= buf_page_t::FREED);
  /* The block may be write-fixed at this point because we are not
  holding a lock, but it must not be read-fixed. */
  ut_ad(s < buf_page_t::READ_FIX || s >= buf_page_t::WRITE_FIX);
  if (err)
    *err= DB_SUCCESS;
  const bool must_merge= allow_ibuf_merge &&
    ibuf_page_exists(page_id, block->zip_size());
  if (s < buf_page_t::UNFIXED)
  {
  got_freed_page:
    ut_ad(mode == BUF_GET_POSSIBLY_FREED || mode == BUF_PEEK_IF_IN_POOL);
    mysql_mutex_lock(&buf_pool.mutex);
    block->page.unfix();
    buf_LRU_free_page(&block->page, true);
    mysql_mutex_unlock(&buf_pool.mutex);
    goto corrupted;
  }
  else if (must_merge &&
           fil_page_get_type(block->page.frame) == FIL_PAGE_INDEX &&
           page_is_leaf(block->page.frame))
  {
    block->page.lock.x_lock();
    s= block->page.state();
    ut_ad(s > buf_page_t::FREED);
    ut_ad(s < buf_page_t::READ_FIX);
    if (s < buf_page_t::UNFIXED)
    {
      block->page.lock.x_unlock();
      goto got_freed_page;
    }
    else
    {
      if (block->page.is_ibuf_exist())
        block->page.clear_ibuf_exist();
      if (dberr_t e=
          ibuf_merge_or_delete_for_page(block, page_id, block->zip_size()))
      {
        if (err)
          *err= e;
        buf_pool.corrupted_evict(&block->page, s);
        return nullptr;
      }
    }

    if (rw_latch == RW_X_LATCH)
    {
      mtr->memo_push(block, MTR_MEMO_PAGE_X_FIX);
      return block;
    }
    block->page.lock.x_unlock();
  }
  mtr->page_lock(block, rw_latch);
  return block;
>>>>>>> 7343a2ce
}

/********************************************************************//**
This is the general function used to get optimistic access to a database
page.
@return TRUE if success */
TRANSACTIONAL_TARGET
bool buf_page_optimistic_get(ulint rw_latch, buf_block_t *block,
                             uint64_t modify_clock, mtr_t *mtr)
{
  ut_ad(block);
  ut_ad(mtr);
  ut_ad(mtr->is_active());
  ut_ad(rw_latch == RW_S_LATCH || rw_latch == RW_X_LATCH);

  if (have_transactional_memory);
  else if (UNIV_UNLIKELY(!block->page.frame))
    return false;
  else
  {
    const auto state= block->page.state();
    if (UNIV_UNLIKELY(state < buf_page_t::UNFIXED ||
                      state >= buf_page_t::READ_FIX))
      return false;
  }

  bool success;
  const page_id_t id{block->page.id()};
  buf_pool_t::hash_chain &chain= buf_pool.page_hash.cell_get(id.fold());
  bool have_u_not_x= false;

  {
    transactional_shared_lock_guard<page_hash_latch> g
      {buf_pool.page_hash.lock_get(chain)};
    if (UNIV_UNLIKELY(id != block->page.id() || !block->page.frame))
      return false;
    const auto state= block->page.state();
    if (UNIV_UNLIKELY(state < buf_page_t::UNFIXED ||
                      state >= buf_page_t::READ_FIX))
      return false;

    if (rw_latch == RW_S_LATCH)
      success= block->page.lock.s_lock_try();
    else
    {
      have_u_not_x= block->page.lock.have_u_not_x();
      success= have_u_not_x || block->page.lock.x_lock_try();
    }
  }

  if (!success)
    return false;

  if (have_u_not_x)
  {
    block->page.lock.u_x_upgrade();
    mtr->page_lock_upgrade(*block);
    ut_ad(id == block->page.id());
    ut_ad(modify_clock == block->modify_clock);
  }
  else
  {
    ut_ad(rw_latch == RW_S_LATCH || !block->page.is_io_fixed());
    ut_ad(id == block->page.id());

    if (modify_clock != block->modify_clock || block->page.is_freed())
    {
      if (rw_latch == RW_S_LATCH)
        block->page.lock.s_unlock();
      else
        block->page.lock.x_unlock();
      return false;
    }

    block->page.fix();
    ut_ad(!block->page.is_read_fixed());
    block->page.set_accessed();
    buf_page_make_young_if_needed(&block->page);
    mtr->memo_push(block, mtr_memo_type_t(rw_latch));
  }

  ut_d(if (!(++buf_dbg_counter % 5771)) buf_pool.validate());
  ut_d(const auto state = block->page.state());
  ut_ad(state > buf_page_t::UNFIXED);
  ut_ad(state < buf_page_t::READ_FIX || state > buf_page_t::WRITE_FIX);
  ut_ad(~buf_page_t::LRU_MASK & state);
  ut_ad(block->page.frame);

  ++buf_pool.stat.n_page_gets;
  return true;
}

/** Try to S-latch a page.
Suitable for using when holding the lock_sys latches (as it avoids deadlock).
@param[in]	page_id	page identifier
@param[in,out]	mtr	mini-transaction
@return the block
@retval nullptr if an S-latch cannot be granted immediately */
TRANSACTIONAL_TARGET
buf_block_t *buf_page_try_get(const page_id_t page_id, mtr_t *mtr)
{
  ut_ad(mtr);
  ut_ad(mtr->is_active());
  buf_pool_t::hash_chain &chain= buf_pool.page_hash.cell_get(page_id.fold());
  buf_block_t *block;

  {
    transactional_shared_lock_guard<page_hash_latch> g
      {buf_pool.page_hash.lock_get(chain)};
    block= reinterpret_cast<buf_block_t*>
      (buf_pool.page_hash.get(page_id, chain));
    if (!block || !block->page.frame || !block->page.lock.s_lock_try())
      return nullptr;
  }

  block->page.fix();
  ut_ad(!block->page.is_read_fixed());
  mtr->memo_push(block, MTR_MEMO_PAGE_S_FIX);

#ifdef UNIV_DEBUG
  if (!(++buf_dbg_counter % 5771)) buf_pool.validate();
#endif /* UNIV_DEBUG */
  ut_ad(block->page.buf_fix_count());
  ut_ad(block->page.id() == page_id);

  ++buf_pool.stat.n_page_gets;
  return block;
}

/** Initialize the block.
@param page_id  page identifier
@param zip_size ROW_FORMAT=COMPRESSED page size, or 0
@param fix      initial buf_fix_count() */
void buf_block_t::initialise(const page_id_t page_id, ulint zip_size,
                             uint32_t fix)
{
  ut_ad(!page.in_file());
  buf_block_init_low(this);
  page.init(fix, page_id);
  page.set_os_used();
  page_zip_set_size(&page.zip, zip_size);
}

TRANSACTIONAL_TARGET
static buf_block_t *buf_page_create_low(page_id_t page_id, ulint zip_size,
                                        mtr_t *mtr, buf_block_t *free_block)
{
  ut_ad(mtr->is_active());
  ut_ad(page_id.space() != 0 || !zip_size);

  free_block->initialise(page_id, zip_size, buf_page_t::MEMORY);

  buf_pool_t::hash_chain &chain= buf_pool.page_hash.cell_get(page_id.fold());
retry:
  mysql_mutex_lock(&buf_pool.mutex);

  buf_page_t *bpage= buf_pool.page_hash.get(page_id, chain);

  if (bpage)
  {
#ifdef BTR_CUR_HASH_ADAPT
    const dict_index_t *drop_hash_entry= nullptr;
#endif

    if (!mtr->have_x_latch(reinterpret_cast<const buf_block_t&>(*bpage)))
    {
      const bool got= bpage->lock.x_lock_try();
      if (!got)
      {
        mysql_mutex_unlock(&buf_pool.mutex);
        bpage->lock.x_lock();
        const page_id_t id{bpage->id()};
        if (UNIV_UNLIKELY(id != page_id))
        {
          ut_ad(id.is_corrupted());
          bpage->lock.x_unlock();
          goto retry;
        }
        mysql_mutex_lock(&buf_pool.mutex);
      }

      auto state= bpage->fix();
      ut_ad(state >= buf_page_t::FREED);
      ut_ad(state < buf_page_t::READ_FIX);

      if (state < buf_page_t::UNFIXED)
        bpage->set_reinit(buf_page_t::FREED);
      else
        bpage->set_reinit(state & buf_page_t::LRU_MASK);

      if (UNIV_LIKELY(bpage->frame != nullptr))
      {
        mysql_mutex_unlock(&buf_pool.mutex);
        buf_block_t *block= reinterpret_cast<buf_block_t*>(bpage);
        mtr->memo_push(block, MTR_MEMO_PAGE_X_FIX);
#ifdef BTR_CUR_HASH_ADAPT
        drop_hash_entry= block->index;
#endif
      }
      else
      {
        auto state= bpage->state();
        ut_ad(state >= buf_page_t::FREED);
        ut_ad(state < buf_page_t::READ_FIX);

        page_hash_latch &hash_lock= buf_pool.page_hash.lock_get(chain);
        /* It does not make sense to use transactional_lock_guard here,
        because buf_relocate() would likely make the memory transaction
        too large. */
        hash_lock.lock();

        if (state < buf_page_t::UNFIXED)
          bpage->set_reinit(buf_page_t::FREED);
        else
          bpage->set_reinit(state & buf_page_t::LRU_MASK);

        mysql_mutex_lock(&buf_pool.flush_list_mutex);
        buf_relocate(bpage, &free_block->page);
        free_block->page.lock.x_lock();
        buf_flush_relocate_on_flush_list(bpage, &free_block->page);
        mysql_mutex_unlock(&buf_pool.flush_list_mutex);

        buf_unzip_LRU_add_block(free_block, FALSE);

        mysql_mutex_unlock(&buf_pool.mutex);
        hash_lock.unlock();
#if defined SUX_LOCK_GENERIC || defined UNIV_DEBUG
        bpage->lock.x_unlock();
        bpage->lock.free();
#endif
        ut_free(bpage);
        mtr->memo_push(free_block, MTR_MEMO_PAGE_X_FIX);
        bpage= &free_block->page;
      }
    }
    else
    {
      mysql_mutex_unlock(&buf_pool.mutex);
      ut_ad(bpage->frame);
#ifdef BTR_CUR_HASH_ADAPT
      ut_ad(!reinterpret_cast<buf_block_t*>(bpage)->index);
#endif
      const auto state= bpage->state();
      ut_ad(state >= buf_page_t::FREED);
      bpage->set_reinit(state < buf_page_t::UNFIXED ? buf_page_t::FREED
                        : state & buf_page_t::LRU_MASK);
    }

#ifdef BTR_CUR_HASH_ADAPT
    if (drop_hash_entry)
      btr_search_drop_page_hash_index(reinterpret_cast<buf_block_t*>(bpage),
                                      false);
#endif /* BTR_CUR_HASH_ADAPT */

    return reinterpret_cast<buf_block_t*>(bpage);
  }

  /* If we get here, the page was not in buf_pool: init it there */

  DBUG_PRINT("ib_buf", ("create page %u:%u",
                        page_id.space(), page_id.page_no()));

  bpage= &free_block->page;

  ut_ad(bpage->state() == buf_page_t::MEMORY);
  bpage->lock.x_lock();

  /* The block must be put to the LRU list */
  buf_LRU_add_block(bpage, false);
  {
    transactional_lock_guard<page_hash_latch> g
      {buf_pool.page_hash.lock_get(chain)};
    bpage->set_state(buf_page_t::REINIT + 1);
    buf_pool.page_hash.append(chain, bpage);
  }

  if (UNIV_UNLIKELY(zip_size))
  {
    bpage->zip.data= buf_buddy_alloc(zip_size);

    /* To maintain the invariant block->in_unzip_LRU_list ==
    block->page.belongs_to_unzip_LRU() we have to add this
    block to unzip_LRU after block->page.zip.data is set. */
    ut_ad(bpage->belongs_to_unzip_LRU());
    buf_unzip_LRU_add_block(reinterpret_cast<buf_block_t*>(bpage), FALSE);
  }

  buf_pool.stat.n_pages_created++;
  mysql_mutex_unlock(&buf_pool.mutex);

  mtr->memo_push(reinterpret_cast<buf_block_t*>(bpage), MTR_MEMO_PAGE_X_FIX);

  bpage->set_accessed();

  static_assert(FIL_PAGE_PREV + 4 == FIL_PAGE_NEXT, "adjacent");
  memset_aligned<8>(bpage->frame + FIL_PAGE_PREV, 0xff, 8);
  mach_write_to_2(bpage->frame + FIL_PAGE_TYPE, FIL_PAGE_TYPE_ALLOCATED);

  /* FIL_PAGE_FILE_FLUSH_LSN_OR_KEY_VERSION is only used on the
  following pages:
  (1) The first page of the InnoDB system tablespace (page 0:0)
  (2) FIL_RTREE_SPLIT_SEQ_NUM on R-tree pages
  (3) key_version on encrypted pages (not page 0:0) */

  memset(bpage->frame + FIL_PAGE_FILE_FLUSH_LSN_OR_KEY_VERSION, 0, 8);
  memset_aligned<8>(bpage->frame + FIL_PAGE_LSN, 0, 8);

#ifdef UNIV_DEBUG
  if (!(++buf_dbg_counter % 5771)) buf_pool.validate();
#endif /* UNIV_DEBUG */
  return reinterpret_cast<buf_block_t*>(bpage);
}

/** Initialize a page in the buffer pool. The page is usually not read
from a file even if it cannot be found in the buffer buf_pool. This is one
of the functions which perform to a block a state transition NOT_USED =>
FILE_PAGE (the other is buf_page_get_gen).
@param[in,out]	space		space object
@param[in]	offset		offset of the tablespace
				or deferred space id if space
				object is null
@param[in]	zip_size	ROW_FORMAT=COMPRESSED page size, or 0
@param[in,out]	mtr		mini-transaction
@param[in,out]	free_block	pre-allocated buffer block
@return pointer to the block, page bufferfixed */
buf_block_t*
buf_page_create(fil_space_t *space, uint32_t offset,
                ulint zip_size, mtr_t *mtr, buf_block_t *free_block)
{
  space->free_page(offset, false);
  return buf_page_create_low({space->id, offset}, zip_size, mtr, free_block);
}

/** Initialize a page in buffer pool while initializing the
deferred tablespace
@param space_id		space identfier
@param zip_size		ROW_FORMAT=COMPRESSED page size or 0
@param mtr		mini-transaction
@param free_block 	pre-allocated buffer block
@return pointer to the block, page bufferfixed */
buf_block_t* buf_page_create_deferred(uint32_t space_id, ulint zip_size,
                                      mtr_t *mtr, buf_block_t *free_block)
{
  return buf_page_create_low({space_id, 0}, zip_size, mtr, free_block);
}

/** Monitor the buffer page read/write activity, and increment corresponding
counter value in MONITOR_MODULE_BUF_PAGE.
@param bpage   buffer page whose read or write was completed
@param read    true=read, false=write */
ATTRIBUTE_COLD void buf_page_monitor(const buf_page_t &bpage, bool read)
{
	monitor_id_t	counter;

	const byte* frame = bpage.zip.data ? bpage.zip.data : bpage.frame;

	switch (fil_page_get_type(frame)) {
	case FIL_PAGE_TYPE_INSTANT:
	case FIL_PAGE_INDEX:
	case FIL_PAGE_RTREE:
		if (page_is_leaf(frame)) {
			counter = MONITOR_RW_COUNTER(
				read, MONITOR_INDEX_LEAF_PAGE);
		} else {
			counter = MONITOR_RW_COUNTER(
				read, MONITOR_INDEX_NON_LEAF_PAGE);
		}
		break;

	case FIL_PAGE_UNDO_LOG:
		counter = MONITOR_RW_COUNTER(read, MONITOR_UNDO_LOG_PAGE);
		break;

	case FIL_PAGE_INODE:
		counter = MONITOR_RW_COUNTER(read, MONITOR_INODE_PAGE);
		break;

	case FIL_PAGE_TYPE_SYS:
		counter = MONITOR_RW_COUNTER(read, MONITOR_SYSTEM_PAGE);
		break;

	case FIL_PAGE_TYPE_TRX_SYS:
		counter = MONITOR_RW_COUNTER(read, MONITOR_TRX_SYSTEM_PAGE);
		break;

	case FIL_PAGE_TYPE_FSP_HDR:
		counter = MONITOR_RW_COUNTER(read, MONITOR_FSP_HDR_PAGE);
		break;

	case FIL_PAGE_TYPE_XDES:
		counter = MONITOR_RW_COUNTER(read, MONITOR_XDES_PAGE);
		break;

	case FIL_PAGE_TYPE_BLOB:
		counter = MONITOR_RW_COUNTER(read, MONITOR_BLOB_PAGE);
		break;

	case FIL_PAGE_TYPE_ZBLOB:
		counter = MONITOR_RW_COUNTER(read, MONITOR_ZBLOB_PAGE);
		break;

	case FIL_PAGE_TYPE_ZBLOB2:
		counter = MONITOR_RW_COUNTER(read, MONITOR_ZBLOB2_PAGE);
		break;

	default:
		counter = MONITOR_RW_COUNTER(read, MONITOR_OTHER_PAGE);
	}

	MONITOR_INC_NOCHECK(counter);
}

/** Check if the encrypted page is corrupted for the full crc32 format.
@param[in]	space_id	page belongs to space id
@param[in]	d		page
@param[in]	is_compressed	compressed page
@return true if page is corrupted or false if it isn't */
static bool buf_page_full_crc32_is_corrupted(ulint space_id, const byte* d,
                                             bool is_compressed)
{
  if (space_id != mach_read_from_4(d + FIL_PAGE_SPACE_ID))
    return true;

  static_assert(FIL_PAGE_LSN % 4 == 0, "alignment");
  static_assert(FIL_PAGE_FCRC32_END_LSN % 4 == 0, "alignment");

  return !is_compressed &&
    memcmp_aligned<4>(FIL_PAGE_LSN + 4 + d,
                      d + srv_page_size - FIL_PAGE_FCRC32_END_LSN, 4);
}

/** Check if page is maybe compressed, encrypted or both when we encounter
corrupted page. Note that we can't be 100% sure if page is corrupted
or decrypt/decompress just failed.
@param[in,out]	bpage		page
@param[in]	node		data file
@return	whether the operation succeeded
@retval	DB_SUCCESS		if page has been read and is not corrupted
@retval	DB_PAGE_CORRUPTED	if page based on checksum check is corrupted
@retval	DB_DECRYPTION_FAILED	if page post encryption checksum matches but
after decryption normal page checksum does not match. */
static dberr_t buf_page_check_corrupt(buf_page_t *bpage,
                                      const fil_node_t &node)
{
	ut_ad(node.space->referenced());

	byte* dst_frame = bpage->zip.data ? bpage->zip.data : bpage->frame;
	dberr_t err = DB_SUCCESS;
	uint key_version = buf_page_get_key_version(dst_frame,
						    node.space->flags);

	/* In buf_decrypt_after_read we have either decrypted the page if
	page post encryption checksum matches and used key_id is found
	from the encryption plugin. If checksum did not match page was
	not decrypted and it could be either encrypted and corrupted
	or corrupted or good page. If we decrypted, there page could
	still be corrupted if used key does not match. */
	const bool seems_encrypted = !node.space->full_crc32() && key_version
		&& node.space->crypt_data
		&& node.space->crypt_data->type != CRYPT_SCHEME_UNENCRYPTED;
	ut_ad(node.space->purpose != FIL_TYPE_TEMPORARY ||
	      node.space->full_crc32());

	/* If traditional checksums match, we assume that page is
	not anymore encrypted. */
	if (node.space->full_crc32()
	    && !buf_is_zeroes(span<const byte>(dst_frame,
					       node.space->physical_size()))
	    && (key_version || node.space->is_compressed()
		|| node.space->purpose == FIL_TYPE_TEMPORARY)) {
		if (buf_page_full_crc32_is_corrupted(
			    bpage->id().space(), dst_frame,
			    node.space->is_compressed())) {
			err = DB_PAGE_CORRUPTED;
		}
	} else if (buf_page_is_corrupted(true, dst_frame, node.space->flags)) {
		err = DB_PAGE_CORRUPTED;
	}

	if (seems_encrypted && err == DB_PAGE_CORRUPTED
	    && bpage->id().page_no() != 0) {
		err = DB_DECRYPTION_FAILED;

		ib::error()
			<< "The page " << bpage->id()
			<< " in file '" << node.name
			<< "' cannot be decrypted; key_version="
			<< key_version;
	}

	return (err);
}

/** Complete a read of a page.
@param node     data file
@return whether the operation succeeded
@retval DB_PAGE_CORRUPTED    if the checksum fails
@retval DB_DECRYPTION_FAILED if the page cannot be decrypted
@retval DB_FAIL              if the page contains the wrong ID */
dberr_t buf_page_t::read_complete(const fil_node_t &node)
{
  const page_id_t expected_id{id()};
  ut_ad(is_read_fixed());
  ut_ad(!buf_dblwr.is_inside(id()));
  ut_ad(id().space() == node.space->id);
  ut_ad(zip_size() == node.space->zip_size());
  ut_ad(!!zip.ssize == !!zip.data);

  ut_d(auto n=) buf_pool.n_pend_reads--;
  ut_ad(n > 0);

  const byte *read_frame= zip.data ? zip.data : frame;
  ut_ad(read_frame);

  dberr_t err;
  if (!buf_page_decrypt_after_read(this, node))
  {
    err= DB_DECRYPTION_FAILED;
    goto database_corrupted;
  }

  if (belongs_to_unzip_LRU())
  {
    buf_pool.n_pend_unzip++;
    auto ok= buf_zip_decompress(reinterpret_cast<buf_block_t*>(this), false);
    buf_pool.n_pend_unzip--;

    if (!ok)
    {
      ib::info() << "Page " << expected_id << " zip_decompress failure.";
      err= DB_PAGE_CORRUPTED;
      goto database_corrupted;
    }
  }

  {
    const page_id_t read_id(mach_read_from_4(read_frame + FIL_PAGE_SPACE_ID),
                            mach_read_from_4(read_frame + FIL_PAGE_OFFSET));

    if (read_id == expected_id);
    else if (read_id == page_id_t(0, 0))
    {
      /* This is likely an uninitialized (all-zero) page. */
      err= DB_FAIL;
      goto release_page;
    }
    else if (!node.space->full_crc32() &&
             page_id_t(0, read_id.page_no()) == expected_id)
      /* FIL_PAGE_SPACE_ID was written as garbage in the system tablespace
      before MySQL 4.1.1, which introduced innodb_file_per_table. */;
    else if (node.space->full_crc32() &&
             *reinterpret_cast<const uint32_t*>
             (&read_frame[FIL_PAGE_FCRC32_KEY_VERSION]) &&
             node.space->crypt_data &&
             node.space->crypt_data->type != CRYPT_SCHEME_UNENCRYPTED)
    {
      ib::error() << "Cannot decrypt " << expected_id;
      err= DB_DECRYPTION_FAILED;
      goto release_page;
    }
    else
    {
      ib::error() << "Space id and page no stored in the page, read in are "
                  << read_id << ", should be " << expected_id;
      err= DB_PAGE_CORRUPTED;
      goto release_page;
    }
  }

  err= buf_page_check_corrupt(this, node);
  if (UNIV_UNLIKELY(err != DB_SUCCESS))
  {
database_corrupted:
    if (belongs_to_unzip_LRU())
      memset_aligned<UNIV_PAGE_SIZE_MIN>(frame, 0, srv_page_size);

    if (err == DB_PAGE_CORRUPTED)
    {
      ib::error() << "Database page corruption on disk"
                     " or a failed read of file '"
                  << node.name << "' page " << expected_id
                  << ". You may have to recover from a backup.";

      buf_page_print(read_frame, zip_size());

      node.space->set_corrupted();

      ib::info() << " You can use CHECK TABLE to scan"
                    " your table for corruption. "
                 << FORCE_RECOVERY_MSG;
    }

    if (err == DB_PAGE_CORRUPTED || err == DB_DECRYPTION_FAILED ||
        !srv_force_recovery)
    {
release_page:
      buf_pool.corrupted_evict(this, buf_page_t::READ_FIX);
      return err;
    }
  }

  const bool recovery= frame && recv_recovery_is_on();

  if (recovery && !recv_recover_page(node.space, this))
    return DB_PAGE_CORRUPTED;

  if (UNIV_UNLIKELY(MONITOR_IS_ON(MONITOR_MODULE_BUF_PAGE)))
    buf_page_monitor(*this, true);
  DBUG_PRINT("ib_buf", ("read page %u:%u", id().space(), id().page_no()));

  if (!recovery)
  {
    ut_d(auto f=) zip.fix.fetch_sub(READ_FIX - UNFIXED);
    ut_ad(f >= READ_FIX);
    ut_ad(f < WRITE_FIX);
  }

  lock.x_unlock(true);

  return DB_SUCCESS;
}

#ifdef UNIV_DEBUG
/** Check that all blocks are in a replaceable state.
@return address of a non-free block
@retval nullptr if all freed */
void buf_pool_t::assert_all_freed()
{
  mysql_mutex_lock(&mutex);
  const chunk_t *chunk= chunks;
  for (auto i= n_chunks; i--; chunk++)
    if (const buf_block_t* block= chunk->not_freed())
      ib::fatal() << "Page " << block->page.id() << " still fixed or dirty";
  mysql_mutex_unlock(&mutex);
}
#endif /* UNIV_DEBUG */

/** Refresh the statistics used to print per-second averages. */
void buf_refresh_io_stats()
{
	buf_pool.last_printout_time = time(NULL);
	buf_pool.old_stat = buf_pool.stat;
}

/** Invalidate all pages in the buffer pool.
All pages must be in a replaceable state (not modified or latched). */
void buf_pool_invalidate()
{
	mysql_mutex_lock(&buf_pool.mutex);

	/* It is possible that a write batch that has been posted
	earlier is still not complete. For buffer pool invalidation to
	proceed we must ensure there is NO write activity happening. */

	ut_d(mysql_mutex_unlock(&buf_pool.mutex));
	ut_d(buf_pool.assert_all_freed());
	ut_d(mysql_mutex_lock(&buf_pool.mutex));

	while (UT_LIST_GET_LEN(buf_pool.LRU)) {
		buf_LRU_scan_and_free_block();
	}

	ut_ad(UT_LIST_GET_LEN(buf_pool.unzip_LRU) == 0);

	buf_pool.freed_page_clock = 0;
	buf_pool.LRU_old = NULL;
	buf_pool.LRU_old_len = 0;
	buf_pool.stat.init();

	buf_refresh_io_stats();
	mysql_mutex_unlock(&buf_pool.mutex);
}

#ifdef UNIV_DEBUG
/** Validate the buffer pool. */
void buf_pool_t::validate()
{
	ulint		n_lru		= 0;
	ulint		n_flushing	= 0;
	ulint		n_free		= 0;
	ulint		n_zip		= 0;

	mysql_mutex_lock(&mutex);

	chunk_t* chunk = chunks;

	/* Check the uncompressed blocks. */

	for (auto i = n_chunks; i--; chunk++) {
		buf_block_t*	block = chunk->blocks;

		for (auto j = chunk->size; j--; block++) {
			ut_ad(block->page.frame);
			switch (const auto f = block->page.state()) {
			case buf_page_t::NOT_USED:
				n_free++;
				break;

			case buf_page_t::MEMORY:
			case buf_page_t::REMOVE_HASH:
				/* do nothing */
				break;

			default:
				if (f >= buf_page_t::READ_FIX
				    && f < buf_page_t::WRITE_FIX) {
					/* A read-fixed block is not
					necessarily in the page_hash yet. */
					break;
				}
				ut_ad(f >= buf_page_t::FREED);
				const page_id_t id{block->page.id()};
				ut_ad(page_hash.get(
					      id,
					      page_hash.cell_get(id.fold()))
				      == &block->page);
				n_lru++;
			}
		}
	}

	/* Check dirty blocks. */

	mysql_mutex_lock(&flush_list_mutex);
	for (buf_page_t* b = UT_LIST_GET_FIRST(flush_list); b;
	     b = UT_LIST_GET_NEXT(list, b)) {
		ut_ad(b->in_file());
		ut_ad(b->oldest_modification());
		ut_ad(!fsp_is_system_temporary(b->id().space()));
		n_flushing++;

		if (UNIV_UNLIKELY(!b->frame)) {
			n_lru++;
			n_zip++;
		}
		const page_id_t id{b->id()};
		ut_ad(page_hash.get(id, page_hash.cell_get(id.fold())) == b);
	}

	ut_ad(UT_LIST_GET_LEN(flush_list) == n_flushing);

	mysql_mutex_unlock(&flush_list_mutex);

	if (n_chunks_new == n_chunks
	    && n_lru + n_free > curr_size + n_zip) {

		ib::fatal() << "n_LRU " << n_lru << ", n_free " << n_free
			<< ", pool " << curr_size
			<< " zip " << n_zip << ". Aborting...";
	}

	ut_ad(UT_LIST_GET_LEN(LRU) >= n_lru);

	if (n_chunks_new == n_chunks
	    && UT_LIST_GET_LEN(free) != n_free) {

		ib::fatal() << "Free list len "
			<< UT_LIST_GET_LEN(free)
			<< ", free blocks " << n_free << ". Aborting...";
	}

	mysql_mutex_unlock(&mutex);

	ut_d(buf_LRU_validate());
	ut_d(buf_flush_validate());
}
#endif /* UNIV_DEBUG */

#if defined UNIV_DEBUG_PRINT || defined UNIV_DEBUG
/** Write information of the buf_pool to the error log. */
void buf_pool_t::print()
{
	index_id_t*	index_ids;
	ulint*		counts;
	ulint		size;
	ulint		i;
	ulint		j;
	index_id_t	id;
	ulint		n_found;
	chunk_t*	chunk;
	dict_index_t*	index;

	size = curr_size;

	index_ids = static_cast<index_id_t*>(
		ut_malloc_nokey(size * sizeof *index_ids));

	counts = static_cast<ulint*>(ut_malloc_nokey(sizeof(ulint) * size));

	mysql_mutex_lock(&mutex);
	mysql_mutex_lock(&flush_list_mutex);

	ib::info()
		<< "[buffer pool: size=" << curr_size
		<< ", database pages=" << UT_LIST_GET_LEN(LRU)
		<< ", free pages=" << UT_LIST_GET_LEN(free)
		<< ", modified database pages="
		<< UT_LIST_GET_LEN(flush_list)
		<< ", n pending decompressions=" << n_pend_unzip
		<< ", n pending reads=" << n_pend_reads
		<< ", n pending flush LRU=" << n_flush()
		<< " list=" << buf_dblwr.pending_writes()
		<< ", pages made young=" << stat.n_pages_made_young
		<< ", not young=" << stat.n_pages_not_made_young
		<< ", pages read=" << stat.n_pages_read
		<< ", created=" << stat.n_pages_created
		<< ", written=" << stat.n_pages_written << "]";

	mysql_mutex_unlock(&flush_list_mutex);

	/* Count the number of blocks belonging to each index in the buffer */

	n_found = 0;

	chunk = chunks;

	for (i = n_chunks; i--; chunk++) {
		buf_block_t*	block		= chunk->blocks;
		ulint		n_blocks	= chunk->size;

		for (; n_blocks--; block++) {
			const buf_frame_t* frame = block->page.frame;

			if (fil_page_index_page_check(frame)) {

				id = btr_page_get_index_id(frame);

				/* Look for the id in the index_ids array */
				j = 0;

				while (j < n_found) {

					if (index_ids[j] == id) {
						counts[j]++;

						break;
					}
					j++;
				}

				if (j == n_found) {
					n_found++;
					index_ids[j] = id;
					counts[j] = 1;
				}
			}
		}
	}

	mysql_mutex_unlock(&mutex);

	for (i = 0; i < n_found; i++) {
		index = dict_index_get_if_in_cache(index_ids[i]);

		if (!index) {
			ib::info() << "Block count for index "
				<< index_ids[i] << " in buffer is about "
				<< counts[i];
		} else {
			ib::info() << "Block count for index " << index_ids[i]
				<< " in buffer is about " << counts[i]
				<< ", index " << index->name
				<< " of table " << index->table->name;
		}
	}

	ut_free(index_ids);
	ut_free(counts);

	validate();
}
#endif /* UNIV_DEBUG_PRINT || UNIV_DEBUG */

#ifdef UNIV_DEBUG
/** @return the number of latched pages in the buffer pool */
ulint buf_get_latched_pages_number()
{
  ulint fixed_pages_number= 0;

  mysql_mutex_lock(&buf_pool.mutex);

  for (buf_page_t *b= UT_LIST_GET_FIRST(buf_pool.LRU); b;
       b= UT_LIST_GET_NEXT(LRU, b))
    if (b->state() > buf_page_t::UNFIXED)
      fixed_pages_number++;

  mysql_mutex_unlock(&buf_pool.mutex);

  return fixed_pages_number;
}
#endif /* UNIV_DEBUG */

/** Collect buffer pool metadata.
@param[out]	pool_info	buffer pool metadata */
void buf_stats_get_pool_info(buf_pool_info_t *pool_info)
{
	time_t			current_time;
	double			time_elapsed;

	mysql_mutex_lock(&buf_pool.mutex);

	pool_info->pool_size = buf_pool.curr_size;

	pool_info->lru_len = UT_LIST_GET_LEN(buf_pool.LRU);

	pool_info->old_lru_len = buf_pool.LRU_old_len;

	pool_info->free_list_len = UT_LIST_GET_LEN(buf_pool.free);

	mysql_mutex_lock(&buf_pool.flush_list_mutex);
	pool_info->flush_list_len = UT_LIST_GET_LEN(buf_pool.flush_list);

	pool_info->n_pend_unzip = UT_LIST_GET_LEN(buf_pool.unzip_LRU);

	pool_info->n_pend_reads = buf_pool.n_pend_reads;

	pool_info->n_pending_flush_lru = buf_pool.n_flush();

	pool_info->n_pending_flush_list = buf_dblwr.pending_writes();
	mysql_mutex_unlock(&buf_pool.flush_list_mutex);

	current_time = time(NULL);
	time_elapsed = 0.001 + difftime(current_time,
					buf_pool.last_printout_time);

	pool_info->n_pages_made_young = buf_pool.stat.n_pages_made_young;

	pool_info->n_pages_not_made_young =
		buf_pool.stat.n_pages_not_made_young;

	pool_info->n_pages_read = buf_pool.stat.n_pages_read;

	pool_info->n_pages_created = buf_pool.stat.n_pages_created;

	pool_info->n_pages_written = buf_pool.stat.n_pages_written;

	pool_info->n_page_gets = buf_pool.stat.n_page_gets;

	pool_info->n_ra_pages_read_rnd = buf_pool.stat.n_ra_pages_read_rnd;
	pool_info->n_ra_pages_read = buf_pool.stat.n_ra_pages_read;

	pool_info->n_ra_pages_evicted = buf_pool.stat.n_ra_pages_evicted;

	pool_info->page_made_young_rate =
	static_cast<double>(buf_pool.stat.n_pages_made_young
			    - buf_pool.old_stat.n_pages_made_young)
	/ time_elapsed;

	pool_info->page_not_made_young_rate =
	static_cast<double>(buf_pool.stat.n_pages_not_made_young
			    - buf_pool.old_stat.n_pages_not_made_young)
	/ time_elapsed;

	pool_info->pages_read_rate =
	static_cast<double>(buf_pool.stat.n_pages_read
			    - buf_pool.old_stat.n_pages_read)
	/ time_elapsed;

	pool_info->pages_created_rate =
	static_cast<double>(buf_pool.stat.n_pages_created
			    - buf_pool.old_stat.n_pages_created)
	/ time_elapsed;

	pool_info->pages_written_rate =
	static_cast<double>(buf_pool.stat.n_pages_written
			    - buf_pool.old_stat.n_pages_written)
	/ time_elapsed;

	pool_info->n_page_get_delta = buf_pool.stat.n_page_gets
				      - buf_pool.old_stat.n_page_gets;

	if (pool_info->n_page_get_delta) {
		pool_info->page_read_delta = buf_pool.stat.n_pages_read
					     - buf_pool.old_stat.n_pages_read;

		pool_info->young_making_delta =
			buf_pool.stat.n_pages_made_young
			- buf_pool.old_stat.n_pages_made_young;

		pool_info->not_young_making_delta =
			buf_pool.stat.n_pages_not_made_young
			- buf_pool.old_stat.n_pages_not_made_young;
	}
	pool_info->pages_readahead_rnd_rate =
	static_cast<double>(buf_pool.stat.n_ra_pages_read_rnd
			    - buf_pool.old_stat.n_ra_pages_read_rnd)
	/ time_elapsed;


	pool_info->pages_readahead_rate =
	static_cast<double>(buf_pool.stat.n_ra_pages_read
			    - buf_pool.old_stat.n_ra_pages_read)
	/ time_elapsed;

	pool_info->pages_evicted_rate =
	static_cast<double>(buf_pool.stat.n_ra_pages_evicted
			    - buf_pool.old_stat.n_ra_pages_evicted)
	/ time_elapsed;

	pool_info->unzip_lru_len = UT_LIST_GET_LEN(buf_pool.unzip_LRU);

	pool_info->io_sum = buf_LRU_stat_sum.io;

	pool_info->io_cur = buf_LRU_stat_cur.io;

	pool_info->unzip_sum = buf_LRU_stat_sum.unzip;

	pool_info->unzip_cur = buf_LRU_stat_cur.unzip;

	buf_refresh_io_stats();
	mysql_mutex_unlock(&buf_pool.mutex);
}

/*********************************************************************//**
Prints info of the buffer i/o. */
static
void
buf_print_io_instance(
/*==================*/
	buf_pool_info_t*pool_info,	/*!< in: buffer pool info */
	FILE*		file)		/*!< in/out: buffer where to print */
{
	ut_ad(pool_info);

	fprintf(file,
		"Buffer pool size   " ULINTPF "\n"
		"Free buffers       " ULINTPF "\n"
		"Database pages     " ULINTPF "\n"
		"Old database pages " ULINTPF "\n"
		"Modified db pages  " ULINTPF "\n"
		"Percent of dirty pages(LRU & free pages): %.3f\n"
		"Max dirty pages percent: %.3f\n"
		"Pending reads " ULINTPF "\n"
		"Pending writes: LRU " ULINTPF ", flush list " ULINTPF "\n",
		pool_info->pool_size,
		pool_info->free_list_len,
		pool_info->lru_len,
		pool_info->old_lru_len,
		pool_info->flush_list_len,
		static_cast<double>(pool_info->flush_list_len)
		/ (static_cast<double>(pool_info->lru_len
				       + pool_info->free_list_len) + 1.0)
		* 100.0,
		srv_max_buf_pool_modified_pct,
		pool_info->n_pend_reads,
		pool_info->n_pending_flush_lru,
		pool_info->n_pending_flush_list);

	fprintf(file,
		"Pages made young " ULINTPF ", not young " ULINTPF "\n"
		"%.2f youngs/s, %.2f non-youngs/s\n"
		"Pages read " ULINTPF ", created " ULINTPF
		", written " ULINTPF "\n"
		"%.2f reads/s, %.2f creates/s, %.2f writes/s\n",
		pool_info->n_pages_made_young,
		pool_info->n_pages_not_made_young,
		pool_info->page_made_young_rate,
		pool_info->page_not_made_young_rate,
		pool_info->n_pages_read,
		pool_info->n_pages_created,
		pool_info->n_pages_written,
		pool_info->pages_read_rate,
		pool_info->pages_created_rate,
		pool_info->pages_written_rate);

	if (pool_info->n_page_get_delta) {
		double hit_rate = static_cast<double>(
			pool_info->page_read_delta)
			/ static_cast<double>(pool_info->n_page_get_delta);

		if (hit_rate > 1) {
			hit_rate = 1;
		}

		fprintf(file,
			"Buffer pool hit rate " ULINTPF " / 1000,"
			" young-making rate " ULINTPF " / 1000 not "
			ULINTPF " / 1000\n",
			ulint(1000 * (1 - hit_rate)),
			ulint(1000
			      * double(pool_info->young_making_delta)
			      / double(pool_info->n_page_get_delta)),
			ulint(1000 * double(pool_info->not_young_making_delta)
			      / double(pool_info->n_page_get_delta)));
	} else {
		fputs("No buffer pool page gets since the last printout\n",
		      file);
	}

	/* Statistics about read ahead algorithm */
	fprintf(file, "Pages read ahead %.2f/s,"
		" evicted without access %.2f/s,"
		" Random read ahead %.2f/s\n",

		pool_info->pages_readahead_rate,
		pool_info->pages_evicted_rate,
		pool_info->pages_readahead_rnd_rate);

	/* Print some values to help us with visualizing what is
	happening with LRU eviction. */
	fprintf(file,
		"LRU len: " ULINTPF ", unzip_LRU len: " ULINTPF "\n"
		"I/O sum[" ULINTPF "]:cur[" ULINTPF "], "
		"unzip sum[" ULINTPF "]:cur[" ULINTPF "]\n",
		pool_info->lru_len, pool_info->unzip_lru_len,
		pool_info->io_sum, pool_info->io_cur,
		pool_info->unzip_sum, pool_info->unzip_cur);
}

/*********************************************************************//**
Prints info of the buffer i/o. */
void
buf_print_io(
/*=========*/
	FILE*	file)	/*!< in/out: buffer where to print */
{
	buf_pool_info_t	pool_info;

	buf_stats_get_pool_info(&pool_info);
	buf_print_io_instance(&pool_info, file);
}

/** Verify that post encryption checksum match with the calculated checksum.
This function should be called only if tablespace contains crypt data metadata.
@param page       page frame
@param fsp_flags  contents of FSP_SPACE_FLAGS
@return whether the page is encrypted and valid */
bool buf_page_verify_crypt_checksum(const byte *page, uint32_t fsp_flags)
{
	if (!fil_space_t::full_crc32(fsp_flags)) {
		return fil_space_verify_crypt_checksum(
			page, fil_space_t::zip_size(fsp_flags));
	}

	return !buf_page_is_corrupted(true, page, fsp_flags);
}

/** Print the given page_id_t object.
@param[in,out]	out	the output stream
@param[in]	page_id	the page_id_t object to be printed
@return the output stream */
std::ostream& operator<<(std::ostream &out, const page_id_t page_id)
{
  out << "[page id: space=" << page_id.space()
      << ", page number=" << page_id.page_no() << "]";
  return out;
}
#endif /* !UNIV_INNOCHECKSUM */<|MERGE_RESOLUTION|>--- conflicted
+++ resolved
@@ -2131,16 +2131,11 @@
   return bpage;
 
 must_read_page:
-<<<<<<< HEAD
-  if (dberr_t err= buf_read_page(page_id, zip_size, chain))
-  {
-=======
-  switch (dberr_t err= buf_read_page(page_id, zip_size)) {
+  switch (dberr_t err= buf_read_page(page_id, zip_size, chain)) {
   case DB_SUCCESS:
   case DB_SUCCESS_LOCKED_REC:
     goto lookup;
   default:
->>>>>>> 7343a2ce
     ib::error() << "Reading compressed page " << page_id
                 << " failed with error: " << err;
     return nullptr;
@@ -2289,7 +2284,6 @@
 #ifdef UNIV_DEBUG
 	switch (mode) {
 	default:
-		ut_ad(!allow_ibuf_merge);
 		ut_ad(mode == BUF_PEEK_IF_IN_POOL);
 		break;
 	case BUF_GET_POSSIBLY_FREED:
@@ -2362,34 +2356,23 @@
 	corrupted, or if an encrypted page with a valid
 	checksum cannot be decypted. */
 
-<<<<<<< HEAD
-	if (dberr_t local_err = buf_read_page(page_id, zip_size, chain)) {
-		if (local_err != DB_CORRUPTION
-		    && mode != BUF_GET_POSSIBLY_FREED
-=======
-	switch (dberr_t local_err = buf_read_page(page_id, zip_size)) {
+	switch (dberr_t local_err = buf_read_page(page_id, zip_size, chain)) {
 	case DB_SUCCESS:
 	case DB_SUCCESS_LOCKED_REC:
-		buf_read_ahead_random(page_id, zip_size, ibuf_inside(mtr));
+		buf_read_ahead_random(page_id, zip_size);
 		break;
 	default:
 		if (mode != BUF_GET_POSSIBLY_FREED
->>>>>>> 7343a2ce
 		    && retries++ < BUF_PAGE_READ_MAX_RETRIES) {
 			DBUG_EXECUTE_IF("intermittent_read_failure",
 					retries = BUF_PAGE_READ_MAX_RETRIES;);
 		}
-<<<<<<< HEAD
-	} else {
-		buf_read_ahead_random(page_id, zip_size);
-=======
 		/* fall through */
 	case DB_PAGE_CORRUPTED:
 		if (err) {
 			*err = local_err;
 		}
 		return nullptr;
->>>>>>> 7343a2ce
 	}
 
 	ut_d(if (!(++buf_dbg_counter % 5771)) buf_pool.validate());
@@ -2666,56 +2649,24 @@
   buf_block_t *block= recv_sys.recover(page_id);
   if (UNIV_LIKELY(!block))
     return buf_page_get_low(page_id, zip_size, rw_latch,
-                            guess, mode, mtr, err, allow_ibuf_merge);
+                            guess, mode, mtr, err);
   else if (UNIV_UNLIKELY(block == reinterpret_cast<buf_block_t*>(-1)))
   {
-<<<<<<< HEAD
-    if (UNIV_UNLIKELY(block == reinterpret_cast<buf_block_t*>(-1)))
-    {
-    corrupted:
-      if (err)
-        *err= DB_CORRUPTION;
-      return nullptr;
-    }
-    /* Recovery is a special case; we fix() before acquiring lock. */
-    auto s= block->page.fix();
-    ut_ad(s >= buf_page_t::FREED);
-    /* The block may be write-fixed at this point because we are not
-    holding a lock, but it must not be read-fixed. */
-    ut_ad(s < buf_page_t::READ_FIX || s >= buf_page_t::WRITE_FIX);
-    if (s < buf_page_t::UNFIXED)
-    {
-      ut_ad(mode == BUF_GET_POSSIBLY_FREED || mode == BUF_PEEK_IF_IN_POOL);
-      block->page.unfix();
-      goto corrupted;
-    }
-    if (err)
-      *err= DB_SUCCESS;
-    mtr->page_lock(block, rw_latch);
-    return block;
-  }
-
-  return buf_page_get_low(page_id, zip_size, rw_latch,
-                          guess, mode, mtr, err);
-=======
   corrupted:
     if (err)
       *err= DB_CORRUPTION;
     return nullptr;
   }
+  if (err)
+    *err= DB_SUCCESS;
   /* Recovery is a special case; we fix() before acquiring lock. */
   auto s= block->page.fix();
   ut_ad(s >= buf_page_t::FREED);
   /* The block may be write-fixed at this point because we are not
   holding a lock, but it must not be read-fixed. */
   ut_ad(s < buf_page_t::READ_FIX || s >= buf_page_t::WRITE_FIX);
-  if (err)
-    *err= DB_SUCCESS;
-  const bool must_merge= allow_ibuf_merge &&
-    ibuf_page_exists(page_id, block->zip_size());
   if (s < buf_page_t::UNFIXED)
   {
-  got_freed_page:
     ut_ad(mode == BUF_GET_POSSIBLY_FREED || mode == BUF_PEEK_IF_IN_POOL);
     mysql_mutex_lock(&buf_pool.mutex);
     block->page.unfix();
@@ -2723,43 +2674,9 @@
     mysql_mutex_unlock(&buf_pool.mutex);
     goto corrupted;
   }
-  else if (must_merge &&
-           fil_page_get_type(block->page.frame) == FIL_PAGE_INDEX &&
-           page_is_leaf(block->page.frame))
-  {
-    block->page.lock.x_lock();
-    s= block->page.state();
-    ut_ad(s > buf_page_t::FREED);
-    ut_ad(s < buf_page_t::READ_FIX);
-    if (s < buf_page_t::UNFIXED)
-    {
-      block->page.lock.x_unlock();
-      goto got_freed_page;
-    }
-    else
-    {
-      if (block->page.is_ibuf_exist())
-        block->page.clear_ibuf_exist();
-      if (dberr_t e=
-          ibuf_merge_or_delete_for_page(block, page_id, block->zip_size()))
-      {
-        if (err)
-          *err= e;
-        buf_pool.corrupted_evict(&block->page, s);
-        return nullptr;
-      }
-    }
-
-    if (rw_latch == RW_X_LATCH)
-    {
-      mtr->memo_push(block, MTR_MEMO_PAGE_X_FIX);
-      return block;
-    }
-    block->page.lock.x_unlock();
-  }
+
   mtr->page_lock(block, rw_latch);
   return block;
->>>>>>> 7343a2ce
 }
 
 /********************************************************************//**
