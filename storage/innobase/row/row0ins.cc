/*****************************************************************************

Copyright (c) 1996, 2016, Oracle and/or its affiliates. All Rights Reserved.
Copyright (c) 2016, 2023, MariaDB Corporation.

This program is free software; you can redistribute it and/or modify it under
the terms of the GNU General Public License as published by the Free Software
Foundation; version 2 of the License.

This program is distributed in the hope that it will be useful, but WITHOUT
ANY WARRANTY; without even the implied warranty of MERCHANTABILITY or FITNESS
FOR A PARTICULAR PURPOSE. See the GNU General Public License for more details.

You should have received a copy of the GNU General Public License along with
this program; if not, write to the Free Software Foundation, Inc.,
51 Franklin Street, Fifth Floor, Boston, MA 02110-1335 USA

*****************************************************************************/

/**************************************************//**
@file row/row0ins.cc
Insert into a table

Created 4/20/1996 Heikki Tuuri
*******************************************************/

#include "row0ins.h"
#include "dict0dict.h"
#include "trx0rec.h"
#include "trx0undo.h"
#include "btr0btr.h"
#include "btr0cur.h"
#include "mach0data.h"
#include "ibuf0ibuf.h"
#include "que0que.h"
#include "row0upd.h"
#include "row0sel.h"
#include "rem0cmp.h"
#include "lock0lock.h"
#include "log0log.h"
#include "eval0eval.h"
#include "data0data.h"
#include "buf0lru.h"
#include "fts0fts.h"
#include "fts0types.h"
#ifdef BTR_CUR_HASH_ADAPT
# include "btr0sea.h"
#endif
#ifdef WITH_WSREP
#include <wsrep.h>
#include <mysql/service_wsrep.h>
#include "ha_prototypes.h"
#endif /* WITH_WSREP */

/*************************************************************************
IMPORTANT NOTE: Any operation that generates redo MUST check that there
is enough space in the redo log before for that operation. This is
done by calling log_free_check(). The reason for checking the
availability of the redo log space before the start of the operation is
that we MUST not hold any synchonization objects when performing the
check.
If you make a change in this module make sure that no codepath is
introduced where a call to log_free_check() is bypassed. */

/** Create an row template for each index of a table. */
static void ins_node_create_entry_list(ins_node_t *node)
{
  node->entry_list.reserve(UT_LIST_GET_LEN(node->table->indexes));

  for (dict_index_t *index= dict_table_get_first_index(node->table); index;
       index= dict_table_get_next_index(index))
  {
    /* Corrupted or incomplete secondary indexes will be filtered out in
    row_ins(). */
    dtuple_t *entry= index->online_status >= ONLINE_INDEX_ABORTED
      ? dtuple_create(node->entry_sys_heap, 0)
      : row_build_index_entry_low(node->row, NULL, index, node->entry_sys_heap,
				  ROW_BUILD_FOR_INSERT);
    node->entry_list.push_back(entry);
  }
}

/*****************************************************************//**
Adds system field buffers to a row. */
static
void
row_ins_alloc_sys_fields(
/*=====================*/
	ins_node_t*	node)	/*!< in: insert node */
{
	dtuple_t*		row;
	dict_table_t*		table;
	const dict_col_t*	col;
	dfield_t*		dfield;

	row = node->row;
	table = node->table;

	ut_ad(dtuple_get_n_fields(row) == dict_table_get_n_cols(table));

	/* allocate buffer to hold the needed system created hidden columns. */
	compile_time_assert(DATA_ROW_ID_LEN
			    + DATA_TRX_ID_LEN + DATA_ROLL_PTR_LEN
			    == sizeof node->sys_buf);
	memset(node->sys_buf, 0, sizeof node->sys_buf);
	/* Assign DB_ROLL_PTR to 1 << ROLL_PTR_INSERT_FLAG_POS */
	node->sys_buf[DATA_ROW_ID_LEN + DATA_TRX_ID_LEN] = 0x80;
	ut_ad(!memcmp(node->sys_buf + DATA_ROW_ID_LEN, reset_trx_id,
		      sizeof reset_trx_id));

	/* 1. Populate row-id */
	col = dict_table_get_sys_col(table, DATA_ROW_ID);

	dfield = dtuple_get_nth_field(row, dict_col_get_no(col));

	dfield_set_data(dfield, node->sys_buf, DATA_ROW_ID_LEN);

	/* 2. Populate trx id */
	col = dict_table_get_sys_col(table, DATA_TRX_ID);

	dfield = dtuple_get_nth_field(row, dict_col_get_no(col));

	dfield_set_data(dfield, &node->sys_buf[DATA_ROW_ID_LEN],
			DATA_TRX_ID_LEN);

	col = dict_table_get_sys_col(table, DATA_ROLL_PTR);

	dfield = dtuple_get_nth_field(row, dict_col_get_no(col));

	dfield_set_data(dfield, &node->sys_buf[DATA_ROW_ID_LEN
					       + DATA_TRX_ID_LEN],
			DATA_ROLL_PTR_LEN);
}

/*********************************************************************//**
Sets a new row to insert for an INS_DIRECT node. This function is only used
if we have constructed the row separately, which is a rare case; this
function is quite slow. */
void
ins_node_set_new_row(
/*=================*/
	ins_node_t*	node,	/*!< in: insert node */
	dtuple_t*	row)	/*!< in: new row (or first row) for the node */
{
	node->state = INS_NODE_SET_IX_LOCK;
	node->index = NULL;
	node->entry_list.clear();
	node->entry = node->entry_list.end();

	node->row = row;

	mem_heap_empty(node->entry_sys_heap);

	/* Create templates for index entries */

	ins_node_create_entry_list(node);

	/* Allocate from entry_sys_heap buffers for sys fields */

	row_ins_alloc_sys_fields(node);

	/* As we allocated a new trx id buf, the trx id should be written
	there again: */

	node->trx_id = 0;
}

/*******************************************************************//**
Does an insert operation by updating a delete-marked existing record
in the index. This situation can occur if the delete-marked record is
kept in the index for consistent reads.
@return DB_SUCCESS or error code */
static MY_ATTRIBUTE((nonnull, warn_unused_result))
dberr_t
row_ins_sec_index_entry_by_modify(
/*==============================*/
	ulint		flags,	/*!< in: undo logging and locking flags */
	ulint		mode,	/*!< in: BTR_MODIFY_LEAF or BTR_INSERT_TREE,
				depending on whether mtr holds just a leaf
				latch or also a tree latch */
	btr_cur_t*	cursor,	/*!< in: B-tree cursor */
	rec_offs**	offsets,/*!< in/out: offsets on cursor->page_cur.rec */
	mem_heap_t*	offsets_heap,
				/*!< in/out: memory heap that can be emptied */
	mem_heap_t*	heap,	/*!< in/out: memory heap */
	const dtuple_t*	entry,	/*!< in: index entry to insert */
	que_thr_t*	thr,	/*!< in: query thread */
	mtr_t*		mtr)	/*!< in: mtr; must be committed before
				latching any further pages */
{
	big_rec_t*	dummy_big_rec;
	upd_t*		update;
	rec_t*		rec;
	dberr_t		err;

	rec = btr_cur_get_rec(cursor);

	ut_ad(!cursor->index()->is_clust());
	ut_ad(rec_offs_validate(rec, cursor->index(), *offsets));
	ut_ad(!entry->info_bits);

	/* We know that in the alphabetical ordering, entry and rec are
	identified. But in their binary form there may be differences if
	there are char fields in them. Therefore we have to calculate the
	difference. */

	update = row_upd_build_sec_rec_difference_binary(
		rec, cursor->index(), *offsets, entry, heap);

	if (!rec_get_deleted_flag(rec, rec_offs_comp(*offsets))) {
		/* We should never insert in place of a record that
		has not been delete-marked. The only exception is when
		online CREATE INDEX copied the changes that we already
		made to the clustered index, and completed the
		secondary index creation before we got here. In this
		case, the change would already be there. The CREATE
		INDEX should be in wait_while_table_is_used() at least
		until this INSERT or UPDATE returns. After that point,
		set_committed(true) would be invoked in
		commit_inplace_alter_table(). */
		ut_a(update->n_fields == 0);
		ut_ad(!dict_index_is_online_ddl(cursor->index()));
		return cursor->index()->is_committed()
			? DB_CORRUPTION : DB_SUCCESS;
	}

	if (mode == BTR_MODIFY_LEAF) {
		/* Try an optimistic updating of the record, keeping changes
		within the page */

		/* TODO: pass only *offsets */
		err = btr_cur_optimistic_update(
			flags | BTR_KEEP_SYS_FLAG, cursor,
			offsets, &offsets_heap, update, 0, thr,
			thr_get_trx(thr)->id, mtr);
		switch (err) {
		case DB_OVERFLOW:
		case DB_UNDERFLOW:
		case DB_ZIP_OVERFLOW:
			err = DB_FAIL;
		default:
			break;
		}
	} else {
		ut_ad(mode == BTR_INSERT_TREE);
		if (buf_pool.running_out()) {

			return(DB_LOCK_TABLE_FULL);
		}

		err = btr_cur_pessimistic_update(
			flags | BTR_KEEP_SYS_FLAG, cursor,
			offsets, &offsets_heap,
			heap, &dummy_big_rec, update, 0,
			thr, thr_get_trx(thr)->id, mtr);
		ut_ad(!dummy_big_rec);
	}

	return(err);
}

/*******************************************************************//**
Does an insert operation by delete unmarking and updating a delete marked
existing record in the index. This situation can occur if the delete marked
record is kept in the index for consistent reads.
@return DB_SUCCESS, DB_FAIL, or error code */
static MY_ATTRIBUTE((nonnull, warn_unused_result))
dberr_t
row_ins_clust_index_entry_by_modify(
/*================================*/
	btr_pcur_t*	pcur,	/*!< in/out: a persistent cursor pointing
				to the clust_rec that is being modified. */
	ulint		flags,	/*!< in: undo logging and locking flags */
	ulint		mode,	/*!< in: BTR_MODIFY_LEAF or BTR_MODIFY_TREE,
				depending on whether mtr holds just a leaf
				latch or also a tree latch */
	rec_offs**	offsets,/*!< out: offsets on cursor->page_cur.rec */
	mem_heap_t**	offsets_heap,
				/*!< in/out: pointer to memory heap that can
				be emptied, or NULL */
	mem_heap_t*	heap,	/*!< in/out: memory heap */
	const dtuple_t*	entry,	/*!< in: index entry to insert */
	que_thr_t*	thr,	/*!< in: query thread */
	mtr_t*		mtr)	/*!< in: mtr; must be committed before
				latching any further pages */
{
	const rec_t*	rec;
	upd_t*		update;
	dberr_t		err = DB_SUCCESS;
	btr_cur_t*	cursor	= btr_pcur_get_btr_cur(pcur);
	TABLE*		mysql_table = NULL;
	ut_ad(cursor->index()->is_clust());

	rec = btr_cur_get_rec(cursor);

	ut_ad(rec_get_deleted_flag(rec,
				   cursor->index()->table->not_redundant()));
	/* In delete-marked records, DB_TRX_ID must
	always refer to an existing undo log record. */
	ut_ad(rec_get_trx_id(rec, cursor->index()));

	/* Build an update vector containing all the fields to be modified;
	NOTE that this vector may NOT contain system columns trx_id or
	roll_ptr */
	if (thr->prebuilt != NULL) {
		mysql_table = thr->prebuilt->m_mysql_table;
		ut_ad(thr->prebuilt->trx == thr_get_trx(thr));
	}

	update = row_upd_build_difference_binary(
		cursor->index(), entry, rec, NULL, true, true,
		thr_get_trx(thr), heap, mysql_table, &err);
	if (err != DB_SUCCESS) {
		return(err);
	}

	if (mode != BTR_MODIFY_TREE) {
		ut_ad(mode == BTR_MODIFY_LEAF
		      || mode == BTR_MODIFY_LEAF_ALREADY_LATCHED
		      || mode == BTR_MODIFY_ROOT_AND_LEAF
		      || mode == BTR_MODIFY_ROOT_AND_LEAF_ALREADY_LATCHED);

		/* Try optimistic updating of the record, keeping changes
		within the page */

		err = btr_cur_optimistic_update(
			flags, cursor, offsets, offsets_heap, update, 0, thr,
			thr_get_trx(thr)->id, mtr);
		switch (err) {
		case DB_OVERFLOW:
		case DB_UNDERFLOW:
		case DB_ZIP_OVERFLOW:
			err = DB_FAIL;
		default:
			break;
		}
	} else {
		if (buf_pool.running_out()) {
			return DB_LOCK_TABLE_FULL;
		}

		big_rec_t*	big_rec	= NULL;

		err = btr_cur_pessimistic_update(
			flags | BTR_KEEP_POS_FLAG,
			cursor, offsets, offsets_heap, heap,
			&big_rec, update, 0, thr, thr_get_trx(thr)->id, mtr);

		if (big_rec) {
			ut_a(err == DB_SUCCESS);

			DEBUG_SYNC_C("before_row_ins_upd_extern");
			err = btr_store_big_rec_extern_fields(
				pcur, *offsets, big_rec, mtr,
				BTR_STORE_INSERT_UPDATE);
			DEBUG_SYNC_C("after_row_ins_upd_extern");
			dtuple_big_rec_free(big_rec);
		}
	}

	return(err);
}

/*********************************************************************//**
Returns TRUE if in a cascaded update/delete an ancestor node of node
updates (not DELETE, but UPDATE) table.
@return TRUE if an ancestor updates table */
static
ibool
row_ins_cascade_ancestor_updates_table(
/*===================================*/
	que_node_t*	node,	/*!< in: node in a query graph */
	dict_table_t*	table)	/*!< in: table */
{
	que_node_t*	parent;

	for (parent = que_node_get_parent(node);
	     que_node_get_type(parent) == QUE_NODE_UPDATE;
	     parent = que_node_get_parent(parent)) {

		upd_node_t*	upd_node;

		upd_node = static_cast<upd_node_t*>(parent);

		if (upd_node->table == table && !upd_node->is_delete) {

			return(TRUE);
		}
	}

	return(FALSE);
}

/*********************************************************************//**
Returns the number of ancestor UPDATE or DELETE nodes of a
cascaded update/delete node.
@return number of ancestors */
static MY_ATTRIBUTE((nonnull, warn_unused_result))
ulint
row_ins_cascade_n_ancestors(
/*========================*/
	que_node_t*	node)	/*!< in: node in a query graph */
{
	que_node_t*	parent;
	ulint		n_ancestors = 0;

	for (parent = que_node_get_parent(node);
	     que_node_get_type(parent) == QUE_NODE_UPDATE;
	     parent = que_node_get_parent(parent)) {

		n_ancestors++;
	}

	return(n_ancestors);
}

/******************************************************************//**
Calculates the update vector node->cascade->update for a child table in
a cascaded update.
@return whether any FULLTEXT INDEX is affected */
static MY_ATTRIBUTE((nonnull, warn_unused_result))
bool
row_ins_cascade_calc_update_vec(
/*============================*/
	upd_node_t*	node,		/*!< in: update node of the parent
					table */
	dict_foreign_t*	foreign,	/*!< in: foreign key constraint whose
					type is != 0 */
	mem_heap_t*	heap,		/*!< in: memory heap to use as
					temporary storage */
	trx_t*		trx)		/*!< in: update transaction */
{
	upd_node_t*     cascade         = node->cascade_node;
	dict_table_t*	table		= foreign->foreign_table;
	dict_index_t*	index		= foreign->foreign_index;
	upd_t*		update;
	dict_table_t*	parent_table;
	dict_index_t*	parent_index;
	upd_t*		parent_update;
	ulint		n_fields_updated;
	ulint		parent_field_no;
	ulint		i;
	ulint		j;
	bool		doc_id_updated = false;
	unsigned	doc_id_pos = 0;
	doc_id_t	new_doc_id = FTS_NULL_DOC_ID;
	ulint		prefix_col;

	ut_a(cascade);
	ut_a(table);
	ut_a(index);

	/* Calculate the appropriate update vector which will set the fields
	in the child index record to the same value (possibly padded with
	spaces if the column is a fixed length CHAR or FIXBINARY column) as
	the referenced index record will get in the update. */

	parent_table = node->table;
	ut_a(parent_table == foreign->referenced_table);
	parent_index = foreign->referenced_index;
	parent_update = node->update;

	update = cascade->update;

	update->info_bits = 0;

	n_fields_updated = 0;

	bool affects_fulltext = foreign->affects_fulltext();

	if (table->fts) {
		doc_id_pos = dict_table_get_nth_col_pos(
			table, table->fts->doc_col, &prefix_col);
	}

	for (i = 0; i < foreign->n_fields; i++) {

		parent_field_no = dict_table_get_nth_col_pos(
			parent_table,
			dict_index_get_nth_col_no(parent_index, i),
			&prefix_col);

		for (j = 0; j < parent_update->n_fields; j++) {
			const upd_field_t*	parent_ufield
				= &parent_update->fields[j];

			if (parent_ufield->field_no == parent_field_no
			    && !(parent_ufield->new_val.type.prtype
				 & DATA_VIRTUAL)) {

				ulint			min_size;
				const dict_col_t*	col;
				ulint			ufield_len;
				upd_field_t*		ufield;

				col = dict_index_get_nth_col(index, i);

				/* A field in the parent index record is
				updated. Let us make the update vector
				field for the child table. */

				ufield = update->fields + n_fields_updated;

				ufield->field_no = static_cast<uint16_t>(
					dict_table_get_nth_col_pos(
						table, dict_col_get_no(col),
						&prefix_col));

				ufield->orig_len = 0;
				ufield->exp = NULL;

				ufield->new_val = parent_ufield->new_val;
				dfield_get_type(&ufield->new_val)->prtype |=
					col->prtype & DATA_VERSIONED;
				ufield_len = dfield_get_len(&ufield->new_val);

				/* Clear the "external storage" flag */
				dfield_set_len(&ufield->new_val, ufield_len);

				/* Do not allow a NOT NULL column to be
				updated as NULL */

				if (dfield_is_null(&ufield->new_val)
				    && (col->prtype & DATA_NOT_NULL)) {
					goto err_exit;
				}

				/* If the new value would not fit in the
				column, do not allow the update */

				if (!dfield_is_null(&ufield->new_val)
				    && dtype_get_at_most_n_mbchars(
					col->prtype,
					col->mbminlen, col->mbmaxlen,
					col->len,
					ufield_len,
					static_cast<char*>(
						dfield_get_data(
							&ufield->new_val)))
				    < ufield_len) {
					goto err_exit;
				}

				/* If the parent column type has a different
				length than the child column type, we may
				need to pad with spaces the new value of the
				child column */

				min_size = dict_col_get_min_size(col);

				/* Because UNIV_SQL_NULL (the marker
				of SQL NULL values) exceeds all possible
				values of min_size, the test below will
				not hold for SQL NULL columns. */

				if (min_size > ufield_len) {

					byte*	pad;
					ulint	pad_len;
					byte*	padded_data;
					ulint	mbminlen;

					padded_data = static_cast<byte*>(
						mem_heap_alloc(
							heap, min_size));

					pad = padded_data + ufield_len;
					pad_len = min_size - ufield_len;

					memcpy(padded_data,
					       dfield_get_data(&ufield
							       ->new_val),
					       ufield_len);

					mbminlen = dict_col_get_mbminlen(col);

					ut_ad(!(ufield_len % mbminlen));
					ut_ad(!(min_size % mbminlen));

					if (mbminlen == 1
					    && dtype_get_charset_coll(
						    col->prtype)
					    == DATA_MYSQL_BINARY_CHARSET_COLL) {
						/* Do not pad BINARY columns */
						goto err_exit;
					}

					row_mysql_pad_col(mbminlen,
							  pad, pad_len);
					dfield_set_data(&ufield->new_val,
							padded_data, min_size);
				}

				/* If Doc ID is updated, check whether the
				Doc ID is valid */
				if (table->fts
				    && ufield->field_no == doc_id_pos) {
					doc_id_t	n_doc_id;

					n_doc_id =
						table->fts->cache->next_doc_id;

					new_doc_id = fts_read_doc_id(
						static_cast<const byte*>(
							dfield_get_data(
							&ufield->new_val)));

					affects_fulltext = true;
					doc_id_updated = true;

					if (new_doc_id <= 0) {
						ib::error() << "FTS Doc ID"
							" must be larger than"
							" 0";
						goto err_exit;
					}

					if (new_doc_id < n_doc_id) {
						ib::error() << "FTS Doc ID"
							" must be larger than "
							<< n_doc_id - 1
							<< " for table "
							<< table->name;
						goto err_exit;
					}
				}

				n_fields_updated++;
			}
		}
	}

	if (affects_fulltext) {
		ut_ad(table->fts);

		if (DICT_TF2_FLAG_IS_SET(table, DICT_TF2_FTS_HAS_DOC_ID)) {
			doc_id_t	doc_id;
			doc_id_t*	next_doc_id;
			upd_field_t*	ufield;

			next_doc_id = static_cast<doc_id_t*>(mem_heap_alloc(
				heap, sizeof(doc_id_t)));

			ut_ad(!doc_id_updated);
			ufield = update->fields + n_fields_updated;
			fts_get_next_doc_id(table, next_doc_id);
			doc_id = fts_update_doc_id(table, ufield, next_doc_id);
			n_fields_updated++;
			fts_trx_add_op(trx, table, doc_id, FTS_INSERT, NULL);
		} else  {
			if (doc_id_updated) {
				ut_ad(new_doc_id);
				fts_trx_add_op(trx, table, new_doc_id,
					       FTS_INSERT, NULL);
			} else {
				ib::error() << "FTS Doc ID must be updated"
					" along with FTS indexed column for"
					" table " << table->name;
err_exit:
				n_fields_updated = ULINT_UNDEFINED;
			}
		}
	}

	update->n_fields = n_fields_updated;

	return affects_fulltext;
}

/*********************************************************************//**
Set detailed error message associated with foreign key errors for
the given transaction. */
static
void
row_ins_set_detailed(
/*=================*/
	trx_t*		trx,		/*!< in: transaction */
	dict_foreign_t*	foreign)	/*!< in: foreign key constraint */
{
	ut_ad(!srv_read_only_mode);

	mysql_mutex_lock(&srv_misc_tmpfile_mutex);
	rewind(srv_misc_tmpfile);

	if (os_file_set_eof(srv_misc_tmpfile)) {
		ut_print_name(srv_misc_tmpfile, trx,
			      foreign->foreign_table_name);
		std::string fk_str = dict_print_info_on_foreign_key_in_create_format(
			trx, foreign, FALSE);
		fputs(fk_str.c_str(), srv_misc_tmpfile);
		trx_set_detailed_error_from_file(trx, srv_misc_tmpfile);
	} else {
		trx_set_detailed_error(trx, "temp file operation failed");
	}

	mysql_mutex_unlock(&srv_misc_tmpfile_mutex);
}

/*********************************************************************//**
Acquires dict_foreign_err_mutex, rewinds dict_foreign_err_file
and displays information about the given transaction.
The caller must release dict_foreign_err_mutex. */
TRANSACTIONAL_TARGET
static
void
row_ins_foreign_trx_print(
/*======================*/
	trx_t*	trx)	/*!< in: transaction */
{
	ulint	n_rec_locks;
	ulint	n_trx_locks;
	ulint	heap_size;

	ut_ad(!srv_read_only_mode);

	{
		TMLockMutexGuard g{SRW_LOCK_CALL};
		n_rec_locks = trx->lock.n_rec_locks;
		n_trx_locks = UT_LIST_GET_LEN(trx->lock.trx_locks);
		heap_size = mem_heap_get_size(trx->lock.lock_heap);
	}

	mysql_mutex_lock(&dict_foreign_err_mutex);
	rewind(dict_foreign_err_file);
	ut_print_timestamp(dict_foreign_err_file);
	fputs(" Transaction:\n", dict_foreign_err_file);

	trx_print_low(dict_foreign_err_file, trx,
		      n_rec_locks, n_trx_locks, heap_size);

	mysql_mutex_assert_owner(&dict_foreign_err_mutex);
}

/*********************************************************************//**
Reports a foreign key error associated with an update or a delete of a
parent table index entry. */
static
void
row_ins_foreign_report_err(
/*=======================*/
	const char*	errstr,		/*!< in: error string from the viewpoint
					of the parent table */
	que_thr_t*	thr,		/*!< in: query thread whose run_node
					is an update node */
	dict_foreign_t*	foreign,	/*!< in: foreign key constraint */
	const rec_t*	rec,		/*!< in: a matching index record in the
					child table */
	const dtuple_t*	entry)		/*!< in: index entry in the parent
					table */
{
	std::string fk_str;

	if (srv_read_only_mode) {
		return;
	}

	FILE*	ef	= dict_foreign_err_file;
	trx_t*	trx	= thr_get_trx(thr);

	row_ins_set_detailed(trx, foreign);

	row_ins_foreign_trx_print(trx);

	fputs("Foreign key constraint fails for table ", ef);
	ut_print_name(ef, trx, foreign->foreign_table_name);
	fputs(":\n", ef);
	fk_str = dict_print_info_on_foreign_key_in_create_format(trx, foreign,
							TRUE);
	fputs(fk_str.c_str(), ef);
	putc('\n', ef);
	fputs(errstr, ef);
	fprintf(ef, " in parent table, in index %s",
		foreign->referenced_index->name());
	if (entry) {
		fputs(" tuple:\n", ef);
		dtuple_print(ef, entry);
	}
	fputs("\nBut in child table ", ef);
	ut_print_name(ef, trx, foreign->foreign_table_name);
	fprintf(ef, ", in index %s", foreign->foreign_index->name());
	if (rec) {
		fputs(", there is a record:\n", ef);
		rec_print(ef, rec, foreign->foreign_index);
	} else {
		fputs(", the record is not available\n", ef);
	}
	putc('\n', ef);

	mysql_mutex_unlock(&dict_foreign_err_mutex);
}

/*********************************************************************//**
Reports a foreign key error to dict_foreign_err_file when we are trying
to add an index entry to a child table. Note that the adding may be the result
of an update, too. */
static
void
row_ins_foreign_report_add_err(
/*===========================*/
	trx_t*		trx,		/*!< in: transaction */
	dict_foreign_t*	foreign,	/*!< in: foreign key constraint */
	const rec_t*	rec,		/*!< in: a record in the parent table:
					it does not match entry because we
					have an error! */
	const dtuple_t*	entry)		/*!< in: index entry to insert in the
					child table */
{
	std::string fk_str;

	if (srv_read_only_mode) {
		return;
	}

	FILE*	ef	= dict_foreign_err_file;

	row_ins_set_detailed(trx, foreign);

	row_ins_foreign_trx_print(trx);

	fputs("Foreign key constraint fails for table ", ef);
	ut_print_name(ef, trx, foreign->foreign_table_name);
	fputs(":\n", ef);
	fk_str = dict_print_info_on_foreign_key_in_create_format(trx, foreign,
							TRUE);
	fputs(fk_str.c_str(), ef);
	if (foreign->foreign_index) {
		fprintf(ef, " in parent table, in index %s",
			foreign->foreign_index->name());
	} else {
		fputs(" in parent table", ef);
	}
	if (entry) {
		fputs(" tuple:\n", ef);
		/* TODO: DB_TRX_ID and DB_ROLL_PTR may be uninitialized.
		It would be better to only display the user columns. */
		dtuple_print(ef, entry);
	}
	fputs("\nBut in parent table ", ef);
	ut_print_name(ef, trx, foreign->referenced_table_name);
	fprintf(ef, ", in index %s,\n"
		"the closest match we can find is record:\n",
		foreign->referenced_index->name());
	if (rec && page_rec_is_supremum(rec)) {
		/* If the cursor ended on a supremum record, it is better
		to report the previous record in the error message, so that
		the user gets a more descriptive error message. */
		rec = page_rec_get_prev_const(rec);
	}

	if (rec) {
		rec_print(ef, rec, foreign->referenced_index);
	}
	putc('\n', ef);

	mysql_mutex_unlock(&dict_foreign_err_mutex);
}

/*********************************************************************//**
Invalidate the query cache for the given table. */
static
void
row_ins_invalidate_query_cache(
/*===========================*/
	que_thr_t*	thr,		/*!< in: query thread whose run_node
					is an update node */
	const char*	name)		/*!< in: table name prefixed with
					database name and a '/' character */
{
	innobase_invalidate_query_cache(thr_get_trx(thr), name);
}

/** Fill virtual column information in cascade node for the child table.
@param[out]	cascade		child update node
@param[in]	rec		clustered rec of child table
@param[in]	index		clustered index of child table
@param[in]	node		parent update node
@param[in]	foreign		foreign key information
@return		error code. */
static
dberr_t
row_ins_foreign_fill_virtual(
	upd_node_t*		cascade,
	const rec_t*		rec,
	dict_index_t*		index,
	upd_node_t*		node,
	dict_foreign_t*		foreign)
{
	THD*		thd = current_thd;
	row_ext_t*	ext;
	rec_offs	offsets_[REC_OFFS_NORMAL_SIZE];
	rec_offs_init(offsets_);
	const rec_offs*	offsets =
		rec_get_offsets(rec, index, offsets_, index->n_core_fields,
				ULINT_UNDEFINED, &cascade->heap);
	TABLE*		mysql_table= NULL;
	upd_t*		update = cascade->update;
	ulint		n_v_fld = index->table->n_v_def;
	ulint		n_diff;
	upd_field_t*	upd_field;
	dict_vcol_set*	v_cols = foreign->v_cols;
	update->old_vrow = row_build(
		ROW_COPY_DATA, index, rec,
		offsets, index->table, NULL, NULL,
		&ext, update->heap);
	n_diff = update->n_fields;

	ut_ad(index->table->vc_templ != NULL);

	ib_vcol_row vc(NULL);
	uchar *record = vc.record(thd, index, &mysql_table);
	if (!record) {
		return DB_OUT_OF_MEMORY;
	}
	ut_ad(!node->is_delete
	      || (foreign->type & foreign->DELETE_SET_NULL));
	ut_ad(foreign->type & (foreign->DELETE_SET_NULL
			       | foreign->UPDATE_SET_NULL
			       | foreign->UPDATE_CASCADE));

	for (uint16_t i = 0; i < n_v_fld; i++) {

		dict_v_col_t*     col = dict_table_get_nth_v_col(
				index->table, i);

		dict_vcol_set::iterator it = v_cols->find(col);

		if (it == v_cols->end()) {
			continue;
		}

		dfield_t*	vfield = innobase_get_computed_value(
				update->old_vrow, col, index,
				&vc.heap, update->heap, NULL, thd, mysql_table,
				record, NULL, NULL);

		if (vfield == NULL) {
			return DB_COMPUTE_VALUE_FAILED;
		}

		upd_field = update->fields + n_diff;

		upd_field->old_v_val = static_cast<dfield_t*>(
			mem_heap_alloc(update->heap,
				       sizeof *upd_field->old_v_val));

		dfield_copy(upd_field->old_v_val, vfield);

		upd_field_set_v_field_no(upd_field, i, index);

		dfield_t* new_vfield = innobase_get_computed_value(
				update->old_vrow, col, index,
				&vc.heap, update->heap, NULL, thd,
				mysql_table, record, NULL,
				update);

		if (new_vfield == NULL) {
			return DB_COMPUTE_VALUE_FAILED;
		}

		dfield_copy(&upd_field->new_val, new_vfield);

		if (!dfield_datas_are_binary_equal(
				upd_field->old_v_val,
				&upd_field->new_val, 0))
			n_diff++;
	}

	update->n_fields = n_diff;
	return DB_SUCCESS;
}

#ifdef WITH_WSREP
dberr_t wsrep_append_foreign_key(trx_t *trx,
			       dict_foreign_t*	foreign,
			       const rec_t*	clust_rec,
			       dict_index_t*	clust_index,
			       bool		referenced,
			       upd_node_t*	upd_node,
			       bool		pa_disable,
			       Wsrep_service_key_type	key_type);
#endif /* WITH_WSREP */

/*********************************************************************//**
Perform referential actions or checks when a parent row is deleted or updated
and the constraint had an ON DELETE or ON UPDATE condition which was not
RESTRICT.
@return DB_SUCCESS, DB_LOCK_WAIT, or error code */
static MY_ATTRIBUTE((nonnull, warn_unused_result))
dberr_t
row_ins_foreign_check_on_constraint(
/*================================*/
	que_thr_t*	thr,		/*!< in: query thread whose run_node
					is an update node */
	dict_foreign_t*	foreign,	/*!< in: foreign key constraint whose
					type is != 0 */
	btr_pcur_t*	pcur,		/*!< in: cursor placed on a matching
					index record in the child table */
	dtuple_t*	entry,		/*!< in: index entry in the parent
					table */
	mtr_t*		mtr)		/*!< in: mtr holding the latch of pcur
					page */
{
	upd_node_t*	node;
	upd_node_t*	cascade;
	dict_table_t*const*const fktable = &foreign->foreign_table;
	dict_table_t*	table = *fktable;
	dict_index_t*	index;
	dict_index_t*	clust_index;
	dtuple_t*	ref;
	const rec_t*	rec;
	const rec_t*	clust_rec;
	const buf_block_t* clust_block;
	upd_t*		update;
	dberr_t		err;
	trx_t*		trx;
	mem_heap_t*	tmp_heap	= NULL;
	doc_id_t	doc_id = FTS_NULL_DOC_ID;

	DBUG_ENTER("row_ins_foreign_check_on_constraint");

	trx = thr_get_trx(thr);

	/* Since we are going to delete or update a row, we have to invalidate
	the MySQL query cache for table. A deadlock of threads is not possible
	here because the caller of this function does not hold any latches with
	the mutex rank above the lock_sys.latch. The query cache mutex
	has a rank just above the lock_sys.latch. */

	row_ins_invalidate_query_cache(thr, table->name.m_name);

	node = static_cast<upd_node_t*>(thr->run_node);

	if (node->is_delete && 0 == (foreign->type
				     & (foreign->DELETE_CASCADE
					| foreign->DELETE_SET_NULL))) {

		row_ins_foreign_report_err("Trying to delete",
					   thr, foreign,
					   btr_pcur_get_rec(pcur), entry);

		DBUG_RETURN(DB_ROW_IS_REFERENCED);
	}

	if (!node->is_delete && 0 == (foreign->type
				      & (foreign->UPDATE_CASCADE
					 | foreign->UPDATE_SET_NULL))) {

		/* This is an UPDATE */

		row_ins_foreign_report_err("Trying to update",
					   thr, foreign,
					   btr_pcur_get_rec(pcur), entry);

		DBUG_RETURN(DB_ROW_IS_REFERENCED);
	}

	if (node->cascade_node == NULL) {
		node->cascade_heap = mem_heap_create(128);
		node->cascade_node = row_create_update_node_for_mysql(
			table, node->cascade_heap);
		que_node_set_parent(node->cascade_node, node);

	}
	cascade = node->cascade_node;
	cascade->table = table;
	cascade->foreign = foreign;

	if (node->is_delete
	    && (foreign->type & foreign->DELETE_CASCADE)) {
		cascade->is_delete = PLAIN_DELETE;
	} else {
		cascade->is_delete = NO_DELETE;

		if (foreign->n_fields > cascade->update_n_fields) {
			/* We have to make the update vector longer */

			cascade->update = upd_create(foreign->n_fields,
						     node->cascade_heap);
			cascade->update_n_fields = foreign->n_fields;
		}

		/* We do not allow cyclic cascaded updating (DELETE is
		allowed, but not UPDATE) of the same table, as this
		can lead to an infinite cycle. Check that we are not
		updating the same table which is already being
		modified in this cascade chain. We have to check this
		also because the modification of the indexes of a
		'parent' table may still be incomplete, and we must
		avoid seeing the indexes of the parent table in an
		inconsistent state! */

		if (row_ins_cascade_ancestor_updates_table(cascade, table)) {

			/* We do not know if this would break foreign key
			constraints, but play safe and return an error */

			err = DB_ROW_IS_REFERENCED;

			row_ins_foreign_report_err(
				"Trying an update, possibly causing a cyclic"
				" cascaded update\n"
				"in the child table,", thr, foreign,
				btr_pcur_get_rec(pcur), entry);

			goto nonstandard_exit_func;
		}
	}

	if (row_ins_cascade_n_ancestors(cascade) >= FK_MAX_CASCADE_DEL) {
		err = DB_FOREIGN_EXCEED_MAX_CASCADE;

		row_ins_foreign_report_err(
			"Trying a too deep cascaded delete or update\n",
			thr, foreign, btr_pcur_get_rec(pcur), entry);

		goto nonstandard_exit_func;
	}

	index = pcur->index();

	ut_a(index == foreign->foreign_index);

	rec = btr_pcur_get_rec(pcur);

	tmp_heap = mem_heap_create(256);

	if (dict_index_is_clust(index)) {
		/* pcur is already positioned in the clustered index of
		the child table */

		clust_index = index;
		clust_rec = rec;
		clust_block = btr_pcur_get_block(pcur);
	} else {
		/* We have to look for the record in the clustered index
		in the child table */

		clust_index = dict_table_get_first_index(table);

		ref = row_build_row_ref(ROW_COPY_POINTERS, index, rec,
					tmp_heap);
		cascade->pcur->old_rec = nullptr;
		cascade->pcur->btr_cur.page_cur.index = clust_index;
		err = btr_pcur_open_with_no_init(ref,
						 PAGE_CUR_LE, BTR_SEARCH_LEAF,
						 cascade->pcur, mtr);
		if (UNIV_UNLIKELY(err != DB_SUCCESS)) {
			goto nonstandard_exit_func;
		}

		clust_rec = btr_pcur_get_rec(cascade->pcur);
		clust_block = btr_pcur_get_block(cascade->pcur);

		if (!page_rec_is_user_rec(clust_rec)
		    || btr_pcur_get_low_match(cascade->pcur)
		    < dict_index_get_n_unique(clust_index)) {

			ib::error() << "In cascade of a foreign key op index "
				<< index->name
				<< " of table " << index->table->name;

			fputs("InnoDB: record ", stderr);
			rec_print(stderr, rec, index);
			fputs("\n"
			      "InnoDB: clustered record ", stderr);
			rec_print(stderr, clust_rec, clust_index);
			fputs("\n"
			      "InnoDB: Submit a detailed bug report to"
			      " https://jira.mariadb.org/\n", stderr);
			ut_ad(0);
			err = DB_SUCCESS;

			goto nonstandard_exit_func;
		}
	}

	/* Set an X-lock on the row to delete or update in the child table */

	err = lock_table(table, fktable, LOCK_IX, thr);

	if (err == DB_SUCCESS) {
		/* Here it suffices to use a LOCK_REC_NOT_GAP type lock;
		we already have a normal shared lock on the appropriate
		gap if the search criterion was not unique */

		err = lock_clust_rec_read_check_and_lock_alt(
			0, clust_block, clust_rec, clust_index,
			LOCK_X, LOCK_REC_NOT_GAP, thr);
	}

	if (err != DB_SUCCESS) {

		goto nonstandard_exit_func;
	}

	if (rec_get_deleted_flag(clust_rec, dict_table_is_comp(table))) {
		/* In delete-marked records, DB_TRX_ID must
		always refer to an existing undo log record. */
		ut_ad(rec_get_trx_id(clust_rec, clust_index));
		/* This can happen if there is a circular reference of
		rows such that cascading delete comes to delete a row
		already in the process of being delete marked */
		err = DB_SUCCESS;

		goto nonstandard_exit_func;
	}

	if (table->fts) {
		doc_id = fts_get_doc_id_from_rec(
			clust_rec, clust_index,
			rec_get_offsets(clust_rec, clust_index, NULL,
					clust_index->n_core_fields,
					ULINT_UNDEFINED, &tmp_heap));
	}

	if (node->is_delete
	    ? (foreign->type & foreign->DELETE_SET_NULL)
	    : (foreign->type & foreign->UPDATE_SET_NULL)) {
		/* Build the appropriate update vector which sets
		foreign->n_fields first fields in rec to SQL NULL */

		update = cascade->update;

		update->info_bits = 0;
		update->n_fields = foreign->n_fields;
		MEM_UNDEFINED(update->fields,
			      update->n_fields * sizeof *update->fields);

		for (ulint i = 0; i < foreign->n_fields; i++) {
			upd_field_t*	ufield = &update->fields[i];
			ulint		col_no = dict_index_get_nth_col_no(
						index, i);
			ulint		prefix_col;

			ufield->field_no = static_cast<uint16_t>(
				dict_table_get_nth_col_pos(
					table, col_no, &prefix_col));
			dict_col_t*	col = dict_table_get_nth_col(
				table, col_no);
			dict_col_copy_type(col, dfield_get_type(&ufield->new_val));

			ufield->orig_len = 0;
			ufield->exp = NULL;
			dfield_set_null(&ufield->new_val);
		}

		if (foreign->affects_fulltext()) {
			fts_trx_add_op(trx, table, doc_id, FTS_DELETE, NULL);
		}

		if (foreign->v_cols != NULL
		    && foreign->v_cols->size() > 0) {
			err = row_ins_foreign_fill_virtual(
				cascade, clust_rec, clust_index,
				node, foreign);

			if (err != DB_SUCCESS) {
				goto nonstandard_exit_func;
			}
		}
	} else if (table->fts && cascade->is_delete == PLAIN_DELETE
		   && foreign->affects_fulltext()) {
		/* dict_foreign_t::DELETE_CASCADE case */
		fts_trx_add_op(trx, table, doc_id, FTS_DELETE, NULL);
	}

	if (!node->is_delete
	    && (foreign->type & foreign->UPDATE_CASCADE)) {

		/* Build the appropriate update vector which sets changing
		foreign->n_fields first fields in rec to new values */

		bool affects_fulltext = row_ins_cascade_calc_update_vec(
			node, foreign, tmp_heap, trx);

		if (foreign->v_cols && !foreign->v_cols->empty()) {
			err = row_ins_foreign_fill_virtual(
				cascade, clust_rec, clust_index,
				node, foreign);

			if (err != DB_SUCCESS) {
				goto nonstandard_exit_func;
			}
		}

		switch (cascade->update->n_fields) {
		case ULINT_UNDEFINED:
			err = DB_ROW_IS_REFERENCED;

			row_ins_foreign_report_err(
				"Trying a cascaded update where the"
				" updated value in the child\n"
				"table would not fit in the length"
				" of the column, or the value would\n"
				"be NULL and the column is"
				" declared as not NULL in the child table,",
				thr, foreign, btr_pcur_get_rec(pcur), entry);

			goto nonstandard_exit_func;
		case 0:
			/* The update does not change any columns referred
			to in this foreign key constraint: no need to do
			anything */

			err = DB_SUCCESS;

			goto nonstandard_exit_func;
		}

		/* Mark the old Doc ID as deleted */
		if (affects_fulltext) {
			ut_ad(table->fts);
			fts_trx_add_op(trx, table, doc_id, FTS_DELETE, NULL);
		}
	}

	if (table->versioned() && cascade->is_delete != PLAIN_DELETE
	    && cascade->update->affects_versioned()) {
		ut_ad(!cascade->historical_heap);
		cascade->historical_heap = mem_heap_create(srv_page_size);
		cascade->historical_row = row_build(
			ROW_COPY_DATA, clust_index, clust_rec, NULL, table,
			NULL, NULL, NULL, cascade->historical_heap);
	}

	/* Store pcur position and initialize or store the cascade node
	pcur stored position */

	btr_pcur_store_position(pcur, mtr);

	if (index == clust_index) {
		btr_pcur_copy_stored_position(cascade->pcur, pcur);
	} else {
		btr_pcur_store_position(cascade->pcur, mtr);
	}

#ifdef WITH_WSREP
	if (trx->is_wsrep()) {
		err = wsrep_append_foreign_key(trx, foreign, clust_rec, clust_index,
					       false, NULL, true,
					       WSREP_SERVICE_KEY_EXCLUSIVE);
		if (err != DB_SUCCESS) {
			goto nonstandard_exit_func;
		}
	}
#endif /* WITH_WSREP */
	mtr_commit(mtr);

	ut_a(cascade->pcur->rel_pos == BTR_PCUR_ON);

	cascade->state = UPD_NODE_UPDATE_CLUSTERED;

	err = row_update_cascade_for_mysql(thr, cascade,
					   foreign->foreign_table);

	mtr_start(mtr);

	/* Restore pcur position */

	if (pcur->restore_position(BTR_SEARCH_LEAF, mtr)
	    != btr_pcur_t::SAME_ALL) {
		err = DB_CORRUPTION;
	}

	if (tmp_heap) {
		mem_heap_free(tmp_heap);
	}

	DBUG_RETURN(err);

nonstandard_exit_func:

	if (tmp_heap) {
		mem_heap_free(tmp_heap);
	}

	btr_pcur_store_position(pcur, mtr);

	mtr_commit(mtr);
	mtr_start(mtr);

	if (pcur->restore_position(BTR_SEARCH_LEAF, mtr)
	    != btr_pcur_t::SAME_ALL && err == DB_SUCCESS) {
		err = DB_CORRUPTION;
	}

	DBUG_RETURN(err);
}

/*********************************************************************//**
Sets a shared lock on a record. Used in locking possible duplicate key
records and also in checking foreign key constraints.
@return DB_SUCCESS, DB_SUCCESS_LOCKED_REC, or error code */
static
dberr_t
row_ins_set_shared_rec_lock(
/*========================*/
	unsigned		type,	/*!< in: LOCK_ORDINARY, LOCK_GAP, or
					LOCK_REC_NOT_GAP type lock */
	const buf_block_t*	block,	/*!< in: buffer block of rec */
	const rec_t*		rec,	/*!< in: record */
	dict_index_t*		index,	/*!< in: index */
	const rec_offs*		offsets,/*!< in: rec_get_offsets(rec, index) */
	que_thr_t*		thr)	/*!< in: query thread */
{
	dberr_t	err;

	ut_ad(rec_offs_validate(rec, index, offsets));

	if (dict_index_is_clust(index)) {
		err = lock_clust_rec_read_check_and_lock(
			0, block, rec, index, offsets, LOCK_S, type, thr);
	} else {
		err = lock_sec_rec_read_check_and_lock(
			0, block, rec, index, offsets, LOCK_S, type, thr);
	}

	return(err);
}

/*********************************************************************//**
Sets a exclusive lock on a record. Used in locking possible duplicate key
records
@return DB_SUCCESS, DB_SUCCESS_LOCKED_REC, or error code */
static
dberr_t
row_ins_set_exclusive_rec_lock(
/*===========================*/
	unsigned		type,	/*!< in: LOCK_ORDINARY, LOCK_GAP, or
					LOCK_REC_NOT_GAP type lock */
	const buf_block_t*	block,	/*!< in: buffer block of rec */
	const rec_t*		rec,	/*!< in: record */
	dict_index_t*		index,	/*!< in: index */
	const rec_offs*		offsets,/*!< in: rec_get_offsets(rec, index) */
	que_thr_t*		thr)	/*!< in: query thread */
{
	dberr_t	err;

	ut_ad(rec_offs_validate(rec, index, offsets));

	if (dict_index_is_clust(index)) {
		err = lock_clust_rec_read_check_and_lock(
			0, block, rec, index, offsets, LOCK_X, type, thr);
	} else {
		err = lock_sec_rec_read_check_and_lock(
			0, block, rec, index, offsets, LOCK_X, type, thr);
	}

	return(err);
}

/***************************************************************//**
Checks if foreign key constraint fails for an index entry. Sets shared locks
which lock either the success or the failure of the constraint. NOTE that
the caller must have a shared latch on dict_sys.latch.
@return DB_SUCCESS, DB_NO_REFERENCED_ROW, or DB_ROW_IS_REFERENCED */
dberr_t
row_ins_check_foreign_constraint(
/*=============================*/
	ibool		check_ref,/*!< in: TRUE if we want to check that
				the referenced table is ok, FALSE if we
				want to check the foreign key table */
	dict_foreign_t*	foreign,/*!< in: foreign constraint; NOTE that the
				tables mentioned in it must be in the
				dictionary cache if they exist at all */
	dict_table_t*	table,	/*!< in: if check_ref is TRUE, then the foreign
				table, else the referenced table */
	dtuple_t*	entry,	/*!< in: index entry for index */
	que_thr_t*	thr)	/*!< in: query thread */
{
	upd_node_t*	upd_node;
	ulint		n_fields_cmp;
	btr_pcur_t	pcur;
	int		cmp;
	mtr_t		mtr;
	trx_t*		trx		= thr_get_trx(thr);
	mem_heap_t*	heap		= NULL;
	rec_offs	offsets_[REC_OFFS_NORMAL_SIZE];
	rec_offs*	offsets		= offsets_;

	bool		skip_gap_lock;

	skip_gap_lock = (trx->isolation_level <= TRX_ISO_READ_COMMITTED);

	DBUG_ENTER("row_ins_check_foreign_constraint");

	rec_offs_init(offsets_);

#ifdef WITH_WSREP
	upd_node= NULL;
#endif /* WITH_WSREP */

	if (!trx->check_foreigns) {
		/* The user has suppressed foreign key checks currently for
		this session */
		DBUG_RETURN(DB_SUCCESS);
	}

	/* If any of the foreign key fields in entry is SQL NULL, we
	suppress the foreign key check: this is compatible with Oracle,
	for example */
	for (ulint i = 0; i < entry->n_fields; i++) {
		dfield_t* field = dtuple_get_nth_field(entry, i);
		if (i < foreign->n_fields && dfield_is_null(field)) {
			DBUG_RETURN(DB_SUCCESS);
		}
		/* System Versioning: if row_end != Inf, we
		suppress the foreign key check */
		if (field->type.vers_sys_end() && field->vers_history_row()) {
			DBUG_RETURN(DB_SUCCESS);
		}
	}

	if (que_node_get_type(thr->run_node) == QUE_NODE_UPDATE) {
		upd_node = static_cast<upd_node_t*>(thr->run_node);

		if (upd_node->is_delete != PLAIN_DELETE
		    && upd_node->foreign == foreign) {
			/* If a cascaded update is done as defined by a
			foreign key constraint, do not check that
			constraint for the child row. In ON UPDATE CASCADE
			the update of the parent row is only half done when
			we come here: if we would check the constraint here
			for the child row it would fail.

			A QUESTION remains: if in the child table there are
			several constraints which refer to the same parent
			table, we should merge all updates to the child as
			one update? And the updates can be contradictory!
			Currently we just perform the update associated
			with each foreign key constraint, one after
			another, and the user has problems predicting in
			which order they are performed. */

			DBUG_RETURN(DB_SUCCESS);
		}
	}

	if (que_node_get_type(thr->run_node) == QUE_NODE_INSERT) {
		ins_node_t* insert_node =
			static_cast<ins_node_t*>(thr->run_node);
		dict_table_t* table = insert_node->index->table;
		if (table->versioned()) {
			dfield_t* row_end = dtuple_get_nth_field(
				insert_node->row, table->vers_end);
			if (row_end->vers_history_row()) {
				DBUG_RETURN(DB_SUCCESS);
			}
		}
	}

	dict_table_t *check_table;
	dict_index_t *check_index;
	dberr_t err = DB_SUCCESS;

	{
		dict_table_t*& fktable = check_ref
			? foreign->referenced_table : foreign->foreign_table;
		check_table = fktable;
		if (check_table) {
			err = lock_table(check_table, &fktable, LOCK_IS, thr);
			if (err != DB_SUCCESS) {
				goto do_possible_lock_wait;
			}
		}
		check_table = fktable;
	}

	check_index = check_ref
		? foreign->referenced_index : foreign->foreign_index;

	if (!check_table || !check_table->is_readable() || !check_index) {
		FILE*	ef = dict_foreign_err_file;
		std::string fk_str;

		row_ins_set_detailed(trx, foreign);
		row_ins_foreign_trx_print(trx);

		fputs("Foreign key constraint fails for table ", ef);
		ut_print_name(ef, trx, check_ref
			      ? foreign->foreign_table_name
			      : foreign->referenced_table_name);
		fputs(":\n", ef);
		fk_str = dict_print_info_on_foreign_key_in_create_format(
			trx, foreign, TRUE);
		fputs(fk_str.c_str(), ef);
		if (check_ref) {
			if (foreign->foreign_index) {
				fprintf(ef, "\nTrying to add to index %s"
					" tuple:\n",
					foreign->foreign_index->name());
			} else {
				fputs("\nTrying to add tuple:\n", ef);
			}
			dtuple_print(ef, entry);
			fputs("\nBut the parent table ", ef);
			ut_print_name(ef, trx, foreign->referenced_table_name);
			fputs("\nor its .ibd file or the required index does"
			      " not currently exist!\n", ef);
			err = DB_NO_REFERENCED_ROW;
		} else {
			if (foreign->referenced_index) {
				fprintf(ef, "\nTrying to modify index %s"
					" tuple:\n",
					foreign->referenced_index->name());
			} else {
				fputs("\nTrying to modify tuple:\n", ef);
			}
			dtuple_print(ef, entry);
			fputs("\nBut the referencing table ", ef);
			ut_print_name(ef, trx, foreign->foreign_table_name);
			fputs("\nor its .ibd file or the required index does"
			      " not currently exist!\n", ef);
			err = DB_ROW_IS_REFERENCED;
		}

		mysql_mutex_unlock(&dict_foreign_err_mutex);
		goto exit_func;
	}

	mtr_start(&mtr);

	/* Store old value on n_fields_cmp */

	n_fields_cmp = dtuple_get_n_fields_cmp(entry);

	dtuple_set_n_fields_cmp(entry, foreign->n_fields);
	pcur.btr_cur.page_cur.index = check_index;
	err = btr_pcur_open(entry, PAGE_CUR_GE, BTR_SEARCH_LEAF, &pcur, &mtr);
	if (UNIV_UNLIKELY(err != DB_SUCCESS)) {
		goto end_scan;
	}

	/* Scan index records and check if there is a matching record */

	do {
		const rec_t*		rec = btr_pcur_get_rec(&pcur);
		const buf_block_t*	block = btr_pcur_get_block(&pcur);

		if (page_rec_is_infimum_low(rec - block->page.frame)) {

			continue;
		}

		offsets = rec_get_offsets(rec, check_index, offsets,
					  check_index->n_core_fields,
					  ULINT_UNDEFINED, &heap);

		if (page_rec_is_supremum_low(rec - block->page.frame)) {

			if (skip_gap_lock) {

				continue;
			}

			err = row_ins_set_shared_rec_lock(LOCK_ORDINARY, block,
							  rec, check_index,
							  offsets, thr);
			switch (err) {
			case DB_SUCCESS_LOCKED_REC:
			case DB_SUCCESS:
				continue;
			default:
				goto end_scan;
			}
		}

		cmp = cmp_dtuple_rec(entry, rec, check_index, offsets);

		if (cmp == 0) {
			if (rec_get_deleted_flag(rec,
						 rec_offs_comp(offsets))) {
				/* In delete-marked records, DB_TRX_ID must
				always refer to an existing undo log record. */
				ut_ad(!dict_index_is_clust(check_index)
				      || row_get_rec_trx_id(rec, check_index,
							    offsets));

				err = row_ins_set_shared_rec_lock(
					skip_gap_lock
					? LOCK_REC_NOT_GAP
					: LOCK_ORDINARY, block,
					rec, check_index, offsets, thr);
				switch (err) {
				case DB_SUCCESS_LOCKED_REC:
				case DB_SUCCESS:
					break;
				default:
					goto end_scan;
				}
			} else {
				if (check_table->versioned()) {
					bool history_row = false;

					if (check_index->is_primary()) {
						history_row = check_index->
							vers_history_row(rec,
									 offsets);
					} else if (check_index->
						vers_history_row(rec,
								 history_row)) {
						break;
					}

					if (history_row) {
						continue;
					}
				}
				/* Found a matching record. Lock only
				a record because we can allow inserts
				into gaps */

				err = row_ins_set_shared_rec_lock(
					LOCK_REC_NOT_GAP, block,
					rec, check_index, offsets, thr);

				switch (err) {
				case DB_SUCCESS_LOCKED_REC:
				case DB_SUCCESS:
					break;
				default:
					goto end_scan;
				}

				if (check_ref) {
					err = DB_SUCCESS;
#ifdef WITH_WSREP
					if (trx->is_wsrep()) {
						err = wsrep_append_foreign_key(
							thr_get_trx(thr),
							foreign,
							rec,
							check_index,
							check_ref,
							upd_node,
						        false,
						        WSREP_SERVICE_KEY_REFERENCE);
					}
#endif /* WITH_WSREP */
					goto end_scan;
				} else if (foreign->type != 0) {
					/* There is an ON UPDATE or ON DELETE
					condition: check them in a separate
					function */

					err = row_ins_foreign_check_on_constraint(
						thr, foreign, &pcur, entry,
						&mtr);
					if (err != DB_SUCCESS) {
						/* Since reporting a plain
						"duplicate key" error
						message to the user in
						cases where a long CASCADE
						operation would lead to a
						duplicate key in some
						other table is very
						confusing, map duplicate
						key errors resulting from
						FK constraints to a
						separate error code. */

						if (err == DB_DUPLICATE_KEY) {
							err = DB_FOREIGN_DUPLICATE_KEY;
						}

						goto end_scan;
					}

					/* row_ins_foreign_check_on_constraint
					may have repositioned pcur on a
					different block */
					block = btr_pcur_get_block(&pcur);
				} else {
					row_ins_foreign_report_err(
						"Trying to delete or update",
						thr, foreign, rec, entry);

					err = DB_ROW_IS_REFERENCED;
					goto end_scan;
				}
			}
		} else {
			ut_a(cmp < 0);

			err = skip_gap_lock
				? DB_SUCCESS
				: row_ins_set_shared_rec_lock(
					LOCK_GAP, block,
					rec, check_index, offsets, thr);

			switch (err) {
			case DB_SUCCESS_LOCKED_REC:
				err = DB_SUCCESS;
				/* fall through */
			case DB_SUCCESS:
				if (check_ref) {
					err = DB_NO_REFERENCED_ROW;
					row_ins_foreign_report_add_err(
						trx, foreign, rec, entry);
				}
			default:
				break;
			}

			goto end_scan;
		}
	} while (btr_pcur_move_to_next(&pcur, &mtr));

	if (check_ref) {
		row_ins_foreign_report_add_err(
			trx, foreign, btr_pcur_get_rec(&pcur), entry);
		err = DB_NO_REFERENCED_ROW;
	} else {
		err = DB_SUCCESS;
	}

end_scan:
	mtr_commit(&mtr);
	ut_free(pcur.old_rec_buf);

	/* Restore old value */
	dtuple_set_n_fields_cmp(entry, n_fields_cmp);

do_possible_lock_wait:
	if (err == DB_LOCK_WAIT) {
		trx->error_state = err;

		thr->lock_state = QUE_THR_LOCK_ROW;

		err = lock_wait(thr);

		thr->lock_state = QUE_THR_LOCK_NOLOCK;

		if (err == DB_SUCCESS) {
			err = DB_LOCK_WAIT;
		}
	}

exit_func:
	if (UNIV_LIKELY_NULL(heap)) {
		mem_heap_free(heap);
	}

	DBUG_RETURN(err);
}

/** Sets the values of the dtuple fields in ref_entry from the values of
foreign columns in entry.
@param[in]	foreign		foreign key constraint
@param[in]	index		clustered index
@param[in]	entry		tuple of clustered index
@param[in]	ref_entry	tuple of foreign columns
@return true if all foreign key fields present in clustered index */
static
bool row_ins_foreign_index_entry(dict_foreign_t *foreign,
                                 const dict_index_t *index,
                                 const dtuple_t *entry,
                                 dtuple_t *ref_entry)
{
  for (ulint i= 0; i < foreign->n_fields; i++)
  {
    for (ulint j= 0; j < index->n_fields; j++)
    {
      const dict_col_t *col= dict_index_get_nth_col(index, j);

      /* A clustered index may contain instantly dropped columns,
      which must be skipped. */
      if (col->is_dropped())
        continue;

      const char *col_name= dict_table_get_col_name(index->table, col->ind);
      if (0 == innobase_strcasecmp(col_name, foreign->foreign_col_names[i]))
      {
        dfield_copy(&ref_entry->fields[i], &entry->fields[j]);
        goto got_match;
      }
    }
    return false;
got_match:
    continue;
  }

  return true;
}

/***************************************************************//**
Checks if foreign key constraints fail for an index entry. If index
is not mentioned in any constraint, this function does nothing,
Otherwise does searches to the indexes of referenced tables and
sets shared locks which lock either the success or the failure of
a constraint.
@return DB_SUCCESS or error code */
static MY_ATTRIBUTE((nonnull, warn_unused_result))
dberr_t
row_ins_check_foreign_constraints(
/*==============================*/
	dict_table_t*	table,	/*!< in: table */
	dict_index_t*	index,	/*!< in: index */
	bool		pk,	/*!< in: index->is_primary() */
	dtuple_t*	entry,	/*!< in: index entry for index */
	que_thr_t*	thr)	/*!< in: query thread */
{
	dict_foreign_t*	foreign;
	dberr_t		err = DB_SUCCESS;
	mem_heap_t*	heap = NULL;

	DBUG_ASSERT(index->is_primary() == pk);

	DEBUG_SYNC_C_IF_THD(thr_get_trx(thr)->mysql_thd,
			    "foreign_constraint_check_for_ins");

	for (dict_foreign_set::iterator it = table->foreign_set.begin();
	     err == DB_SUCCESS && it != table->foreign_set.end();
	     ++it) {

		foreign = *it;

		if (foreign->foreign_index == index
		    || (pk && !foreign->foreign_index)) {

			dtuple_t*	ref_tuple = entry;
			if (UNIV_UNLIKELY(!foreign->foreign_index)) {
				/* Change primary key entry to
				foreign key index entry */
				if (!heap) {
					heap = mem_heap_create(1000);
				} else {
					mem_heap_empty(heap);
				}

				ref_tuple = dtuple_create(
					heap, foreign->n_fields);
				dtuple_set_n_fields_cmp(
					ref_tuple, foreign->n_fields);
				if (!row_ins_foreign_index_entry(
					foreign, index, entry, ref_tuple)) {
					err = DB_NO_REFERENCED_ROW;
					break;
				}

			}

			dict_table_t*	ref_table = NULL;
			dict_table_t*	referenced_table
						= foreign->referenced_table;

			if (referenced_table == NULL) {

				ref_table = dict_table_open_on_name(
					foreign->referenced_table_name_lookup,
					false, DICT_ERR_IGNORE_NONE);
			}

			err = row_ins_check_foreign_constraint(
				TRUE, foreign, table, ref_tuple, thr);

			if (ref_table) {
				dict_table_close(ref_table);
			}
		}
	}

	if (UNIV_LIKELY_NULL(heap)) {
		mem_heap_free(heap);
	}

	return err;
}

/***************************************************************//**
Checks if a unique key violation to rec would occur at the index entry
insert.
@return TRUE if error */
static
ibool
row_ins_dupl_error_with_rec(
/*========================*/
	const rec_t*	rec,	/*!< in: user record; NOTE that we assume
				that the caller already has a record lock on
				the record! */
	const dtuple_t*	entry,	/*!< in: entry to insert */
	dict_index_t*	index,	/*!< in: index */
	const rec_offs*	offsets)/*!< in: rec_get_offsets(rec, index) */
{
	ulint	matched_fields;
	ulint	n_unique;
	ulint	i;

	ut_ad(rec_offs_validate(rec, index, offsets));

	n_unique = dict_index_get_n_unique(index);

	matched_fields = 0;

	cmp_dtuple_rec_with_match(entry, rec, index, offsets, &matched_fields);

	if (matched_fields < n_unique) {

		return(FALSE);
	}

	/* In a unique secondary index we allow equal key values if they
	contain SQL NULLs */

	if (!dict_index_is_clust(index)) {

		for (i = 0; i < n_unique; i++) {
			if (dfield_is_null(dtuple_get_nth_field(entry, i))) {

				return(FALSE);
			}
		}
	}

	return(!rec_get_deleted_flag(rec, rec_offs_comp(offsets)));
}

/** Determine whether a history row was inserted by this transaction
(row TRX_ID is the same as current TRX_ID).
@param index  secondary index
@param rec    secondary index record
@param trx    transaction
@return error code
@retval DB_SUCCESS                on success
@retval DB_FOREIGN_DUPLICATE_KEY  if a history row was inserted by trx */
static dberr_t vers_row_same_trx(dict_index_t* index, const rec_t* rec,
                                 const trx_t& trx)
{
  mtr_t mtr;
  dberr_t ret= DB_SUCCESS;
  dict_index_t *clust_index= dict_table_get_first_index(index->table);
  ut_ad(index != clust_index);

  mtr.start();

  if (const rec_t *clust_rec=
      row_get_clust_rec(BTR_SEARCH_LEAF, rec, index, &clust_index, &mtr))
  {
    rec_offs offsets_[REC_OFFS_NORMAL_SIZE];
    rec_offs *clust_offs= offsets_;
    rec_offs_init(offsets_);
    mem_heap_t *heap= NULL;

    clust_offs=
      rec_get_offsets(clust_rec, clust_index, clust_offs,
                      clust_index->n_core_fields, ULINT_UNDEFINED, &heap);
    if (clust_index->vers_history_row(clust_rec, clust_offs))
    {
      ulint trx_id_len;
      const byte *trx_id= rec_get_nth_field(clust_rec, clust_offs,
                                            clust_index->n_uniq, &trx_id_len);
      ut_ad(trx_id_len == DATA_TRX_ID_LEN);

      if (trx.id == trx_read_trx_id(trx_id))
        ret= DB_FOREIGN_DUPLICATE_KEY;
    }

    if (UNIV_LIKELY_NULL(heap))
      mem_heap_free(heap);
  }
  else
  {
    ib::error() << "foreign constraints: secondary index " << index->name <<
                   " of table " << index->table->name << " is out of sync";
    ut_ad("secondary index is out of sync" == 0);
    ret= DB_TABLE_CORRUPT;
  }

  mtr.commit();
  return ret;
}

/***************************************************************//**
Scans a unique non-clustered index at a given index entry to determine
whether a uniqueness violation has occurred for the key value of the entry.
Set shared locks on possible duplicate records.
@return DB_SUCCESS, DB_DUPLICATE_KEY, or DB_LOCK_WAIT */
static MY_ATTRIBUTE((nonnull, warn_unused_result))
dberr_t
row_ins_scan_sec_index_for_duplicate(
/*=================================*/
	ulint		flags,	/*!< in: undo logging and locking flags */
	dict_index_t*	index,	/*!< in: non-clustered unique index */
	dtuple_t*	entry,	/*!< in: index entry */
	que_thr_t*	thr,	/*!< in: query thread */
	mtr_t*		mtr,	/*!< in/out: mini-transaction */
	mem_heap_t*	offsets_heap)
				/*!< in/out: memory heap that can be emptied */
{
	ulint		n_unique;
	int		cmp;
	ulint		n_fields_cmp;
	btr_pcur_t	pcur;
	rec_offs	offsets_[REC_OFFS_SEC_INDEX_SIZE];
	rec_offs*	offsets		= offsets_;
	DBUG_ENTER("row_ins_scan_sec_index_for_duplicate");

	rec_offs_init(offsets_);

	ut_ad(!index->lock.have_any());

	n_unique = dict_index_get_n_unique(index);

	/* If the secondary index is unique, but one of the fields in the
	n_unique first fields is NULL, a unique key violation cannot occur,
	since we define NULL != NULL in this case */
	if (index->n_nullable && dtuple_contains_null(entry, n_unique))
		DBUG_RETURN(DB_SUCCESS);

	/* Store old value on n_fields_cmp */

	n_fields_cmp = dtuple_get_n_fields_cmp(entry);

	dtuple_set_n_fields_cmp(entry, n_unique);
	pcur.btr_cur.page_cur.index = index;
	trx_t* const trx = thr_get_trx(thr);
	dberr_t err = btr_pcur_open(entry, PAGE_CUR_GE, BTR_SEARCH_LEAF,
				    &pcur, mtr);
	if (err != DB_SUCCESS) {
		goto end_scan;
	}

	/* Scan index records and check if there is a duplicate */

	do {
		const rec_t*		rec	= btr_pcur_get_rec(&pcur);
		const buf_block_t*	block	= btr_pcur_get_block(&pcur);
		const ulint		lock_type = LOCK_ORDINARY;

		if (page_rec_is_infimum_low(rec - block->page.frame)) {

			continue;
		}

		offsets = rec_get_offsets(rec, index, offsets,
					  index->n_core_fields,
					  ULINT_UNDEFINED, &offsets_heap);

		if (flags & BTR_NO_LOCKING_FLAG) {
			/* Set no locks when applying log
			in online table rebuild. */
		} else if (trx->duplicates) {

			/* If the SQL-query will update or replace
			duplicate key we will take X-lock for
			duplicates ( REPLACE, LOAD DATAFILE REPLACE,
			INSERT ON DUPLICATE KEY UPDATE). */

			err = row_ins_set_exclusive_rec_lock(
				lock_type, block, rec, index, offsets, thr);
		} else {

			err = row_ins_set_shared_rec_lock(
				lock_type, block, rec, index, offsets, thr);
		}

		switch (err) {
		case DB_SUCCESS_LOCKED_REC:
			err = DB_SUCCESS;
		case DB_SUCCESS:
			break;
		default:
			goto end_scan;
		}

		if (page_rec_is_supremum_low(rec - block->page.frame)) {

			continue;
		}

		cmp = cmp_dtuple_rec(entry, rec, index, offsets);

		if (cmp == 0) {
			if (row_ins_dupl_error_with_rec(rec, entry,
							index, offsets)) {

				err = DB_DUPLICATE_KEY;

				trx->error_info = index;

				if (!index->table->versioned()) {
				} else if (dberr_t e =
					   vers_row_same_trx(index, rec,
							     *trx)) {
					err = e;
					goto end_scan;
				}

				/* If the duplicate is on hidden FTS_DOC_ID,
				state so in the error log */
				if (index == index->table->fts_doc_id_index
				    && DICT_TF2_FLAG_IS_SET(
					index->table,
					DICT_TF2_FTS_HAS_DOC_ID)) {

					ib::error() << "Duplicate FTS_DOC_ID"
						" value on table "
						<< index->table->name;
				}

				goto end_scan;
			}
		} else {
			ut_a(cmp < 0);
			goto end_scan;
		}
	} while (btr_pcur_move_to_next(&pcur, mtr));

end_scan:
	/* Restore old value */
	dtuple_set_n_fields_cmp(entry, n_fields_cmp);

	DBUG_RETURN(err);
}

/** Checks for a duplicate when the table is being rebuilt online.
@param n_uniq   index->db_trx_id()
@param entry    entry being inserted
@param rec      clustered index record at insert position
@param index    clustered index
@param offsets  rec_get_offsets(rec)
@retval DB_SUCCESS when no duplicate is detected
@retval DB_SUCCESS_LOCKED_REC when rec is an exact match of entry or
a newer version of entry (the entry should not be inserted)
@retval DB_DUPLICATE_KEY when entry is a duplicate of rec */
static MY_ATTRIBUTE((nonnull, warn_unused_result))
dberr_t
row_ins_duplicate_online(ulint n_uniq, const dtuple_t *entry,
                         const rec_t *rec, const dict_index_t *index,
                         rec_offs *offsets)
{
	ulint	fields	= 0;

	/* During rebuild, there should not be any delete-marked rows
	in the new table. */
	ut_ad(!rec_get_deleted_flag(rec, rec_offs_comp(offsets)));
	ut_ad(dtuple_get_n_fields_cmp(entry) == n_uniq);
	ut_ad(n_uniq == index->db_trx_id());

	/* Compare the PRIMARY KEY fields and the DB_TRX_ID, DB_ROLL_PTR. */
	cmp_dtuple_rec_with_match_low(entry, rec, index, offsets, n_uniq + 2,
				      &fields);

	if (fields < n_uniq) {
		/* Not a duplicate. */
		return(DB_SUCCESS);
	}

	ulint trx_id_len;

	if (fields == n_uniq + 2
	    && memcmp(rec_get_nth_field(rec, offsets, n_uniq, &trx_id_len),
		      reset_trx_id, DATA_TRX_ID_LEN + DATA_ROLL_PTR_LEN)) {
		ut_ad(trx_id_len == DATA_TRX_ID_LEN);
		/* rec is an exact match of entry, and DB_TRX_ID belongs
		to a transaction that started after our ALTER TABLE. */
		return(DB_SUCCESS_LOCKED_REC);
	}

	return(DB_DUPLICATE_KEY);
}

/** Checks for a duplicate when the table is being rebuilt online.
@retval DB_SUCCESS when no duplicate is detected
@retval DB_SUCCESS_LOCKED_REC when rec is an exact match of entry or
a newer version of entry (the entry should not be inserted)
@retval DB_DUPLICATE_KEY when entry is a duplicate of rec */
static MY_ATTRIBUTE((nonnull, warn_unused_result))
dberr_t
row_ins_duplicate_error_in_clust_online(
/*====================================*/
	ulint		n_uniq,	/*!< in: offset of DB_TRX_ID */
	const dtuple_t*	entry,	/*!< in: entry that is being inserted */
	const btr_cur_t*cursor,	/*!< in: cursor on insert position */
	rec_offs**	offsets,/*!< in/out: rec_get_offsets(rec) */
	mem_heap_t**	heap)	/*!< in/out: heap for offsets */
{
	dberr_t		err	= DB_SUCCESS;
	const rec_t*	rec	= btr_cur_get_rec(cursor);

	ut_ad(!cursor->index()->is_instant());

	if (cursor->low_match >= n_uniq
	    && !page_rec_is_infimum_low(rec - btr_cur_get_page(cursor))) {
		*offsets = rec_get_offsets(rec, cursor->index(), *offsets,
					   cursor->index()->n_fields,
					   ULINT_UNDEFINED, heap);
		err = row_ins_duplicate_online(n_uniq, entry,
					       rec, cursor->index(), *offsets);
		if (err != DB_SUCCESS) {
			return(err);
		}
	}

	if (!(rec = page_rec_get_next_const(rec))) {
		return DB_CORRUPTION;
	}

	if (cursor->up_match >= n_uniq && !page_rec_is_supremum(rec)) {
		*offsets = rec_get_offsets(rec, cursor->index(), *offsets,
					   cursor->index()->n_fields,
					   ULINT_UNDEFINED, heap);
		err = row_ins_duplicate_online(n_uniq, entry,
					       rec, cursor->index(), *offsets);
	}

	return(err);
}

/***************************************************************//**
Checks if a unique key violation error would occur at an index entry
insert. Sets shared locks on possible duplicate records. Works only
for a clustered index!
@retval DB_SUCCESS if no error
@retval DB_DUPLICATE_KEY if error,
@retval DB_LOCK_WAIT if we have to wait for a lock on a possible duplicate
record */
static MY_ATTRIBUTE((nonnull, warn_unused_result))
dberr_t
row_ins_duplicate_error_in_clust(
	ulint		flags,	/*!< in: undo logging and locking flags */
	btr_cur_t*	cursor,	/*!< in: B-tree cursor */
	const dtuple_t*	entry,	/*!< in: entry to insert */
	que_thr_t*	thr)	/*!< in: query thread */
{
	dberr_t	err;
	rec_t*	rec;
	ulint	n_unique;
	trx_t*	trx		= thr_get_trx(thr);
	mem_heap_t*heap		= NULL;
	rec_offs offsets_[REC_OFFS_NORMAL_SIZE];
	rec_offs* offsets		= offsets_;
	rec_offs_init(offsets_);

	ut_ad(cursor->index()->is_clust());

	/* NOTE: For unique non-clustered indexes there may be any number
	of delete marked records with the same value for the non-clustered
	index key (remember multiversioning), and which differ only in
	the row refererence part of the index record, containing the
	clustered index key fields. For such a secondary index record,
	to avoid race condition, we must FIRST do the insertion and after
	that check that the uniqueness condition is not breached! */

	/* NOTE: A problem is that in the B-tree node pointers on an
	upper level may match more to the entry than the actual existing
	user records on the leaf level. So, even if low_match would suggest
	that a duplicate key violation may occur, this may not be the case. */

	n_unique = dict_index_get_n_unique(cursor->index());

	if (cursor->low_match >= n_unique) {

		rec = btr_cur_get_rec(cursor);

		if (!page_rec_is_infimum_low(rec - btr_cur_get_page(cursor))) {
			offsets = rec_get_offsets(rec, cursor->index(),
						  offsets,
						  cursor->index()
						  ->n_core_fields,
						  ULINT_UNDEFINED, &heap);

			/* We set a lock on the possible duplicate: this
			is needed in logical logging of MySQL to make
			sure that in roll-forward we get the same duplicate
			errors as in original execution */

			if (flags & BTR_NO_LOCKING_FLAG) {
				/* Do nothing if no-locking is set */
				err = DB_SUCCESS;
			} else if (trx->duplicates) {

				/* If the SQL-query will update or replace
				duplicate key we will take X-lock for
				duplicates ( REPLACE, LOAD DATAFILE REPLACE,
				INSERT ON DUPLICATE KEY UPDATE). */

				err = row_ins_set_exclusive_rec_lock(
					LOCK_REC_NOT_GAP,
					btr_cur_get_block(cursor),
					rec, cursor->index(), offsets, thr);
			} else {

				err = row_ins_set_shared_rec_lock(
					LOCK_REC_NOT_GAP,
					btr_cur_get_block(cursor), rec,
					cursor->index(), offsets, thr);
			}

			switch (err) {
			case DB_SUCCESS_LOCKED_REC:
			case DB_SUCCESS:
				break;
			default:
				goto func_exit;
			}

			if (row_ins_dupl_error_with_rec(
				    rec, entry, cursor->index(), offsets)) {
duplicate:
				trx->error_info = cursor->index();
				err = DB_DUPLICATE_KEY;
				if (thr->prebuilt
				    && thr->prebuilt->upd_node
				    && thr->prebuilt->upd_node->is_delete
					== VERSIONED_DELETE
				    && entry->vers_history_row())
				{
					ulint trx_id_len;
					byte *trx_id = rec_get_nth_field(
						rec, offsets, n_unique,
						&trx_id_len);
					ut_ad(trx_id_len == DATA_TRX_ID_LEN);
					if (trx->id == trx_read_trx_id(trx_id)) {
						err = DB_FOREIGN_DUPLICATE_KEY;
					}
				}
				goto func_exit;
			}
		}
	}

	err = DB_SUCCESS;

	if (cursor->up_match >= n_unique) {

		rec = page_rec_get_next(btr_cur_get_rec(cursor));

		if (rec && !page_rec_is_supremum(rec)) {
			offsets = rec_get_offsets(rec, cursor->index(),
						  offsets,
						  cursor->index()
						  ->n_core_fields,
						  ULINT_UNDEFINED, &heap);

			if (trx->duplicates) {

				/* If the SQL-query will update or replace
				duplicate key we will take X-lock for
				duplicates ( REPLACE, LOAD DATAFILE REPLACE,
				INSERT ON DUPLICATE KEY UPDATE). */

				err = row_ins_set_exclusive_rec_lock(
					LOCK_REC_NOT_GAP,
					btr_cur_get_block(cursor),
					rec, cursor->index(), offsets, thr);
			} else {

				err = row_ins_set_shared_rec_lock(
					LOCK_REC_NOT_GAP,
					btr_cur_get_block(cursor),
					rec, cursor->index(), offsets, thr);
			}

			switch (err) {
			default:
				break;
			case DB_SUCCESS_LOCKED_REC:
				err = DB_SUCCESS;
				/* fall through */
			case DB_SUCCESS:
				if (row_ins_dupl_error_with_rec(
					    rec, entry, cursor->index(),
					    offsets)) {
					goto duplicate;
				}
			}
		}

		/* This should never happen */
		err = DB_CORRUPTION;
	}
func_exit:
	if (UNIV_LIKELY_NULL(heap)) {
		mem_heap_free(heap);
	}
	return(err);
}

/***************************************************************//**
Checks if an index entry has long enough common prefix with an
existing record so that the intended insert of the entry must be
changed to a modify of the existing record. In the case of a clustered
index, the prefix must be n_unique fields long. In the case of a
secondary index, all fields must be equal.  InnoDB never updates
secondary index records in place, other than clearing or setting the
delete-mark flag. We could be able to update the non-unique fields
of a unique secondary index record by checking the cursor->up_match,
but we do not do so, because it could have some locking implications.
@return TRUE if the existing record should be updated; FALSE if not */
UNIV_INLINE
ibool
row_ins_must_modify_rec(
/*====================*/
	const btr_cur_t*	cursor)	/*!< in: B-tree cursor */
{
	/* NOTE: (compare to the note in row_ins_duplicate_error_in_clust)
	Because node pointers on upper levels of the B-tree may match more
	to entry than to actual user records on the leaf level, we
	have to check if the candidate record is actually a user record.
	A clustered index node pointer contains index->n_unique first fields,
	and a secondary index node pointer contains all index fields. */

	return(cursor->low_match
	       >= dict_index_get_n_unique_in_tree(cursor->index())
	       && !page_rec_is_infimum(btr_cur_get_rec(cursor)));
}

/** Insert the externally stored fields (off-page columns)
of a clustered index entry.
@param[in]	entry	index entry to insert
@param[in]	big_rec	externally stored fields
@param[in,out]	offsets	rec_get_offsets()
@param[in,out]	heap	memory heap
@param[in]	thd	client connection, or NULL
@param[in]	index	clustered index
@return	error code
@retval	DB_SUCCESS
@retval DB_OUT_OF_FILE_SPACE */
static
dberr_t
row_ins_index_entry_big_rec(
	const dtuple_t*		entry,
	const big_rec_t*	big_rec,
	rec_offs*		offsets,
	mem_heap_t**		heap,
	dict_index_t*		index,
	const void*		thd __attribute__((unused)))
{
	mtr_t		mtr;
	btr_pcur_t	pcur;
	rec_t*		rec;

	pcur.btr_cur.page_cur.index = index;
	ut_ad(index->is_primary());

	DEBUG_SYNC_C_IF_THD(thd, "before_row_ins_extern_latch");

	mtr.start();
	if (index->table->is_temporary()) {
		mtr.set_log_mode(MTR_LOG_NO_REDO);
	} else {
		index->set_modified(mtr);
	}

	dberr_t error = btr_pcur_open(entry, PAGE_CUR_LE, BTR_MODIFY_TREE,
				      &pcur, &mtr);
	if (error != DB_SUCCESS) {
		return error;
	}

	rec = btr_pcur_get_rec(&pcur);
	offsets = rec_get_offsets(rec, index, offsets, index->n_core_fields,
				  ULINT_UNDEFINED, heap);

	DEBUG_SYNC_C_IF_THD(thd, "before_row_ins_extern");
	error = btr_store_big_rec_extern_fields(
		&pcur, offsets, big_rec, &mtr, BTR_STORE_INSERT);
	DEBUG_SYNC_C_IF_THD(thd, "after_row_ins_extern");

	mtr.commit();

	ut_free(pcur.old_rec_buf);
	return(error);
}

<<<<<<< HEAD
/** Check whether the executed sql command is from insert
statement
@param thd thread information
@return true if it is insert statement */
static bool thd_sql_is_insert(const THD *thd) noexcept
{
  switch(thd_sql_command(thd))
  {
    case SQLCOM_INSERT:
    case SQLCOM_INSERT_SELECT:
      return true;
    default:
      return false;
  }
}

#if defined __aarch64__&&defined __GNUC__&&__GNUC__==4&&!defined __clang__
/* Avoid GCC 4.8.5 internal compiler error due to srw_mutex::wr_unlock().
We would only need this for row_ins_clust_index_entry_low(),
but GCC 4.8.5 does not support pop_options. */
# pragma GCC optimize ("O0")
#endif
=======
/** Parse the integer data from specified data, which could be
DATA_INT, DATA_FLOAT or DATA_DOUBLE. If the value is less than 0
and the type is not unsigned then we reset the value to 0
@param data             data to read
@param len              length of data
@param mtype            main type of the column
@param prtype           precise type of the column
@return the integer value from the data
@retval 0  if the value is negative or the type or length invalid */
static uint64_t row_parse_int(const byte *data, size_t len,
                              ulint mtype, ulint prtype) noexcept
{
  switch (mtype) {
  case DATA_FLOAT:
    if (len != sizeof(float))
      return 0;
    {
      float f= mach_float_read(data);
      return f <= 0.0 ? 0 : uint64_t(f);
    }
  case DATA_DOUBLE:
    if (len != sizeof(double))
      return 0;
    {
      double d= mach_double_read(data);
      return d <= 0.0 ? 0 : uint64_t(d);
    }
  case DATA_INT:
    if (len == 0 || len > 8)
      return 0;
    const ibool unsigned_type{prtype & DATA_UNSIGNED};
    uint64_t value= mach_read_int_type(data, len, unsigned_type);
    return !unsigned_type && int64_t(value) < 0 ? 0 : value;
  }

  ut_ad("invalid type" == 0);
  return 0;
}
>>>>>>> bac2358c

/***************************************************************//**
Tries to insert an entry into a clustered index, ignoring foreign key
constraints. If a record with the same unique key is found, the other
record is necessarily marked deleted by a committed transaction, or a
unique key violation error occurs. The delete marked record is then
updated to an existing record, and we must write an undo log record on
the delete marked record.
@retval DB_SUCCESS on success
@retval DB_LOCK_WAIT on lock wait when !(flags & BTR_NO_LOCKING_FLAG)
@retval DB_FAIL if retry with BTR_MODIFY_TREE is needed
@return error code */
dberr_t
row_ins_clust_index_entry_low(
/*==========================*/
	ulint		flags,	/*!< in: undo logging and locking flags */
	btr_latch_mode	mode,	/*!< in: BTR_MODIFY_LEAF or BTR_MODIFY_TREE,
				depending on whether we wish optimistic or
				pessimistic descent down the index tree */
	dict_index_t*	index,	/*!< in: clustered index */
	ulint		n_uniq,	/*!< in: 0 or index->n_uniq */
	dtuple_t*	entry,	/*!< in/out: index entry to insert */
	ulint		n_ext,	/*!< in: number of externally stored columns */
	que_thr_t*	thr)	/*!< in: query thread */
{
	btr_pcur_t	pcur;
	dberr_t		err		= DB_SUCCESS;
	big_rec_t*	big_rec		= NULL;
	mtr_t		mtr;
	uint64_t	auto_inc	= 0;
	mem_heap_t*	offsets_heap	= NULL;
	rec_offs	offsets_[REC_OFFS_NORMAL_SIZE];
	rec_offs*	offsets         = offsets_;
	rec_offs_init(offsets_);
	trx_t*		trx	= thr_get_trx(thr);
	buf_block_t*	block;

	DBUG_ENTER("row_ins_clust_index_entry_low");

	ut_ad(dict_index_is_clust(index));
	ut_ad(!dict_index_is_unique(index)
	      || n_uniq == dict_index_get_n_unique(index));
	ut_ad(!n_uniq || n_uniq == dict_index_get_n_unique(index));
	ut_ad(!trx->in_rollback);

	mtr.start();

	if (index->table->is_temporary()) {
		/* Disable REDO logging as the lifetime of temp-tables is
		limited to server or connection lifetime and so REDO
		information is not needed on restart for recovery.
		Disable locking as temp-tables are local to a connection. */

		ut_ad(flags & BTR_NO_LOCKING_FLAG);
		ut_ad(!dict_index_is_online_ddl(index));
		ut_ad(!index->table->persistent_autoinc);
		ut_ad(!index->is_instant());
		ut_ad(!entry->info_bits);
		mtr.set_log_mode(MTR_LOG_NO_REDO);
	} else {
		index->set_modified(mtr);

		if (UNIV_UNLIKELY(entry->info_bits != 0)) {
			ut_ad(entry->is_metadata());
			ut_ad(index->is_instant());
			ut_ad(!dict_index_is_online_ddl(index));
			ut_ad(mode == BTR_MODIFY_TREE);
			ut_ad(flags == BTR_NO_LOCKING_FLAG);
		} else {
			if (mode == BTR_MODIFY_LEAF
			    && dict_index_is_online_ddl(index)) {
				mode = BTR_MODIFY_LEAF_ALREADY_LATCHED;
				mtr_s_lock_index(index, &mtr);
			}

			if (unsigned ai = index->table->persistent_autoinc) {
				/* Prepare to persist the AUTO_INCREMENT value
				from the index entry to PAGE_ROOT_AUTO_INC. */
				const dfield_t* dfield = dtuple_get_nth_field(
					entry, ai - 1);
				if (!dfield_is_null(dfield)) {
					auto_inc = row_parse_int(
						static_cast<const byte*>(
							dfield->data),
						dfield->len,
						dfield->type.mtype,
						dfield->type.prtype);
					if (auto_inc
					    && mode != BTR_MODIFY_TREE) {
						mode = btr_latch_mode(
							BTR_MODIFY_ROOT_AND_LEAF
							^ BTR_MODIFY_LEAF
							^ mode);
					}
				}
			}
		}
	}

	/* Note that we use PAGE_CUR_LE as the search mode, because then
	the function will return in both low_match and up_match of the
	cursor sensible values */
	pcur.btr_cur.page_cur.index = index;
	err = btr_pcur_open(entry, PAGE_CUR_LE, mode, &pcur, &mtr);
	if (err != DB_SUCCESS) {
		index->table->file_unreadable = true;
err_exit:
		mtr.commit();
		goto func_exit;
	}

	if (auto_inc) {
		buf_block_t* root
			= mtr.at_savepoint(mode != BTR_MODIFY_ROOT_AND_LEAF);
		ut_ad(index->page == root->page.id().page_no());
		page_set_autoinc(root, auto_inc, &mtr, false);
	}

	btr_pcur_get_btr_cur(&pcur)->thr = thr;

#ifdef UNIV_DEBUG
	{
		page_t*	page = btr_pcur_get_page(&pcur);
		rec_t*	first_rec = page_rec_get_next(
			page_get_infimum_rec(page));

		ut_ad(page_rec_is_supremum(first_rec)
		      || rec_n_fields_is_sane(index, first_rec, entry));
	}
#endif /* UNIV_DEBUG */

	block = btr_pcur_get_block(&pcur);

	DBUG_EXECUTE_IF("row_ins_row_level", goto row_level_insert;);

	if (!(flags & BTR_NO_UNDO_LOG_FLAG)
	    && page_is_empty(block->page.frame)
	    && !entry->is_metadata() && !trx->duplicates
	    && !trx->check_unique_secondary && !trx->check_foreigns
	    && !trx->dict_operation
	    && block->page.id().page_no() == index->page
	    && !index->table->is_native_online_ddl()
	    && (!dict_table_is_partition(index->table)
		|| thd_sql_is_insert(trx->mysql_thd))) {

		if (!index->table->n_rec_locks
		    && !index->table->versioned()
		    && !index->table->is_temporary()
		    && !index->table->has_spatial_index()) {

			ut_ad(!index->table->skip_alter_undo);
			trx->bulk_insert = true;
			err = lock_table(index->table, NULL, LOCK_X, thr);
			if (err != DB_SUCCESS) {
				trx->error_state = err;
				trx->bulk_insert = false;
				goto err_exit;
			}
			if (index->table->n_rec_locks) {
avoid_bulk:
				trx->bulk_insert = false;
				goto row_level_insert;
			}
#ifdef WITH_WSREP
			if (trx->is_wsrep())
			{
				if (!wsrep_thd_is_local_transaction(trx->mysql_thd))
					goto row_level_insert;
				if (wsrep_append_table_key(trx->mysql_thd, *index->table))
				{
					trx->error_state = DB_ROLLBACK;
					goto err_exit;
				}
			}
#endif /* WITH_WSREP */

#ifdef BTR_CUR_HASH_ADAPT
			if (btr_search_enabled) {
				btr_search_x_lock_all();
				index->table->bulk_trx_id = trx->id;
				btr_search_x_unlock_all();
			} else {
				index->table->bulk_trx_id = trx->id;
			}
#else /* BTR_CUR_HASH_ADAPT */
			index->table->bulk_trx_id = trx->id;
#endif /* BTR_CUR_HASH_ADAPT */

			/* Write TRX_UNDO_EMPTY undo log and
			start buffering the insert operation */
			err = trx_undo_report_row_operation(
				thr, index, entry,
				nullptr, 0, nullptr, nullptr,
				nullptr);

			if (err != DB_SUCCESS) {
				goto avoid_bulk;
			}

			export_vars.innodb_bulk_operations++;
			goto err_exit;
		}
	} else if (flags == (BTR_NO_UNDO_LOG_FLAG | BTR_NO_LOCKING_FLAG)
		   && !index->table->n_rec_locks) {

		ut_ad(index->table->skip_alter_undo);
		ut_ad(!entry->is_metadata());

		/* If foreign key exist and foreign key is enabled
		then avoid using bulk insert for copy algorithm */
		if (innodb_alter_copy_bulk
		    && !index->table->is_temporary()
		    && !index->table->versioned()
		    && !index->table->has_spatial_index()
		    && (!trx->check_foreigns
                        || (index->table->foreign_set.empty()
                            && index->table->referenced_set.empty()))) {
			ut_ad(page_is_empty(block->page.frame));
			/* This code path has been executed at the
			start of the alter operation. Consecutive
			insert operation are buffered in the
			bulk buffer and doesn't check for constraint
			validity of foreign key relationship. */
			trx_start_if_not_started(trx, true);
			trx->bulk_insert = true;
			auto m = trx->mod_tables.emplace(index->table, 0);
			m.first->second.start_bulk_insert(index->table, true);
			err = m.first->second.bulk_insert_buffered(
					*entry, *index, trx);
			goto err_exit;
		}
	}

row_level_insert:
	if (UNIV_UNLIKELY(entry->info_bits != 0)) {
		const rec_t* rec = btr_pcur_get_rec(&pcur);

		if (rec_get_info_bits(rec,
				      page_is_comp(btr_pcur_get_page(&pcur)))
		    & REC_INFO_MIN_REC_FLAG) {
			trx->error_info = index;
			err = DB_DUPLICATE_KEY;
			goto err_exit;
		}

		ut_ad(!row_ins_must_modify_rec(&pcur.btr_cur));
		goto do_insert;
	}

	if (rec_is_metadata(btr_pcur_get_rec(&pcur), *index)) {
		goto do_insert;
	}

	if (n_uniq
	    && (pcur.btr_cur.up_match >= n_uniq
		|| pcur.btr_cur.low_match >= n_uniq)) {

		if (flags
		    == (BTR_CREATE_FLAG | BTR_NO_LOCKING_FLAG
			| BTR_NO_UNDO_LOG_FLAG | BTR_KEEP_SYS_FLAG)) {
			/* Set no locks when applying log
			in online table rebuild. Only check for duplicates. */
			err = row_ins_duplicate_error_in_clust_online(
				n_uniq, entry, &pcur.btr_cur,
				&offsets, &offsets_heap);

			switch (err) {
			case DB_SUCCESS:
				break;
			default:
				ut_ad(0);
				/* fall through */
			case DB_SUCCESS_LOCKED_REC:
			case DB_DUPLICATE_KEY:
				trx->error_info = index;
			}
		} else {
			/* Note that the following may return also
			DB_LOCK_WAIT */

			err = row_ins_duplicate_error_in_clust(
				flags, &pcur.btr_cur, entry, thr);
		}

		if (err != DB_SUCCESS) {
			goto err_exit;
		}
	}

	/* Note: Allowing duplicates would qualify for modification of
	an existing record as the new entry is exactly same as old entry. */
	if (row_ins_must_modify_rec(&pcur.btr_cur)) {
		/* There is already an index entry with a long enough common
		prefix, we must convert the insert into a modify of an
		existing record */
		mem_heap_t*	entry_heap	= mem_heap_create(1024);

		err = row_ins_clust_index_entry_by_modify(
			&pcur, flags, mode, &offsets, &offsets_heap,
			entry_heap, entry, thr, &mtr);

		mtr_commit(&mtr);
		mem_heap_free(entry_heap);
	} else {
		if (index->is_instant()) entry->trim(*index);
do_insert:
		rec_t*	insert_rec;

		if (mode != BTR_MODIFY_TREE) {
			ut_ad(mode == BTR_MODIFY_LEAF
			      || mode == BTR_MODIFY_LEAF_ALREADY_LATCHED
			      || mode == BTR_MODIFY_ROOT_AND_LEAF
			      || mode
			      == BTR_MODIFY_ROOT_AND_LEAF_ALREADY_LATCHED);
			err = btr_cur_optimistic_insert(
				flags, &pcur.btr_cur, &offsets, &offsets_heap,
				entry, &insert_rec, &big_rec,
				n_ext, thr, &mtr);
		} else {
			if (buf_pool.running_out()) {
				err = DB_LOCK_TABLE_FULL;
				goto err_exit;
			}

			err = btr_cur_optimistic_insert(
				flags, &pcur.btr_cur,
				&offsets, &offsets_heap,
				entry, &insert_rec, &big_rec,
				n_ext, thr, &mtr);

			if (err == DB_FAIL) {
				err = btr_cur_pessimistic_insert(
					flags, &pcur.btr_cur,
					&offsets, &offsets_heap,
					entry, &insert_rec, &big_rec,
					n_ext, thr, &mtr);
			}
		}

		if (err == DB_SUCCESS && entry->info_bits) {
			if (buf_block_t* root
			    = btr_root_block_get(index, RW_X_LATCH, &mtr,
						 &err)) {
				btr_set_instant(root, *index, &mtr);
			} else {
				ut_ad("cannot find root page" == 0);
			}
		}

		mtr.commit();

		if (big_rec) {
			ut_ad(err == DB_SUCCESS);
			/* Online table rebuild could read (and
			ignore) the incomplete record at this point.
			If online rebuild is in progress, the
			row_ins_index_entry_big_rec() will write log. */

			DBUG_EXECUTE_IF(
				"row_ins_extern_checkpoint",
				log_write_up_to(mtr.commit_lsn(), true););
			err = row_ins_index_entry_big_rec(
				entry, big_rec, offsets, &offsets_heap, index,
				trx->mysql_thd);
			dtuple_convert_back_big_rec(index, entry, big_rec);
		}
	}

func_exit:
	if (offsets_heap != NULL) {
		mem_heap_free(offsets_heap);
	}

	ut_free(pcur.old_rec_buf);
	DBUG_RETURN(err);
}

/** Start a mini-transaction.
@param[in,out]	mtr		mini-transaction
@param[in,out]	index		secondary index */
static void row_ins_sec_mtr_start(mtr_t *mtr, dict_index_t *index)
{
	ut_ad(!dict_index_is_clust(index));
	ut_ad(mtr->is_named_space(index->table->space));

	const mtr_log_t	log_mode = mtr->get_log_mode();

	mtr->start();
	index->set_modified(*mtr);
	mtr->set_log_mode(log_mode);
}

/***************************************************************//**
Tries to insert an entry into a secondary index. If a record with exactly the
same fields is found, the other record is necessarily marked deleted.
It is then unmarked. Otherwise, the entry is just inserted to the index.
@retval DB_SUCCESS on success
@retval DB_LOCK_WAIT on lock wait when !(flags & BTR_NO_LOCKING_FLAG)
@retval DB_FAIL if retry with BTR_INSERT_TREE is needed
@return error code */
dberr_t
row_ins_sec_index_entry_low(
/*========================*/
	ulint		flags,	/*!< in: undo logging and locking flags */
	btr_latch_mode	mode,	/*!< in: BTR_MODIFY_LEAF or BTR_INSERT_TREE,
				depending on whether we wish optimistic or
				pessimistic descent down the index tree */
	dict_index_t*	index,	/*!< in: secondary index */
	mem_heap_t*	offsets_heap,
				/*!< in/out: memory heap that can be emptied */
	mem_heap_t*	heap,	/*!< in/out: memory heap */
	dtuple_t*	entry,	/*!< in/out: index entry to insert */
	trx_id_t	trx_id,	/*!< in: PAGE_MAX_TRX_ID during
				row_log_table_apply(), or 0 */
	que_thr_t*	thr)	/*!< in: query thread */
{
	DBUG_ENTER("row_ins_sec_index_entry_low");

	btr_cur_t	cursor;
	btr_latch_mode	search_mode	= mode;
	dberr_t		err;
	ulint		n_unique;
	mtr_t		mtr;
	rec_offs	offsets_[REC_OFFS_NORMAL_SIZE];
	rec_offs*	offsets         = offsets_;
	rec_offs_init(offsets_);
	rtr_info_t	rtr_info;

	ut_ad(!dict_index_is_clust(index));
	ut_ad(mode == BTR_MODIFY_LEAF || mode == BTR_INSERT_TREE);

	cursor.thr = thr;
	cursor.rtr_info = NULL;
	cursor.page_cur.index = index;
	ut_ad(thr_get_trx(thr)->id != 0);

	mtr.start();

	if (index->table->is_temporary()) {
		/* Disable locking, because temporary tables are never
		shared between transactions or connections. */
		ut_ad(flags & BTR_NO_LOCKING_FLAG);
		mtr.set_log_mode(MTR_LOG_NO_REDO);
	} else {
		index->set_modified(mtr);
	}

	/* Note that we use PAGE_CUR_LE as the search mode, because then
	the function will return in both low_match and up_match of the
	cursor sensible values */

	if (index->is_spatial()) {
		rtr_init_rtr_info(&rtr_info, false, &cursor, index, false);
		rtr_info_update_btr(&cursor, &rtr_info);

		err = rtr_insert_leaf(&cursor, entry, search_mode, &mtr);

		if (err == DB_SUCCESS && search_mode == BTR_MODIFY_LEAF
		    && rtr_info.mbr_adj) {
			mtr_commit(&mtr);
			search_mode = mode = BTR_MODIFY_TREE;
			rtr_clean_rtr_info(&rtr_info, true);
			rtr_init_rtr_info(&rtr_info, false, &cursor,
					  index, false);
			rtr_info_update_btr(&cursor, &rtr_info);
			mtr.start();
			if (index->table->is_temporary()) {
				mtr.set_log_mode(MTR_LOG_NO_REDO);
			} else {
				index->set_modified(mtr);
			}
			err = rtr_insert_leaf(&cursor, entry,
					      search_mode, &mtr);
		}

		DBUG_EXECUTE_IF(
			"rtree_test_check_count", {
			goto func_exit;});

	} else {
		if (!index->table->is_temporary()) {
			search_mode = btr_latch_mode(
				search_mode
				| (thr_get_trx(thr)->check_unique_secondary
				   ? BTR_INSERT
				   : BTR_INSERT | BTR_IGNORE_SEC_UNIQUE));
		}

		err = cursor.search_leaf(entry, PAGE_CUR_LE, search_mode,
					 &mtr);
	}

	if (err != DB_SUCCESS) {
		if (err == DB_DECRYPTION_FAILED) {
			innodb_decryption_failed(thr_get_trx(thr)->mysql_thd,
						 index->table);
		}
		goto func_exit;
	}

	if (cursor.flag == BTR_CUR_INSERT_TO_IBUF) {
		ut_ad(!dict_index_is_spatial(index));
		/* The insert was buffered during the search: we are done */
		goto func_exit;
	}

#ifdef UNIV_DEBUG
	{
		page_t*	page = btr_cur_get_page(&cursor);
		rec_t*	first_rec = page_rec_get_next(
			page_get_infimum_rec(page));

		ut_ad(page_rec_is_supremum(first_rec)
		      || rec_n_fields_is_sane(index, first_rec, entry));
	}
#endif /* UNIV_DEBUG */

	n_unique = dict_index_get_n_unique(index);

	if (dict_index_is_unique(index)
	    && (cursor.low_match >= n_unique || cursor.up_match >= n_unique)) {
		mtr_commit(&mtr);

		DEBUG_SYNC_C("row_ins_sec_index_unique");

		row_ins_sec_mtr_start(&mtr, index);

		err = row_ins_scan_sec_index_for_duplicate(
			flags, index, entry, thr, &mtr, offsets_heap);

		mtr_commit(&mtr);

		switch (err) {
		case DB_SUCCESS:
			break;
		case DB_DUPLICATE_KEY:
			if (!index->is_committed()) {
				ut_ad(!thr_get_trx(thr)
				      ->dict_operation_lock_mode);
				index->type |= DICT_CORRUPT;
				/* Do not return any error to the
				caller. The duplicate will be reported
				by ALTER TABLE or CREATE UNIQUE INDEX.
				Unfortunately we cannot report the
				duplicate key value to the DDL thread,
				because the altered_table object is
				private to its call stack. */
				err = DB_SUCCESS;
			}
			/* fall through */
		default:
			if (dict_index_is_spatial(index)) {
				rtr_clean_rtr_info(&rtr_info, true);
			}
			DBUG_RETURN(err);
		}

		row_ins_sec_mtr_start(&mtr, index);

		DEBUG_SYNC_C("row_ins_sec_index_entry_dup_locks_created");

		/* We did not find a duplicate and we have now
		locked with s-locks the necessary records to
		prevent any insertion of a duplicate by another
		transaction. Let us now reposition the cursor and
		continue the insertion (bypassing the change buffer). */
		err = cursor.search_leaf(
			entry, PAGE_CUR_LE,
			btr_latch_mode(search_mode
				       & ~(BTR_INSERT
					   | BTR_IGNORE_SEC_UNIQUE)),
			&mtr);
		if (err != DB_SUCCESS) {
			goto func_exit;
		}
	}

	if (row_ins_must_modify_rec(&cursor)) {
		/* There is already an index entry with a long enough common
		prefix, we must convert the insert into a modify of an
		existing record */
		offsets = rec_get_offsets(
			btr_cur_get_rec(&cursor), index, offsets,
			index->n_core_fields,
			ULINT_UNDEFINED, &offsets_heap);

		err = row_ins_sec_index_entry_by_modify(
			flags, mode, &cursor, &offsets,
			offsets_heap, heap, entry, thr, &mtr);

		if (err == DB_SUCCESS && dict_index_is_spatial(index)
		    && rtr_info.mbr_adj) {
			err = rtr_ins_enlarge_mbr(&cursor, &mtr);
		}
	} else {
		rec_t*		insert_rec;
		big_rec_t*	big_rec;

		if (mode == BTR_MODIFY_LEAF) {
			err = btr_cur_optimistic_insert(
				flags, &cursor, &offsets, &offsets_heap,
				entry, &insert_rec,
				&big_rec, 0, thr, &mtr);
			if (err == DB_SUCCESS
			    && dict_index_is_spatial(index)
			    && rtr_info.mbr_adj) {
				err = rtr_ins_enlarge_mbr(&cursor, &mtr);
			}
		} else {
			if (buf_pool.running_out()) {
				err = DB_LOCK_TABLE_FULL;
				goto func_exit;
			}

			err = btr_cur_optimistic_insert(
				flags, &cursor,
				&offsets, &offsets_heap,
				entry, &insert_rec,
				&big_rec, 0, thr, &mtr);
			if (err == DB_FAIL) {
				err = btr_cur_pessimistic_insert(
					flags, &cursor,
					&offsets, &offsets_heap,
					entry, &insert_rec,
					&big_rec, 0, thr, &mtr);
			}
			if (err == DB_SUCCESS
				   && dict_index_is_spatial(index)
				   && rtr_info.mbr_adj) {
				err = rtr_ins_enlarge_mbr(&cursor, &mtr);
			}
		}

		if (err == DB_SUCCESS && trx_id) {
			page_update_max_trx_id(
				btr_cur_get_block(&cursor),
				btr_cur_get_page_zip(&cursor),
				trx_id, &mtr);
		}

		ut_ad(!big_rec);
	}

func_exit:
	if (dict_index_is_spatial(index)) {
		rtr_clean_rtr_info(&rtr_info, true);
	}

	mtr_commit(&mtr);
	DBUG_RETURN(err);
}

/***************************************************************//**
Inserts an entry into a clustered index. Tries first optimistic,
then pessimistic descent down the tree. If the entry matches enough
to a delete marked record, performs the insert by updating or delete
unmarking the delete marked record.
@return DB_SUCCESS, DB_LOCK_WAIT, DB_DUPLICATE_KEY, or some other error code */
dberr_t
row_ins_clust_index_entry(
/*======================*/
	dict_index_t*	index,	/*!< in: clustered index */
	dtuple_t*	entry,	/*!< in/out: index entry to insert */
	que_thr_t*	thr,	/*!< in: query thread */
	ulint		n_ext)	/*!< in: number of externally stored columns */
{
	dberr_t	err;
	ulint	n_uniq;

	DBUG_ENTER("row_ins_clust_index_entry");

	if (!index->table->foreign_set.empty()) {
		err = row_ins_check_foreign_constraints(
			index->table, index, true, entry, thr);
		if (err != DB_SUCCESS) {

			DBUG_RETURN(err);
		}
	}

	n_uniq = dict_index_is_unique(index) ? index->n_uniq : 0;

#ifdef WITH_WSREP
	const bool skip_locking
		= thr_get_trx(thr)->is_wsrep() &&
		  wsrep_thd_skip_locking(thr_get_trx(thr)->mysql_thd);
	ulint	flags = index->table->no_rollback() ? BTR_NO_ROLLBACK
		: (index->table->is_temporary() || skip_locking)
		? BTR_NO_LOCKING_FLAG : 0;
#ifdef UNIV_DEBUG
	if (skip_locking && strcmp(wsrep_get_sr_table_name(),
                                   index->table->name.m_name)) {
		WSREP_ERROR("Record locking is disabled in this thread, "
			    "but the table being modified is not "
			    "`%s`: `%s`.", wsrep_get_sr_table_name(),
			    index->table->name.m_name);
		ut_error;
	}
#endif /* UNIV_DEBUG */
#else
	ulint	flags = index->table->no_rollback() ? BTR_NO_ROLLBACK
		: index->table->is_temporary()
		? BTR_NO_LOCKING_FLAG : 0;
#endif /* WITH_WSREP */
	const ulint	orig_n_fields = entry->n_fields;

	/* For intermediate table during copy alter table,
	   skip the undo log and record lock checking for
	   insertion operation.
	*/
	if (index->table->skip_alter_undo) {
		flags |= BTR_NO_UNDO_LOG_FLAG | BTR_NO_LOCKING_FLAG;
	}

	/* Try first optimistic descent to the B-tree */
	log_free_check();

	err = row_ins_clust_index_entry_low(
		flags, BTR_MODIFY_LEAF, index, n_uniq, entry,
		n_ext, thr);

	entry->n_fields = orig_n_fields;

	DEBUG_SYNC_C_IF_THD(thr_get_trx(thr)->mysql_thd,
			    "after_row_ins_clust_index_entry_leaf");

	if (err != DB_FAIL) {
		DEBUG_SYNC_C("row_ins_clust_index_entry_leaf_after");
		DBUG_RETURN(err);
	}

	/* Try then pessimistic descent to the B-tree */
	log_free_check();

	err = row_ins_clust_index_entry_low(
		flags, BTR_MODIFY_TREE, index, n_uniq, entry,
		n_ext, thr);

	entry->n_fields = orig_n_fields;

	DBUG_RETURN(err);
}

/***************************************************************//**
Inserts an entry into a secondary index. Tries first optimistic,
then pessimistic descent down the tree. If the entry matches enough
to a delete marked record, performs the insert by updating or delete
unmarking the delete marked record.
@return DB_SUCCESS, DB_LOCK_WAIT, DB_DUPLICATE_KEY, or some other error code */
dberr_t
row_ins_sec_index_entry(
/*====================*/
	dict_index_t*	index,	/*!< in: secondary index */
	dtuple_t*	entry,	/*!< in/out: index entry to insert */
	que_thr_t*	thr,	/*!< in: query thread */
	bool		check_foreign) /*!< in: true if check
				foreign table is needed, false otherwise */
{
	dberr_t		err = DB_SUCCESS;
	mem_heap_t*	offsets_heap;
	mem_heap_t*	heap;
	trx_id_t	trx_id  = 0;

	DBUG_EXECUTE_IF("row_ins_sec_index_entry_timeout", {
			DBUG_SET("-d,row_ins_sec_index_entry_timeout");
			return(DB_LOCK_WAIT);});

	if (check_foreign && !index->table->foreign_set.empty()) {
		err = row_ins_check_foreign_constraints(index->table, index,
							false, entry, thr);
		if (err != DB_SUCCESS) {

			return(err);
		}
	}

	ut_ad(thr_get_trx(thr)->id != 0);

	offsets_heap = mem_heap_create(1024);
	heap = mem_heap_create(1024);

	/* Try first optimistic descent to the B-tree */

	log_free_check();
	ulint flags = index->table->is_temporary()
		? BTR_NO_LOCKING_FLAG
		: 0;

	/* For intermediate table during copy alter table,
	   skip the undo log and record lock checking for
	   insertion operation.
	*/
	if (index->table->skip_alter_undo) {
		trx_id = thr_get_trx(thr)->id;
		flags |= BTR_NO_UNDO_LOG_FLAG | BTR_NO_LOCKING_FLAG;
	}

	err = row_ins_sec_index_entry_low(
		flags, BTR_MODIFY_LEAF, index, offsets_heap, heap, entry,
		trx_id, thr);
	if (err == DB_FAIL) {
		mem_heap_empty(heap);

		if (index->table->space == fil_system.sys_space
		    && !(index->type & (DICT_UNIQUE | DICT_SPATIAL))) {
			ibuf_free_excess_pages();
		}

		/* Try then pessimistic descent to the B-tree */
		log_free_check();

		err = row_ins_sec_index_entry_low(
			flags, BTR_INSERT_TREE, index,
			offsets_heap, heap, entry, 0, thr);
	}

	mem_heap_free(heap);
	mem_heap_free(offsets_heap);
	return(err);
}

/***************************************************************//**
Inserts an index entry to index. Tries first optimistic, then pessimistic
descent down the tree. If the entry matches enough to a delete marked record,
performs the insert by updating or delete unmarking the delete marked
record.
@return DB_SUCCESS, DB_LOCK_WAIT, DB_DUPLICATE_KEY, or some other error code */
static
dberr_t
row_ins_index_entry(
/*================*/
	dict_index_t*	index,	/*!< in: index */
	dtuple_t*	entry,	/*!< in/out: index entry to insert */
	que_thr_t*	thr)	/*!< in: query thread */
{
	trx_t* trx = thr_get_trx(thr);

	ut_ad(trx->id || index->table->no_rollback()
	      || index->table->is_temporary());

	DBUG_EXECUTE_IF("row_ins_index_entry_timeout", {
			DBUG_SET("-d,row_ins_index_entry_timeout");
			return(DB_LOCK_WAIT);});

	if (index->is_btree()) {
		/* If the InnoDB skips the sorting of primary
		index for bulk insert operation then InnoDB
		should have called load_one_row() for the
		first insert statement and shouldn't use
		buffer for consecutive insert statement */
		if (auto t= trx->use_bulk_buffer(index)) {
			/* MDEV-25036 FIXME:
			row_ins_check_foreign_constraint() check
			should be done before buffering the insert
			operation. */
			ut_ad(index->table->skip_alter_undo
			      || !trx->check_foreigns);
			return t->bulk_insert_buffered(*entry, *index, trx);
		}
	}

	if (index->is_primary()) {
		return row_ins_clust_index_entry(index, entry, thr, 0);
	} else {
		return row_ins_sec_index_entry(index, entry, thr);
	}
}


/*****************************************************************//**
This function generate MBR (Minimum Bounding Box) for spatial objects
and set it to spatial index field. */
static
void
row_ins_spatial_index_entry_set_mbr_field(
/*======================================*/
	dfield_t*	field,		/*!< in/out: mbr field */
	const dfield_t*	row_field)	/*!< in: row field */
{
	ulint		dlen = 0;
	double		mbr[SPDIMS * 2];

	/* This must be a GEOMETRY datatype */
	ut_ad(DATA_GEOMETRY_MTYPE(field->type.mtype));

	const byte* dptr = static_cast<const byte*>(
		dfield_get_data(row_field));
	dlen = dfield_get_len(row_field);

	/* obtain the MBR */
	rtree_mbr_from_wkb(dptr + GEO_DATA_HEADER_SIZE,
			   static_cast<uint>(dlen - GEO_DATA_HEADER_SIZE),
			   SPDIMS, mbr);

	/* Set mbr as index entry data */
	dfield_write_mbr(field, mbr);
}

/** Sets the values of the dtuple fields in entry from the values of appropriate
columns in row.
@param[in]	node	row insert node
@param[in]	thr	query thread
@retval DB_SUCCESS if the set is successful
@retval DB_CANT_CREATE_GEOMETRY_OBJECT when spatial index fails to
create geometry object */
static
dberr_t
row_ins_index_entry_set_vals(const ins_node_t* node, que_thr_t* thr)
{
	const dict_index_t* index = node->index;
	dtuple_t* entry = *node->entry;
	const dtuple_t* row = node->row;
	ulint	num_v = dtuple_get_n_v_fields(entry);
	ulint n_fields = dtuple_get_n_fields(entry);

	for (ulint i = 0; i < n_fields + num_v; i++) {
		dict_field_t*	ind_field = NULL;
		dfield_t*	field;
		const dfield_t*	row_field;
		ulint		len;
		dict_col_t*	col;

		if (i >= n_fields) {
			/* This is virtual field */
			field = dtuple_get_nth_v_field(entry, i - n_fields);
			col = &dict_table_get_nth_v_col(
				index->table, i - n_fields)->m_col;
		} else {
			field = dtuple_get_nth_field(entry, i);
			ind_field = dict_index_get_nth_field(index, i);
			col = ind_field->col;
		}

		if (col->is_virtual()) {
			const dict_v_col_t*     v_col
				= reinterpret_cast<const dict_v_col_t*>(col);
			ut_ad(dtuple_get_n_fields(row)
			      == dict_table_get_n_cols(index->table));
			row_field = dtuple_get_nth_v_field(row, v_col->v_pos);
		} else if (col->is_dropped()) {
			ut_ad(index->is_primary());

			if (!(col->prtype & DATA_NOT_NULL)) {
				field->data = NULL;
				field->len = UNIV_SQL_NULL;
				field->type.prtype = DATA_BINARY_TYPE;
			} else {
				ut_ad(ind_field->fixed_len <= col->len);
				dfield_set_data(field, field_ref_zero,
						ind_field->fixed_len);
				field->type.prtype = DATA_NOT_NULL;
			}

			field->type.mtype = col->len
				? DATA_FIXBINARY : DATA_BINARY;
			continue;
		} else {
			row_field = dtuple_get_nth_field(
				row, ind_field->col->ind);
		}

		len = dfield_get_len(row_field);

		/* Check column prefix indexes */
		if (ind_field != NULL && ind_field->prefix_len > 0
		    && len != UNIV_SQL_NULL) {

			const	dict_col_t*	col
				= dict_field_get_col(ind_field);

			len = dtype_get_at_most_n_mbchars(
				col->prtype, col->mbminlen, col->mbmaxlen,
				ind_field->prefix_len,
				len,
				static_cast<const char*>(
					dfield_get_data(row_field)));

			ut_ad(!dfield_is_ext(row_field));
		}

		/* Handle spatial index. For the first field, replace
		the data with its MBR (Minimum Bounding Box). */
		if ((i == 0) && dict_index_is_spatial(index)) {
			if (!row_field->data
			    || row_field->len < GEO_DATA_HEADER_SIZE) {
				thr_get_trx(thr)->error_info = index;
				return(DB_CANT_CREATE_GEOMETRY_OBJECT);
			}
			row_ins_spatial_index_entry_set_mbr_field(
				field, row_field);
			continue;
		}

		dfield_set_data(field, dfield_get_data(row_field), len);
		if (dfield_is_ext(row_field)) {
			ut_ad(dict_index_is_clust(index));
			dfield_set_ext(field);
		}
	}

	return(DB_SUCCESS);
}

/***********************************************************//**
Inserts a single index entry to the table.
@return DB_SUCCESS if operation successfully completed, else error
code or DB_LOCK_WAIT */
static MY_ATTRIBUTE((nonnull, warn_unused_result))
dberr_t
row_ins_index_entry_step(
/*=====================*/
	ins_node_t*	node,	/*!< in: row insert node */
	que_thr_t*	thr)	/*!< in: query thread */
{
	dberr_t	err;

	DBUG_ENTER("row_ins_index_entry_step");

	ut_ad(dtuple_check_typed(node->row));

	err = row_ins_index_entry_set_vals(node, thr);

	if (err != DB_SUCCESS) {
		DBUG_RETURN(err);
	}

	ut_ad(dtuple_check_typed(*node->entry));

	err = row_ins_index_entry(node->index, *node->entry, thr);

	DEBUG_SYNC_C_IF_THD(thr_get_trx(thr)->mysql_thd,
			    "after_row_ins_index_entry_step");

	DBUG_RETURN(err);
}

/***********************************************************//**
Allocates a row id for row and inits the node->index field. */
UNIV_INLINE
void
row_ins_alloc_row_id_step(
/*======================*/
	ins_node_t*	node)	/*!< in: row insert node */
{
  ut_ad(node->state == INS_NODE_ALLOC_ROW_ID);
  if (dict_table_get_first_index(node->table)->is_gen_clust())
    dict_sys_write_row_id(node->sys_buf, dict_sys.get_new_row_id());
}

/***********************************************************//**
Gets a row to insert from the values list. */
UNIV_INLINE
void
row_ins_get_row_from_values(
/*========================*/
	ins_node_t*	node)	/*!< in: row insert node */
{
	que_node_t*	list_node;
	dfield_t*	dfield;
	dtuple_t*	row;
	ulint		i;

	/* The field values are copied in the buffers of the select node and
	it is safe to use them until we fetch from select again: therefore
	we can just copy the pointers */

	row = node->row;

	i = 0;
	list_node = node->values_list;

	while (list_node) {
		eval_exp(list_node);

		dfield = dtuple_get_nth_field(row, i);
		dfield_copy_data(dfield, que_node_get_val(list_node));

		i++;
		list_node = que_node_get_next(list_node);
	}
}

/***********************************************************//**
Gets a row to insert from the select list. */
UNIV_INLINE
void
row_ins_get_row_from_select(
/*========================*/
	ins_node_t*	node)	/*!< in: row insert node */
{
	que_node_t*	list_node;
	dfield_t*	dfield;
	dtuple_t*	row;
	ulint		i;

	/* The field values are copied in the buffers of the select node and
	it is safe to use them until we fetch from select again: therefore
	we can just copy the pointers */

	row = node->row;

	i = 0;
	list_node = node->select->select_list;

	while (list_node) {
		dfield = dtuple_get_nth_field(row, i);
		dfield_copy_data(dfield, que_node_get_val(list_node));

		i++;
		list_node = que_node_get_next(list_node);
	}
}

/***********************************************************//**
Inserts a row to a table.
@return DB_SUCCESS if operation successfully completed, else error
code or DB_LOCK_WAIT */
static MY_ATTRIBUTE((nonnull, warn_unused_result))
dberr_t
row_ins(
/*====*/
	ins_node_t*	node,	/*!< in: row insert node */
	que_thr_t*	thr)	/*!< in: query thread */
{
	DBUG_ENTER("row_ins");

	DBUG_PRINT("row_ins", ("table: %s", node->table->name.m_name));

	if (node->state == INS_NODE_ALLOC_ROW_ID) {

		row_ins_alloc_row_id_step(node);

		node->index = dict_table_get_first_index(node->table);
		ut_ad(node->entry_list.empty() == false);
		node->entry = node->entry_list.begin();

		if (node->ins_type == INS_SEARCHED) {

			row_ins_get_row_from_select(node);

		} else if (node->ins_type == INS_VALUES) {

			row_ins_get_row_from_values(node);
		}

		node->state = INS_NODE_INSERT_ENTRIES;
	}

	ut_ad(node->state == INS_NODE_INSERT_ENTRIES);

	while (dict_index_t *index = node->index) {
		if (index->type & (DICT_FTS | DICT_CORRUPT)
		    || !index->is_committed()) {
		} else if (dberr_t err = row_ins_index_entry_step(node, thr)) {
			DBUG_RETURN(err);
		}
		node->index = dict_table_get_next_index(index);
		++node->entry;
	}

	ut_ad(node->entry == node->entry_list.end());

	node->state = INS_NODE_ALLOC_ROW_ID;

	DBUG_RETURN(DB_SUCCESS);
}

/***********************************************************//**
Inserts a row to a table. This is a high-level function used in SQL execution
graphs.
@return query thread to run next or NULL */
que_thr_t*
row_ins_step(
/*=========*/
	que_thr_t*	thr)	/*!< in: query thread */
{
	ins_node_t*	node;
	que_node_t*	parent;
	sel_node_t*	sel_node;
	trx_t*		trx;
	dberr_t		err;

	ut_ad(thr);

	DEBUG_SYNC_C("innodb_row_ins_step_enter");

	trx = thr_get_trx(thr);

	node = static_cast<ins_node_t*>(thr->run_node);

	ut_ad(que_node_get_type(node) == QUE_NODE_INSERT);

	parent = que_node_get_parent(node);
	sel_node = node->select;

	if (thr->prev_node == parent) {
		node->state = INS_NODE_SET_IX_LOCK;
	}

	/* If this is the first time this node is executed (or when
	execution resumes after wait for the table IX lock), set an
	IX lock on the table and reset the possible select node. MySQL's
	partitioned table code may also call an insert within the same
	SQL statement AFTER it has used this table handle to do a search.
	This happens, for example, when a row update moves it to another
	partition. In that case, we have already set the IX lock on the
	table during the search operation, and there is no need to set
	it again here. But we must write trx->id to node->sys_buf. */

	if (node->table->no_rollback()) {
		/* No-rollback tables should only be written to by a
		single thread at a time, but there can be multiple
		concurrent readers. We must hold an open table handle. */
		DBUG_ASSERT(node->table->get_ref_count() > 0);
		DBUG_ASSERT(node->ins_type == INS_DIRECT);
		/* No-rollback tables can consist only of a single index. */
		DBUG_ASSERT(node->entry_list.size() == 1);
		DBUG_ASSERT(UT_LIST_GET_LEN(node->table->indexes) == 1);
		/* There should be no possibility for interruption and
		restarting here. In theory, we could allow resumption
		from the INS_NODE_INSERT_ENTRIES state here. */
		DBUG_ASSERT(node->state == INS_NODE_SET_IX_LOCK);
		node->index = dict_table_get_first_index(node->table);
		node->entry = node->entry_list.begin();
		node->state = INS_NODE_INSERT_ENTRIES;
		goto do_insert;
	}

	if (node->state == INS_NODE_SET_IX_LOCK) {

		node->state = INS_NODE_ALLOC_ROW_ID;

		if (node->table->is_temporary()) {
			node->trx_id = trx->id;
		}

		/* It may be that the current session has not yet started
		its transaction, or it has been committed: */

		if (trx->id == node->trx_id) {
			/* No need to do IX-locking */

			goto same_trx;
		}

		err = lock_table(node->table, NULL, LOCK_IX, thr);

		DBUG_EXECUTE_IF("ib_row_ins_ix_lock_wait",
				err = DB_LOCK_WAIT;);

		if (err != DB_SUCCESS) {
			node->state = INS_NODE_SET_IX_LOCK;
			goto error_handling;
		}

		node->trx_id = trx->id;
same_trx:
		if (node->ins_type == INS_SEARCHED) {
			/* Reset the cursor */
			sel_node->state = SEL_NODE_OPEN;

			/* Fetch a row to insert */

			thr->run_node = sel_node;

			return(thr);
		}
	}

	if ((node->ins_type == INS_SEARCHED)
	    && (sel_node->state != SEL_NODE_FETCH)) {

		ut_ad(sel_node->state == SEL_NODE_NO_MORE_ROWS);

		/* No more rows to insert */
		thr->run_node = parent;

		return(thr);
	}
do_insert:
	/* DO THE CHECKS OF THE CONSISTENCY CONSTRAINTS HERE */

	err = row_ins(node, thr);

error_handling:
	trx->error_state = err;

	if (err != DB_SUCCESS) {
		/* err == DB_LOCK_WAIT or SQL error detected */
		return(NULL);
	}

	/* DO THE TRIGGER ACTIONS HERE */

	if (node->ins_type == INS_SEARCHED) {
		/* Fetch a row to insert */

		thr->run_node = sel_node;
	} else {
		thr->run_node = que_node_get_parent(node);
	}

	return(thr);
}

/** Read the AUTOINC column from an index record
@param index  index of the record
@param rec    the record
@return value read from the first column
@retval 0 if the value would be NULL or negative */
static uint64_t row_read_autoinc(const dict_index_t &index, const rec_t *rec)
  noexcept
{
  const dict_field_t &field= index.fields[0];
  ut_ad(!DATA_BIG_COL(field.col));
  ut_ad(!(rec_get_info_bits(rec, index.table->not_redundant()) &
          (REC_INFO_MIN_REC_FLAG | REC_INFO_DELETED_FLAG)));
  mem_heap_t *heap= nullptr;
  rec_offs offsets_[REC_OFFS_HEADER_SIZE + 2];
  rec_offs_init(offsets_);
  rec_offs *offsets= rec_get_offsets(rec, &index, offsets_,
                                     index.n_core_fields, 1, &heap);
  ut_ad(!heap);

  size_t len;
  ut_d(size_t first_offset=) rec_get_nth_field_offs(offsets, 0, &len);
  ut_ad(!first_offset);
  return row_parse_int(rec, len, field.col->mtype, field.col->prtype);
}

/** Get the maximum and non-delete-marked record in an index.
@param index    index B-tree
@param mtr      mini-transaction (may be committed and restarted)
@return maximum record, page s-latched in mtr
@retval nullptr if there are no records, or if all of them are delete-marked */
static
const rec_t *row_search_get_max_rec(dict_index_t *index, mtr_t *mtr) noexcept
{
  btr_pcur_t pcur;
  /* Open at the high/right end (false), and init cursor */
  if (pcur.open_leaf(false, index, BTR_SEARCH_LEAF, mtr) != DB_SUCCESS)
    return nullptr;

  do
  {
    const page_t *page= btr_pcur_get_page(&pcur);
    const rec_t *rec= page_find_rec_max_not_deleted(page);
    if (page_rec_is_user_rec_low(rec - page))
      return rec;
    btr_pcur_move_before_first_on_page(&pcur);
  }
  while (btr_pcur_move_to_prev(&pcur, mtr));

  return nullptr;
}

uint64_t row_search_max_autoinc(dict_index_t *index) noexcept
{
  uint64_t value= 0;
  mtr_t mtr;
  mtr.start();
  if (const rec_t *rec= row_search_get_max_rec(index, &mtr))
    value= row_read_autoinc(*index, rec);
  mtr.commit();
  return value;
}<|MERGE_RESOLUTION|>--- conflicted
+++ resolved
@@ -2564,7 +2564,6 @@
 	return(error);
 }
 
-<<<<<<< HEAD
 /** Check whether the executed sql command is from insert
 statement
 @param thd thread information
@@ -2581,13 +2580,6 @@
   }
 }
 
-#if defined __aarch64__&&defined __GNUC__&&__GNUC__==4&&!defined __clang__
-/* Avoid GCC 4.8.5 internal compiler error due to srw_mutex::wr_unlock().
-We would only need this for row_ins_clust_index_entry_low(),
-but GCC 4.8.5 does not support pop_options. */
-# pragma GCC optimize ("O0")
-#endif
-=======
 /** Parse the integer data from specified data, which could be
 DATA_INT, DATA_FLOAT or DATA_DOUBLE. If the value is less than 0
 and the type is not unsigned then we reset the value to 0
@@ -2626,7 +2618,6 @@
   ut_ad("invalid type" == 0);
   return 0;
 }
->>>>>>> bac2358c
 
 /***************************************************************//**
 Tries to insert an entry into a clustered index, ignoring foreign key
@@ -3966,14 +3957,28 @@
 const rec_t *row_search_get_max_rec(dict_index_t *index, mtr_t *mtr) noexcept
 {
   btr_pcur_t pcur;
+  const bool desc= index->fields[0].descending;
+
   /* Open at the high/right end (false), and init cursor */
-  if (pcur.open_leaf(false, index, BTR_SEARCH_LEAF, mtr) != DB_SUCCESS)
+  if (pcur.open_leaf(desc, index, BTR_SEARCH_LEAF, mtr) != DB_SUCCESS)
     return nullptr;
+
+  if (desc)
+  {
+    const bool comp= index->table->not_redundant();
+    while (btr_pcur_move_to_next_user_rec(&pcur, mtr))
+    {
+      const rec_t *rec= btr_pcur_get_rec(&pcur);
+      if (!rec_is_metadata(rec, comp) && !rec_get_deleted_flag(rec, comp))
+        return rec;
+    }
+    return nullptr;
+  }
 
   do
   {
     const page_t *page= btr_pcur_get_page(&pcur);
-    const rec_t *rec= page_find_rec_max_not_deleted(page);
+    const rec_t *rec= page_find_rec_last_not_deleted(page);
     if (page_rec_is_user_rec_low(rec - page))
       return rec;
     btr_pcur_move_before_first_on_page(&pcur);
