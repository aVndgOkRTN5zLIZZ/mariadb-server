--- conflicted
+++ resolved
@@ -2951,10 +2951,7 @@
 		ut_ad(dict_index_get_nth_field(index, field_no)->prefix_len
 		      == 0);
 
-<<<<<<< HEAD
 		...so we disable this assert. */
-=======
->>>>>>> 335c4ab7
 
 		if (!row_sel_store_mysql_field(mysql_rec, prebuilt,
 					       rec, index, offsets,
