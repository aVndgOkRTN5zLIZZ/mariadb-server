--- conflicted
+++ resolved
@@ -3977,23 +3977,11 @@
 		table_flags = table->flags;
 		ut_ad(!dict_table_is_temporary(table));
 
-<<<<<<< HEAD
 		if (!table->no_rollback()) {
-			char	errstr[1024];
-			if (dict_stats_drop_table(name, errstr, sizeof errstr,
-						  trx) != DB_SUCCESS) {
-				ib::warn() << errstr;
-			}
-
 			err = row_drop_ancillary_fts_tables(table, trx);
 			if (err != DB_SUCCESS) {
 				break;
 			}
-=======
-		err = row_drop_ancillary_fts_tables(table, trx);
-		if (err != DB_SUCCESS) {
-			break;
->>>>>>> 4f8555f1
 		}
 
 		/* Determine the tablespace filename before we drop
