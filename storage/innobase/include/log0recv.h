--- conflicted
+++ resolved
@@ -165,29 +165,10 @@
 			rec_list;/*!< list of log records for this page */
 };
 
-<<<<<<< HEAD
-struct recv_dblwr_t {
-	/** Add a page frame to the doublewrite recovery buffer. */
-	void add(byte* page) {
-		pages.push_front(page);
-	}
-
-	/** Find a doublewrite copy of a page.
-	@param[in]	space_id	tablespace identifier
-	@param[in]	page_no		page number
-	@return	page frame
-	@retval NULL if no page was found */
-	const byte* find_page(ulint space_id, ulint page_no);
-
-	typedef std::deque<byte*, ut_allocator<byte*> > list;
-
-	/** Recovered doublewrite buffer page frames */
-	list	pages;
-=======
 struct recv_dblwr_t
 {
   /** Add a page frame to the doublewrite recovery buffer. */
-  void add(byte *page) { pages.push_back(page); }
+  void add(byte *page) { pages.push_front(page); }
 
   /** Validate the page.
   @param page_id  page identifier
@@ -209,11 +190,10 @@
   byte* find_page(const page_id_t page_id, const fil_space_t *space= NULL,
                   byte *tmp_buf= NULL);
 
-  typedef std::list<byte*, ut_allocator<byte*> > list;
+  typedef std::deque<byte*, ut_allocator<byte*> > list;
 
   /** Recovered doublewrite buffer page frames */
   list pages;
->>>>>>> 8bb2170d
 };
 
 /** Recovery system data structure */
