/*****************************************************************************

Copyright (c) 1996, 2016, Oracle and/or its affiliates. All Rights Reserved.
Copyright (c) 2017, 2018, MariaDB Corporation.

This program is free software; you can redistribute it and/or modify it under
the terms of the GNU General Public License as published by the Free Software
Foundation; version 2 of the License.

This program is distributed in the hope that it will be useful, but WITHOUT
ANY WARRANTY; without even the implied warranty of MERCHANTABILITY or FITNESS
FOR A PARTICULAR PURPOSE. See the GNU General Public License for more details.

You should have received a copy of the GNU General Public License along with
this program; if not, write to the Free Software Foundation, Inc.,
51 Franklin Street, Suite 500, Boston, MA 02110-1335 USA

*****************************************************************************/

/**************************************************//**
@file include/trx0undo.h
Transaction undo log

Created 3/26/1996 Heikki Tuuri
*******************************************************/

#ifndef trx0undo_h
#define trx0undo_h

#ifndef UNIV_INNOCHECKSUM
#include "trx0sys.h"

/** The LSB of the "is insert" flag in DB_ROLL_PTR */
#define ROLL_PTR_INSERT_FLAG_POS 55
/** The LSB of the 7-bit trx_rseg_t::id in DB_ROLL_PTR */
#define ROLL_PTR_RSEG_ID_POS 48
/** The LSB of the 32-bit undo log page number in DB_ROLL_PTR */
#define ROLL_PTR_PAGE_POS 16
/** The LSB of the 16-bit byte offset within an undo log page in DB_ROLL_PTR */
#define ROLL_PTR_BYTE_POS 0

/***********************************************************************//**
Builds a roll pointer.
@return roll pointer */
UNIV_INLINE
roll_ptr_t
trx_undo_build_roll_ptr(
/*====================*/
	ibool	is_insert,	/*!< in: TRUE if insert undo log */
	ulint	rseg_id,	/*!< in: rollback segment id */
	ulint	page_no,	/*!< in: page number */
	ulint	offset);	/*!< in: offset of the undo entry within page */
/***********************************************************************//**
Decodes a roll pointer. */
UNIV_INLINE
void
trx_undo_decode_roll_ptr(
/*=====================*/
	roll_ptr_t	roll_ptr,	/*!< in: roll pointer */
	ibool*		is_insert,	/*!< out: TRUE if insert undo log */
	ulint*		rseg_id,	/*!< out: rollback segment id */
	ulint*		page_no,	/*!< out: page number */
	ulint*		offset);	/*!< out: offset of the undo
					entry within page */
/***********************************************************************//**
Returns TRUE if the roll pointer is of the insert type.
@return TRUE if insert undo log */
UNIV_INLINE
ibool
trx_undo_roll_ptr_is_insert(
/*========================*/
	roll_ptr_t	roll_ptr);	/*!< in: roll pointer */
/***********************************************************************//**
Returns true if the record is of the insert type.
@return true if the record was freshly inserted (not updated). */
UNIV_INLINE
bool
trx_undo_trx_id_is_insert(
/*======================*/
	const byte*	trx_id)	/*!< in: DB_TRX_ID, followed by DB_ROLL_PTR */
	MY_ATTRIBUTE((warn_unused_result));
/*****************************************************************//**
Writes a roll ptr to an index page. In case that the size changes in
some future version, this function should be used instead of
mach_write_... */
UNIV_INLINE
void
trx_write_roll_ptr(
/*===============*/
	byte*		ptr,		/*!< in: pointer to memory where
					written */
	roll_ptr_t	roll_ptr);	/*!< in: roll ptr */
/*****************************************************************//**
Reads a roll ptr from an index page. In case that the roll ptr size
changes in some future version, this function should be used instead of
mach_read_...
@return roll ptr */
UNIV_INLINE
roll_ptr_t
trx_read_roll_ptr(
/*==============*/
	const byte*	ptr);	/*!< in: pointer to memory from where to read */

/** Gets an undo log page and x-latches it.
@param[in]	page_id		page id
@param[in,out]	mtr		mini-transaction
@return pointer to page x-latched */
UNIV_INLINE
page_t*
trx_undo_page_get(const page_id_t& page_id, mtr_t* mtr);

/** Gets an undo log page and s-latches it.
@param[in]	page_id		page id
@param[in,out]	mtr		mini-transaction
@return pointer to page s-latched */
UNIV_INLINE
page_t*
trx_undo_page_get_s_latched(const page_id_t& page_id, mtr_t* mtr);

/******************************************************************//**
Returns the next undo log record on the page in the specified log, or
NULL if none exists.
@return pointer to record, NULL if none */
UNIV_INLINE
trx_undo_rec_t*
trx_undo_page_get_next_rec(
/*=======================*/
	trx_undo_rec_t*	rec,	/*!< in: undo log record */
	ulint		page_no,/*!< in: undo log header page number */
	ulint		offset);/*!< in: undo log header offset on page */
/***********************************************************************//**
Gets the previous record in an undo log.
@return undo log record, the page s-latched, NULL if none */
trx_undo_rec_t*
trx_undo_get_prev_rec(
/*==================*/
	trx_undo_rec_t*	rec,	/*!< in: undo record */
	ulint		page_no,/*!< in: undo log header page number */
	ulint		offset,	/*!< in: undo log header offset on page */
	bool		shared,	/*!< in: true=S-latch, false=X-latch */
	mtr_t*		mtr);	/*!< in: mtr */
/***********************************************************************//**
Gets the next record in an undo log.
@return undo log record, the page s-latched, NULL if none */
trx_undo_rec_t*
trx_undo_get_next_rec(
/*==================*/
	trx_undo_rec_t*	rec,	/*!< in: undo record */
	ulint		page_no,/*!< in: undo log header page number */
	ulint		offset,	/*!< in: undo log header offset on page */
	mtr_t*		mtr);	/*!< in: mtr */

/** Gets the first record in an undo log.
@param[in]	space		undo log header space
@param[in]	page_no		undo log header page number
@param[in]	offset		undo log header offset on page
@param[in]	mode		latching mode: RW_S_LATCH or RW_X_LATCH
@param[in,out]	mtr		mini-transaction
@return undo log record, the page latched, NULL if none */
trx_undo_rec_t*
trx_undo_get_first_rec(
	fil_space_t*		space,
	ulint			page_no,
	ulint			offset,
	ulint			mode,
	mtr_t*			mtr);

/** Allocate an undo log page.
@param[in,out]	undo	undo log
@param[in,out]	mtr	mini-transaction that does not hold any page latch
@return	X-latched block if success
@retval	NULL	on failure */
buf_block_t* trx_undo_add_page(trx_undo_t* undo, mtr_t* mtr)
	MY_ATTRIBUTE((nonnull, warn_unused_result));

/** Free the last undo log page. The caller must hold the rseg mutex.
@param[in,out]	undo	undo log
@param[in,out]	mtr	mini-transaction that does not hold any undo log page
			or that has allocated the undo log page */
void
trx_undo_free_last_page(trx_undo_t* undo, mtr_t* mtr)
	MY_ATTRIBUTE((nonnull));

/** Truncate the tail of an undo log during rollback.
@param[in,out]	undo	undo log
@param[in]	limit	all undo logs after this limit will be discarded
@param[in]	is_temp	whether this is temporary undo log */
void
trx_undo_truncate_end(trx_undo_t* undo, undo_no_t limit, bool is_temp)
	MY_ATTRIBUTE((nonnull));

/** Truncate the head of an undo log.
NOTE that only whole pages are freed; the header page is not
freed, but emptied, if all the records there are below the limit.
@param[in,out]	rseg		rollback segment
@param[in]	hdr_page_no	header page number
@param[in]	hdr_offset	header offset on the page
@param[in]	limit		first undo number to preserve
(everything below the limit will be truncated) */
void
trx_undo_truncate_start(
	trx_rseg_t*	rseg,
	ulint		hdr_page_no,
	ulint		hdr_offset,
	undo_no_t	limit);
<<<<<<< HEAD
/** Assign an undo log for a persistent transaction.
A new undo log is created or a cached undo log reused.
@param[in,out]	trx	transaction
@param[out]	err	error code
@param[in,out]	mtr	mini-transaction
@return	the undo log block
@retval	NULL	on error */
buf_block_t*
trx_undo_assign(trx_t* trx, dberr_t* err, mtr_t* mtr)
	MY_ATTRIBUTE((nonnull));
=======
/********************************************************************//**
Initializes the undo log lists for a rollback segment memory copy.
This function is only called when the database is started or a new
rollback segment created.
@return the combined size of undo log segments in pages */
ulint
trx_undo_lists_init(
/*================*/
	trx_rseg_t*	rseg);	/*!< in: rollback segment memory object */
/** Mark that an undo log header belongs to a data dictionary transaction.
@param[in]	trx	dictionary transaction
@param[in,out]	undo	undo log
@param[in,out]	mtr	mini-transaction */
void trx_undo_mark_as_dict(const trx_t* trx, trx_undo_t* undo, mtr_t* mtr);
>>>>>>> 75f8e86f
/** Assign an undo log for a transaction.
A new undo log is created or a cached undo log reused.
@param[in,out]	trx	transaction
@param[in]	rseg	rollback segment
@param[out]	undo	the undo log
@param[out]	err	error code
@param[in,out]	mtr	mini-transaction
@return	the undo log block
@retval	NULL	on error */
buf_block_t*
trx_undo_assign_low(trx_t* trx, trx_rseg_t* rseg, trx_undo_t** undo,
		    dberr_t* err, mtr_t* mtr)
	MY_ATTRIBUTE((nonnull, warn_unused_result));
/******************************************************************//**
Sets the state of the undo log segment at a transaction finish.
@return undo log segment header page, x-latched */
page_t*
trx_undo_set_state_at_finish(
/*=========================*/
	trx_undo_t*	undo,	/*!< in: undo log memory copy */
	mtr_t*		mtr);	/*!< in: mtr */

/** Set the state of the undo log segment at a XA PREPARE or XA ROLLBACK.
@param[in,out]	trx		transaction
@param[in,out]	undo		undo log
@param[in]	rollback	false=XA PREPARE, true=XA ROLLBACK
@param[in,out]	mtr		mini-transaction
@return undo log segment header page, x-latched */
page_t*
trx_undo_set_state_at_prepare(
	trx_t*		trx,
	trx_undo_t*	undo,
	bool		rollback,
	mtr_t*		mtr);

/** Free an old insert or temporary undo log after commit or rollback.
The information is not needed after a commit or rollback, therefore
the data can be discarded.
@param[in,out]	undo	undo log
@param[in]	is_temp	whether this is temporary undo log */
void
trx_undo_commit_cleanup(trx_undo_t* undo, bool is_temp);

/** At shutdown, frees the undo logs of a transaction. */
void
trx_undo_free_at_shutdown(trx_t *trx);

/** Parse MLOG_UNDO_INIT.
@param[in]	ptr	log record
@param[in]	end_ptr	end of log record buffer
@param[in,out]	page	page or NULL
@param[in,out]	mtr	mini-transaction
@return	end of log record
@retval	NULL	if the log record is incomplete */
byte*
trx_undo_parse_page_init(const byte* ptr, const byte* end_ptr, page_t* page);
/** Parse MLOG_UNDO_HDR_REUSE for crash-upgrade from MariaDB 10.2.
@param[in]	ptr	redo log record
@param[in]	end_ptr	end of log buffer
@param[in,out]	page	undo page or NULL
@return end of log record or NULL */
byte*
trx_undo_parse_page_header_reuse(
	const byte*	ptr,
	const byte*	end_ptr,
	page_t*		page);

/** Parse the redo log entry of an undo log page header create.
@param[in]	ptr	redo log record
@param[in]	end_ptr	end of log buffer
@param[in,out]	page	page frame or NULL
@param[in,out]	mtr	mini-transaction or NULL
@return end of log record or NULL */
byte*
trx_undo_parse_page_header(
	const byte*	ptr,
	const byte*	end_ptr,
	page_t*		page,
	mtr_t*		mtr);
/** Read an undo log when starting up the database.
@param[in,out]	rseg		rollback segment
@param[in]	id		rollback segment slot
@param[in]	page_no		undo log segment page number
@param[in,out]	max_trx_id	the largest observed transaction ID
@return	size of the undo log in pages */
ulint
trx_undo_mem_create_at_db_start(trx_rseg_t* rseg, ulint id, ulint page_no,
				trx_id_t& max_trx_id);

#endif /* !UNIV_INNOCHECKSUM */

/* Types of an undo log segment */
#define	TRX_UNDO_INSERT		1	/* contains undo entries for inserts */
#define	TRX_UNDO_UPDATE		2	/* contains undo entries for updates
					and delete markings: in short,
					modifys (the name 'UPDATE' is a
					historical relic) */
/* States of an undo log segment */
#define TRX_UNDO_ACTIVE		1	/* contains an undo log of an active
					transaction */
#define	TRX_UNDO_CACHED		2	/* cached for quick reuse */
#define	TRX_UNDO_TO_FREE	3	/* insert undo segment can be freed */
#define	TRX_UNDO_TO_PURGE	4	/* update undo segment will not be
					reused: it can be freed in purge when
					all undo data in it is removed */
#define	TRX_UNDO_PREPARED	5	/* contains an undo log of an
					prepared transaction */

#ifndef UNIV_INNOCHECKSUM

/** Transaction undo log memory object; modified by the thread associated
with the transaction. */

struct trx_undo_t {
	/*-----------------------------*/
	ulint		id;		/*!< undo log slot number within the
					rollback segment */
	ulint		state;		/*!< state of the corresponding undo log
					segment */
	trx_id_t	trx_id;		/*!< id of the trx assigned to the undo
					log */
	XID		xid;		/*!< X/Open XA transaction
					identification */
	ibool		dict_operation;	/*!< TRUE if a dict operation trx */
	table_id_t	table_id;	/*!< if a dict operation, then the table
					id */
	trx_rseg_t*	rseg;		/*!< rseg where the undo log belongs */
	/*-----------------------------*/
	ulint		hdr_page_no;	/*!< page number of the header page in
					the undo log */
	ulint		hdr_offset;	/*!< header offset of the undo log on
				       	the page */
	ulint		last_page_no;	/*!< page number of the last page in the
					undo log; this may differ from
					top_page_no during a rollback */
	ulint		size;		/*!< current size in pages */
	/*-----------------------------*/
	ulint		top_page_no;	/*!< page number where the latest undo
					log record was catenated; during
					rollback the page from which the latest
					undo record was chosen */
	ulint		top_offset;	/*!< offset of the latest undo record,
					i.e., the topmost element in the undo
					log if we think of it as a stack */
	undo_no_t	top_undo_no;	/*!< undo number of the latest record
					(IB_ID_MAX if the undo log is empty) */
	buf_block_t*	guess_block;	/*!< guess for the buffer block where
					the top page might reside */
	ulint		withdraw_clock;	/*!< the withdraw clock value of the
					buffer pool when guess_block was stored */

	/** @return whether the undo log is empty */
	bool empty() const { return top_undo_no == IB_ID_MAX; }

	/*-----------------------------*/
	UT_LIST_NODE_T(trx_undo_t) undo_list;
					/*!< undo log objects in the rollback
					segment are chained into lists */
};
#endif /* !UNIV_INNOCHECKSUM */

/** The offset of the undo log page header on pages of the undo log */
#define	TRX_UNDO_PAGE_HDR	FSEG_PAGE_DATA
/*-------------------------------------------------------------*/
/** Transaction undo log page header offsets */
/* @{ */
#define	TRX_UNDO_PAGE_TYPE	0	/*!< unused; 0 (before MariaDB 10.3.1:
					TRX_UNDO_INSERT or TRX_UNDO_UPDATE) */
#define	TRX_UNDO_PAGE_START	2	/*!< Byte offset where the undo log
					records for the LATEST transaction
					start on this page (remember that
					in an update undo log, the first page
					can contain several undo logs) */
#define	TRX_UNDO_PAGE_FREE	4	/*!< On each page of the undo log this
					field contains the byte offset of the
					first free byte on the page */
#define TRX_UNDO_PAGE_NODE	6	/*!< The file list node in the chain
					of undo log pages */
/*-------------------------------------------------------------*/
#define TRX_UNDO_PAGE_HDR_SIZE	(6 + FLST_NODE_SIZE)
					/*!< Size of the transaction undo
					log page header, in bytes */
/* @} */

/** An update undo segment with just one page can be reused if it has
at most this many bytes used; we must leave space at least for one new undo
log header on the page */

#define TRX_UNDO_PAGE_REUSE_LIMIT	(3 << (srv_page_size_shift - 2))

/* An update undo log segment may contain several undo logs on its first page
if the undo logs took so little space that the segment could be cached and
reused. All the undo log headers are then on the first page, and the last one
owns the undo log records on subsequent pages if the segment is bigger than
one page. If an undo log is stored in a segment, then on the first page it is
allowed to have zero undo records, but if the segment extends to several
pages, then all the rest of the pages must contain at least one undo log
record. */

/** The offset of the undo log segment header on the first page of the undo
log segment */

#define	TRX_UNDO_SEG_HDR	(TRX_UNDO_PAGE_HDR + TRX_UNDO_PAGE_HDR_SIZE)
/** Undo log segment header */
/* @{ */
/*-------------------------------------------------------------*/
#define	TRX_UNDO_STATE		0	/*!< TRX_UNDO_ACTIVE, ... */

#ifndef UNIV_INNOCHECKSUM

#define	TRX_UNDO_LAST_LOG	2	/*!< Offset of the last undo log header
					on the segment header page, 0 if
					none */
#define	TRX_UNDO_FSEG_HEADER	4	/*!< Header for the file segment which
					the undo log segment occupies */
#define	TRX_UNDO_PAGE_LIST	(4 + FSEG_HEADER_SIZE)
					/*!< Base node for the list of pages in
					the undo log segment; defined only on
					the undo log segment's first page */
/*-------------------------------------------------------------*/
/** Size of the undo log segment header */
#define TRX_UNDO_SEG_HDR_SIZE	(4 + FSEG_HEADER_SIZE + FLST_BASE_NODE_SIZE)
/* @} */

/** The undo log header. There can be several undo log headers on the first
page of an update undo log segment. */
/* @{ */
/*-------------------------------------------------------------*/
/** Transaction start identifier, or 0 if the undo log segment has been
completely purged and trx_purge_free_segment() has started freeing it */
#define	TRX_UNDO_TRX_ID		0
/** Transaction end identifier (if the log is in a history list),
or 0 if the transaction has not been committed */
#define	TRX_UNDO_TRX_NO		8
/** Before MariaDB 10.3.1, when purge did not reset DB_TRX_ID of
surviving user records, this used to be called TRX_UNDO_DEL_MARKS.

The value 1 indicates that purge needs to process the undo log segment.
The value 0 indicates that all of it has been processed, and
trx_purge_free_segment() has been invoked, so the log is not safe to access.

Before MariaDB 10.3.1, a log segment may carry the value 0 even before
trx_purge_free_segment() was called, for those undo log records for
which purge would not result in removing delete-marked records. */
#define	TRX_UNDO_NEEDS_PURGE	16
#define	TRX_UNDO_LOG_START	18	/*!< Offset of the first undo log record
					of this log on the header page; purge
					may remove undo log record from the
					log start, and therefore this is not
					necessarily the same as this log
					header end offset */
#define	TRX_UNDO_XID_EXISTS	20	/*!< TRUE if undo log header includes
					X/Open XA transaction identification
					XID */
#define	TRX_UNDO_DICT_TRANS	21	/*!< TRUE if the transaction is a table
					create, index create, or drop
					transaction: in recovery
					the transaction cannot be rolled back
					in the usual way: a 'rollback' rather
					means dropping the created or dropped
					table, if it still exists */
#define TRX_UNDO_TABLE_ID	22	/*!< Id of the table if the preceding
					field is TRUE */
#define	TRX_UNDO_NEXT_LOG	30	/*!< Offset of the next undo log header
					on this page, 0 if none */
#define	TRX_UNDO_PREV_LOG	32	/*!< Offset of the previous undo log
					header on this page, 0 if none */
#define TRX_UNDO_HISTORY_NODE	34	/*!< If the log is put to the history
					list, the file list node is here */
/*-------------------------------------------------------------*/
/** Size of the undo log header without XID information */
#define TRX_UNDO_LOG_OLD_HDR_SIZE (34 + FLST_NODE_SIZE)

/* Note: the writing of the undo log old header is coded by a log record
MLOG_UNDO_HDR_CREATE. The appending of an XID to the
header is logged separately. In this sense, the XID is not really a member
of the undo log header. TODO: do not append the XID to the log header if XA
is not needed by the user. The XID wastes about 150 bytes of space in every
undo log. In the history list we may have millions of undo logs, which means
quite a large overhead. */

/** X/Open XA Transaction Identification (XID) */
/* @{ */
/** xid_t::formatID */
#define	TRX_UNDO_XA_FORMAT	(TRX_UNDO_LOG_OLD_HDR_SIZE)
/** xid_t::gtrid_length */
#define	TRX_UNDO_XA_TRID_LEN	(TRX_UNDO_XA_FORMAT + 4)
/** xid_t::bqual_length */
#define	TRX_UNDO_XA_BQUAL_LEN	(TRX_UNDO_XA_TRID_LEN + 4)
/** Distributed transaction identifier data */
#define	TRX_UNDO_XA_XID		(TRX_UNDO_XA_BQUAL_LEN + 4)
/*--------------------------------------------------------------*/
#define TRX_UNDO_LOG_XA_HDR_SIZE (TRX_UNDO_XA_XID + XIDDATASIZE)
					/*!< Total size of the undo log header
					with the XA XID */
/* @} */

#include "trx0undo.ic"
#endif /* !UNIV_INNOCHECKSUM */

#endif<|MERGE_RESOLUTION|>--- conflicted
+++ resolved
@@ -203,7 +203,11 @@
 	ulint		hdr_page_no,
 	ulint		hdr_offset,
 	undo_no_t	limit);
-<<<<<<< HEAD
+/** Mark that an undo log header belongs to a data dictionary transaction.
+@param[in]	trx	dictionary transaction
+@param[in,out]	undo	undo log
+@param[in,out]	mtr	mini-transaction */
+void trx_undo_mark_as_dict(const trx_t* trx, trx_undo_t* undo, mtr_t* mtr);
 /** Assign an undo log for a persistent transaction.
 A new undo log is created or a cached undo log reused.
 @param[in,out]	trx	transaction
@@ -214,22 +218,6 @@
 buf_block_t*
 trx_undo_assign(trx_t* trx, dberr_t* err, mtr_t* mtr)
 	MY_ATTRIBUTE((nonnull));
-=======
-/********************************************************************//**
-Initializes the undo log lists for a rollback segment memory copy.
-This function is only called when the database is started or a new
-rollback segment created.
-@return the combined size of undo log segments in pages */
-ulint
-trx_undo_lists_init(
-/*================*/
-	trx_rseg_t*	rseg);	/*!< in: rollback segment memory object */
-/** Mark that an undo log header belongs to a data dictionary transaction.
-@param[in]	trx	dictionary transaction
-@param[in,out]	undo	undo log
-@param[in,out]	mtr	mini-transaction */
-void trx_undo_mark_as_dict(const trx_t* trx, trx_undo_t* undo, mtr_t* mtr);
->>>>>>> 75f8e86f
 /** Assign an undo log for a transaction.
 A new undo log is created or a cached undo log reused.
 @param[in,out]	trx	transaction
