--- conflicted
+++ resolved
@@ -103,49 +103,7 @@
 btr_pcur_get_low_match(
 /*===================*/
 	const btr_pcur_t*	cursor); /*!< in: persistent cursor */
-<<<<<<< HEAD
-
-=======
-/**************************************************************//**
-If mode is PAGE_CUR_G or PAGE_CUR_GE, opens a persistent cursor on the first
-user record satisfying the search condition, in the case PAGE_CUR_L or
-PAGE_CUR_LE, on the last user record. If no such user record exists, then
-in the first case sets the cursor after last in tree, and in the latter case
-before first in tree. The latching mode must be BTR_SEARCH_LEAF or
-BTR_MODIFY_LEAF.
-@return DB_SUCCESS or error code */
-dberr_t
-btr_pcur_open_on_user_rec_func(
-/*===========================*/
-	dict_index_t*	index,		/*!< in: index */
-	const dtuple_t*	tuple,		/*!< in: tuple on which search done */
-	page_cur_mode_t	mode,		/*!< in: PAGE_CUR_L, ... */
-	ulint		latch_mode,	/*!< in: BTR_SEARCH_LEAF or
-					BTR_MODIFY_LEAF */
-	btr_pcur_t*	cursor,		/*!< in: memory buffer for persistent
-					cursor */
-	const char*	file,		/*!< in: file name */
-	unsigned	line,		/*!< in: line where called */
-	mtr_t*		mtr);		/*!< in: mtr */
-#define btr_pcur_open_on_user_rec(i,t,md,l,c,m)				\
-	btr_pcur_open_on_user_rec_func(i,t,md,l,c,__FILE__,__LINE__,m)
-/**********************************************************************//**
-Positions a cursor at a randomly chosen position within a B-tree.
-@return true if the index is available and we have put the cursor, false
-if the index is unavailable */
-UNIV_INLINE
-bool
-btr_pcur_open_at_rnd_pos_func(
-/*==========================*/
-	dict_index_t*	index,		/*!< in: index */
-	ulint		latch_mode,	/*!< in: BTR_SEARCH_LEAF, ... */
-	btr_pcur_t*	cursor,		/*!< in/out: B-tree pcur */
-	const char*	file,		/*!< in: file name */
-	unsigned	line,		/*!< in: line where called */
-	mtr_t*		mtr);		/*!< in: mtr */
-#define btr_pcur_open_at_rnd_pos(i,l,c,m)				\
-	btr_pcur_open_at_rnd_pos_func(i,l,c,__FILE__,__LINE__,m)
->>>>>>> 4c343394
+
 /**************************************************************//**
 Frees the possible memory heap of a persistent cursor and sets the latch
 mode of the persistent cursor to BTR_NO_LATCHES.
@@ -473,7 +431,8 @@
 }
 
 /** Open a cursor on the first user record satisfying the search condition;
-in case of no match, after the last index record. */
+in case of no match, after the last index record.
+@return DB_SUCCESS or error code */
 MY_ATTRIBUTE((nonnull, warn_unused_result))
 inline
 dberr_t
