/*****************************************************************************

Copyright (c) 2007, 2016, Oracle and/or its affiliates. All Rights Reserved.
Copyright (c) 2015, 2021, MariaDB Corporation.

This program is free software; you can redistribute it and/or modify it under
the terms of the GNU General Public License as published by the Free Software
Foundation; version 2 of the License.

This program is distributed in the hope that it will be useful, but WITHOUT
ANY WARRANTY; without even the implied warranty of MERCHANTABILITY or FITNESS
FOR A PARTICULAR PURPOSE. See the GNU General Public License for more details.

You should have received a copy of the GNU General Public License along with
this program; if not, write to the Free Software Foundation, Inc.,
51 Franklin Street, Fifth Floor, Boston, MA 02110-1335 USA

*****************************************************************************/

/**************************************************//**
@file include/lock0priv.h
Lock module internal structures and methods.

Created July 12, 2007 Vasil Dimov
*******************************************************/

#ifndef lock0priv_h
#define lock0priv_h

#ifndef LOCK_MODULE_IMPLEMENTATION
/* If you need to access members of the structures defined in this
file, please write appropriate functions that retrieve them and put
those functions in lock/ */
#error Do not include lock0priv.h outside of the lock/ module
#endif

#include "hash0hash.h"
#include "rem0types.h"
#include "trx0trx.h"

#ifndef UINT32_MAX
#define UINT32_MAX             (4294967295U)
#endif

/** Print the table lock into the given output stream
@param[in,out]	out	the output stream
@return the given output stream. */
inline
std::ostream& lock_table_t::print(std::ostream& out) const
{
	out << "[lock_table_t: name=" << table->name << "]";
	return(out);
}

/** The global output operator is overloaded to conveniently
print the lock_table_t object into the given output stream.
@param[in,out]	out	the output stream
@param[in]	lock	the table lock
@return the given output stream */
inline
std::ostream&
operator<<(std::ostream& out, const lock_table_t& lock)
{
	return(lock.print(out));
}

inline
std::ostream&
ib_lock_t::print(std::ostream& out) const
{
  static_assert(LOCK_MODE_MASK == 7, "compatibility");
  static_assert(LOCK_IS == 0, "compatibility");
  static_assert(LOCK_IX == 1, "compatibility");
  static_assert(LOCK_S == 2, "compatibility");
  static_assert(LOCK_X == 3, "compatibility");
  static_assert(LOCK_AUTO_INC == 4, "compatibility");
  static_assert(LOCK_NONE == 5, "compatibility");
  static_assert(LOCK_NONE_UNSET == 7, "compatibility");
  const char *const modes[8]=
  { "IS", "IX", "S", "X", "AUTO_INC", "NONE", "?", "NONE_UNSET" };

  out << "[lock_t: type_mode=" << type_mode << "(" << type_string()
      << " | LOCK_" << modes[mode()];

  if (is_record_not_gap())
    out << " | LOCK_REC_NOT_GAP";
  if (is_waiting())
    out << " | LOCK_WAIT";

  if (is_gap())
    out << " | LOCK_GAP";

  if (is_insert_intention())
    out << " | LOCK_INSERT_INTENTION";

  out << ")";

  if (is_table())
    out << un_member.tab_lock;
  else
    out << un_member.rec_lock;

  out << "]";
  return out;
}

inline
std::ostream&
operator<<(std::ostream& out, const ib_lock_t& lock)
{
	return(lock.print(out));
}

#ifdef UNIV_DEBUG
extern ibool	lock_print_waits;
#endif /* UNIV_DEBUG */

/* An explicit record lock affects both the record and the gap before it.
An implicit x-lock does not affect the gap, it only locks the index
record from read or update.

If a transaction has modified or inserted an index record, then
it owns an implicit x-lock on the record. On a secondary index record,
a transaction has an implicit x-lock also if it has modified the
clustered index record, the max trx id of the page where the secondary
index record resides is >= trx id of the transaction (or database recovery
is running), and there are no explicit non-gap lock requests on the
secondary index record.

This complicated definition for a secondary index comes from the
implementation: we want to be able to determine if a secondary index
record has an implicit x-lock, just by looking at the present clustered
index record, not at the historical versions of the record. The
complicated definition can be explained to the user so that there is
nondeterminism in the access path when a query is answered: we may,
or may not, access the clustered index record and thus may, or may not,
bump into an x-lock set there.

Different transaction can have conflicting locks set on the gap at the
same time. The locks on the gap are purely inhibitive: an insert cannot
be made, or a select cursor may have to wait if a different transaction
has a conflicting lock on the gap. An x-lock on the gap does not give
the right to insert into the gap.

An explicit lock can be placed on a user record or the supremum record of
a page. The locks on the supremum record are always thought to be of the gap
type, though the gap bit is not set. When we perform an update of a record
where the size of the record changes, we may temporarily store its explicit
locks on the infimum record of the page, though the infimum otherwise never
carries locks.

A waiting record lock can also be of the gap type. A waiting lock request
can be granted when there is no conflicting mode lock request by another
transaction ahead of it in the explicit lock queue.

In version 4.0.5 we added yet another explicit lock type: LOCK_REC_NOT_GAP.
It only locks the record it is placed on, not the gap before the record.
This lock type is necessary to emulate an Oracle-like READ COMMITTED isolation
level.

-------------------------------------------------------------------------
RULE 1: If there is an implicit x-lock on a record, and there are non-gap
-------
lock requests waiting in the queue, then the transaction holding the implicit
x-lock also has an explicit non-gap record x-lock. Therefore, as locks are
released, we can grant locks to waiting lock requests purely by looking at
the explicit lock requests in the queue.

RULE 3: Different transactions cannot have conflicting granted non-gap locks
-------
on a record at the same time. However, they can have conflicting granted gap
locks.
RULE 4: If a there is a waiting lock request in a queue, no lock request,
-------
gap or not, can be inserted ahead of it in the queue. In record deletes
and page splits new gap type locks can be created by the database manager
for a transaction, and without rule 4, the waits-for graph of transactions
might become cyclic without the database noticing it, as the deadlock check
is only performed when a transaction itself requests a lock!
-------------------------------------------------------------------------

An insert is allowed to a gap if there are no explicit lock requests by
other transactions on the next record. It does not matter if these lock
requests are granted or waiting, gap bit set or not, with the exception
that a gap type request set by another transaction to wait for
its turn to do an insert is ignored. On the other hand, an
implicit x-lock by another transaction does not prevent an insert, which
allows for more concurrency when using an Oracle-style sequence number
generator for the primary key with many transactions doing inserts
concurrently.

A modify of a record is allowed if the transaction has an x-lock on the
record, or if other transactions do not have any non-gap lock requests on the
record.

A read of a single user record with a cursor is allowed if the transaction
has a non-gap explicit, or an implicit lock on the record, or if the other
transactions have no x-lock requests on the record. At a page supremum a
read is always allowed.

In summary, an implicit lock is seen as a granted x-lock only on the
record, not on the gap. An explicit lock with no gap bit set is a lock
both on the record and the gap. If the gap bit is set, the lock is only
on the gap. Different transaction cannot own conflicting locks on the
record at the same time, but they may own conflicting locks on the gap.
Granted locks on a record give an access right to the record, but gap type
locks just inhibit operations.

NOTE: Finding out if some transaction has an implicit x-lock on a secondary
index record can be cumbersome. We may have to look at previous versions of
the corresponding clustered index record to find out if a delete marked
secondary index record was delete marked by an active transaction, not by
a committed one.

FACT A: If a transaction has inserted a row, it can delete it any time
without need to wait for locks.

PROOF: The transaction has an implicit x-lock on every index record inserted
for the row, and can thus modify each record without the need to wait. Q.E.D.

FACT B: If a transaction has read some result set with a cursor, it can read
it again, and retrieves the same result set, if it has not modified the
result set in the meantime. Hence, there is no phantom problem. If the
biggest record, in the alphabetical order, touched by the cursor is removed,
a lock wait may occur, otherwise not.

PROOF: When a read cursor proceeds, it sets an s-lock on each user record
it passes, and a gap type s-lock on each page supremum. The cursor must
wait until it has these locks granted. Then no other transaction can
have a granted x-lock on any of the user records, and therefore cannot
modify the user records. Neither can any other transaction insert into
the gaps which were passed over by the cursor. Page splits and merges,
and removal of obsolete versions of records do not affect this, because
when a user record or a page supremum is removed, the next record inherits
its locks as gap type locks, and therefore blocks inserts to the same gap.
Also, if a page supremum is inserted, it inherits its locks from the successor
record. When the cursor is positioned again at the start of the result set,
the records it will touch on its course are either records it touched
during the last pass or new inserted page supremums. It can immediately
access all these records, and when it arrives at the biggest record, it
notices that the result set is complete. If the biggest record was removed,
lock wait can occur because the next record only inherits a gap type lock,
and a wait may be needed. Q.E.D. */

/* If an index record should be changed or a new inserted, we must check
the lock on the record or the next. When a read cursor starts reading,
we will set a record level s-lock on each record it passes, except on the
initial record on which the cursor is positioned before we start to fetch
records. Our index tree search has the convention that the B-tree
cursor is positioned BEFORE the first possibly matching record in
the search. Optimizations are possible here: if the record is searched
on an equality condition to a unique key, we could actually set a special
lock on the record, a lock which would not prevent any insert before
this record. In the next key locking an x-lock set on a record also
prevents inserts just before that record.
	There are special infimum and supremum records on each page.
A supremum record can be locked by a read cursor. This records cannot be
updated but the lock prevents insert of a user record to the end of
the page.
	Next key locks will prevent the phantom problem where new rows
could appear to SELECT result sets after the select operation has been
performed. Prevention of phantoms ensures the serilizability of
transactions.
	What should we check if an insert of a new record is wanted?
Only the lock on the next record on the same page, because also the
supremum record can carry a lock. An s-lock prevents insertion, but
what about an x-lock? If it was set by a searched update, then there
is implicitly an s-lock, too, and the insert should be prevented.
What if our transaction owns an x-lock to the next record, but there is
a waiting s-lock request on the next record? If this s-lock was placed
by a read cursor moving in the ascending order in the index, we cannot
do the insert immediately, because when we finally commit our transaction,
the read cursor should see also the new inserted record. So we should
move the read cursor backward from the next record for it to pass over
the new inserted record. This move backward may be too cumbersome to
implement. If we in this situation just enqueue a second x-lock request
for our transaction on the next record, then the deadlock mechanism
notices a deadlock between our transaction and the s-lock request
transaction. This seems to be an ok solution.
	We could have the convention that granted explicit record locks,
lock the corresponding records from changing, and also lock the gaps
before them from inserting. A waiting explicit lock request locks the gap
before from inserting. Implicit record x-locks, which we derive from the
transaction id in the clustered index record, only lock the record itself
from modification, not the gap before it from inserting.
	How should we store update locks? If the search is done by a unique
key, we could just modify the record trx id. Otherwise, we could put a record
x-lock on the record. If the update changes ordering fields of the
clustered index record, the inserted new record needs no record lock in
lock table, the trx id is enough. The same holds for a secondary index
record. Searched delete is similar to update.

PROBLEM:
What about waiting lock requests? If a transaction is waiting to make an
update to a record which another modified, how does the other transaction
know to send the end-lock-wait signal to the waiting transaction? If we have
the convention that a transaction may wait for just one lock at a time, how
do we preserve it if lock wait ends?

PROBLEM:
Checking the trx id label of a secondary index record. In the case of a
modification, not an insert, is this necessary? A secondary index record
is modified only by setting or resetting its deleted flag. A secondary index
record contains fields to uniquely determine the corresponding clustered
index record. A secondary index record is therefore only modified if we
also modify the clustered index record, and the trx id checking is done
on the clustered index record, before we come to modify the secondary index
record. So, in the case of delete marking or unmarking a secondary index
record, we do not have to care about trx ids, only the locks in the lock
table must be checked. In the case of a select from a secondary index, the
trx id is relevant, and in this case we may have to search the clustered
index record.

PROBLEM: How to update record locks when page is split or merged, or
--------------------------------------------------------------------
a record is deleted or updated?
If the size of fields in a record changes, we perform the update by
a delete followed by an insert. How can we retain the locks set or
waiting on the record? Because a record lock is indexed in the bitmap
by the heap number of the record, when we remove the record from the
record list, it is possible still to keep the lock bits. If the page
is reorganized, we could make a table of old and new heap numbers,
and permute the bitmaps in the locks accordingly. We can add to the
table a row telling where the updated record ended. If the update does
not require a reorganization of the page, we can simply move the lock
bits for the updated record to the position determined by its new heap
number (we may have to allocate a new lock, if we run out of the bitmap
in the old one).
	A more complicated case is the one where the reinsertion of the
updated record is done pessimistically, because the structure of the
tree may change.

PROBLEM: If a supremum record is removed in a page merge, or a record
---------------------------------------------------------------------
removed in a purge, what to do to the waiting lock requests? In a split to
the right, we just move the lock requests to the new supremum. If a record
is removed, we could move the waiting lock request to its inheritor, the
next record in the index. But, the next record may already have lock
requests on its own queue. A new deadlock check should be made then. Maybe
it is easier just to release the waiting transactions. They can then enqueue
new lock requests on appropriate records.

PROBLEM: When a record is inserted, what locks should it inherit from the
-------------------------------------------------------------------------
upper neighbor? An insert of a new supremum record in a page split is
always possible, but an insert of a new user record requires that the upper
neighbor does not have any lock requests by other transactions, granted or
waiting, in its lock queue. Solution: We can copy the locks as gap type
locks, so that also the waiting locks are transformed to granted gap type
locks on the inserted record. */

/* LOCK COMPATIBILITY MATRIX
 *    IS IX S  X  AI
 * IS +	 +  +  -  +
 * IX +	 +  -  -  +
 * S  +	 -  +  -  -
 * X  -	 -  -  -  -
 * AI +	 +  -  -  -
 *
 * Note that for rows, InnoDB only acquires S or X locks.
 * For tables, InnoDB normally acquires IS or IX locks.
 * S or X table locks are only acquired for LOCK TABLES.
 * Auto-increment (AI) locks are needed because of
 * statement-level MySQL binlog.
 * See also lock_mode_compatible().
 */
static const byte lock_compatibility_matrix[5][5] = {
 /**         IS     IX       S     X       AI */
 /* IS */ {  TRUE,  TRUE,  TRUE,  FALSE,  TRUE},
 /* IX */ {  TRUE,  TRUE,  FALSE, FALSE,  TRUE},
 /* S  */ {  TRUE,  FALSE, TRUE,  FALSE,  FALSE},
 /* X  */ {  FALSE, FALSE, FALSE, FALSE,  FALSE},
 /* AI */ {  TRUE,  TRUE,  FALSE, FALSE,  FALSE}
};

/* STRONGER-OR-EQUAL RELATION (mode1=row, mode2=column)
 *    IS IX S  X  AI
 * IS +  -  -  -  -
 * IX +  +  -  -  -
 * S  +  -  +  -  -
 * X  +  +  +  +  +
 * AI -  -  -  -  +
 * See lock_mode_stronger_or_eq().
 */
static const byte lock_strength_matrix[5][5] = {
 /**         IS     IX       S     X       AI */
 /* IS */ {  TRUE,  FALSE, FALSE,  FALSE, FALSE},
 /* IX */ {  TRUE,  TRUE,  FALSE, FALSE,  FALSE},
 /* S  */ {  TRUE,  FALSE, TRUE,  FALSE,  FALSE},
 /* X  */ {  TRUE,  TRUE,  TRUE,  TRUE,   TRUE},
 /* AI */ {  FALSE, FALSE, FALSE, FALSE,  TRUE}
};

#define PRDT_HEAPNO	PAGE_HEAP_NO_INFIMUM
/** Record locking request status */
enum lock_rec_req_status {
        /** Failed to acquire a lock */
        LOCK_REC_FAIL,
        /** Succeeded in acquiring a lock (implicit or already acquired) */
        LOCK_REC_SUCCESS,
        /** Explicitly created a new lock */
        LOCK_REC_SUCCESS_CREATED
};

#ifdef UNIV_DEBUG
/** The count of the types of locks. */
static const ulint      lock_types = UT_ARR_SIZE(lock_compatibility_matrix);
#endif /* UNIV_DEBUG */

/*********************************************************************//**
Gets the previous record lock set on a record.
@return previous lock on the same record, NULL if none exists */
const lock_t*
lock_rec_get_prev(
/*==============*/
	const lock_t*	in_lock,/*!< in: record lock */
	ulint		heap_no);/*!< in: heap number of the record */

/*********************************************************************//**
Checks if some transaction has an implicit x-lock on a record in a clustered
index.
@return transaction id of the transaction which has the x-lock, or 0 */
UNIV_INLINE
trx_id_t
lock_clust_rec_some_has_impl(
/*=========================*/
	const rec_t*		rec,	/*!< in: user record */
	const dict_index_t*	index,	/*!< in: clustered index */
	const rec_offs*		offsets)/*!< in: rec_get_offsets(rec, index) */
	MY_ATTRIBUTE((warn_unused_result));

/*********************************************************************//**
Gets the first or next record lock on a page.
@return next lock, NULL if none exists */
UNIV_INLINE
const lock_t*
lock_rec_get_next_on_page_const(
/*============================*/
	const lock_t*	lock);	/*!< in: a record lock */

/*********************************************************************//**
Gets the nth bit of a record lock.
@return TRUE if bit set also if i == ULINT_UNDEFINED return FALSE*/
UNIV_INLINE
ibool
lock_rec_get_nth_bit(
/*=================*/
	const lock_t*	lock,	/*!< in: record lock */
	ulint		i);	/*!< in: index of the bit */

/*********************************************************************//**
Gets the number of bits in a record lock bitmap.
@return number of bits */
UNIV_INLINE
ulint
lock_rec_get_n_bits(
/*================*/
	const lock_t*	lock);	/*!< in: record lock */

/**********************************************************************//**
Sets the nth bit of a record lock to TRUE. */
inline
void
lock_rec_set_nth_bit(
/*=================*/
	lock_t*	lock,	/*!< in: record lock */
	ulint	i);	/*!< in: index of the bit */

/** Reset the nth bit of a record lock.
@param[in,out] lock record lock
@param[in] i index of the bit that will be reset
@return previous value of the bit */
inline byte lock_rec_reset_nth_bit(lock_t* lock, ulint i)
{
	ut_ad(!lock->is_table());
#ifdef SUX_LOCK_GENERIC
	ut_ad(lock_sys.is_writer() || lock->trx->mutex_is_owner());
#else
	ut_ad(lock_sys.is_writer() || lock->trx->mutex_is_owner()
	      || (xtest() && !lock->trx->mutex_is_locked()));
#endif
	ut_ad(i < lock->un_member.rec_lock.n_bits);

	byte*	b = reinterpret_cast<byte*>(&lock[1]) + (i >> 3);
	byte	mask = byte(1U << (i & 7));
	byte	bit = *b & mask;
	*b &= byte(~mask);

	if (bit != 0) {
		ut_d(auto n=)
		lock->trx->lock.n_rec_locks--;
		ut_ad(n);
	}

	return(bit);
}

/*********************************************************************//**
Gets the first or next record lock on a page.
@return next lock, NULL if none exists */
UNIV_INLINE
lock_t*
lock_rec_get_next_on_page(
/*======================*/
	lock_t*		lock);		/*!< in: a record lock */

/*********************************************************************//**
Gets the next explicit lock request on a record.
@return next lock, NULL if none exists or if heap_no == ULINT_UNDEFINED */
UNIV_INLINE
lock_t*
lock_rec_get_next(
/*==============*/
	ulint	heap_no,/*!< in: heap number of the record */
	lock_t*	lock);	/*!< in: lock */

/*********************************************************************//**
Gets the next explicit lock request on a record.
@return next lock, NULL if none exists or if heap_no == ULINT_UNDEFINED */
UNIV_INLINE
const lock_t*
lock_rec_get_next_const(
/*====================*/
	ulint		heap_no,/*!< in: heap number of the record */
	const lock_t*	lock);	/*!< in: lock */

/** Get the first explicit lock request on a record.
@param cell     first lock hash table cell
@param id       page identifier
@param heap_no  record identifier in page
@return first lock
@retval nullptr if none exists */
inline lock_t *lock_sys_t::get_first(const hash_cell_t &cell, page_id_t id,
                                     ulint heap_no)
{
  lock_sys.assert_locked(cell);

  for (lock_t *lock= static_cast<lock_t*>(cell.node); lock; lock= lock->hash)
  {
    ut_ad(!lock->is_table());
    if (lock->un_member.rec_lock.page_id == id &&
        lock_rec_get_nth_bit(lock, heap_no))
      return lock;
  }
  return nullptr;
}

/*********************************************************************//**
Calculates if lock mode 1 is compatible with lock mode 2.
@return nonzero if mode1 compatible with mode2 */
UNIV_INLINE
ulint
lock_mode_compatible(
/*=================*/
	enum lock_mode	mode1,	/*!< in: lock mode */
	enum lock_mode	mode2);	/*!< in: lock mode */

/*********************************************************************//**
Calculates if lock mode 1 is stronger or equal to lock mode 2.
@return nonzero if mode1 stronger or equal to mode2 */
UNIV_INLINE
ulint
lock_mode_stronger_or_eq(
/*=====================*/
	enum lock_mode	mode1,	/*!< in: lock mode */
	enum lock_mode	mode2);	/*!< in: lock mode */

/*********************************************************************//**
Checks if a transaction has the specified table lock, or stronger. This
function should only be called by the thread that owns the transaction.
@return lock or NULL */
UNIV_INLINE
const lock_t*
lock_table_has(
/*===========*/
	const trx_t*		trx,	/*!< in: transaction */
	const dict_table_t*	table,	/*!< in: table */
	enum lock_mode		mode);	/*!< in: lock mode */

<<<<<<< HEAD
#include "lock0priv.ic"
=======
/** Set the wait status of a lock.
@param[in,out]	lock	lock that will be waited for
@param[in,out]	trx	transaction that will wait for the lock
@param[in]      c_lock   conflicting lock */
inline void lock_set_lock_and_trx_wait(lock_t* lock, trx_t* trx,
	const lock_t *c_lock)
{
	ut_ad(lock);
	ut_ad(lock->trx == trx);
	ut_ad(lock_mutex_own());
	ut_ad(trx_mutex_own(trx));

	if (trx->lock.wait_trx) {
		ut_ad(!c_lock || trx->lock.wait_trx == c_lock->trx);
		ut_ad(trx->lock.wait_lock);
		ut_ad((*trx->lock.wait_lock).trx == trx);
	} else {
		ut_ad(c_lock);
		trx->lock.wait_trx = c_lock->trx;
		ut_ad(!trx->lock.wait_lock);
	}

	trx->lock.wait_lock = lock;
	lock->type_mode |= LOCK_WAIT;
}

/** Reset the wait status of a lock.
@param[in,out]	lock	lock that was possibly being waited for */
inline void lock_reset_lock_and_trx_wait(lock_t* lock)
{
	ut_ad(lock_get_wait(lock));
	ut_ad(lock_mutex_own());
	ut_ad(lock->trx->lock.wait_lock == NULL
	      || lock->trx->lock.wait_lock == lock);
	lock->trx->lock.wait_trx= nullptr;
	lock->trx->lock.wait_lock = NULL;
	lock->type_mode &= ~LOCK_WAIT;
}

#include "lock0priv.inl"
>>>>>>> cf63eece

#endif /* lock0priv_h */<|MERGE_RESOLUTION|>--- conflicted
+++ resolved
@@ -577,49 +577,6 @@
 	const dict_table_t*	table,	/*!< in: table */
 	enum lock_mode		mode);	/*!< in: lock mode */
 
-<<<<<<< HEAD
-#include "lock0priv.ic"
-=======
-/** Set the wait status of a lock.
-@param[in,out]	lock	lock that will be waited for
-@param[in,out]	trx	transaction that will wait for the lock
-@param[in]      c_lock   conflicting lock */
-inline void lock_set_lock_and_trx_wait(lock_t* lock, trx_t* trx,
-	const lock_t *c_lock)
-{
-	ut_ad(lock);
-	ut_ad(lock->trx == trx);
-	ut_ad(lock_mutex_own());
-	ut_ad(trx_mutex_own(trx));
-
-	if (trx->lock.wait_trx) {
-		ut_ad(!c_lock || trx->lock.wait_trx == c_lock->trx);
-		ut_ad(trx->lock.wait_lock);
-		ut_ad((*trx->lock.wait_lock).trx == trx);
-	} else {
-		ut_ad(c_lock);
-		trx->lock.wait_trx = c_lock->trx;
-		ut_ad(!trx->lock.wait_lock);
-	}
-
-	trx->lock.wait_lock = lock;
-	lock->type_mode |= LOCK_WAIT;
-}
-
-/** Reset the wait status of a lock.
-@param[in,out]	lock	lock that was possibly being waited for */
-inline void lock_reset_lock_and_trx_wait(lock_t* lock)
-{
-	ut_ad(lock_get_wait(lock));
-	ut_ad(lock_mutex_own());
-	ut_ad(lock->trx->lock.wait_lock == NULL
-	      || lock->trx->lock.wait_lock == lock);
-	lock->trx->lock.wait_trx= nullptr;
-	lock->trx->lock.wait_lock = NULL;
-	lock->type_mode &= ~LOCK_WAIT;
-}
-
 #include "lock0priv.inl"
->>>>>>> cf63eece
 
 #endif /* lock0priv_h */