--- conflicted
+++ resolved
@@ -65,53 +65,44 @@
   /** length of the TRX_RSEG_HISTORY list (number of transactions) */
   uint32_t history_size;
 
+  /** Last known transaction that has not been purged yet,
+  or 0 if everything has been purged. */
+  trx_id_t needs_purge;
+
 private:
-  /** Reference counter to track rseg allocated transactions,
-  with SKIP and NEEDS_PURGE flags. */
+  /** Reference counter to track is_persistent() transactions,
+  with SKIP flag. */
   std::atomic<uint32_t> ref;
 
   /** Whether undo tablespace truncation is pending */
   static constexpr uint32_t SKIP= 1;
-  /** Whether the log segment needs purge */
-  static constexpr uint32_t NEEDS_PURGE= 2;
   /** Transaction reference count multiplier */
-  static constexpr uint32_t REF= 4;
+  static constexpr uint32_t REF= 2;
 
   uint32_t ref_load() const { return ref.load(std::memory_order_relaxed); }
 
-  /** Set a bit in ref */
-  template<bool needs_purge> void ref_set()
-  {
-    static_assert(SKIP == 1U << 0, "compatibility");
-    static_assert(NEEDS_PURGE == 1U << 1, "compatibility");
+  /** Set the SKIP bit */
+  void ref_set_skip()
+  {
+    static_assert(SKIP == 1U, "compatibility");
 #if defined __GNUC__ && (defined __i386__ || defined __x86_64__)
-    if (needs_purge)
-      __asm__ __volatile__("lock btsl $1, %0" : "+m" (ref));
-    else
-      __asm__ __volatile__("lock btsl $0, %0" : "+m" (ref));
+    __asm__ __volatile__("lock btsl $0, %0" : "+m" (ref));
 #elif defined _MSC_VER && (defined _M_IX86 || defined _M_X64)
-    _interlockedbittestandset(reinterpret_cast<volatile long*>(&ref),
-                              needs_purge);
+    _interlockedbittestandset(reinterpret_cast<volatile long*>(&ref), 0);
 #else
-    ref.fetch_or(needs_purge ? NEEDS_PURGE : SKIP, std::memory_order_relaxed);
+    ref.fetch_or(SKIP, std::memory_order_relaxed);
 #endif
   }
   /** Clear a bit in ref */
-  template<bool needs_purge> void ref_reset()
-  {
-    static_assert(SKIP == 1U << 0, "compatibility");
-    static_assert(NEEDS_PURGE == 1U << 1, "compatibility");
+  void ref_reset_skip()
+  {
+    static_assert(SKIP == 1U, "compatibility");
 #if defined __GNUC__ && (defined __i386__ || defined __x86_64__)
-    if (needs_purge)
-      __asm__ __volatile__("lock btrl $1, %0" : "+m" (ref));
-    else
-      __asm__ __volatile__("lock btrl $0, %0" : "+m" (ref));
+    __asm__ __volatile__("lock btrl $0, %0" : "+m" (ref));
 #elif defined _MSC_VER && (defined _M_IX86 || defined _M_X64)
-    _interlockedbittestandreset(reinterpret_cast<volatile long*>(&ref),
-                                needs_purge);
+    _interlockedbittestandreset(reinterpret_cast<volatile long*>(&ref), 0);
 #else
-    ref.fetch_and(needs_purge ? ~NEEDS_PURGE : ~SKIP,
-                  std::memory_order_relaxed);
+    ref.fetch_and(~SKIP, std::memory_order_relaxed);
 #endif
   }
 
@@ -125,26 +116,20 @@
   void destroy();
 
   /** Note that undo tablespace truncation was started. */
-  void set_skip_allocation() { ut_ad(is_persistent()); ref_set<false>(); }
+  void set_skip_allocation() { ut_ad(is_persistent()); ref_set_skip(); }
   /** Note that undo tablespace truncation was completed. */
   void clear_skip_allocation()
   {
     ut_ad(is_persistent());
 #if defined DBUG_OFF
-    ref_reset<false>();
+    ref_reset_skip();
 #else
     ut_d(auto r=) ref.fetch_and(~SKIP, std::memory_order_relaxed);
     ut_ad(r == SKIP);
 #endif
   }
-  /** Note that the rollback segment requires purge. */
-  void set_needs_purge() { ref_set<true>(); }
-  /** Note that the rollback segment will not require purge. */
-  void clear_needs_purge() { ref_reset<true>(); }
   /** @return whether the segment is marked for undo truncation */
   bool skip_allocation() const { return ref_load() & SKIP; }
-  /** @return whether the segment needs purge */
-  bool needs_purge() const { return ref_load() & NEEDS_PURGE; }
   /** Increment the reference count */
   void acquire()
   { ut_d(auto r=) ref.fetch_add(REF); ut_ad(!(r & SKIP)); }
@@ -186,23 +171,6 @@
   /** trx_t::no | last_offset << 48 */
   uint64_t last_commit_and_offset;
 
-<<<<<<< HEAD
-=======
-  /** Last known transaction that has not been purged yet,
-  or 0 if everything has been purged. */
-  trx_id_t needs_purge;
-
-  /** Number of active (non-committed) transactions associated with a
-  an is_persistent() rollback segment. Needed for protecting
-  trx->rsegs.m_redo.rseg assignments
-  before trx->rsegs.m_redo.undo has been assigned. */
-  ulint trx_ref_count;
-
-  /** whether undo log truncation was initiated, and transactions
-  cannot be allocated in this is_persistent() rollback segment */
-  bool skip_allocation;
-
->>>>>>> 0de3be8c
   /** @return the commit ID of the last committed transaction */
   trx_id_t last_trx_no() const
   { return last_commit_and_offset & ((1ULL << 48) - 1); }
