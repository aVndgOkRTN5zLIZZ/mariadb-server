--- conflicted
+++ resolved
@@ -1,18 +1,7 @@
 /*****************************************************************************
 
 Copyright (c) 1994, 2016, Oracle and/or its affiliates. All Rights Reserved.
-<<<<<<< HEAD
 Copyright (c) 2013, 2023, MariaDB Corporation.
-Copyright (c) 2008, Google Inc.
-
-Portions of this file contain modifications contributed and copyrighted by
-Google, Inc. Those modifications are gratefully acknowledged and are described
-briefly in the InnoDB documentation. The contributions by Google are
-incorporated with their permission, and subject to the conditions contained in
-the file COPYING.Google.
-=======
-Copyright (c) 2013, 2022, MariaDB Corporation.
->>>>>>> 2ecc0443
 
 This program is free software; you can redistribute it and/or modify it under
 the terms of the GNU General Public License as published by the Free Software
