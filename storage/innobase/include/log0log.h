/*****************************************************************************

Copyright (c) 1995, 2017, Oracle and/or its affiliates. All rights reserved.
Copyright (c) 2017, 2022, MariaDB Corporation.

This program is free software; you can redistribute it and/or modify it under
the terms of the GNU General Public License as published by the Free Software
Foundation; version 2 of the License.

This program is distributed in the hope that it will be useful, but WITHOUT
ANY WARRANTY; without even the implied warranty of MERCHANTABILITY or FITNESS
FOR A PARTICULAR PURPOSE. See the GNU General Public License for more details.

You should have received a copy of the GNU General Public License along with
this program; if not, write to the Free Software Foundation, Inc.,
51 Franklin Street, Fifth Floor, Boston, MA 02110-1335 USA

*****************************************************************************/

/**************************************************//**
@file include/log0log.h
Database log

Created 12/9/1995 Heikki Tuuri
*******************************************************/

#pragma once

#include "log0types.h"
#include "os0file.h"
#include "span.h"
#include "my_atomic_wrapper.h"
#include "srw_lock.h"
#include <string>

using st_::span;

static const char LOG_FILE_NAME_PREFIX[] = "ib_logfile";
static const char LOG_FILE_NAME[] = "ib_logfile0";

/** Composes full path for a redo log file
@param[in]	filename	name of the redo log file
@return path with log file name*/
std::string get_log_file_path(const char *filename= LOG_FILE_NAME);

/** Delete log file.
@param[in]	suffix	suffix of the file name */
static inline void delete_log_file(const char* suffix)
{
  auto path = get_log_file_path(LOG_FILE_NAME_PREFIX).append(suffix);
  os_file_delete_if_exists_func(path.c_str(), nullptr);
}

struct completion_callback;

/** Ensure that the log has been written to the log file up to a given
log entry (such as that of a transaction commit). Start a new write, or
wait and check if an already running write is covering the request.
@param lsn      log sequence number that should be included in the file write
@param durable  whether the write needs to be durable
@param callback log write completion callback */
void log_write_up_to(lsn_t lsn, bool durable,
                     const completion_callback *callback= nullptr) noexcept;

/** Write to the log file up to the last log entry.
@param durable  whether to wait for a durable write to complete */
void log_buffer_flush_to_disk(bool durable= true);


/** Prepare to invoke log_write_and_flush(), before acquiring log_sys.latch. */
ATTRIBUTE_COLD void log_write_and_flush_prepare();

/** Durably write the log up to log_sys.get_lsn(). */
ATTRIBUTE_COLD void log_write_and_flush();

/** Make a checkpoint */
ATTRIBUTE_COLD void log_make_checkpoint();

/** Make a checkpoint at the latest lsn on shutdown. */
ATTRIBUTE_COLD void logs_empty_and_mark_files_at_shutdown();

/******************************************************//**
Prints info of the log. */
void
log_print(
/*======*/
	FILE*	file);	/*!< in: file where to print */

/** Offsets of a log file header */
/* @{ */
/** Log file header format identifier (32-bit unsigned big-endian integer).
This used to be called LOG_GROUP_ID and always written as 0,
because InnoDB never supported more than one copy of the redo log. */
#define LOG_HEADER_FORMAT	0
/** LSN of the start of data in this log file (with format version 1;
in format version 0, it was called LOG_FILE_START_LSN and at offset 4). */
#define LOG_HEADER_START_LSN	8
/** A null-terminated string which will contain either the string 'ibbackup'
and the creation time if the log file was created by mysqlbackup --restore,
or the MySQL version that created the redo log file. */
#define LOG_HEADER_CREATOR	16
/** End of the log file creator field. */
#define LOG_HEADER_CREATOR_END	48
/* @} */

struct log_t;

/** File abstraction */
class log_file_t
{
  friend log_t;
  os_file_t m_file{OS_FILE_CLOSED};
public:
  log_file_t()= default;
  log_file_t(os_file_t file) noexcept : m_file(file) {}

  /** Open a file
  @return file size in bytes
  @retval 0 if not readable */
  os_offset_t open(bool read_only) noexcept;

  /** @return whether a handle to the log is open */
  bool is_opened() const noexcept { return m_file != OS_FILE_CLOSED; }

  dberr_t close() noexcept;
  dberr_t read(os_offset_t offset, span<byte> buf) noexcept;
  void write(os_offset_t offset, span<const byte> buf) noexcept;
  bool flush() const noexcept { return os_file_flush(m_file); }
};

/** Redo log buffer */
struct log_t
{
  /** The maximum buf_size */
  static constexpr unsigned buf_size_max= os_file_request_size_max;

  /** The original (not version-tagged) InnoDB redo log format */
  static constexpr uint32_t FORMAT_3_23= 0;
  /** The MySQL 5.7.9/MariaDB 10.2.2 log format */
  static constexpr uint32_t FORMAT_10_2= 1;
  /** The MariaDB 10.3.2 log format. */
  static constexpr uint32_t FORMAT_10_3= 103;
  /** The MariaDB 10.4.0 log format. */
  static constexpr uint32_t FORMAT_10_4= 104;
  /** Encrypted MariaDB redo log */
  static constexpr uint32_t FORMAT_ENCRYPTED= 1U << 31;
  /** The MariaDB 10.4.0 log format (only with innodb_encrypt_log=ON) */
  static constexpr uint32_t FORMAT_ENC_10_4= FORMAT_10_4 | FORMAT_ENCRYPTED;
  /** The MariaDB 10.5.1 physical redo log format */
  static constexpr uint32_t FORMAT_10_5= 0x50485953;
  /** The MariaDB 10.5.1 physical format (only with innodb_encrypt_log=ON) */
  static constexpr uint32_t FORMAT_ENC_10_5= FORMAT_10_5 | FORMAT_ENCRYPTED;
  /** The MariaDB 10.8.0 variable-block-size redo log format */
  static constexpr uint32_t FORMAT_10_8= 0x50687973;
  /** The MariaDB 10.8.0 format with innodb_encrypt_log=ON */
  static constexpr uint32_t FORMAT_ENC_10_8= FORMAT_10_8 | FORMAT_ENCRYPTED;

  /** Location of the first checkpoint block */
  static constexpr size_t CHECKPOINT_1= 4096;
  /** Location of the second checkpoint block */
  static constexpr size_t CHECKPOINT_2= 8192;
  /** Start of record payload */
  static constexpr lsn_t START_OFFSET= 12288;

  /** smallest possible log sequence number in the current format
  (used to be 2048 before FORMAT_10_8). */
  static constexpr lsn_t FIRST_LSN= START_OFFSET;

private:
  /** the lock bit in buf_free */
  static constexpr size_t buf_free_LOCK= ~(~size_t{0} >> 1);
  alignas(CPU_LEVEL1_DCACHE_LINESIZE)
  /** first free offset within buf used;
  the most significant bit is set by lock_lsn() to protect this field
  as well as write_to_buf, waits */
  std::atomic<size_t> buf_free;
public:
  /** number of write requests (to buf); protected by lock_lsn() or lsn_lock */
  size_t write_to_buf;
  /** log record buffer, written to by mtr_t::commit() */
  byte *buf;
private:
  /** The log sequence number of the last change of durable InnoDB files;
  protected by lock_lsn() or lsn_lock or latch.wr_lock() */
  std::atomic<lsn_t> lsn;
  /** the first guaranteed-durable log sequence number */
  std::atomic<lsn_t> flushed_to_disk_lsn;
public:
  /** number of append_prepare_wait(); protected by lock_lsn() or lsn_lock */
  size_t waits;
  /** innodb_log_buffer_size (size of buf,flush_buf if !is_mmap(), in bytes) */
  unsigned buf_size;
  /** log file size in bytes, including the header */
  lsn_t file_size;

#ifdef LOG_LATCH_DEBUG
  typedef srw_lock_debug log_rwlock;
  typedef srw_mutex log_lsn_lock;

  bool latch_have_wr() const { return latch.have_wr(); }
  bool latch_have_rd() const { return latch.have_rd(); }
  bool latch_have_any() const { return latch.have_any(); }
#else
# ifndef UNIV_DEBUG
# elif defined SUX_LOCK_GENERIC
  bool latch_have_wr() const { return true; }
  bool latch_have_rd() const { return true; }
  bool latch_have_any() const { return true; }
# else
  bool latch_have_wr() const { return latch.is_write_locked(); }
  bool latch_have_rd() const { return latch.is_locked(); }
  bool latch_have_any() const { return latch.is_locked(); }
# endif
# ifdef __aarch64__
  /* On ARM, we spin more */
  typedef srw_spin_lock log_rwlock;
  typedef pthread_mutex_wrapper<true> log_lsn_lock;
# else
  typedef srw_lock log_rwlock;
  typedef srw_mutex log_lsn_lock;
# endif
#endif
  /** exclusive latch for checkpoint, shared for mtr_t::commit() to buf */
  alignas(CPU_LEVEL1_DCACHE_LINESIZE) log_rwlock latch;

  /** number of writes from buf or flush_buf to log;
  protected by latch.wr_lock() */
  ulint write_to_log;

  /** Last written LSN */
  lsn_t write_lsn;

  /** Buffer for writing data to ib_logfile0, or nullptr if is_mmap().
  In write_buf(), buf and flush_buf may be swapped */
  byte *flush_buf;

  /** set when there may be need to initiate a log checkpoint.
  This must hold if lsn - last_checkpoint_lsn > max_checkpoint_age. */
  std::atomic<bool> need_checkpoint;
  /** whether a checkpoint is pending; protected by latch.wr_lock() */
  Atomic_relaxed<bool> checkpoint_pending;
  /** next checkpoint number (protected by latch.wr_lock()) */
  byte next_checkpoint_no;
  /** recommended maximum buf_free size, after which the buffer is flushed */
  unsigned max_buf_free;
  /** Log sequence number when a log file overwrite (broken crash recovery)
  was noticed. Protected by latch.wr_lock(). */
  lsn_t overwrite_warned;

  /** latest completed checkpoint (protected by latch.wr_lock()) */
  Atomic_relaxed<lsn_t> last_checkpoint_lsn;
  /** The log writer (protected by latch.wr_lock()) */
  lsn_t (*writer)() noexcept;
  /** next checkpoint LSN (protected by latch.wr_lock()) */
  lsn_t next_checkpoint_lsn;

  /** Log file */
  log_file_t log;
private:
  /** Log file being constructed during resizing; protected by latch */
  log_file_t resize_log;
  /** size of resize_log; protected by latch */
  lsn_t resize_target;
  /** Buffer for writing to resize_log; @see buf */
  byte *resize_buf;
  /** Buffer for writing to resize_log; @see flush_buf */
  byte *resize_flush_buf;

  /** Special implementation of lock_lsn() for IA-32 and AMD64 */
  void lsn_lock_bts() noexcept;
  /** Acquire a lock for updating buf_free and related fields.
  @return the value of buf_free */
  size_t lock_lsn() noexcept;

  /** log sequence number when log resizing was initiated;
  0 if the log is not being resized, 1 if resize_start() is in progress */
  std::atomic<lsn_t> resize_lsn;
  /** the log sequence number at the start of the log file */
  lsn_t first_lsn;
public:
  /** current innodb_log_write_ahead_size */
  uint write_size;
  /** format of the redo log: e.g., FORMAT_10_8 */
  uint32_t format;
  /** whether the memory-mapped interface is enabled for the log */
  my_bool log_mmap;
  /** the default value of log_mmap */
  static constexpr bool log_mmap_default=
# if defined __linux__ /* MAP_POPULATE would enable read-ahead */
    true ||
# elif defined __FreeBSD__ /* MAP_PREFAULT_READ would enable read-ahead */
    true ||
# else /* an unnecessary read-ahead of a large ib_logfile0 is a risk */
# endif
    false;
#if defined __linux__ || defined _WIN32
  /** whether file system caching is enabled for the log */
  my_bool log_buffered;
# ifdef _WIN32
  static constexpr bool log_maybe_unbuffered= true;
# else
  /** whether file system caching may be disabled */
  bool log_maybe_unbuffered;
# endif
#endif
<<<<<<< HEAD
  /** whether each write to ib_logfile0 is durable (O_DSYNC) */
  my_bool log_write_through;

=======
>>>>>>> 6e6a1b31
	/** Fields involved in checkpoints @{ */
	lsn_t		log_capacity;	/*!< capacity of the log; if
					the checkpoint age exceeds this, it is
					a serious error because it is possible
					we will then overwrite log and spoil
					crash recovery */
	lsn_t		max_modified_age_async;
					/*!< when this recommended
					value for lsn -
					buf_pool.get_oldest_modification()
					is exceeded, we start an
					asynchronous preflush of pool pages */
	lsn_t		max_checkpoint_age;
					/*!< this is the maximum allowed value
					for lsn - last_checkpoint_lsn when a
					new query step is started */

  /** buffer for checkpoint header */
  byte *checkpoint_buf;
	/* @} */

private:
  /** the thread that initiated resize_lsn() */
  Atomic_relaxed<void*> resize_initiator;
  /** A lock when the spin-only lock_lsn() is not being used */
  log_lsn_lock lsn_lock;
public:

  bool is_initialised() const noexcept { return max_buf_free != 0; }

  /** whether there is capacity in the log buffer */
  bool buf_free_ok() const noexcept
  {
    ut_ad(!is_mmap());
    return (buf_free.load(std::memory_order_relaxed) & ~buf_free_LOCK) <
      max_buf_free;
  }

  inline void set_recovered() noexcept;

  void set_buf_free(size_t f) noexcept
  { ut_ad(f < buf_free_LOCK); buf_free.store(f, std::memory_order_relaxed); }

  bool is_mmap() const noexcept { return !flush_buf; }

  /** @return whether a handle to the log is open;
  is_mmap() && !is_opened() holds for PMEM */
  bool is_opened() const noexcept { return log.is_opened(); }

  /** @return target write LSN to react on !buf_free_ok() */
  inline lsn_t get_write_target() const;

  /** @return LSN at which log resizing was started and is still in progress
      @retval 0 if no log resizing is in progress
      @retval 1 if resize_start() is in progress */
  lsn_t resize_in_progress() const noexcept
  { return resize_lsn.load(std::memory_order_relaxed); }

  /** Status of resize_start() */
  enum resize_start_status {
    RESIZE_NO_CHANGE, RESIZE_IN_PROGRESS, RESIZE_STARTED, RESIZE_FAILED
  };

  /** Start resizing the log and release the exclusive latch.
  @param size  requested new file_size
  @param thd   the current thread identifier
  @return whether the resizing was started successfully */
  resize_start_status resize_start(os_offset_t size, void *thd) noexcept;

  /** Abort a resize_start() that we started.
  @param thd  thread identifier that had been passed to resize_start() */
  void resize_abort(void *thd) noexcept;

  /** @return whether a particular resize_start() is in progress */
  bool resize_running(void *thd) const noexcept
  { return thd == resize_initiator; }

  /** Replicate a write to the log.
  @param lsn  start LSN
  @param end  end of the mini-transaction
  @param len  length of the mini-transaction
  @param seq  offset of the sequence bit from the end */
  inline void resize_write(lsn_t lsn, const byte *end,
                           size_t len, size_t seq) noexcept;

private:
  /** Write resize_buf to resize_log.
  @param b       resize_buf or resize_flush_buf
  @param length  the used length of b */
  void resize_write_buf(const byte *b, size_t length) noexcept;
public:

  /** Rename a log file after resizing.
  @return whether an error occurred */
  static bool resize_rename() noexcept;

  /** @return pointer for writing to resize_buf
  @retval nullptr if no is_mmap() based resizing is active */
  inline byte *resize_buf_begin(lsn_t lsn) const noexcept;
  /** @return end of resize_buf */
  inline const byte *resize_buf_end() const noexcept
  { return resize_buf + resize_target; }

  /** Initialise the redo log subsystem. */
  void create();

  /** Attach a log file.
  @return whether the memory allocation succeeded */
  bool attach(log_file_t file, os_offset_t size);

  /** Disable memory-mapped access (update log_mmap) */
  void clear_mmap();
  void close_file(bool really_close= true);
#if defined __linux__ || defined _WIN32
  /** Try to enable or disable file system caching (update log_buffered) */
  void set_buffered(bool buffered);
#endif
  /** Try to enable or disable durable writes (update log_write_through) */
  void set_write_through(bool write_through);

  /** Calculate the checkpoint safety margins. */
  static void set_capacity();

  /** Write a log file header.
  @param buf        log header buffer
  @param lsn        log sequence number corresponding to log_sys.START_OFFSET
  @param encrypted  whether the log is encrypted */
  static void header_write(byte *buf, lsn_t lsn, bool encrypted);

  lsn_t get_lsn(std::memory_order order= std::memory_order_relaxed) const
  { return lsn.load(order); }

  lsn_t get_flushed_lsn(std::memory_order order= std::memory_order_acquire)
    const noexcept
  { return flushed_to_disk_lsn.load(order); }

  /** Initialize the LSN on initial log file creation. */
  lsn_t init_lsn() noexcept
  {
    latch.wr_lock(SRW_LOCK_CALL);
    const lsn_t lsn{get_lsn()};
    flushed_to_disk_lsn.store(lsn, std::memory_order_relaxed);
    write_lsn= lsn;
    latch.wr_unlock();
    return lsn;
  }

  void set_recovered_lsn(lsn_t lsn) noexcept
  {
    ut_ad(latch_have_wr());
    write_lsn= lsn;
    this->lsn.store(lsn, std::memory_order_relaxed);
    flushed_to_disk_lsn.store(lsn, std::memory_order_relaxed);
  }

#ifdef HAVE_PMEM
  /** Persist the log.
  @param lsn            desired new value of flushed_to_disk_lsn */
  void persist(lsn_t lsn) noexcept;
#endif

  bool check_for_checkpoint() const
  {
    return UNIV_UNLIKELY(need_checkpoint.load(std::memory_order_relaxed));
  }
  void set_check_for_checkpoint(bool need= true)
  {
    need_checkpoint.store(need, std::memory_order_relaxed);
  }

  /** Make previous write_buf() durable and update flushed_to_disk_lsn. */
  bool flush(lsn_t lsn) noexcept;

  /** Shut down the redo log subsystem. */
  void close();

#if defined __linux__ || defined _WIN32
  /** Set the log block size for file I/O. */
  void set_block_size(uint32 size) noexcept
  {
    if (write_size < size)
      write_size= size;
  }
#endif

private:
  /** Update writer and mtr_t::finisher */
  void writer_update(bool resizing) noexcept;

  /** Wait in append_prepare() for buffer to become available
  @tparam spin  whether to use the spin-only lock_lsn()
  @param b      the value of buf_free
  @param ex     whether log_sys.latch is exclusively locked
  @param lsn    log sequence number to write up to
  @return the new value of buf_free */
  template<bool spin>
  ATTRIBUTE_COLD size_t append_prepare_wait(size_t b, bool ex, lsn_t lsn)
    noexcept;
public:
  /** Reserve space in the log buffer for appending data.
  @tparam spin  whether to use the spin-only lock_lsn()
  @tparam mmap  log_sys.is_mmap()
  @param size   total length of the data to append(), in bytes
  @param ex     whether log_sys.latch is exclusively locked
  @return the start LSN and the buffer position for append() */
  template<bool spin,bool mmap>
  std::pair<lsn_t,byte*> append_prepare(size_t size, bool ex) noexcept;

  /** Append a string of bytes to the redo log.
  @param d     destination
  @param s     string of bytes
  @param size  length of str, in bytes */
  static inline void append(byte *&d, const void *s, size_t size) noexcept;

  /** Set the log file format. */
  void set_latest_format(bool encrypted) noexcept
  { format= encrypted ? FORMAT_ENC_10_8 : FORMAT_10_8; }
  /** @return whether the redo log is encrypted */
  bool is_encrypted() const noexcept { return format & FORMAT_ENCRYPTED; }
  /** @return whether the redo log is in the latest format */
  bool is_latest() const noexcept
  { return (~FORMAT_ENCRYPTED & format) == FORMAT_10_8; }

  /** @return capacity in bytes */
  lsn_t capacity() const noexcept { return file_size - START_OFFSET; }

  /** Set the LSN of the log file at file creation. */
  void set_first_lsn(lsn_t lsn) noexcept { write_lsn= first_lsn= lsn; }
  /** @return the first LSN of the log file */
  lsn_t get_first_lsn() const noexcept { return first_lsn; }

  /** Determine the sequence bit at a log sequence number */
  byte get_sequence_bit(lsn_t lsn) const noexcept
  {
    ut_ad(lsn >= first_lsn);
    return !(((lsn - first_lsn) / capacity()) & 1);
  }

  /** Calculate the offset of a log sequence number.
      @param lsn   log sequence number
      @return byte offset within ib_logfile0 */
  lsn_t calc_lsn_offset(lsn_t lsn) const noexcept
  {
    ut_ad(lsn >= first_lsn);
    return START_OFFSET + (lsn - first_lsn) % capacity();
  }

  /** Write checkpoint information and invoke latch.wr_unlock().
  @param end_lsn    start LSN of the FILE_CHECKPOINT mini-transaction */
  inline void write_checkpoint(lsn_t end_lsn) noexcept;

  /** Variations of write_buf() */
  enum resizing_and_latch {
    /** skip latch.wr_unlock(); log resizing may or may not be in progress */
    RETAIN_LATCH,
    /** invoke latch.wr_unlock(); !(resize_in_progress() > 1) */
    NOT_RESIZING,
    /** invoke latch.wr_unlock(); resize_in_progress() > 1 */
    RESIZING
  };

  /** Write buf to ib_logfile0 and possibly ib_logfile101.
  @tparam resizing whether to release latch and whether resize_in_progress()>1
  @return the current log sequence number */
  template<resizing_and_latch resizing> inline lsn_t write_buf() noexcept;

  /** Create the log. */
  void create(lsn_t lsn) noexcept;
};

/** Redo log system */
extern log_t	log_sys;

/** Wait for a log checkpoint if needed.
NOTE that this function may only be called while not holding
any synchronization objects except dict_sys.latch. */
void log_free_check();

/** Release the latches that protect log resizing. */
void log_resize_release();<|MERGE_RESOLUTION|>--- conflicted
+++ resolved
@@ -303,12 +303,9 @@
   bool log_maybe_unbuffered;
 # endif
 #endif
-<<<<<<< HEAD
   /** whether each write to ib_logfile0 is durable (O_DSYNC) */
   my_bool log_write_through;
 
-=======
->>>>>>> 6e6a1b31
 	/** Fields involved in checkpoints @{ */
 	lsn_t		log_capacity;	/*!< capacity of the log; if
 					the checkpoint age exceeds this, it is
