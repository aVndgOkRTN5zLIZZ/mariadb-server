/*****************************************************************************

Copyright (c) 1994, 2016, Oracle and/or its affiliates. All Rights Reserved.
Copyright (c) 2019, MariaDB Corporation.

This program is free software; you can redistribute it and/or modify it under
the terms of the GNU General Public License as published by the Free Software
Foundation; version 2 of the License.

This program is distributed in the hope that it will be useful, but WITHOUT
ANY WARRANTY; without even the implied warranty of MERCHANTABILITY or FITNESS
FOR A PARTICULAR PURPOSE. See the GNU General Public License for more details.

You should have received a copy of the GNU General Public License along with
this program; if not, write to the Free Software Foundation, Inc.,
51 Franklin Street, Fifth Floor, Boston, MA 02110-1335 USA

*****************************************************************************/

/*******************************************************************//**
@file include/ut0mem.h
Memory primitives

Created 5/30/1994 Heikki Tuuri
************************************************************************/

#ifndef ut0mem_h
#define ut0mem_h

#include "os0event.h"
#include "ut0mutex.h"

<<<<<<< HEAD
/**********************************************************************//**
Copies up to size - 1 characters from the NUL-terminated string src to
dst, NUL-terminating the result. Returns strlen(src), so truncation
occurred if the return value >= size.
@return strlen(src) */
ulint
ut_strlcpy(
/*=======*/
	char*		dst,	/*!< in: destination buffer */
	const char*	src,	/*!< in: source buffer */
	ulint		size);	/*!< in: size of destination buffer */

/**********************************************************************//**
Like ut_strlcpy, but if src doesn't fit in dst completely, copies the last
(size - 1) bytes of src, not the first.
@return strlen(src) */
ulint
ut_strlcpy_rev(
/*===========*/
	char*		dst,	/*!< in: destination buffer */
	const char*	src,	/*!< in: source buffer */
	ulint		size);	/*!< in: size of destination buffer */
=======
/** Wrapper for memcpy(3).  Copy memory area when the source and
target are not overlapping.
@param[in,out]	dest	copy to
@param[in]	src	copy from
@param[in]	n	number of bytes to copy
@return dest */
UNIV_INLINE
void*
ut_memcpy(void* dest, const void* src, ulint n);

/** Wrapper for memmove(3).  Copy memory area when the source and
target are overlapping.
@param[in,out]	dest	Move to
@param[in]	src	Move from
@param[in]	n	number of bytes to move
@return dest */
UNIV_INLINE
void*
ut_memmove(void* dest, const void* sour, ulint n);

/** Wrapper for memcmp(3).  Compare memory areas.
@param[in]	str1	first memory block to compare
@param[in]	str2	second memory block to compare
@param[in]	n	number of bytes to compare
@return negative, 0, or positive if str1 is smaller, equal,
		or greater than str2, respectively. */
UNIV_INLINE
int
ut_memcmp(const void* str1, const void* str2, ulint n);

/** Wrapper for strcpy(3).  Copy a NUL-terminated string.
@param[in,out]	dest	Destination to copy to
@param[in]	src	Source to copy from
@return dest */
UNIV_INLINE
char*
ut_strcpy(char* dest, const char* src);

/** Wrapper for strlen(3).  Determine the length of a NUL-terminated string.
@param[in]	str	string
@return length of the string in bytes, excluding the terminating NUL */
UNIV_INLINE
ulint
ut_strlen(const char* str);

/** Wrapper for strcmp(3).  Compare NUL-terminated strings.
@param[in]	str1	first string to compare
@param[in]	str2	second string to compare
@return negative, 0, or positive if str1 is smaller, equal,
		or greater than str2, respectively. */
UNIV_INLINE
int
ut_strcmp(const char* str1, const char* str2);
>>>>>>> 0339cbe2

/********************************************************************
Concatenate 3 strings.*/
char*
ut_str3cat(
/*=======*/
				/* out, own: concatenated string, must be
				freed with ut_free() */
	const char*	s1,	/* in: string 1 */
	const char*	s2,	/* in: string 2 */
	const char*	s3);	/* in: string 3 */

/**********************************************************************//**
Converts a raw binary data to a NUL-terminated hex string. The output is
truncated if there is not enough space in "hex", make sure "hex_size" is at
least (2 * raw_size + 1) if you do not want this to happen. Returns the
actual number of characters written to "hex" (including the NUL).
@return number of chars written */
UNIV_INLINE
ulint
ut_raw_to_hex(
/*==========*/
	const void*	raw,		/*!< in: raw data */
	ulint		raw_size,	/*!< in: "raw" length in bytes */
	char*		hex,		/*!< out: hex string */
	ulint		hex_size);	/*!< in: "hex" size in bytes */

/*******************************************************************//**
Adds single quotes to the start and end of string and escapes any quotes
by doubling them. Returns the number of bytes that were written to "buf"
(including the terminating NUL). If buf_size is too small then the
trailing bytes from "str" are discarded.
@return number of bytes that were written */
UNIV_INLINE
ulint
ut_str_sql_format(
/*==============*/
	const char*	str,		/*!< in: string */
	ulint		str_len,	/*!< in: string length in bytes */
	char*		buf,		/*!< out: output buffer */
	ulint		buf_size);	/*!< in: output buffer size
					in bytes */

#include "ut0mem.ic"

#endif<|MERGE_RESOLUTION|>--- conflicted
+++ resolved
@@ -29,85 +29,6 @@
 
 #include "os0event.h"
 #include "ut0mutex.h"
-
-<<<<<<< HEAD
-/**********************************************************************//**
-Copies up to size - 1 characters from the NUL-terminated string src to
-dst, NUL-terminating the result. Returns strlen(src), so truncation
-occurred if the return value >= size.
-@return strlen(src) */
-ulint
-ut_strlcpy(
-/*=======*/
-	char*		dst,	/*!< in: destination buffer */
-	const char*	src,	/*!< in: source buffer */
-	ulint		size);	/*!< in: size of destination buffer */
-
-/**********************************************************************//**
-Like ut_strlcpy, but if src doesn't fit in dst completely, copies the last
-(size - 1) bytes of src, not the first.
-@return strlen(src) */
-ulint
-ut_strlcpy_rev(
-/*===========*/
-	char*		dst,	/*!< in: destination buffer */
-	const char*	src,	/*!< in: source buffer */
-	ulint		size);	/*!< in: size of destination buffer */
-=======
-/** Wrapper for memcpy(3).  Copy memory area when the source and
-target are not overlapping.
-@param[in,out]	dest	copy to
-@param[in]	src	copy from
-@param[in]	n	number of bytes to copy
-@return dest */
-UNIV_INLINE
-void*
-ut_memcpy(void* dest, const void* src, ulint n);
-
-/** Wrapper for memmove(3).  Copy memory area when the source and
-target are overlapping.
-@param[in,out]	dest	Move to
-@param[in]	src	Move from
-@param[in]	n	number of bytes to move
-@return dest */
-UNIV_INLINE
-void*
-ut_memmove(void* dest, const void* sour, ulint n);
-
-/** Wrapper for memcmp(3).  Compare memory areas.
-@param[in]	str1	first memory block to compare
-@param[in]	str2	second memory block to compare
-@param[in]	n	number of bytes to compare
-@return negative, 0, or positive if str1 is smaller, equal,
-		or greater than str2, respectively. */
-UNIV_INLINE
-int
-ut_memcmp(const void* str1, const void* str2, ulint n);
-
-/** Wrapper for strcpy(3).  Copy a NUL-terminated string.
-@param[in,out]	dest	Destination to copy to
-@param[in]	src	Source to copy from
-@return dest */
-UNIV_INLINE
-char*
-ut_strcpy(char* dest, const char* src);
-
-/** Wrapper for strlen(3).  Determine the length of a NUL-terminated string.
-@param[in]	str	string
-@return length of the string in bytes, excluding the terminating NUL */
-UNIV_INLINE
-ulint
-ut_strlen(const char* str);
-
-/** Wrapper for strcmp(3).  Compare NUL-terminated strings.
-@param[in]	str1	first string to compare
-@param[in]	str2	second string to compare
-@return negative, 0, or positive if str1 is smaller, equal,
-		or greater than str2, respectively. */
-UNIV_INLINE
-int
-ut_strcmp(const char* str1, const char* str2);
->>>>>>> 0339cbe2
 
 /********************************************************************
 Concatenate 3 strings.*/
