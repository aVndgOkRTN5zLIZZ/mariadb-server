/*****************************************************************************

Copyright (c) 2013, 2016, Oracle and/or its affiliates. All Rights Reserved.
Copyright (c) 2018, 2022, MariaDB Corporation.

This program is free software; you can redistribute it and/or modify it under
the terms of the GNU General Public License as published by the Free Software
Foundation; version 2 of the License.

This program is distributed in the hope that it will be useful, but WITHOUT
ANY WARRANTY; without even the implied warranty of MERCHANTABILITY or FITNESS
FOR A PARTICULAR PURPOSE. See the GNU General Public License for more details.

You should have received a copy of the GNU General Public License along with
this program; if not, write to the Free Software Foundation, Inc.,
51 Franklin Street, Fifth Floor, Boston, MA 02110-1335 USA

*****************************************************************************/

/**************************************************//**
@file include/dyn0buf.h
The dynamically allocated buffer implementation

Created 2013-03-16 Sunny Bains
*******************************************************/

#ifndef dyn0buf_h
#define dyn0buf_h

#include "mem0mem.h"
#include "dyn0types.h"
#include "ilist.h"


/** Class that manages dynamic buffers. It uses a UT_LIST of
mtr_buf_t::block_t instances. We don't use STL containers in
order to avoid the overhead of heap calls. Using a custom memory
allocator doesn't solve the problem either because we have to get
the memory from somewhere. We can't use the block_t::m_data as the
backend for the custom allocator because we would like the data in
the blocks to be contiguous. */
class mtr_buf_t {
public:
	/** SIZE - sizeof(m_node) + sizeof(m_used) */
	enum { MAX_DATA_SIZE = DYN_ARRAY_DATA_SIZE
	       - sizeof(ilist_node<>) + sizeof(uint32_t) };

	class block_t : public ilist_node<> {
	public:

		block_t()
		{
			compile_time_assert(MAX_DATA_SIZE <= (2 << 15));
			init();
		}

		/**
		Gets the number of used bytes in a block.
		@return	number of bytes used */
<<<<<<< HEAD
		uint32_t used() const { return m_used; }
=======
		ulint used() const
			MY_ATTRIBUTE((warn_unused_result))
		{
			return m_used;
		}
>>>>>>> e83d92ee

		/**
		Gets pointer to the start of data.
		@return	pointer to data */
		byte* start()
			MY_ATTRIBUTE((warn_unused_result))
		{
			return(m_data);
		}

		/**
		@return start of data - non const version */
		byte* begin()
			MY_ATTRIBUTE((warn_unused_result))
		{
			return(m_data);
		}

		/**
		@return end of used data - non const version */
		byte* end()
			MY_ATTRIBUTE((warn_unused_result))
		{
			return(begin() + m_used);
		}

		/**
		@return start of data - const version */
		const byte* begin() const
			MY_ATTRIBUTE((warn_unused_result))
		{
			return(m_data);
		}

		/**
		@return end of used data - const version */
		const byte* end() const
			MY_ATTRIBUTE((warn_unused_result))
		{
			return(begin() + m_used);
		}

	private:
		/**
		@return pointer to start of reserved space */
		template <typename Type>
		Type push(uint32_t size)
		{
			Type	ptr = reinterpret_cast<Type>(end());

			m_used += size;
			ut_ad(m_used <= uint32_t(MAX_DATA_SIZE));

			return(ptr);
		}

		/**
		Grow the stack. */
		void close(const byte* ptr)
		{
			/* Check that it is within bounds */
			ut_ad(ptr >= begin());
			ut_ad(ptr <= begin() + m_buf_end);

			/* We have done the boundary check above */
			m_used = uint32_t(ptr - begin());

			ut_ad(m_used <= MAX_DATA_SIZE);
			ut_d(m_buf_end = 0);
		}

		/**
		Initialise the block */
		void init()
		{
			m_used = 0;
			ut_d(m_buf_end = 0);
			ut_d(m_magic_n = DYN_BLOCK_MAGIC_N);
		}
	private:
#ifdef UNIV_DEBUG
		/** If opened then this is the buffer end offset, else 0 */
		ulint		m_buf_end;

		/** Magic number (DYN_BLOCK_MAGIC_N) */
		ulint		m_magic_n;
#endif /* UNIV_DEBUG */

		/** Storage */
		byte		m_data[MAX_DATA_SIZE];

		/** number of data bytes used in this block */
		uint32_t	m_used;

		friend class mtr_buf_t;
	};

	typedef sized_ilist<block_t> list_t;

	/** Default constructor */
	mtr_buf_t()
		:
		m_heap(),
		m_size()
	{
		push_back(&m_first_block);
	}

	/** Destructor */
	~mtr_buf_t()
	{
		erase();
	}

	/** Reset the buffer vector */
	void erase()
	{
		if (m_heap != NULL) {
			mem_heap_free(m_heap);
			m_heap = NULL;

			/* Initialise the list and add the first block. */
			m_list.clear();
			m_list.push_back(m_first_block);
		} else {
			m_first_block.init();
			ut_ad(m_list.size() == 1);
		}

		m_size = 0;
	}

	/**
	Makes room on top and returns a pointer to a buffer in it. After
	copying the elements, the caller must close the buffer using close().
	@param size	in bytes of the buffer; MUST be <= MAX_DATA_SIZE!
	@return	pointer to the buffer */
	byte* open(ulint size)
		MY_ATTRIBUTE((warn_unused_result))
	{
		ut_ad(size > 0);
		ut_ad(size <= MAX_DATA_SIZE);

		block_t*	block;

		block = has_space(size) ? back() : add_block();

		ut_ad(block->m_used <= MAX_DATA_SIZE);
		ut_d(block->m_buf_end = block->m_used + size);

		return(block->end());
	}

	/**
	Closes the buffer returned by open.
	@param ptr	end of used space */
	void close(const byte* ptr)
	{
		ut_ad(!m_list.empty());
		block_t*	block = back();

		m_size -= block->used();

		block->close(ptr);

		m_size += block->used();
	}

	/**
	Makes room on top and returns a pointer to the added element.
	The caller must copy the element to the pointer returned.
	@param size	in bytes of the element
	@return	pointer to the element */
	template <typename Type>
	Type push(uint32_t size)
	{
		ut_ad(size > 0);
		ut_ad(size <= MAX_DATA_SIZE);

		block_t*	block;

		block = has_space(size) ? back() : add_block();

		m_size += size;

		/* See ISO C++03 14.2/4 for why "template" is required. */

		return(block->template push<Type>(size));
	}

	/**
	Pushes n bytes.
	@param str	string to write
	@param len	string length */
	void push(const byte* ptr, uint32_t len)
	{
		while (len > 0) {
			uint32_t n_copied = std::min(len,
						     uint32_t(MAX_DATA_SIZE));
			::memmove(push<byte*>(n_copied), ptr, n_copied);

			ptr += n_copied;
			len -= n_copied;
		}
	}

	/**
	Returns a pointer to an element in the buffer. const version.
	@param pos	position of element in bytes from start
	@return	pointer to element */
	template <typename Type>
	const Type at(ulint pos) const
	{
		block_t*	block = const_cast<block_t*>(
			const_cast<mtr_buf_t*>(this)->find(pos));

		return(reinterpret_cast<Type>(block->begin() + pos));
	}

	/**
	Returns a pointer to an element in the buffer. non const version.
	@param pos	position of element in bytes from start
	@return	pointer to element */
	template <typename Type>
	Type at(ulint pos)
	{
		block_t*	block = const_cast<block_t*>(find(pos));

		return(reinterpret_cast<Type>(block->begin() + pos));
	}

	/**
	Returns the size of the total stored data.
	@return	data size in bytes */
	ulint size() const
		MY_ATTRIBUTE((warn_unused_result))
	{
#ifdef UNIV_DEBUG
		ulint	total_size = 0;

		for (list_t::iterator it = m_list.begin(), end = m_list.end();
		     it != end; ++it) {
			total_size += it->used();
		}

		ut_ad(total_size == m_size);
#endif /* UNIV_DEBUG */
		return(m_size);
	}

	/**
	Iterate over each block and call the functor.
	@return	false if iteration was terminated. */
	template <typename Functor>
	bool for_each_block(const Functor& functor) const
	{
		for (list_t::iterator it = m_list.begin(), end = m_list.end();
		     it != end; ++it) {

			if (!functor(&*it)) {
				return false;
			}
		}

		return(true);
	}

	/**
	@return the first block */
	block_t* front()
		MY_ATTRIBUTE((warn_unused_result))
	{
		return &m_list.front();
	}

	/**
	@return true if m_first_block block was not filled fully */
	bool is_small() const
		MY_ATTRIBUTE((warn_unused_result))
	{
		return(m_heap == NULL);
	}

	/** @return whether the buffer is empty */
	bool empty() const { return !back()->m_used; }

private:
	// Disable copying
	mtr_buf_t(const mtr_buf_t&);
	mtr_buf_t& operator=(const mtr_buf_t&);

	/**
	Add the block to the end of the list*/
	void push_back(block_t* block)
	{
		block->init();
		m_list.push_back(*block);
	}

	/** @return the last block in the list */
	block_t* back() const
	{
		return &const_cast<block_t&>(m_list.back());
	}

	/*
	@return true if request can be fullfilled */
	bool has_space(ulint size) const
	{
		return(back()->m_used + size <= MAX_DATA_SIZE);
	}

	/*
	@return true if request can be fullfilled */
	bool has_space(ulint size)
	{
		return(back()->m_used + size <= MAX_DATA_SIZE);
	}

	/** Find the block that contains the pos.
	@param pos	absolute offset, it is updated to make it relative
			to the block
	@return the block containing the pos. */
	block_t* find(ulint& pos)
	{
		ut_ad(!m_list.empty());

		for (list_t::iterator it = m_list.begin(), end = m_list.end();
		     it != end; ++it) {

			if (pos < it->used()) {
				ut_ad(it->used() >= pos);

				return &*it;
			}

			pos -= it->used();
		}

		return NULL;
	}

	/**
	Allocate and add a new block to m_list */
	block_t* add_block()
	{
		block_t*	block;

		if (m_heap == NULL) {
			m_heap = mem_heap_create(sizeof(*block));
		}

		block = reinterpret_cast<block_t*>(
			mem_heap_alloc(m_heap, sizeof(*block)));

		push_back(block);

		return(block);
	}

private:
	/** Heap to use for memory allocation */
	mem_heap_t*		m_heap;

	/** Allocated blocks */
	list_t			m_list;

	/** Total size used by all blocks */
	ulint			m_size;

	/** The default block, should always be the first element. This
	is for backwards compatibility and to avoid an extra heap allocation
	for small REDO log records */
	block_t			m_first_block;
};

#endif /* dyn0buf_h */<|MERGE_RESOLUTION|>--- conflicted
+++ resolved
@@ -57,15 +57,7 @@
 		/**
 		Gets the number of used bytes in a block.
 		@return	number of bytes used */
-<<<<<<< HEAD
 		uint32_t used() const { return m_used; }
-=======
-		ulint used() const
-			MY_ATTRIBUTE((warn_unused_result))
-		{
-			return m_used;
-		}
->>>>>>> e83d92ee
 
 		/**
 		Gets pointer to the start of data.
