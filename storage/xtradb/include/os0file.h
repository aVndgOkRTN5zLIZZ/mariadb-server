/***********************************************************************

Copyright (c) 1995, 2017, Oracle and/or its affiliates. All Rights Reserved.
Copyright (c) 2009, Percona Inc.
Copyright (c) 2013, 2017, MariaDB Corporation.

Portions of this file contain modifications contributed and copyrighted
by Percona Inc.. Those modifications are
gratefully acknowledged and are described briefly in the InnoDB
documentation. The contributions by Percona Inc. are incorporated with
their permission, and subject to the conditions contained in the file
COPYING.Percona.

This program is free software; you can redistribute it and/or modify it
under the terms of the GNU General Public License as published by the
Free Software Foundation; version 2 of the License.

This program is distributed in the hope that it will be useful, but
WITHOUT ANY WARRANTY; without even the implied warranty of
MERCHANTABILITY or FITNESS FOR A PARTICULAR PURPOSE. See the GNU General
Public License for more details.

You should have received a copy of the GNU General Public License along with
this program; if not, write to the Free Software Foundation, Inc.,
51 Franklin Street, Suite 500, Boston, MA 02110-1335 USA

***********************************************************************/

/**************************************************//**
@file include/os0file.h
The interface to the operating system file io

Created 10/21/1995 Heikki Tuuri
*******************************************************/

#ifndef os0file_h
#define os0file_h

#include "univ.i"
#include "trx0types.h"

#ifndef __WIN__
#include <dirent.h>
#include <sys/stat.h>
#include <time.h>
#endif

/** File node of a tablespace or the log data space */
struct fil_node_t;

extern ibool	os_has_said_disk_full;
/** Flag: enable debug printout for asynchronous i/o */
extern ibool	os_aio_print_debug;

#ifdef __WIN__

/** We define always WIN_ASYNC_IO, and check at run-time whether
   the OS actually supports it: Win 95 does not, NT does. */
#define WIN_ASYNC_IO

/** Use unbuffered I/O */
#define UNIV_NON_BUFFERED_IO

#endif

/** File offset in bytes */
typedef ib_uint64_t os_offset_t;
#ifdef __WIN__
#define SRV_PATH_SEPARATOR	'\\'
/** File handle */
# define os_file_t	HANDLE
/** Convert a C file descriptor to a native file handle
@param fd	file descriptor
@return		native file handle */
# define OS_FILE_FROM_FD(fd) (HANDLE) _get_osfhandle(fd)
#else
#define SRV_PATH_SEPARATOR	'/'
/** File handle */
typedef int	os_file_t;
/** Convert a C file descriptor to a native file handle
@param fd	file descriptor
@return		native file handle */
# define OS_FILE_FROM_FD(fd) fd
#endif

/*Common file descriptor for file IO instrumentation with PFS
on windows and other platforms */
struct pfs_os_file_t
{
	os_file_t   m_file;
#ifdef UNIV_PFS_IO
	struct PSI_file *m_psi;
#endif
};

/** Umask for creating files */
extern ulint	os_innodb_umask;

/** The next value should be smaller or equal to the smallest sector size used
on any disk. A log block is required to be a portion of disk which is written
so that if the start and the end of a block get written to disk, then the
whole block gets written. This should be true even in most cases of a crash:
if this fails for a log block, then it is equivalent to a media failure in the
log. */

#define OS_FILE_LOG_BLOCK_SIZE		srv_log_block_size

/** Options for os_file_create_func @{ */
enum os_file_create_t {
	OS_FILE_OPEN = 51,		/*!< to open an existing file (if
					doesn't exist, error) */
	OS_FILE_CREATE,			/*!< to create new file (if
					exists, error) */
	OS_FILE_OVERWRITE,		/*!< to create a new file, if exists
					the overwrite old file */
	OS_FILE_OPEN_RAW,		/*!< to open a raw device or disk
					partition */
	OS_FILE_CREATE_PATH,		/*!< to create the directories */
	OS_FILE_OPEN_RETRY,		/*!< open with retry */

	/** Flags that can be combined with the above values. Please ensure
	that the above values stay below 128. */

	OS_FILE_ON_ERROR_NO_EXIT = 128,	/*!< do not exit on unknown errors */
	OS_FILE_ON_ERROR_SILENT = 256	/*!< don't print diagnostic messages to
					the log unless it is a fatal error,
					this flag is only used if
					ON_ERROR_NO_EXIT is set */
};

/** Options for os_file_advise_func @{ */
enum os_file_advise_t {
	OS_FILE_ADVISE_NORMAL = 1, 	/*!< no advice on access pattern
					(default) */
	OS_FILE_ADVISE_RANDOM = 2,	/*!< access in random order */
	OS_FILE_ADVISE_SEQUENTIAL = 4,	/*!< access the specified data
					sequentially (with lower offsets read
					before higher ones) */
	OS_FILE_ADVISE_WILLNEED = 8,	/*!< specified data will be accessed
					in the near future */
	OS_FILE_ADVISE_DONTNEED = 16,	/*!< specified data will not be
					accessed in the near future */
	OS_FILE_ADVISE_NOREUSE = 32	/*!< access only once */
};

#define OS_FILE_READ_ONLY		333
#define	OS_FILE_READ_WRITE		444
#define	OS_FILE_READ_ALLOW_DELETE	555	/* for mysqlbackup */
#define OS_FILE_READ_WRITE_CACHED	666	/* OS_FILE_READ_WRITE but never
						O_DIRECT. Only for
						os_file_create_simple_no_error_handling
						currently. */

/* Options for file_create */
#define	OS_FILE_AIO			61
#define	OS_FILE_NORMAL			62
/* @} */

/** Types for file create @{ */
#define	OS_DATA_FILE			100
#define OS_LOG_FILE			101
/* @} */

/** Error codes from os_file_get_last_error @{ */
#define	OS_FILE_NAME_TOO_LONG		36
#define	OS_FILE_NOT_FOUND		71
#define	OS_FILE_DISK_FULL		72
#define	OS_FILE_ALREADY_EXISTS		73
#define	OS_FILE_PATH_ERROR		74
#define	OS_FILE_AIO_RESOURCES_RESERVED	75	/* wait for OS aio resources
						to become available again */
#define	OS_FILE_SHARING_VIOLATION	76
#define	OS_FILE_ERROR_NOT_SPECIFIED	77
#define	OS_FILE_INSUFFICIENT_RESOURCE	78
#define	OS_FILE_AIO_INTERRUPTED		79
#define	OS_FILE_OPERATION_ABORTED	80
#define	OS_FILE_ACCESS_VIOLATION	81
#define	OS_FILE_OPERATION_NOT_SUPPORTED	125
#define	OS_FILE_ERROR_MAX		200
/* @} */

/** Types for aio operations @{ */
#define OS_FILE_READ	10
#define OS_FILE_WRITE	11

#define OS_FILE_LOG	256	/* This can be ORed to type */
/* @} */

#define OS_AIO_N_PENDING_IOS_PER_THREAD 32	/*!< Win NT does not allow more
						than 64 */

/** Modes for aio operations @{ */
#define OS_AIO_NORMAL	21	/*!< Normal asynchronous i/o not for ibuf
				pages or ibuf bitmap pages */
#define OS_AIO_IBUF	22	/*!< Asynchronous i/o for ibuf pages or ibuf
				bitmap pages */
#define OS_AIO_LOG	23	/*!< Asynchronous i/o for the log */
#define OS_AIO_SYNC	24	/*!< Asynchronous i/o where the calling thread
				will itself wait for the i/o to complete,
				doing also the job of the i/o-handler thread;
				can be used for any pages, ibuf or non-ibuf.
				This is used to save CPU time, as we can do
				with fewer thread switches. Plain synchronous
				i/o is not as good, because it must serialize
				the file seek and read or write, causing a
				bottleneck for parallelism. */

#define OS_AIO_SIMULATED_WAKE_LATER	512 /*!< This can be ORed to mode
				in the call of os_aio(...),
				if the caller wants to post several i/o
				requests in a batch, and only after that
				wake the i/o-handler thread; this has
				effect only in simulated aio */
/* @} */

#define OS_WIN31	1	/*!< Microsoft Windows 3.x */
#define OS_WIN95	2	/*!< Microsoft Windows 95 */
#define OS_WINNT	3	/*!< Microsoft Windows NT 3.x */
#define OS_WIN2000	4	/*!< Microsoft Windows 2000 */
#define OS_WINXP	5	/*!< Microsoft Windows XP
				or Windows Server 2003 */
#define OS_WINVISTA	6	/*!< Microsoft Windows Vista
				or Windows Server 2008 */
#define OS_WIN7		7	/*!< Microsoft Windows 7
				or Windows Server 2008 R2 */


extern ulint	os_n_file_reads;
extern ulint	os_n_file_writes;
extern ulint	os_n_fsyncs;

#define OS_MIN_LOG_BLOCK_SIZE 512

extern ulint	srv_log_block_size;

#ifdef UNIV_PFS_IO
/* Keys to register InnoDB I/O with performance schema */
extern mysql_pfs_key_t	innodb_file_data_key;
extern mysql_pfs_key_t	innodb_file_log_key;
extern mysql_pfs_key_t	innodb_file_temp_key;
extern mysql_pfs_key_t	innodb_file_bmp_key;

/* Following four macros are instumentations to register
various file I/O operations with performance schema.
1) register_pfs_file_open_begin() and register_pfs_file_open_end() are
used to register file creation, opening, closing and renaming.
2) register_pfs_file_rename_begin() and  register_pfs_file_rename_end()
are used to register file renaming
2) register_pfs_file_io_begin() and register_pfs_file_io_end() are
used to register actual file read, write and flush
3) register_pfs_file_close_begin() and register_pfs_file_close_end()
are used to register file deletion operations*/
# define register_pfs_file_open_begin(state, locker, key, op, name,	\
				      src_file, src_line)		\
do {									\
	locker = PSI_FILE_CALL(get_thread_file_name_locker)(		\
		state, key, op, name, &locker);				\
	if (locker != NULL) {				\
		PSI_FILE_CALL(start_file_open_wait)(			\
			locker, src_file, src_line);			\
	}								\
} while (0)

# define register_pfs_file_open_end(locker, file, result)		\
do {									\
	if (locker != NULL) {				\
		file.m_psi = PSI_FILE_CALL(				\
		end_file_open_wait)(		\
			locker, result);					\
	}								\
} while (0)

# define register_pfs_file_rename_begin(state, locker, key, op, name,	\
				src_file, src_line)			\
	register_pfs_file_open_begin(state, locker, key, op, name,	\
					src_file, src_line)		\

# define register_pfs_file_rename_end(locker, result)			\
do {									\
	if (locker != NULL) {				\
		PSI_FILE_CALL(end_file_open_wait)(locker, result);	\
	}								\
} while (0)

# define register_pfs_file_close_begin(state, locker, key, op, name,	\
				      src_file, src_line)		\
do {									\
	locker = PSI_FILE_CALL(get_thread_file_name_locker)(		\
		state, key, op, name, &locker);				\
	if (UNIV_LIKELY(locker != NULL)) {				\
		PSI_FILE_CALL(start_file_close_wait)(			\
			locker, src_file, src_line);			\
	}								\
} while (0)

# define register_pfs_file_close_end(locker, result)			\
do {									\
	if (UNIV_LIKELY(locker != NULL)) {				\
		PSI_FILE_CALL(end_file_close_wait)(			\
			locker, result);				\
	}								\
} while (0)

# define register_pfs_file_io_begin(state, locker, file, count, op,	\
				    src_file, src_line)			\
do {									\
	locker = PSI_FILE_CALL(get_thread_file_stream_locker)(	\
		state, file.m_psi, op);					\
	if (locker != NULL) {				\
		PSI_FILE_CALL(start_file_wait)(				\
			locker, count, src_file, src_line);		\
	}								\
} while (0)

# define register_pfs_file_io_end(locker, count)			\
do {									\
	if (locker != NULL) {				\
		PSI_FILE_CALL(end_file_wait)(locker, count);		\
	}								\
} while (0)
#endif /* UNIV_PFS_IO  */

/* Following macros/functions are file I/O APIs that would be performance
schema instrumented if "UNIV_PFS_IO" is defined. They would point to
wrapper functions with performance schema instrumentation in such case.

os_file_create
os_file_create_simple
os_file_create_simple_no_error_handling
os_file_close
os_file_close_no_error_handling
os_file_rename
os_aio
os_file_read
os_file_read_no_error_handling
os_file_read_no_error_handling_int_fd
os_file_write
os_file_write_int_fd
os_file_set_eof_at
os_file_allocate

The wrapper functions have the prefix of "innodb_". */

#ifdef UNIV_PFS_IO
# define os_file_create(key, name, create, purpose, type, success, atomic_writes)	\
	pfs_os_file_create_func(key, name, create, purpose,	type,	\
				success, atomic_writes, __FILE__, __LINE__)

# define os_file_create_simple(key, name, create, access, success)	\
	pfs_os_file_create_simple_func(key, name, create, access,	\
				       success, __FILE__, __LINE__)

# define os_file_create_simple_no_error_handling(			\
		key, name, create_mode, access, success, atomic_writes)	\
	pfs_os_file_create_simple_no_error_handling_func(		\
		key, name, create_mode, access, success, atomic_writes, __FILE__, __LINE__)

# define os_file_close_pfs(file)						\
	pfs_os_file_close_func(file, __FILE__, __LINE__)

<<<<<<< HEAD
# define os_aio(type, is_log, mode, name, file, buf, offset,		\
	n, page_size, message1, message2, space_id,			\
	trx, write_size) 					 	\
	pfs_os_aio_func(type, is_log, mode, name, file, buf, offset,	\
		n, page_size, message1, message2, space_id, trx, write_size, \
=======
# define os_file_close_no_error_handling_pfs(file)			\
	pfs_os_file_close_no_error_handling_func(file, __FILE__, __LINE__)

# define os_aio(type, mode, name, file, buf, offset,			\
		n, message1, message2, space_id, trx)			\
	pfs_os_aio_func(type, mode, name, file, buf, offset,		\
		n, message1, message2, space_id, trx,			\
>>>>>>> 335c4ab7
		__FILE__, __LINE__)

# define os_file_read_pfs(file, buf, offset, n)				\
	pfs_os_file_read_func(file, buf, offset, n, NULL,		\
			      __FILE__, __LINE__)

# define os_file_read_trx_pfs(file, buf, offset, n, trx)			\
	pfs_os_file_read_func(file, buf, offset, n, trx,		\
			      __FILE__, __LINE__)

# define os_file_read_no_error_handling(file, buf, offset, n)		\
	pfs_os_file_read_no_error_handling_func(file, buf, offset, n,	\
						__FILE__, __LINE__)

<<<<<<< HEAD
# define os_file_write(name, file, buf, offset, n)			\
	pfs_os_file_write_func(name, file, buf, offset,	n,		\
		               __FILE__, __LINE__)
=======
# define os_file_read_no_error_handling_int_fd(                         \
	file, buf, offset, n)						\
	pfs_os_file_read_no_error_handling_int_fd_func(                 \
		file, buf, offset, n, __FILE__, __LINE__)

# define os_file_write_pfs(name, file, buf, offset, n)	\
	pfs_os_file_write_func(name, file, buf, offset,	\
			       n, __FILE__, __LINE__)
>>>>>>> 335c4ab7

# define os_file_write_int_fd(name, file, buf, offset, n)		\
	pfs_os_file_write_int_fd_func(name, file, buf, offset,		\
		n, __FILE__, __LINE__)

# define os_file_flush_pfs(file)						\
	pfs_os_file_flush_func(file, __FILE__, __LINE__)

# define os_file_rename(key, oldpath, newpath)				\
	pfs_os_file_rename_func(key, oldpath, newpath, __FILE__, __LINE__)

# define os_file_delete(key, name)					\
	pfs_os_file_delete_func(key, name, __FILE__, __LINE__)

# define os_file_delete_if_exists(key, name)				\
	pfs_os_file_delete_if_exists_func(key, name, __FILE__, __LINE__)

# define os_file_set_eof_at_pfs(file, new_len)				\
	pfs_os_file_set_eof_at_func(file, new_len, __FILE__, __LINE__)

# ifdef HAVE_POSIX_FALLOCATE
#  define os_file_allocate_pfs(file, offset, len)			\
	pfs_os_file_allocate_func(file, offset, len, __FILE__, __LINE__)
# endif

#else /* UNIV_PFS_IO */

/* If UNIV_PFS_IO is not defined, these I/O APIs point
to original un-instrumented file I/O APIs */
# define os_file_create(key, name, create, purpose, type, success, atomic_writes)	\
	os_file_create_func(name, create, purpose, type, success, atomic_writes)

# define os_file_create_simple(key, name, create_mode, access, success)	\
	os_file_create_simple_func(name, create_mode, access, success)

# define os_file_create_simple_no_error_handling(			\
	key, name, create_mode, access, success, atomic_writes)		\
	os_file_create_simple_no_error_handling_func(			\
		name, create_mode, access, success, atomic_writes)

# define os_file_close_pfs(file)						\
	os_file_close_func(file)

# define os_file_close_no_error_handling_pfs(file)			\
	os_file_close_no_error_handling_func(file)

# define os_aio(type, is_log, mode, name, file, buf, offset, n, page_size, message1, \
	message2, space_id, trx, write_size)				\
	os_aio_func(type, is_log, mode, name, file, buf, offset, n,	\
		page_size, message1, message2, space_id, trx, write_size)

# define os_file_read_pfs(file, buf, offset, n)				\
	os_file_read_func(file, buf, offset, n, NULL)

# define os_file_read_trx_pfs(file, buf, offset, n, trx)			\
	os_file_read_func(file, buf, offset, n, trx)

# define os_file_read_no_error_handling(file, buf, offset, n)		\
	os_file_read_no_error_handling_func(file, buf, offset, n)
# define os_file_read_no_error_handling_int_fd(                         \
		file, buf, offset, n)                                   \
	 os_file_read_no_error_handling_func(file, buf, offset, n)

# define os_file_write_int_fd(name, file, buf, offset, n)               \
	os_file_write_func(name, file, buf, offset, n)
# define os_file_write_pfs(name, file, buf, offset, n)			\
	os_file_write_func(name, file, buf, offset, n)


# define os_file_flush_pfs(file)	os_file_flush_func(file)

# define os_file_rename(key, oldpath, newpath)				\
	os_file_rename_func(oldpath, newpath)

# define os_file_delete(key, name)	os_file_delete_func(name)

# define os_file_delete_if_exists(key, name)				\
	os_file_delete_if_exists_func(name)

# define os_file_set_eof_at_pfs(file, new_len)				\
	os_file_set_eof_at_func(file, new_len)

# ifdef HAVE_POSIX_FALLOCATE
#  define os_file_allocate_pfs(file, offset, len)			\
	os_file_allocate_func(file, offset, len)
# endif

#endif /* UNIV_PFS_IO */

#ifdef UNIV_PFS_IO
	#define os_file_close(file) os_file_close_pfs(file)
#else
	#define os_file_close(file) os_file_close_pfs((file).m_file)
#endif

#ifdef UNIV_PFS_IO
	#define os_file_close_no_error_handling(file) \
			os_file_close_no_error_handling_pfs(file)
#else
	#define os_file_close_no_error_handling(file) \
			os_file_close_no_error_handling_pfs((file).m_file)
#endif

#ifdef UNIV_PFS_IO
	#define os_file_read(file, buf, offset, n)		\
			os_file_read_pfs(file, buf, offset, n)
#else
	#define os_file_read(file, buf, offset, n)              \
			os_file_read_pfs(file.m_file, buf, offset, n)
#endif

#ifdef UNIV_PFS_IO
	# define os_file_read_trx(file, buf, offset, n, trx) \
			os_file_read_trx_pfs(file, buf, offset, n, trx)
#else
	# define os_file_read_trx(file, buf, offset, n, trx) \
			os_file_read_trx_pfs(file.m_file, buf, offset, n, trx)
#endif

#ifdef UNIV_PFS_IO
	#define os_file_flush(file)	os_file_flush_pfs(file)
#else
	#define os_file_flush(file)	os_file_flush_pfs(file.m_file)
#endif

#ifdef UNIV_PFS_IO
	#define os_file_write(name, file, buf, offset, n)                      \
			os_file_write_pfs(name, file, buf, offset, n)
#else
	#define os_file_write(name, file, buf, offset, n)                      \
			os_file_write_pfs(name, file.m_file, buf, offset, n)
#endif

#ifdef UNIV_PFS_IO
	#define os_file_set_eof_at(file, new_len) \
			os_file_set_eof_at_pfs(file, new_len)
#else
	#define os_file_set_eof_at(file, new_len) \
			os_file_set_eof_at_pfs(file.m_file, new_len)
#endif

#ifdef HAVE_POSIX_FALLOCATE
#ifdef UNIV_PFS_IO
	#define os_file_allocate(file, offset, len) \
		os_file_allocate_pfs(file, offset, len)
#else
	#define os_file_allocate(file, offset, len) \
		os_file_allocate_pfs(file.m_file, offset, len)
#endif
#endif

/* File types for directory entry data type */

enum os_file_type_t {
	OS_FILE_TYPE_UNKNOWN = 0,
	OS_FILE_TYPE_FILE,			/* regular file
						(or a character/block device) */
	OS_FILE_TYPE_DIR,			/* directory */
	OS_FILE_TYPE_LINK			/* symbolic link */
};

/* Maximum path string length in bytes when referring to tables with in the
'./databasename/tablename.ibd' path format; we can allocate at least 2 buffers
of this size from the thread stack; that is why this should not be made much
bigger than 4000 bytes */
#define OS_FILE_MAX_PATH	4000

/** Struct used in fetching information of a file in a directory */
struct os_file_stat_t {
	char		name[OS_FILE_MAX_PATH];	/*!< path to a file */
	os_file_type_t	type;			/*!< file type */
	ib_int64_t	size;			/*!< file size */
	time_t		ctime;			/*!< creation time */
	time_t		mtime;			/*!< modification time */
	time_t		atime;			/*!< access time */
	bool		rw_perm;		/*!< true if can be opened
						in read-write mode. Only valid
						if type == OS_FILE_TYPE_FILE */
};

#ifdef __WIN__
typedef HANDLE	os_file_dir_t;	/*!< directory stream */
#else
typedef DIR*	os_file_dir_t;	/*!< directory stream */
#endif

#ifdef __WIN__
/***********************************************************************//**
Gets the operating system version. Currently works only on Windows.
@return	OS_WIN95, OS_WIN31, OS_WINNT, OS_WIN2000, OS_WINXP, OS_WINVISTA,
OS_WIN7. */
UNIV_INTERN
ulint
os_get_os_version(void);
/*===================*/
#endif /* __WIN__ */
#ifndef UNIV_HOTBACKUP


/** Create a temporary file. This function is like tmpfile(3), but
the temporary file is created in the given parameter path. If the path
is null then it will create the file in the mysql server configuration
parameter (--tmpdir).
@param[in]	path	location for creating temporary file
@return temporary file handle, or NULL on error */
UNIV_INTERN
FILE*
os_file_create_tmpfile(
	const char*	path);

#endif /* !UNIV_HOTBACKUP */
/***********************************************************************//**
The os_file_opendir() function opens a directory stream corresponding to the
directory named by the dirname argument. The directory stream is positioned
at the first entry. In both Unix and Windows we automatically skip the '.'
and '..' items at the start of the directory listing.
@return	directory stream, NULL if error */
UNIV_INTERN
os_file_dir_t
os_file_opendir(
/*============*/
	const char*	dirname,	/*!< in: directory name; it must not
					contain a trailing '\' or '/' */
	ibool		error_is_fatal);/*!< in: TRUE if we should treat an
					error as a fatal error; if we try to
					open symlinks then we do not wish a
					fatal error if it happens not to be
					a directory */
/***********************************************************************//**
Closes a directory stream.
@return	0 if success, -1 if failure */
UNIV_INTERN
int
os_file_closedir(
/*=============*/
	os_file_dir_t	dir);	/*!< in: directory stream */
/***********************************************************************//**
This function returns information of the next file in the directory. We jump
over the '.' and '..' entries in the directory.
@return	0 if ok, -1 if error, 1 if at the end of the directory */
UNIV_INTERN
int
os_file_readdir_next_file(
/*======================*/
	const char*	dirname,/*!< in: directory name or path */
	os_file_dir_t	dir,	/*!< in: directory stream */
	os_file_stat_t*	info);	/*!< in/out: buffer where the info is returned */
/*****************************************************************//**
This function attempts to create a directory named pathname. The new directory
gets default permissions. On Unix, the permissions are (0770 & ~umask). If the
directory exists already, nothing is done and the call succeeds, unless the
fail_if_exists arguments is true.
@return	TRUE if call succeeds, FALSE on error */
UNIV_INTERN
ibool
os_file_create_directory(
/*=====================*/
	const char*	pathname,	/*!< in: directory name as
					null-terminated string */
	ibool		fail_if_exists);/*!< in: if TRUE, pre-existing directory
					is treated as an error. */
/****************************************************************//**
NOTE! Use the corresponding macro os_file_create_simple(), not directly
this function!
A simple function to open or create a file.
@return own: handle to the file, not defined if error, error number
can be retrieved with os_file_get_last_error */
UNIV_INTERN
os_file_t
os_file_create_simple_func(
/*=======================*/
	const char*	name,	/*!< in: name of the file or path as a
				null-terminated string */
	ulint		create_mode,/*!< in: create mode */
	ulint		access_type,/*!< in: OS_FILE_READ_ONLY or
				OS_FILE_READ_WRITE */
	ibool*		success,/*!< out: TRUE if succeed, FALSE if error */
	ulint		atomic_writes);/*!< in: atomic writes table option
				      value */
/****************************************************************//**
NOTE! Use the corresponding macro
os_file_create_simple_no_error_handling(), not directly this function!
A simple function to open or create a file.
@return own: handle to the file, not defined if error, error number
can be retrieved with os_file_get_last_error */
UNIV_INTERN
pfs_os_file_t
os_file_create_simple_no_error_handling_func(
/*=========================================*/
	const char*	name,	/*!< in: name of the file or path as a
				null-terminated string */
	ulint		create_mode,/*!< in: create mode */
	ulint		access_type,/*!< in: OS_FILE_READ_ONLY,
				OS_FILE_READ_WRITE,
				OS_FILE_READ_ALLOW_DELETE (used by a backup
				program reading the file), or
				OS_FILE_READ_WRITE_CACHED (disable O_DIRECT
				if it would be enabled otherwise) */
	ibool*		success,/*!< out: TRUE if succeed, FALSE if error */
	ulint		atomic_writes)/*!< in: atomic writes table option
				      value */
	__attribute__((nonnull, warn_unused_result));
/****************************************************************//**
Tries to disable OS caching on an opened file descriptor.
@return true if operation is success and false otherwise */
UNIV_INTERN
bool
os_file_set_nocache(
/*================*/
	os_file_t	fd,		/*!< in: file descriptor to alter */
	const char*	file_name,	/*!< in: file name, used in the
					diagnostic message */
	const char*	operation_name);/*!< in: "open" or "create"; used in the
					diagnostic message */
/****************************************************************//**
NOTE! Use the corresponding macro os_file_create(), not directly
this function!
Opens an existing file or creates a new.
@return own: handle to the file, not defined if error, error number
can be retrieved with os_file_get_last_error */
UNIV_INTERN
pfs_os_file_t
os_file_create_func(
/*================*/
	const char*	name,	/*!< in: name of the file or path as a
				null-terminated string */
	ulint		create_mode,/*!< in: create mode */
	ulint		purpose,/*!< in: OS_FILE_AIO, if asynchronous,
				non-buffered i/o is desired,
				OS_FILE_NORMAL, if any normal file;
				NOTE that it also depends on type, os_aio_..
				and srv_.. variables whether we really use
				async i/o or unbuffered i/o: look in the
				function source code for the exact rules */
	ulint		type,	/*!< in: OS_DATA_FILE or OS_LOG_FILE */
	ibool*		success,/*!< out: TRUE if succeed, FALSE if error */
	ulint		atomic_writes) /*!< in: atomic writes table option
				       value */
	__attribute__((nonnull, warn_unused_result));
/***********************************************************************//**
Deletes a file. The file has to be closed before calling this.
@return	TRUE if success */
UNIV_INTERN
bool
os_file_delete_func(
/*================*/
	const char*	name);	/*!< in: file path as a null-terminated
				string */

/***********************************************************************//**
Deletes a file if it exists. The file has to be closed before calling this.
@return	TRUE if success */
UNIV_INTERN
bool
os_file_delete_if_exists_func(
/*==========================*/
	const char*	name);	/*!< in: file path as a null-terminated
				string */
/***********************************************************************//**
NOTE! Use the corresponding macro os_file_rename(), not directly
this function!
Renames a file (can also move it to another directory). It is safest that the
file is closed before calling this function.
@return	TRUE if success */
UNIV_INTERN
ibool
os_file_rename_func(
/*================*/
	const char*	oldpath,	/*!< in: old file path as a
					null-terminated string */
	const char*	newpath);	/*!< in: new file path */
/***********************************************************************//**
NOTE! Use the corresponding macro os_file_close(), not directly this
function!
Closes a file handle. In case of error, error number can be retrieved with
os_file_get_last_error.
@return	TRUE if success */
UNIV_INTERN
ibool
os_file_close_func(
/*===============*/
	os_file_t	file);	/*!< in, own: handle to a file */
/***********************************************************************//**
NOTE! Use the corresponding macro os_file_close(), not directly this
function!
Closes a file handle. In case of error, error number can be retrieved with
os_file_get_last_error.
@return	TRUE if success */
UNIV_INTERN
bool
os_file_close_no_error_handling_func(
/*===============*/
	os_file_t	file);	/*!< in, own: handle to a file */

/***********************************************************************//**
NOTE! Please use the corresponding macro os_file_set_eof_at(), not
directly this function!
Truncates a file at the specified position.
@return TRUE if success */
UNIV_INTERN
bool
os_file_set_eof_at_func(
	os_file_t	file,	/*!< in: handle to a file */
	ib_uint64_t	new_len);/*!< in: new file length */

#ifdef HAVE_POSIX_FALLOCATE
/***********************************************************************//**
NOTE! Please use the corresponding macro os_file_allocate(), not
directly this function!
Ensures that disk space is allocated for the file.
@return TRUE if success */
UNIV_INTERN
bool
os_file_allocate_func(
	os_file_t	file,	/*!< in, own: handle to a file */
	os_offset_t	offset,	/*!< in: file region offset  */
	os_offset_t	len);	/*!< in: file region length  */
#endif

#ifdef UNIV_PFS_IO
/****************************************************************//**
NOTE! Please use the corresponding macro os_file_create_simple(),
not directly this function!
A performance schema instrumented wrapper function for
os_file_create_simple() which opens or creates a file.
@return own: handle to the file, not defined if error, error number
can be retrieved with os_file_get_last_error */
UNIV_INLINE
pfs_os_file_t
pfs_os_file_create_simple_func(
/*===========================*/
	mysql_pfs_key_t key,	/*!< in: Performance Schema Key */
	const char*	name,	/*!< in: name of the file or path as a
				null-terminated string */
	ulint		create_mode,/*!< in: create mode */
	ulint		access_type,/*!< in: OS_FILE_READ_ONLY or
				OS_FILE_READ_WRITE */
	ibool*		success,/*!< out: TRUE if succeed, FALSE if error */
	ulint		atomic_writes,/*!< in: atomic writes table option
				value */
	const char*	src_file,/*!< in: file name where func invoked */
	ulint		src_line)/*!< in: line where the func invoked */
	MY_ATTRIBUTE((nonnull, warn_unused_result));

/****************************************************************//**
NOTE! Please use the corresponding macro
os_file_create_simple_no_error_handling(), not directly this function!
A performance schema instrumented wrapper function for
os_file_create_simple_no_error_handling(). Add instrumentation to
monitor file creation/open.
@return own: handle to the file, not defined if error, error number
can be retrieved with os_file_get_last_error */
UNIV_INLINE
pfs_os_file_t
pfs_os_file_create_simple_no_error_handling_func(
/*=============================================*/
	mysql_pfs_key_t key,	/*!< in: Performance Schema Key */
	const char*	name,	/*!< in: name of the file or path as a
				null-terminated string */
	ulint		create_mode, /*!< in: file create mode */
	ulint		access_type,/*!< in: OS_FILE_READ_ONLY,
				OS_FILE_READ_WRITE, or
				OS_FILE_READ_ALLOW_DELETE; the last option is
				used by a backup program reading the file */
	ibool*		success,/*!< out: TRUE if succeed, FALSE if error */
	ulint		atomic_writes,/*!< in: atomic writes table option
				      value*/
	const char*	src_file,/*!< in: file name where func invoked */
	ulint		src_line)/*!< in: line where the func invoked */
	MY_ATTRIBUTE((nonnull, warn_unused_result));

/****************************************************************//**
NOTE! Please use the corresponding macro os_file_create(), not directly
this function!
A performance schema wrapper function for os_file_create().
Add instrumentation to monitor file creation/open.
@return own: handle to the file, not defined if error, error number
can be retrieved with os_file_get_last_error */
UNIV_INLINE
pfs_os_file_t
pfs_os_file_create_func(
/*====================*/
	mysql_pfs_key_t key,	/*!< in: Performance Schema Key */
	const char*	name,	/*!< in: name of the file or path as a
				null-terminated string */
	ulint		create_mode,/*!< in: file create mode */
	ulint		purpose,/*!< in: OS_FILE_AIO, if asynchronous,
				non-buffered i/o is desired,
				OS_FILE_NORMAL, if any normal file;
				NOTE that it also depends on type, os_aio_..
				and srv_.. variables whether we really use
				async i/o or unbuffered i/o: look in the
				function source code for the exact rules */
	ulint		type,	/*!< in: OS_DATA_FILE or OS_LOG_FILE */
	ibool*		success,/*!< out: TRUE if succeed, FALSE if error */
	ulint		atomic_writes,/*!< in: atomic writes table option
				value */
	const char*	src_file,/*!< in: file name where func invoked */
	ulint		src_line)/*!< in: line where the func invoked */
	MY_ATTRIBUTE((nonnull, warn_unused_result));

/***********************************************************************//**
NOTE! Please use the corresponding macro os_file_close(), not directly
this function!
A performance schema instrumented wrapper function for os_file_close().
@return TRUE if success */
UNIV_INLINE
ibool
pfs_os_file_close_func(
/*===================*/
        pfs_os_file_t	file,	/*!< in, own: handle to a file */
	const char*	src_file,/*!< in: file name where func invoked */
	ulint		src_line);/*!< in: line where the func invoked */
/***********************************************************************//**
NOTE! Please use the corresponding macro os_file_close_no_error_handling(),
not directly this function!
A performance schema instrumented wrapper function for
os_file_close_no_error_handling().
@return TRUE if success */
UNIV_INLINE
bool
pfs_os_file_close_no_error_handling_func(
/*===================*/
	pfs_os_file_t	file,	/*!< in, own: handle to a file */
	const char*	src_file,/*!< in: file name where func invoked */
	ulint		src_line);/*!< in: line where the func invoked */
/*******************************************************************//**
NOTE! Please use the corresponding macro os_file_read(), not directly
this function!
This is the performance schema instrumented wrapper function for
os_file_read() which requests a synchronous read operation.
@return	TRUE if request was successful, FALSE if fail */
UNIV_INLINE
ibool
pfs_os_file_read_func(
/*==================*/
	pfs_os_file_t	file,	/*!< in: handle to a file */
	void*		buf,	/*!< in: buffer where to read */
	os_offset_t	offset,	/*!< in: file offset where to read */
	ulint		n,	/*!< in: number of bytes to read */
	trx_t*		trx,	/*!< in: trx */
	const char*	src_file,/*!< in: file name where func invoked */
	ulint		src_line);/*!< in: line where the func invoked */

/*******************************************************************//**
NOTE! Please use the corresponding macro os_file_read_no_error_handling(),
not directly this function!
This is the performance schema instrumented wrapper function for
os_file_read_no_error_handling_func() which requests a synchronous
read operation.
@return	TRUE if request was successful, FALSE if fail */
UNIV_INLINE
ibool
pfs_os_file_read_no_error_handling_func(
/*====================================*/
	pfs_os_file_t	file,	/*!< in: handle to a file */
	void*		buf,	/*!< in: buffer where to read */
	os_offset_t	offset,	/*!< in: file offset where to read */
	ulint		n,	/*!< in: number of bytes to read */
	const char*	src_file,/*!< in: file name where func invoked */
	ulint		src_line);/*!< in: line where the func invoked */

/*******************************************************************//**
NOTE! Please use the corresponding macro os_aio(), not directly this
function!
Performance schema wrapper function of os_aio() which requests
an asynchronous i/o operation.
@return TRUE if request was queued successfully, FALSE if fail */
UNIV_INLINE
ibool
pfs_os_aio_func(
/*============*/
	ulint		type,	/*!< in: OS_FILE_READ or OS_FILE_WRITE */
	ulint		is_log,	/*!< in: 1 is OS_FILE_LOG or 0 */
	ulint		mode,	/*!< in: OS_AIO_NORMAL etc. I/O mode */
	const char*	name,	/*!< in: name of the file or path as a
				null-terminated string */
	pfs_os_file_t	file,	/*!< in: handle to a file */
	void*		buf,	/*!< in: buffer where to read or from which
				to write */
	os_offset_t	offset,	/*!< in: file offset where to read or write */
	ulint		n,	/*!< in: number of bytes to read or write */
	ulint		page_size,/*!< in: page size in bytes */
	fil_node_t*	message1,/*!< in: message for the aio handler
				(can be used to identify a completed
				aio operation); ignored if mode is
				OS_AIO_SYNC */
	void*		message2,/*!< in: message for the aio handler
				(can be used to identify a completed
				aio operation); ignored if mode is
                                OS_AIO_SYNC */
	ulint		space_id,
	trx_t*		trx,
	ulint*		write_size,/*!< in/out: Actual write size initialized
			       after fist successfull trim
			       operation for this page and if
			       initialized we do not trim again if
			       actual page size does not decrease. */
	const char*	src_file,/*!< in: file name where func invoked */
	ulint		src_line);/*!< in: line where the func invoked */
/*******************************************************************//**
NOTE! Please use the corresponding macro os_file_write(), not directly
this function!
This is the performance schema instrumented wrapper function for
os_file_write() which requests a synchronous write operation.
@return	TRUE if request was successful, FALSE if fail */
UNIV_INLINE
ibool
pfs_os_file_write_func(
/*===================*/
	const char*	name,	/*!< in: name of the file or path as a
				null-terminated string */
	pfs_os_file_t	file,	/*!< in: handle to a file */
	const void*	buf,	/*!< in: buffer from which to write */
	os_offset_t	offset,	/*!< in: file offset where to write */
	ulint		n,	/*!< in: number of bytes to write */
	const char*	src_file,/*!< in: file name where func invoked */
	ulint		src_line);/*!< in: line where the func invoked */
/***********************************************************************//**
NOTE! Please use the corresponding macro os_file_flush(), not directly
this function!
This is the performance schema instrumented wrapper function for
os_file_flush() which flushes the write buffers of a given file to the disk.
Flushes the write buffers of a given file to the disk.
@return TRUE if success */
UNIV_INLINE
ibool
pfs_os_file_flush_func(
/*===================*/
	pfs_os_file_t	file,	/*!< in, own: handle to a file */
	const char*	src_file,/*!< in: file name where func invoked */
	ulint		src_line);/*!< in: line where the func invoked */

/***********************************************************************//**
NOTE! Please use the corresponding macro os_file_rename(), not directly
this function!
This is the performance schema instrumented wrapper function for
os_file_rename()
@return TRUE if success */
UNIV_INLINE
ibool
pfs_os_file_rename_func(
/*====================*/
	mysql_pfs_key_t	key,	/*!< in: Performance Schema Key */
	const char*	oldpath,/*!< in: old file path as a null-terminated
				string */
	const char*	newpath,/*!< in: new file path */
	const char*	src_file,/*!< in: file name where func invoked */
	ulint		src_line);/*!< in: line where the func invoked */

/***********************************************************************//**
NOTE! Please use the corresponding macro os_file_delete(), not directly
this function!
This is the performance schema instrumented wrapper function for
os_file_delete()
@return TRUE if success */
UNIV_INLINE
bool
pfs_os_file_delete_func(
/*====================*/
	mysql_pfs_key_t	key,	/*!< in: Performance Schema Key */
	const char*	name,	/*!< in: old file path as a null-terminated
				string */
	const char*	src_file,/*!< in: file name where func invoked */
	ulint		src_line);/*!< in: line where the func invoked */

/***********************************************************************//**
NOTE! Please use the corresponding macro os_file_delete_if_exists(), not
directly this function!
This is the performance schema instrumented wrapper function for
os_file_delete_if_exists()
@return TRUE if success */
UNIV_INLINE
bool
pfs_os_file_delete_if_exists_func(
/*==============================*/
	mysql_pfs_key_t	key,	/*!< in: Performance Schema Key */
	const char*	name,	/*!< in: old file path as a null-terminated
				string */
	const char*	src_file,/*!< in: file name where func invoked */
	ulint		src_line);/*!< in: line where the func invoked */

/***********************************************************************//**
NOTE! Please use the corresponding macro os_file_set_eof_at(), not
directly this function!
This is the performance schema instrumented wrapper function for
os_file_set_eof_at()
@return TRUE if success */
UNIV_INLINE
bool
pfs_os_file_set_eof_at_func(
	pfs_os_file_t	file,	/*!< in: handle to a file */
	ib_uint64_t	new_len,/*!< in: new file length */
	const char*	src_file,/*!< in: file name where func invoked */
	ulint		src_line);/*!< in: line where the func invoked */

#ifdef HAVE_POSIX_FALLOCATE
/***********************************************************************//**
NOTE! Please use the corresponding macro os_file_allocate(), not
directly this function!
Ensures that disk space is allocated for the file.
@return TRUE if success */
UNIV_INLINE
bool
pfs_os_file_allocate_func(
	pfs_os_file_t	file,	/*!< in, own: handle to a file */
	os_offset_t	offset,	/*!< in: file region offset  */
	os_offset_t	len,	/*!< in: file region length  */
	const char*	src_file,/*!< in: file name where func invoked */
	ulint		src_line);/*!< in: line where the func invoked */
#endif

#endif	/* UNIV_PFS_IO */

/***********************************************************************//**
Checks if the file is marked as invalid.
@return TRUE if invalid */
UNIV_INTERN
bool
os_file_is_invalid(
	pfs_os_file_t	file);	/*!< in, own: handle to a file */

/***********************************************************************//**
Marks the file as invalid. */
UNIV_INTERN
void
os_file_mark_invalid(
	pfs_os_file_t*	file);	/*!< out: pointer to a handle to a file */

/***********************************************************************//**
Announces an intention to access file data in a specific pattern in the
future.
@return TRUE if success */
UNIV_INTERN
bool
os_file_advise(
	pfs_os_file_t	file,	/*!< in, own: handle to a file */
	os_offset_t	offset,	/*!< in: file region offset  */
	os_offset_t	len,	/*!< in: file region length  */
	ulint		advice);/*!< in: advice for access pattern */

/***********************************************************************//**
Gets a file size.
@return	file size, or (os_offset_t) -1 on failure */
UNIV_INTERN
os_offset_t
os_file_get_size(
/*=============*/
	pfs_os_file_t	file)	/*!< in: handle to a file */
	MY_ATTRIBUTE((warn_unused_result));
/** Set the size of a newly created file.
@param[in]	name	file name
@param[in]	file	file handle
@param[in]	size	desired file size
@param[in]	sparse	whether to create a sparse file (no preallocating)
@return	whether the operation succeeded */
UNIV_INTERN
bool
os_file_set_size(
<<<<<<< HEAD
	const char*	name,
	os_file_t	file,
	os_offset_t	size,
	bool		is_sparse = false)
=======
/*=============*/
	const char*	name,	/*!< in: name of the file or path as a
				null-terminated string */
	pfs_os_file_t	file,	/*!< in: handle to a file */
	os_offset_t	size)	/*!< in: file size */
>>>>>>> 335c4ab7
	MY_ATTRIBUTE((nonnull, warn_unused_result));
/***********************************************************************//**
Truncates a file at its current position.
@return	TRUE if success */
UNIV_INTERN
ibool
os_file_set_eof(
/*============*/
	FILE*		file);	/*!< in: file to be truncated */
/***********************************************************************//**
NOTE! Use the corresponding macro os_file_flush(), not directly this function!
Flushes the write buffers of a given file to the disk.
@return	TRUE if success */
UNIV_INTERN
ibool
os_file_flush_func(
/*===============*/
	os_file_t	file);	/*!< in, own: handle to a file */
/***********************************************************************//**
Retrieves the last error number if an error occurs in a file io function.
The number should be retrieved before any other OS calls (because they may
overwrite the error number). If the number is not known to this program,
the OS error number + 100 is returned.
@return	error number, or OS error number + 100 */
UNIV_INTERN
ulint
os_file_get_last_error(
/*===================*/
	bool	report_all_errors);	/*!< in: TRUE if we want an error message
					printed of all errors */
/*******************************************************************//**
NOTE! Use the corresponding macro os_file_read(), not directly this function!
Requests a synchronous read operation.
@return	TRUE if request was successful, FALSE if fail */
UNIV_INTERN
ibool
os_file_read_func(
/*==============*/
	os_file_t	file,	/*!< in: handle to a file */
	void*		buf,	/*!< in: buffer where to read */
	os_offset_t	offset,	/*!< in: file offset where to read */
	ulint		n,	/*!< in: number of bytes to read */
	trx_t*		trx);	/*!< in: trx */
/*******************************************************************//**
Rewind file to its start, read at most size - 1 bytes from it to str, and
NUL-terminate str. All errors are silently ignored. This function is
mostly meant to be used with temporary files. */
UNIV_INTERN
void
os_file_read_string(
/*================*/
	FILE*	file,	/*!< in: file to read from */
	char*	str,	/*!< in: buffer where to read */
	ulint	size);	/*!< in: size of buffer */
/*******************************************************************//**
NOTE! Use the corresponding macro os_file_read_no_error_handling(),
not directly this function!
Requests a synchronous positioned read operation. This function does not do
any error handling. In case of error it returns FALSE.
@return	TRUE if request was successful, FALSE if fail */
UNIV_INTERN
ibool
os_file_read_no_error_handling_func(
/*================================*/
	os_file_t	file,	/*!< in: handle to a file */
	void*		buf,	/*!< in: buffer where to read */
	os_offset_t	offset,	/*!< in: file offset where to read */
	ulint		n);	/*!< in: number of bytes to read */

/*******************************************************************//**
NOTE! Use the corresponding macro os_file_write(), not directly this
function!
Requests a synchronous write operation.
@return	TRUE if request was successful, FALSE if fail */
UNIV_INTERN
ibool
os_file_write_func(
/*===============*/
	const char*	name,	/*!< in: name of the file or path as a
				null-terminated string */
	os_file_t	file,	/*!< in: handle to a file */
	const void*	buf,	/*!< in: buffer from which to write */
	os_offset_t	offset,	/*!< in: file offset where to write */
	ulint		n);	/*!< in: number of bytes to write */

/*******************************************************************//**
Check the existence and type of the given file.
@return	TRUE if call succeeded */
UNIV_INTERN
ibool
os_file_status(
/*===========*/
	const char*	path,	/*!< in:	pathname of the file */
	ibool*		exists,	/*!< out: TRUE if file exists */
	os_file_type_t* type);	/*!< out: type of the file (if it exists) */
/****************************************************************//**
The function os_file_dirname returns a directory component of a
null-terminated pathname string.  In the usual case, dirname returns
the string up to, but not including, the final '/', and basename
is the component following the final '/'.  Trailing '/' characters
are not counted as part of the pathname.

If path does not contain a slash, dirname returns the string ".".

Concatenating the string returned by dirname, a "/", and the basename
yields a complete pathname.

The return value is  a copy of the directory component of the pathname.
The copy is allocated from heap. It is the caller responsibility
to free it after it is no longer needed.

The following list of examples (taken from SUSv2) shows the strings
returned by dirname and basename for different paths:

       path	      dirname	     basename
       "/usr/lib"     "/usr"	     "lib"
       "/usr/"	      "/"	     "usr"
       "usr"	      "."	     "usr"
       "/"	      "/"	     "/"
       "."	      "."	     "."
       ".."	      "."	     ".."

@return	own: directory component of the pathname */
UNIV_INTERN
char*
os_file_dirname(
/*============*/
	const char*	path);	/*!< in: pathname */
/****************************************************************//**
This function returns a new path name after replacing the basename
in an old path with a new basename.  The old_path is a full path
name including the extension.  The tablename is in the normal
form "databasename/tablename".  The new base name is found after
the forward slash.  Both input strings are null terminated.

This function allocates memory to be returned.  It is the callers
responsibility to free the return value after it is no longer needed.

@return	own: new full pathname */
UNIV_INTERN
char*
os_file_make_new_pathname(
/*======================*/
	const char*	old_path,	/*!< in: pathname */
	const char*	new_name);	/*!< in: new file name */
/****************************************************************//**
This function returns a remote path name by combining a data directory
path provided in a DATA DIRECTORY clause with the tablename which is
in the form 'database/tablename'.  It strips the file basename (which
is the tablename) found after the last directory in the path provided.
The full filepath created will include the database name as a directory
under the path provided.  The filename is the tablename with the '.ibd'
extension. All input and output strings are null-terminated.

This function allocates memory to be returned.  It is the callers
responsibility to free the return value after it is no longer needed.

@return	own: A full pathname; data_dir_path/databasename/tablename.ibd */
UNIV_INTERN
char*
os_file_make_remote_pathname(
/*=========================*/
	const char*	data_dir_path,	/*!< in: pathname */
	const char*	tablename,	/*!< in: tablename */
	const char*	extention);	/*!< in: file extention; ibd,cfg*/
/****************************************************************//**
This function reduces a null-terminated full remote path name into
the path that is sent by MySQL for DATA DIRECTORY clause.  It replaces
the 'databasename/tablename.ibd' found at the end of the path with just
'tablename'.

Since the result is always smaller than the path sent in, no new memory
is allocated. The caller should allocate memory for the path sent in.
This function manipulates that path in place.

If the path format is not as expected, just return.  The result is used
to inform a SHOW CREATE TABLE command. */
UNIV_INTERN
void
os_file_make_data_dir_path(
/*========================*/
	char*	data_dir_path);	/*!< in/out: full path/data_dir_path */
/****************************************************************//**
Creates all missing subdirectories along the given path.
@return	TRUE if call succeeded FALSE otherwise */
UNIV_INTERN
ibool
os_file_create_subdirs_if_needed(
/*=============================*/
	const char*	path);	/*!< in: path name */
/***********************************************************************
Initializes the asynchronous io system. Creates one array each for ibuf
and log i/o. Also creates one array each for read and write where each
array is divided logically into n_read_segs and n_write_segs
respectively. The caller must create an i/o handler thread for each
segment in these arrays. This function also creates the sync array.
No i/o handler thread needs to be created for that */
UNIV_INTERN
ibool
os_aio_init(
/*========*/
	ulint	n_per_seg,	/*<! in: maximum number of pending aio
				operations allowed per segment */
	ulint	n_read_segs,	/*<! in: number of reader threads */
	ulint	n_write_segs,	/*<! in: number of writer threads */
	ulint	n_slots_sync);	/*<! in: number of slots in the sync aio
				array */
/***********************************************************************
Frees the asynchronous io system. */
UNIV_INTERN
void
os_aio_free(void);
/*=============*/

/*******************************************************************//**
NOTE! Use the corresponding macro os_aio(), not directly this function!
Requests an asynchronous i/o operation.
@return	TRUE if request was queued successfully, FALSE if fail */
UNIV_INTERN
ibool
os_aio_func(
/*========*/
	ulint		type,	/*!< in: OS_FILE_READ or OS_FILE_WRITE */
	ulint		is_log,	/*!< in: 1 is OS_FILE_LOG or 0 */
	ulint		mode,	/*!< in: OS_AIO_NORMAL, ..., possibly ORed
				to OS_AIO_SIMULATED_WAKE_LATER: the
				last flag advises this function not to wake
				i/o-handler threads, but the caller will
				do the waking explicitly later, in this
				way the caller can post several requests in
				a batch; NOTE that the batch must not be
				so big that it exhausts the slots in aio
				arrays! NOTE that a simulated batch
				may introduce hidden chances of deadlocks,
				because i/os are not actually handled until
				all have been posted: use with great
				caution! */
	const char*	name,	/*!< in: name of the file or path as a
				null-terminated string */
	pfs_os_file_t	file,	/*!< in: handle to a file */
	void*		buf,	/*!< in: buffer where to read or from which
				to write */
	os_offset_t	offset,	/*!< in: file offset where to read or write */
	ulint		n,	/*!< in: number of bytes to read or write */
	ulint		page_size, /*!< in: page size in bytes */
	fil_node_t*	message1,/*!< in: message for the aio handler
				(can be used to identify a completed
				aio operation); ignored if mode is
				OS_AIO_SYNC */
	void*		message2,/*!< in: message for the aio handler
				(can be used to identify a completed
				aio operation); ignored if mode is
				OS_AIO_SYNC */
	ulint		space_id,
	trx_t*		trx,
	ulint*		write_size);/*!< in/out: Actual write size initialized
			       after fist successfull trim
			       operation for this page and if
			       initialized we do not trim again if
			       actual page size does not decrease. */
/************************************************************************//**
Wakes up all async i/o threads so that they know to exit themselves in
shutdown. */
UNIV_INTERN
void
os_aio_wake_all_threads_at_shutdown(void);
/*=====================================*/
/************************************************************************//**
Waits until there are no pending writes in os_aio_write_array. There can
be other, synchronous, pending writes. */
UNIV_INTERN
void
os_aio_wait_until_no_pending_writes(void);
/*=====================================*/
/**********************************************************************//**
Wakes up simulated aio i/o-handler threads if they have something to do. */
UNIV_INTERN
void
os_aio_simulated_wake_handler_threads(void);
/*=======================================*/
#ifdef _WIN32
/**********************************************************************//**
This function can be called if one wants to post a batch of reads and
prefers an i/o-handler thread to handle them all at once later. You must
call os_aio_simulated_wake_handler_threads later to ensure the threads
are not left sleeping! */
UNIV_INTERN
void
os_aio_simulated_put_read_threads_to_sleep();
#else /* _WIN32 */
# define os_aio_simulated_put_read_threads_to_sleep()
#endif /* _WIN32 */

#ifdef WIN_ASYNC_IO
/**********************************************************************//**
This function is only used in Windows asynchronous i/o.
Waits for an aio operation to complete. This function is used to wait the
for completed requests. The aio array of pending requests is divided
into segments. The thread specifies which segment or slot it wants to wait
for. NOTE: this function will also take care of freeing the aio slot,
therefore no other thread is allowed to do the freeing!
@return	TRUE if the aio operation succeeded */
UNIV_INTERN
ibool
os_aio_windows_handle(
/*==================*/
	ulint	segment,	/*!< in: the number of the segment in the aio
				arrays to wait for; segment 0 is the ibuf
				i/o thread, segment 1 the log i/o thread,
				then follow the non-ibuf read threads, and as
				the last are the non-ibuf write threads; if
				this is ULINT_UNDEFINED, then it means that
				sync aio is used, and this parameter is
				ignored */
	ulint	pos,		/*!< this parameter is used only in sync aio:
				wait for the aio slot at this position */
	fil_node_t**message1,	/*!< out: the messages passed with the aio
				request; note that also in the case where
				the aio operation failed, these output
				parameters are valid and can be used to
				restart the operation, for example */
	void**	message2,
	ulint*	type,		/*!< out: OS_FILE_WRITE or ..._READ */
	ulint*	space_id);

#endif

/**********************************************************************//**
Does simulated aio. This function should be called by an i/o-handler
thread.
@return	TRUE if the aio operation succeeded */
UNIV_INTERN
ibool
os_aio_simulated_handle(
/*====================*/
	ulint	segment,	/*!< in: the number of the segment in the aio
				arrays to wait for; segment 0 is the ibuf
				i/o thread, segment 1 the log i/o thread,
				then follow the non-ibuf read threads, and as
				the last are the non-ibuf write threads */
	fil_node_t**message1,	/*!< out: the messages passed with the aio
				request; note that also in the case where
				the aio operation failed, these output
				parameters are valid and can be used to
				restart the operation, for example */
	void**	message2,
	ulint*	type,		/*!< out: OS_FILE_WRITE or ..._READ */
	ulint*	space_id);
/**********************************************************************//**
Validates the consistency of the aio system.
@return	TRUE if ok */
UNIV_INTERN
ibool
os_aio_validate(void);
/*=================*/
/**********************************************************************//**
Prints info of the aio arrays. */
UNIV_INTERN
void
os_aio_print(
/*=========*/
	FILE*	file);	/*!< in: file where to print */
/**********************************************************************//**
Refreshes the statistics used to print per-second averages. */
UNIV_INTERN
void
os_aio_refresh_stats(void);
/*======================*/

#ifdef UNIV_DEBUG
/**********************************************************************//**
Checks that all slots in the system have been freed, that is, there are
no pending io operations. */
UNIV_INTERN
ibool
os_aio_all_slots_free(void);
/*=======================*/
#endif /* UNIV_DEBUG */

/*******************************************************************//**
This function returns information about the specified file
@return	DB_SUCCESS if all OK */
UNIV_INTERN
dberr_t
os_file_get_status(
/*===============*/
	const char*	path,		/*!< in: pathname of the file */
	os_file_stat_t* stat_info,	/*!< information of a file in a
					directory */
	bool		check_rw_perm);	/*!< in: for testing whether the
					file can be opened in RW mode */

#if !defined(UNIV_HOTBACKUP)
/** Create a temporary file in the location specified by the parameter
path. If the path is null, then it will be created in tmpdir.
@param[in]	path	location for creating temporary file
@return temporary file descriptor, or < 0 on error */
UNIV_INTERN
int
innobase_mysql_tmpfile(
	const char*	path);
#endif /* !UNIV_HOTBACKUP */


#if defined(LINUX_NATIVE_AIO)
/**************************************************************************
This function is only used in Linux native asynchronous i/o.
Waits for an aio operation to complete. This function is used to wait the
for completed requests. The aio array of pending requests is divided
into segments. The thread specifies which segment or slot it wants to wait
for. NOTE: this function will also take care of freeing the aio slot,
therefore no other thread is allowed to do the freeing!
@return	TRUE if the IO was successful */
UNIV_INTERN
ibool
os_aio_linux_handle(
/*================*/
	ulint	global_seg,	/*!< in: segment number in the aio array
				to wait for; segment 0 is the ibuf
				i/o thread, segment 1 is log i/o thread,
				then follow the non-ibuf read threads,
				and the last are the non-ibuf write
				threads. */
	fil_node_t**message1,	/*!< out: the messages passed with the */
	void**	message2,	/*!< aio request; note that in case the
				aio operation failed, these output
				parameters are valid and can be used to
				restart the operation. */
	ulint*	type,		/*!< out: OS_FILE_WRITE or ..._READ */
	ulint*	space_id);
#endif /* LINUX_NATIVE_AIO */

/****************************************************************//**
Does error handling when a file operation fails.
@return	TRUE if we should retry the operation */
ibool
os_file_handle_error_no_exit(
/*=========================*/
	const char*	name,		/*!< in: name of a file or NULL */
	const char*	operation,	/*!< in: operation */
	ibool		on_error_silent);/*!< in: if TRUE then don't print
					any message to the log. */


/***********************************************************************//**
Try to get number of bytes per sector from file system.
@return	file block size */
UNIV_INTERN
ulint
os_file_get_block_size(
/*===================*/
	os_file_t	file,	/*!< in: handle to a file */
	const char*	name);	/*!< in: file name */

#ifndef UNIV_NONINL
#include "os0file.ic"
#endif

#endif<|MERGE_RESOLUTION|>--- conflicted
+++ resolved
@@ -65,16 +65,16 @@
 
 /** File offset in bytes */
 typedef ib_uint64_t os_offset_t;
-#ifdef __WIN__
-#define SRV_PATH_SEPARATOR	'\\'
+#ifdef _WIN32
+# define SRV_PATH_SEPARATOR	'\\'
 /** File handle */
-# define os_file_t	HANDLE
+typedef HANDLE os_file_t;
 /** Convert a C file descriptor to a native file handle
 @param fd	file descriptor
 @return		native file handle */
-# define OS_FILE_FROM_FD(fd) (HANDLE) _get_osfhandle(fd)
+# define OS_FILE_FROM_FD(fd) reinterpret_cast<HANDLE>(_get_osfhandle(fd))
 #else
-#define SRV_PATH_SEPARATOR	'/'
+# define SRV_PATH_SEPARATOR	'/'
 /** File handle */
 typedef int	os_file_t;
 /** Convert a C file descriptor to a native file handle
@@ -83,14 +83,34 @@
 # define OS_FILE_FROM_FD(fd) fd
 #endif
 
-/*Common file descriptor for file IO instrumentation with PFS
-on windows and other platforms */
+/** File descriptor with optional PERFORMANCE_SCHEMA instrumentation */
 struct pfs_os_file_t
 {
+	/** Default constructor */
+	pfs_os_file_t() : m_file(
+#ifdef _WIN32
+		INVALID_HANDLE_VALUE
+#else
+		-1
+#endif
+				 )
+#ifdef UNIV_PFS_IO
+	, m_psi(NULL)
+#endif
+	{}
+
+	/** The wrapped file handle */
 	os_file_t   m_file;
 #ifdef UNIV_PFS_IO
+	/** PERFORMANCE_SCHEMA descriptor */
 	struct PSI_file *m_psi;
 #endif
+	/** Implicit type conversion.
+	@return the wrapped file handle */
+	operator os_file_t() const { return m_file; }
+	/** Assignment operator.
+	@param[in]	file	file handle to be assigned */
+	void operator=(os_file_t file) { m_file = file; }
 };
 
 /** Umask for creating files */
@@ -355,31 +375,24 @@
 	pfs_os_file_create_simple_no_error_handling_func(		\
 		key, name, create_mode, access, success, atomic_writes, __FILE__, __LINE__)
 
-# define os_file_close_pfs(file)						\
+# define os_file_close(file)						\
 	pfs_os_file_close_func(file, __FILE__, __LINE__)
 
-<<<<<<< HEAD
+# define os_file_close_no_error_handling(file)				\
+	pfs_os_file_close_no_error_handling_func(file, __FILE__, __LINE__)
+
 # define os_aio(type, is_log, mode, name, file, buf, offset,		\
 	n, page_size, message1, message2, space_id,			\
 	trx, write_size) 					 	\
 	pfs_os_aio_func(type, is_log, mode, name, file, buf, offset,	\
 		n, page_size, message1, message2, space_id, trx, write_size, \
-=======
-# define os_file_close_no_error_handling_pfs(file)			\
-	pfs_os_file_close_no_error_handling_func(file, __FILE__, __LINE__)
-
-# define os_aio(type, mode, name, file, buf, offset,			\
-		n, message1, message2, space_id, trx)			\
-	pfs_os_aio_func(type, mode, name, file, buf, offset,		\
-		n, message1, message2, space_id, trx,			\
->>>>>>> 335c4ab7
 		__FILE__, __LINE__)
 
-# define os_file_read_pfs(file, buf, offset, n)				\
+# define os_file_read(file, buf, offset, n)				\
 	pfs_os_file_read_func(file, buf, offset, n, NULL,		\
 			      __FILE__, __LINE__)
 
-# define os_file_read_trx_pfs(file, buf, offset, n, trx)			\
+# define os_file_read_trx(file, buf, offset, n, trx)			\
 	pfs_os_file_read_func(file, buf, offset, n, trx,		\
 			      __FILE__, __LINE__)
 
@@ -387,26 +400,20 @@
 	pfs_os_file_read_no_error_handling_func(file, buf, offset, n,	\
 						__FILE__, __LINE__)
 
-<<<<<<< HEAD
-# define os_file_write(name, file, buf, offset, n)			\
-	pfs_os_file_write_func(name, file, buf, offset,	n,		\
-		               __FILE__, __LINE__)
-=======
-# define os_file_read_no_error_handling_int_fd(                         \
+# define os_file_read_no_error_handling_int_fd(				\
 	file, buf, offset, n)						\
-	pfs_os_file_read_no_error_handling_int_fd_func(                 \
+	pfs_os_file_read_no_error_handling_int_fd_func(			\
 		file, buf, offset, n, __FILE__, __LINE__)
 
-# define os_file_write_pfs(name, file, buf, offset, n)	\
+# define os_file_write(name, file, buf, offset, n)	\
 	pfs_os_file_write_func(name, file, buf, offset,	\
 			       n, __FILE__, __LINE__)
->>>>>>> 335c4ab7
 
 # define os_file_write_int_fd(name, file, buf, offset, n)		\
 	pfs_os_file_write_int_fd_func(name, file, buf, offset,		\
 		n, __FILE__, __LINE__)
 
-# define os_file_flush_pfs(file)						\
+# define os_file_flush(file)						\
 	pfs_os_file_flush_func(file, __FILE__, __LINE__)
 
 # define os_file_rename(key, oldpath, newpath)				\
@@ -418,11 +425,11 @@
 # define os_file_delete_if_exists(key, name)				\
 	pfs_os_file_delete_if_exists_func(key, name, __FILE__, __LINE__)
 
-# define os_file_set_eof_at_pfs(file, new_len)				\
+# define os_file_set_eof_at(file, new_len)				\
 	pfs_os_file_set_eof_at_func(file, new_len, __FILE__, __LINE__)
 
 # ifdef HAVE_POSIX_FALLOCATE
-#  define os_file_allocate_pfs(file, offset, len)			\
+#  define os_file_allocate(file, offset, len)			\
 	pfs_os_file_allocate_func(file, offset, len, __FILE__, __LINE__)
 # endif
 
@@ -441,10 +448,10 @@
 	os_file_create_simple_no_error_handling_func(			\
 		name, create_mode, access, success, atomic_writes)
 
-# define os_file_close_pfs(file)						\
+# define os_file_close(file)						\
 	os_file_close_func(file)
 
-# define os_file_close_no_error_handling_pfs(file)			\
+# define os_file_close_no_error_handling(file)				\
 	os_file_close_no_error_handling_func(file)
 
 # define os_aio(type, is_log, mode, name, file, buf, offset, n, page_size, message1, \
@@ -452,10 +459,10 @@
 	os_aio_func(type, is_log, mode, name, file, buf, offset, n,	\
 		page_size, message1, message2, space_id, trx, write_size)
 
-# define os_file_read_pfs(file, buf, offset, n)				\
+# define os_file_read(file, buf, offset, n)				\
 	os_file_read_func(file, buf, offset, n, NULL)
 
-# define os_file_read_trx_pfs(file, buf, offset, n, trx)			\
+# define os_file_read_trx(file, buf, offset, n, trx)			\
 	os_file_read_func(file, buf, offset, n, trx)
 
 # define os_file_read_no_error_handling(file, buf, offset, n)		\
@@ -466,11 +473,11 @@
 
 # define os_file_write_int_fd(name, file, buf, offset, n)               \
 	os_file_write_func(name, file, buf, offset, n)
-# define os_file_write_pfs(name, file, buf, offset, n)			\
+# define os_file_write(name, file, buf, offset, n)			\
 	os_file_write_func(name, file, buf, offset, n)
 
 
-# define os_file_flush_pfs(file)	os_file_flush_func(file)
+# define os_file_flush(file)		os_file_flush_func(file)
 
 # define os_file_rename(key, oldpath, newpath)				\
 	os_file_rename_func(oldpath, newpath)
@@ -480,77 +487,10 @@
 # define os_file_delete_if_exists(key, name)				\
 	os_file_delete_if_exists_func(name)
 
-# define os_file_set_eof_at_pfs(file, new_len)				\
+# define os_file_set_eof_at(file, new_len)				\
 	os_file_set_eof_at_func(file, new_len)
 
-# ifdef HAVE_POSIX_FALLOCATE
-#  define os_file_allocate_pfs(file, offset, len)			\
-	os_file_allocate_func(file, offset, len)
-# endif
-
 #endif /* UNIV_PFS_IO */
-
-#ifdef UNIV_PFS_IO
-	#define os_file_close(file) os_file_close_pfs(file)
-#else
-	#define os_file_close(file) os_file_close_pfs((file).m_file)
-#endif
-
-#ifdef UNIV_PFS_IO
-	#define os_file_close_no_error_handling(file) \
-			os_file_close_no_error_handling_pfs(file)
-#else
-	#define os_file_close_no_error_handling(file) \
-			os_file_close_no_error_handling_pfs((file).m_file)
-#endif
-
-#ifdef UNIV_PFS_IO
-	#define os_file_read(file, buf, offset, n)		\
-			os_file_read_pfs(file, buf, offset, n)
-#else
-	#define os_file_read(file, buf, offset, n)              \
-			os_file_read_pfs(file.m_file, buf, offset, n)
-#endif
-
-#ifdef UNIV_PFS_IO
-	# define os_file_read_trx(file, buf, offset, n, trx) \
-			os_file_read_trx_pfs(file, buf, offset, n, trx)
-#else
-	# define os_file_read_trx(file, buf, offset, n, trx) \
-			os_file_read_trx_pfs(file.m_file, buf, offset, n, trx)
-#endif
-
-#ifdef UNIV_PFS_IO
-	#define os_file_flush(file)	os_file_flush_pfs(file)
-#else
-	#define os_file_flush(file)	os_file_flush_pfs(file.m_file)
-#endif
-
-#ifdef UNIV_PFS_IO
-	#define os_file_write(name, file, buf, offset, n)                      \
-			os_file_write_pfs(name, file, buf, offset, n)
-#else
-	#define os_file_write(name, file, buf, offset, n)                      \
-			os_file_write_pfs(name, file.m_file, buf, offset, n)
-#endif
-
-#ifdef UNIV_PFS_IO
-	#define os_file_set_eof_at(file, new_len) \
-			os_file_set_eof_at_pfs(file, new_len)
-#else
-	#define os_file_set_eof_at(file, new_len) \
-			os_file_set_eof_at_pfs(file.m_file, new_len)
-#endif
-
-#ifdef HAVE_POSIX_FALLOCATE
-#ifdef UNIV_PFS_IO
-	#define os_file_allocate(file, offset, len) \
-		os_file_allocate_pfs(file, offset, len)
-#else
-	#define os_file_allocate(file, offset, len) \
-		os_file_allocate_pfs(file.m_file, offset, len)
-#endif
-#endif
 
 /* File types for directory entry data type */
 
@@ -1160,18 +1100,10 @@
 UNIV_INTERN
 bool
 os_file_set_size(
-<<<<<<< HEAD
 	const char*	name,
-	os_file_t	file,
+	pfs_os_file_t	file,
 	os_offset_t	size,
 	bool		is_sparse = false)
-=======
-/*=============*/
-	const char*	name,	/*!< in: name of the file or path as a
-				null-terminated string */
-	pfs_os_file_t	file,	/*!< in: handle to a file */
-	os_offset_t	size)	/*!< in: file size */
->>>>>>> 335c4ab7
 	MY_ATTRIBUTE((nonnull, warn_unused_result));
 /***********************************************************************//**
 Truncates a file at its current position.
