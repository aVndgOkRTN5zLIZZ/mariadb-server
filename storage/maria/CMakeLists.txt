--- conflicted
+++ resolved
@@ -123,10 +123,6 @@
 
 IF (CURL_FOUND)
   INCLUDE_DIRECTORIES(${CURL_INCLUDE_DIRS})
-<<<<<<< HEAD
-  LINK_DIRECTORIES(${PC_CURL_LIBDIR})
-=======
->>>>>>> 63f76d3b
   MYSQL_ADD_PLUGIN(s3 ha_s3.cc ${S3_SOURCES} COMPONENT s3-engine
     LINK_LIBRARIES ${CURL_LIBRARIES} z STORAGE_ENGINE NOT_EMBEDDED CONFIG s3.cnf)
 ENDIF()
