/* Copyright (C) 2008-2019 Kentoku Shiba
   Copyright (C) 2019-2022 MariaDB corp

  This program is free software; you can redistribute it and/or modify
  it under the terms of the GNU General Public License as published by
  the Free Software Foundation; version 2 of the License.

  This program is distributed in the hope that it will be useful,
  but WITHOUT ANY WARRANTY; without even the implied warranty of
  MERCHANTABILITY or FITNESS FOR A PARTICULAR PURPOSE.  See the
  GNU General Public License for more details.

  You should have received a copy of the GNU General Public License
  along with this program; if not, write to the Free Software
  Foundation, Inc., 51 Franklin Street, Fifth Floor, Boston, MA 02110-1335 USA */

#ifdef USE_PRAGMA_INTERFACE
#pragma interface
#endif

#define SPIDER_CONNECT_INFO_MAX_LEN 64
#define SPIDER_CONNECT_INFO_PATH_MAX_LEN FN_REFLEN
#define SPIDER_LONGLONG_LEN 20
#define SPIDER_MAX_KEY_LENGTH 16384

#define SPIDER_SET_CONNS_PARAM(param_name, param_val, conns, link_statuses, conn_link_idx, link_count, link_status) \
  for ( \
    roop_count = spider_conn_link_idx_next(link_statuses, \
      conn_link_idx, -1, link_count, link_status); \
    roop_count < link_count; \
    roop_count = spider_conn_link_idx_next(link_statuses, \
      conn_link_idx, roop_count, link_count, link_status) \
  ) { \
    if (conns[roop_count]) \
      conns[roop_count]->param_name = param_val; \
  }

class ha_spider;
struct st_spider_ft_info
{
  struct _ft_vft *please;
  st_spider_ft_info *next;
  ha_spider *file;
  uint target;
  bool used_in_where;
  float score;
  uint flags;
  uint inx;
  String *key;
};

class ha_spider final : public handler
{
public:
  SPIDER_SHARE       *share;
  ulonglong          spider_thread_id;
  ulonglong          trx_conn_adjustment;
  uint               mem_calc_id;
  const char         *mem_calc_func_name;
  const char         *mem_calc_file_name;
  ulong              mem_calc_line_no;
  ulonglong          *connection_ids;
  uint               conn_kinds;
  uint               *conn_kind;
  char               *conn_keys_first_ptr;
  char               **conn_keys;
  SPIDER_CONN        **conns;
  /* array of indexes of active servers */
  uint               *conn_link_idx;
  /* A bitmap indicating whether each active server have some higher
  numbered server in the same "group" left to try (can fail over) */
  uchar              *conn_can_fo;
  void               **quick_targets;
  int                *need_mons;
  query_id_t         search_link_query_id;
  int                search_link_idx;
  int                result_link_idx;
  SPIDER_RESULT_LIST result_list;
  spider_string      *blob_buff;
  SPIDER_POSITION    *pushed_pos;
  SPIDER_POSITION    pushed_pos_buf;
  SPIDER_PARTITION_HANDLER *partition_handler;
  /* Whether this ha_spider is the owner of its wide_handler. */
  bool                wide_handler_owner = FALSE;
  SPIDER_WIDE_HANDLER *wide_handler = NULL;

  bool               is_clone;
  ha_spider          *pt_clone_source_handler;
  ha_spider          *pt_clone_last_searcher;
  bool               use_index_merge;

  bool               init_index_handler;
  bool               init_rnd_handler;

  bool               da_status;
  bool               use_spatial_index;

  uint                  idx_for_direct_join;
  bool                  use_fields;
  spider_fields         *fields;
  SPIDER_LINK_IDX_CHAIN *link_idx_chain;
  SPIDER_LINK_IDX_CHAIN *result_link_idx_chain;

  /* for mrr */
  bool               mrr_with_cnt;
  uint               multi_range_cnt;
  uint               multi_range_hit_point;
  int                multi_range_num;
  bool               have_second_range;
  KEY_MULTI_RANGE    mrr_second_range;
  spider_string      *mrr_key_buff;
  range_id_t         *multi_range_keys;

  char               *append_tblnm_alias;
  uint               append_tblnm_alias_length;

  ha_spider          *next;

  bool               dml_inited;
  bool               rnd_scan_and_first;
  bool               use_pre_call;
  bool               use_pre_action;
  bool               pre_bitmap_checked;
  bool               bulk_insert;
  bool               info_auto_called;
<<<<<<< HEAD
#ifdef HANDLER_HAS_CAN_USE_FOR_AUTO_INC_INIT
=======
>>>>>>> 4a09e743
  bool               auto_inc_temporary;
  int                bulk_size= 0;
  int                direct_dup_insert;
  int                store_error_num;
  uint               dup_key_idx;
  int                select_column_mode;
  bool               pk_update;
  bool               force_auto_increment;
  int                bka_mode;
  int                error_mode;
  ulonglong          store_last_insert_id;

  ulonglong          *db_request_id;
  uchar              *db_request_phase;
<<<<<<< HEAD
=======
  uchar              *m_handler_opened;
  /* ids for use in HANDLER command */
  uint               *m_handler_id;
  /*
    aliases for use in HANDLER command, in the format of t%5u on
    m_handler_id. So for example, if m_handler_id is 3, then the
    corresponding m_handler_cid is t00003
  */
  char               **m_handler_cid;
>>>>>>> 4a09e743
  bool               do_direct_update;
  uint               direct_update_kinds;
  spider_index_rnd_init prev_index_rnd_init;
  SPIDER_ITEM_HLD    *direct_aggregate_item_first;
  SPIDER_ITEM_HLD    *direct_aggregate_item_current;
  ha_rows            table_rows;
  ha_checksum        checksum_val;
  bool               checksum_null;
  uint               action_flags;

  /* for fulltext search */
  bool               ft_init_and_first;
  uint               ft_init_idx;
  uint               ft_count;
  bool               ft_init_without_index_init;
  st_spider_ft_info  *ft_first;
  st_spider_ft_info  *ft_current;

  /* for dbton */
  spider_db_handler  **dbton_handler;

  /* for direct limit offset */
  longlong direct_select_offset;
  longlong direct_current_offset;
  longlong direct_select_limit;

  ha_spider();
  ha_spider(
    handlerton *hton,
    TABLE_SHARE *table_arg
  );
  virtual ~ha_spider();
  handler *clone(
    const char *name,
    MEM_ROOT *mem_root
  ) override;
  const char **bas_ext() const;
  int open(
    const char* name,
    int mode,
    uint test_if_locked
  ) override;
  int close() override;
  int check_access_kind_for_connection(
    THD *thd,
    bool write_request
  );
  void check_access_kind(
    THD *thd
  );
  THR_LOCK_DATA **store_lock(
    THD *thd,
    THR_LOCK_DATA **to,
    enum thr_lock_type lock_type
  ) override;
  int external_lock(
    THD *thd,
    int lock_type
  ) override;
  int start_stmt(
    THD *thd,
    thr_lock_type lock_type
  ) override;
  int reset() override;
  int extra(
    enum ha_extra_function operation
  ) override;
  int index_init(uint idx, bool sorted) override;
  int index_end() override;
  int index_read_map(
    uchar *buf,
    const uchar *key,
    key_part_map keypart_map,
    enum ha_rkey_function find_flag
  ) override;
  int index_read_last_map(
    uchar *buf,
    const uchar *key,
    key_part_map keypart_map
  ) override;
  int index_next(
    uchar *buf
  ) override;
  int index_prev(
    uchar *buf
  ) override;
  int index_first(
    uchar *buf
  ) override;
  int index_last(
    uchar *buf
  ) override;
  int index_next_same(
    uchar *buf,
    const uchar *key,
    uint keylen
  ) override;
  int read_range_first(
    const key_range *start_key,
    const key_range *end_key,
    bool eq_range,
    bool sorted
  ) override;
  int read_range_next() override;
  void reset_no_where_cond();
  bool check_no_where_cond();
  ha_rows multi_range_read_info_const(
    uint keyno,
    RANGE_SEQ_IF *seq,
    void *seq_init_param,
    uint n_ranges,
    uint *bufsz,
    uint *flags,
    Cost_estimate *cost
  ) override;
  ha_rows multi_range_read_info(
    uint keyno,
    uint n_ranges,
    uint keys,
    uint key_parts,
    uint *bufsz,
    uint *flags,
    Cost_estimate *cost
  ) override;
  int multi_range_read_init(
    RANGE_SEQ_IF *seq,
    void *seq_init_param,
    uint n_ranges,
    uint mode,
    HANDLER_BUFFER *buf
  ) override;
  int multi_range_read_next(
    range_id_t *range_info
  ) override;
  int multi_range_read_next_first(
    range_id_t *range_info
  );
  int multi_range_read_next_next(
    range_id_t *range_info
  );
  int rnd_init(bool scan) override;
  int rnd_end() override;
  int rnd_next(
    uchar *buf
  ) override;
  void position(
    const uchar *record
  ) override;
  int rnd_pos(
    uchar *buf,
    uchar *pos
  ) override;
  int cmp_ref(
    const uchar *ref1,
    const uchar *ref2
  ) override;
  int ft_init() override;
  void ft_end() override;
  FT_INFO *ft_init_ext(
    uint flags,
    uint inx,
    String *key
  ) override;
  int ft_read(
    uchar *buf
  ) override;
  int pre_index_read_map(
    const uchar *key,
    key_part_map keypart_map,
    enum ha_rkey_function find_flag,
    bool use_parallel
  ) override;
  int pre_index_first(bool use_parallel) override;
  int pre_index_last(bool use_parallel) override;
  int pre_index_read_last_map(
    const uchar *key,
    key_part_map keypart_map,
    bool use_parallel
  ) override;
  int pre_multi_range_read_next(bool use_parallel) override;
  int pre_read_range_first(
    const key_range *start_key,
    const key_range *end_key,
    bool eq_range,
    bool sorted,
    bool use_parallel
  ) override;
  int pre_ft_read(bool use_parallel) override;
  int pre_rnd_next(bool use_parallel) override;
  int info(
    uint flag
  ) override;
  ha_rows records_in_range(
    uint inx,
    const key_range *start_key,
    const key_range *end_key,
    page_range *pages
  ) override;
  int check_crd();
  int pre_records() override;
  ha_rows records() override;
  int pre_calculate_checksum() override;
  int calculate_checksum() override;
  const char *table_type() const override;
  ulonglong table_flags() const override;
  ulong table_flags_for_partition();
  const char *index_type(uint key_number) override;
  ulong index_flags(uint idx, uint part, bool all_parts) const override;
  uint max_supported_record_length() const override;
  uint max_supported_keys() const override;
  uint max_supported_key_parts() const override;
  uint max_supported_key_length() const override;
  uint max_supported_key_part_length() const override;
  uint8 table_cache_type() override;
  bool need_info_for_auto_inc() override;
<<<<<<< HEAD
#ifdef HANDLER_HAS_CAN_USE_FOR_AUTO_INC_INIT
=======
>>>>>>> 4a09e743
  bool can_use_for_auto_inc_init() override;
  int update_auto_increment();
  void get_auto_increment(
    ulonglong offset,
    ulonglong increment,
    ulonglong nb_desired_values,
    ulonglong *first_value,
    ulonglong *nb_reserved_values
  ) override;
  int reset_auto_increment(ulonglong value) override;
  void release_auto_increment() override;
<<<<<<< HEAD
  void start_bulk_insert(ha_rows rows, uint flags) override;
  int end_bulk_insert() override;
  int write_row(const uchar *buf) override;
=======
  void start_bulk_insert(
    ha_rows rows,
    uint flags
  ) override;
  int end_bulk_insert() override;
  int write_row(
    const uchar *buf
  ) override;
#ifdef HA_CAN_BULK_ACCESS
  int pre_write_row(
    uchar *buf
  );
#endif
>>>>>>> 4a09e743
  void direct_update_init(
    THD *thd,
    bool hs_request
  );
  bool start_bulk_update() override;
  int exec_bulk_update(ha_rows *dup_key_found) override;
  int end_bulk_update() override;
  int bulk_update_row(
    const uchar *old_data,
    const uchar *new_data,
    ha_rows *dup_key_found
  ) override;
  int update_row(
    const uchar *old_data,
    const uchar *new_data
  ) override;
<<<<<<< HEAD
#else
  int bulk_update_row(
    const uchar *old_data,
    uchar *new_data,
    ha_rows *dup_key_found
  );
  int update_row(
    const uchar *old_data,
    uchar *new_data
  );
#endif
=======
>>>>>>> 4a09e743
  bool check_direct_update_sql_part(
    st_select_lex *select_lex,
    longlong select_limit,
    longlong offset_limit
  );
<<<<<<< HEAD
  int direct_update_rows_init(List<Item> *update_fields) override;
  int direct_update_rows(ha_rows *update_rows, ha_rows *found_row) override;
  bool start_bulk_delete() override;
  int end_bulk_delete() override;
  int delete_row(const uchar *buf) override;
=======
#ifdef HANDLER_HAS_DIRECT_UPDATE_ROWS_WITH_HS
  inline int direct_update_rows_init(
    List<Item> *update_fields
  ) {
    return direct_update_rows_init(update_fields, 2, NULL, 0, FALSE, NULL);
  }
  int direct_update_rows_init(
    List<Item> *update_fields,
    uint mode,
    KEY_MULTI_RANGE *ranges,
    uint range_count,
    bool sorted,
    uchar *new_data
  );
#else
  int direct_update_rows_init(
    List<Item> *update_fields
  ) override;
#endif
#ifdef HA_CAN_BULK_ACCESS
#ifdef HANDLER_HAS_DIRECT_UPDATE_ROWS_WITH_HS
  inline int pre_direct_update_rows_init(
    List<Item> *update_fields
  ) {
    return pre_direct_update_rows_init(update_fields, 2, NULL, 0, FALSE, NULL);
  }
  int pre_direct_update_rows_init(
    List<Item> *update_fields,
    uint mode,
    KEY_MULTI_RANGE *ranges,
    uint range_count,
    bool sorted,
    uchar *new_data
  );
#else
  int pre_direct_update_rows_init(
    List<Item> *update_fields
  );
#endif
#endif
#ifdef HANDLER_HAS_DIRECT_UPDATE_ROWS_WITH_HS
  inline int direct_update_rows(ha_rows *update_rows, ha_rows *found_rows)
  {
    return direct_update_rows(NULL, 0, FALSE, NULL, update_rows, found_rows);
  }
  int direct_update_rows(
    KEY_MULTI_RANGE *ranges,
    uint range_count,
    bool sorted,
    uchar *new_data,
    ha_rows *update_rows,
    ha_rows *found_row
  );
#else
  int direct_update_rows(
    ha_rows *update_rows,
    ha_rows *found_row
  ) override;
#endif
#ifdef HA_CAN_BULK_ACCESS
#ifdef HANDLER_HAS_DIRECT_UPDATE_ROWS_WITH_HS
  inline int pre_direct_update_rows()
  {
    ha_rows update_rows;
    ha_rows found_rows;

    return pre_direct_update_rows(NULL, 0, FALSE, NULL, &update_rows,
      &found_rows);
  }
  int pre_direct_update_rows(
    KEY_MULTI_RANGE *ranges,
    uint range_count,
    bool sorted,
    uchar *new_data,
    ha_rows *update_rows,
    ha_rows *found_row
  );
#else
  int pre_direct_update_rows();
#endif
#endif
  bool start_bulk_delete() override;
  int end_bulk_delete() override;
  int delete_row(
    const uchar *buf
  ) override;
>>>>>>> 4a09e743
  bool check_direct_delete_sql_part(
    st_select_lex *select_lex,
    longlong select_limit,
    longlong offset_limit
  );
  int direct_delete_rows_init() override;
<<<<<<< HEAD
  int direct_delete_rows(ha_rows *delete_rows) override;
=======
#endif
#ifdef HA_CAN_BULK_ACCESS
#ifdef HANDLER_HAS_DIRECT_UPDATE_ROWS_WITH_HS
  inline int pre_direct_delete_rows_init()
  {
    return pre_direct_delete_rows_init(2, NULL, 0, FALSE);
  }
  int pre_direct_delete_rows_init(
    uint mode,
    KEY_MULTI_RANGE *ranges,
    uint range_count,
    bool sorted
  );
#else
  int pre_direct_delete_rows_init();
#endif
#endif
#ifdef HANDLER_HAS_DIRECT_UPDATE_ROWS_WITH_HS
  inline int direct_delete_rows(ha_rows *delete_rows)
  {
    return direct_delete_rows(NULL, 0, FALSE, delete_rows);
  }
  int direct_delete_rows(
    KEY_MULTI_RANGE *ranges,
    uint range_count,
    bool sorted,
    ha_rows *delete_rows
  );
#else
  int direct_delete_rows(
    ha_rows *delete_rows
  ) override;
#endif
#ifdef HA_CAN_BULK_ACCESS
#ifdef HANDLER_HAS_DIRECT_UPDATE_ROWS_WITH_HS
  inline int pre_direct_delete_rows()
  {
    ha_rows delete_rows;

    return pre_direct_delete_rows(NULL, 0, FALSE, &delete_rows);
  }
  int pre_direct_delete_rows(
    KEY_MULTI_RANGE *ranges,
    uint range_count,
    bool sorted,
    ha_rows *delete_rows
  );
#else
  int pre_direct_delete_rows();
#endif
#endif
>>>>>>> 4a09e743
  int delete_all_rows() override;
  int truncate() override;
  double scan_time() override;
  double read_time(
    uint index,
    uint ranges,
    ha_rows rows
  ) override;
  const key_map *keys_to_use_for_scanning() override;
  ha_rows estimate_rows_upper_bound() override;
  void print_error(
    int error,
    myf errflag
  ) override;
  bool get_error_message(
    int error,
    String *buf
  ) override;
  int create(
    const char *name,
    TABLE *form,
    HA_CREATE_INFO *info
  ) override;
  void update_create_info(
    HA_CREATE_INFO* create_info
  ) override;
  int rename_table(
    const char *from,
    const char *to
  ) override;
  int delete_table(
    const char *name
  ) override;
  bool is_crashed() const override;
#ifdef SPIDER_HANDLER_AUTO_REPAIR_HAS_ERROR
  bool auto_repair(int error) const override;
#else
  bool auto_repair() const;
#endif
  int disable_indexes(
    key_map map, bool persist
  ) override;
  int enable_indexes(
    key_map map, bool persist
  ) override;
  int check(
    THD* thd,
    HA_CHECK_OPT* check_opt
  ) override;
  int repair(
    THD* thd,
    HA_CHECK_OPT* check_opt
  ) override;
  bool check_and_repair(
    THD *thd
  ) override;
  int analyze(
    THD* thd,
    HA_CHECK_OPT* check_opt
  ) override;
  int optimize(
    THD* thd,
    HA_CHECK_OPT* check_opt
  ) override;
  bool is_fatal_error(
    int error_num,
    uint flags
  ) override;
  Field *field_exchange(
    Field *field
  );
  const COND *cond_push(
    const COND* cond
  ) override;
  void cond_pop() override;
<<<<<<< HEAD
  int info_push(uint info_type, void *info) override;
=======
  int info_push(
    uint info_type,
    void *info
  ) override;
>>>>>>> 4a09e743
  void return_record_by_parent() override;
  TABLE *get_table();
  void set_ft_discard_bitmap();
  void set_searched_bitmap();
  void set_clone_searched_bitmap();
  void set_searched_bitmap_from_item_list();
  void set_select_column_mode();
  void check_select_column(bool rnd);
  bool check_and_start_bulk_update(
    spider_bulk_upd_start bulk_upd_start
  );
  int check_and_end_bulk_update(
    spider_bulk_upd_start bulk_upd_start
  );
  uint check_partitioned();
  void check_direct_order_limit();
  void check_distinct_key_query();
  bool is_sole_projection_field(
    uint16 field_index
  );
  int drop_tmp_tables();
  void set_error_mode();
  void backup_error_status();
  int check_error_mode(
    int error_num
  );
  int check_error_mode_eof(
    int error_num
  );
  int index_read_map_internal(
    uchar *buf,
    const uchar *key,
    key_part_map keypart_map,
    enum ha_rkey_function find_flag
  );
  int index_read_last_map_internal(
    uchar *buf,
    const uchar *key,
    key_part_map keypart_map
  );
  int index_first_internal(uchar *buf);
  int index_last_internal(uchar *buf);
  int read_range_first_internal(
    uchar *buf,
    const key_range *start_key,
    const key_range *end_key,
    bool eq_range,
    bool sorted
  );
  int ft_read_internal(uchar *buf);
  int rnd_next_internal(uchar *buf);
  void check_pre_call(
    bool use_parallel
  );
  void check_insert_dup_update_pushdown();
<<<<<<< HEAD
=======
#ifdef HA_CAN_BULK_ACCESS
  SPIDER_BULK_ACCESS_LINK *create_bulk_access_link();
  void delete_bulk_access_link(
    SPIDER_BULK_ACCESS_LINK *bulk_access_link
  );
  int sync_from_clone_source(
    ha_spider *spider
  );
#endif
>>>>>>> 4a09e743
  void sync_from_clone_source_base(
    ha_spider *spider
  );
  void set_first_link_idx();
  void reset_first_link_idx();
  int reset_sql_sql(
    ulong sql_type
  );
  int append_tmp_table_and_sql_for_bka(
    const key_range *start_key
  );
  int reuse_tmp_table_and_sql_for_bka();
  int append_union_table_and_sql_for_bka(
    const key_range *start_key
  );
  int reuse_union_table_and_sql_for_bka();
  int append_insert_sql_part();
  int append_update_sql_part();
  int append_update_set_sql_part();
  int append_direct_update_set_sql_part();
  int append_dup_update_pushdown_sql_part(
    const char *alias,
    uint alias_length
  );
  int append_update_columns_sql_part(
    const char *alias,
    uint alias_length
  );
  int check_update_columns_sql_part();
  int append_delete_sql_part();
  int append_select_sql_part(
    ulong sql_type
  );
  int append_table_select_sql_part(
    ulong sql_type
  );
  int append_key_select_sql_part(
    ulong sql_type,
    uint idx
  );
  int append_minimum_select_sql_part(
    ulong sql_type
  );
  int append_from_sql_part(
    ulong sql_type
  );
  int append_hint_after_table_sql_part(
    ulong sql_type
  );
  void set_where_pos_sql(
    ulong sql_type
  );
  void set_where_to_pos_sql(
    ulong sql_type
  );
  int check_item_type_sql(
    Item *item
  );
  int append_values_connector_sql_part(
    ulong sql_type
  );
  int append_values_terminator_sql_part(
    ulong sql_type
  );
  int append_union_table_connector_sql_part(
    ulong sql_type
  );
  int append_union_table_terminator_sql_part(
    ulong sql_type
  );
  int append_key_column_values_sql_part(
    const key_range *start_key,
    ulong sql_type
  );
  int append_key_column_values_with_name_sql_part(
    const key_range *start_key,
    ulong sql_type
  );
  int append_key_where_sql_part(
    const key_range *start_key,
    const key_range *end_key,
    ulong sql_type
  );
  int append_match_where_sql_part(
    ulong sql_type
  );
  int append_condition_sql_part(
    const char *alias,
    uint alias_length,
    ulong sql_type,
    bool test_flg
  );
  int append_sum_select_sql_part(
    ulong sql_type,
    const char *alias,
    uint alias_length
  );
  int append_match_select_sql_part(
    ulong sql_type,
    const char *alias,
    uint alias_length
  );
  void set_order_pos_sql(
    ulong sql_type
  );
  void set_order_to_pos_sql(
    ulong sql_type
  );
  int append_group_by_sql_part(
    const char *alias,
    uint alias_length,
    ulong sql_type
  );
  int append_key_order_for_merge_with_alias_sql_part(
    const char *alias,
    uint alias_length,
    ulong sql_type
  );
  int append_key_order_for_direct_order_limit_with_alias_sql_part(
    const char *alias,
    uint alias_length,
    ulong sql_type
  );
  int append_key_order_with_alias_sql_part(
    const char *alias,
    uint alias_length,
    ulong sql_type
  );
  int append_limit_sql_part(
    longlong offset,
    longlong limit,
    ulong sql_type
  );
  int reappend_limit_sql_part(
    longlong offset,
    longlong limit,
    ulong sql_type
  );
  int append_insert_terminator_sql_part(
    ulong sql_type
  );
  int append_insert_values_sql_part(
    ulong sql_type
  );
  int append_into_sql_part(
    ulong sql_type
  );
  void set_insert_to_pos_sql(
    ulong sql_type
  );
  bool is_bulk_insert_exec_period(
    bool bulk_end
  );
  int append_select_lock_sql_part(
    ulong sql_type
  );
  int append_union_all_start_sql_part(
    ulong sql_type
  );
  int append_union_all_sql_part(
    ulong sql_type
  );
  int append_union_all_end_sql_part(
    ulong sql_type
  );
  int append_multi_range_cnt_sql_part(
    ulong sql_type,
    uint multi_range_cnt,
    bool with_comma
  );
  int append_multi_range_cnt_with_name_sql_part(
    ulong sql_type,
    uint multi_range_cnt
  );
  int append_delete_all_rows_sql_part(
    ulong sql_type
  );
  int append_update_sql(
    const TABLE *table,
    my_ptrdiff_t ptr_diff,
    bool bulk
  );
  int append_delete_sql(
    const TABLE *table,
    my_ptrdiff_t ptr_diff,
    bool bulk
  );
  bool sql_is_filled_up(
    ulong sql_type
  );
  bool sql_is_empty(
    ulong sql_type
  );
  bool support_multi_split_read_sql();
  bool support_bulk_update_sql();
  int bulk_tmp_table_insert();
  int bulk_tmp_table_end_bulk_insert();
  int bulk_tmp_table_rnd_init();
  int bulk_tmp_table_rnd_next();
  int bulk_tmp_table_rnd_end();
  int mk_bulk_tmp_table_and_bulk_start();
  void rm_bulk_tmp_table();
  bool bulk_tmp_table_created();
  int print_item_type(
    Item *item,
    spider_string *str,
    const char *alias,
    uint alias_length
  );
  int init_union_table_name_pos_sql();
  int set_union_table_name_pos_sql();
  int append_lock_tables_list();
  int lock_tables();
  int dml_init();
};


/* This is a hack for ASAN
 * Libraries such as libxml2 and libodbc do not like being unloaded before
 * exit and will show as a leak in ASAN with no stack trace (as the plugin
 * has been unloaded from memory).
 *
 * The below is designed to trick the compiler into adding a "UNIQUE" symbol
 * which can be seen using:
 * readelf -s storage/spider/ha_spider.so | grep UNIQUE
 *
 * Having this symbol means that the plugin remains in memory after dlclose()
 * has been called. Thereby letting the libraries clean up properly.
 */
#if defined(__SANITIZE_ADDRESS__)
__attribute__((__used__))
inline int dummy(void)
{
  static int d;
  d++;
  return d;
}
#endif<|MERGE_RESOLUTION|>--- conflicted
+++ resolved
@@ -123,10 +123,6 @@
   bool               pre_bitmap_checked;
   bool               bulk_insert;
   bool               info_auto_called;
-<<<<<<< HEAD
-#ifdef HANDLER_HAS_CAN_USE_FOR_AUTO_INC_INIT
-=======
->>>>>>> 4a09e743
   bool               auto_inc_temporary;
   int                bulk_size= 0;
   int                direct_dup_insert;
@@ -141,18 +137,6 @@
 
   ulonglong          *db_request_id;
   uchar              *db_request_phase;
-<<<<<<< HEAD
-=======
-  uchar              *m_handler_opened;
-  /* ids for use in HANDLER command */
-  uint               *m_handler_id;
-  /*
-    aliases for use in HANDLER command, in the format of t%5u on
-    m_handler_id. So for example, if m_handler_id is 3, then the
-    corresponding m_handler_cid is t00003
-  */
-  char               **m_handler_cid;
->>>>>>> 4a09e743
   bool               do_direct_update;
   uint               direct_update_kinds;
   spider_index_rnd_init prev_index_rnd_init;
@@ -368,10 +352,6 @@
   uint max_supported_key_part_length() const override;
   uint8 table_cache_type() override;
   bool need_info_for_auto_inc() override;
-<<<<<<< HEAD
-#ifdef HANDLER_HAS_CAN_USE_FOR_AUTO_INC_INIT
-=======
->>>>>>> 4a09e743
   bool can_use_for_auto_inc_init() override;
   int update_auto_increment();
   void get_auto_increment(
@@ -383,25 +363,9 @@
   ) override;
   int reset_auto_increment(ulonglong value) override;
   void release_auto_increment() override;
-<<<<<<< HEAD
   void start_bulk_insert(ha_rows rows, uint flags) override;
   int end_bulk_insert() override;
   int write_row(const uchar *buf) override;
-=======
-  void start_bulk_insert(
-    ha_rows rows,
-    uint flags
-  ) override;
-  int end_bulk_insert() override;
-  int write_row(
-    const uchar *buf
-  ) override;
-#ifdef HA_CAN_BULK_ACCESS
-  int pre_write_row(
-    uchar *buf
-  );
-#endif
->>>>>>> 4a09e743
   void direct_update_init(
     THD *thd,
     bool hs_request
@@ -418,180 +382,23 @@
     const uchar *old_data,
     const uchar *new_data
   ) override;
-<<<<<<< HEAD
-#else
-  int bulk_update_row(
-    const uchar *old_data,
-    uchar *new_data,
-    ha_rows *dup_key_found
-  );
-  int update_row(
-    const uchar *old_data,
-    uchar *new_data
-  );
-#endif
-=======
->>>>>>> 4a09e743
   bool check_direct_update_sql_part(
     st_select_lex *select_lex,
     longlong select_limit,
     longlong offset_limit
   );
-<<<<<<< HEAD
   int direct_update_rows_init(List<Item> *update_fields) override;
   int direct_update_rows(ha_rows *update_rows, ha_rows *found_row) override;
   bool start_bulk_delete() override;
   int end_bulk_delete() override;
   int delete_row(const uchar *buf) override;
-=======
-#ifdef HANDLER_HAS_DIRECT_UPDATE_ROWS_WITH_HS
-  inline int direct_update_rows_init(
-    List<Item> *update_fields
-  ) {
-    return direct_update_rows_init(update_fields, 2, NULL, 0, FALSE, NULL);
-  }
-  int direct_update_rows_init(
-    List<Item> *update_fields,
-    uint mode,
-    KEY_MULTI_RANGE *ranges,
-    uint range_count,
-    bool sorted,
-    uchar *new_data
-  );
-#else
-  int direct_update_rows_init(
-    List<Item> *update_fields
-  ) override;
-#endif
-#ifdef HA_CAN_BULK_ACCESS
-#ifdef HANDLER_HAS_DIRECT_UPDATE_ROWS_WITH_HS
-  inline int pre_direct_update_rows_init(
-    List<Item> *update_fields
-  ) {
-    return pre_direct_update_rows_init(update_fields, 2, NULL, 0, FALSE, NULL);
-  }
-  int pre_direct_update_rows_init(
-    List<Item> *update_fields,
-    uint mode,
-    KEY_MULTI_RANGE *ranges,
-    uint range_count,
-    bool sorted,
-    uchar *new_data
-  );
-#else
-  int pre_direct_update_rows_init(
-    List<Item> *update_fields
-  );
-#endif
-#endif
-#ifdef HANDLER_HAS_DIRECT_UPDATE_ROWS_WITH_HS
-  inline int direct_update_rows(ha_rows *update_rows, ha_rows *found_rows)
-  {
-    return direct_update_rows(NULL, 0, FALSE, NULL, update_rows, found_rows);
-  }
-  int direct_update_rows(
-    KEY_MULTI_RANGE *ranges,
-    uint range_count,
-    bool sorted,
-    uchar *new_data,
-    ha_rows *update_rows,
-    ha_rows *found_row
-  );
-#else
-  int direct_update_rows(
-    ha_rows *update_rows,
-    ha_rows *found_row
-  ) override;
-#endif
-#ifdef HA_CAN_BULK_ACCESS
-#ifdef HANDLER_HAS_DIRECT_UPDATE_ROWS_WITH_HS
-  inline int pre_direct_update_rows()
-  {
-    ha_rows update_rows;
-    ha_rows found_rows;
-
-    return pre_direct_update_rows(NULL, 0, FALSE, NULL, &update_rows,
-      &found_rows);
-  }
-  int pre_direct_update_rows(
-    KEY_MULTI_RANGE *ranges,
-    uint range_count,
-    bool sorted,
-    uchar *new_data,
-    ha_rows *update_rows,
-    ha_rows *found_row
-  );
-#else
-  int pre_direct_update_rows();
-#endif
-#endif
-  bool start_bulk_delete() override;
-  int end_bulk_delete() override;
-  int delete_row(
-    const uchar *buf
-  ) override;
->>>>>>> 4a09e743
   bool check_direct_delete_sql_part(
     st_select_lex *select_lex,
     longlong select_limit,
     longlong offset_limit
   );
   int direct_delete_rows_init() override;
-<<<<<<< HEAD
   int direct_delete_rows(ha_rows *delete_rows) override;
-=======
-#endif
-#ifdef HA_CAN_BULK_ACCESS
-#ifdef HANDLER_HAS_DIRECT_UPDATE_ROWS_WITH_HS
-  inline int pre_direct_delete_rows_init()
-  {
-    return pre_direct_delete_rows_init(2, NULL, 0, FALSE);
-  }
-  int pre_direct_delete_rows_init(
-    uint mode,
-    KEY_MULTI_RANGE *ranges,
-    uint range_count,
-    bool sorted
-  );
-#else
-  int pre_direct_delete_rows_init();
-#endif
-#endif
-#ifdef HANDLER_HAS_DIRECT_UPDATE_ROWS_WITH_HS
-  inline int direct_delete_rows(ha_rows *delete_rows)
-  {
-    return direct_delete_rows(NULL, 0, FALSE, delete_rows);
-  }
-  int direct_delete_rows(
-    KEY_MULTI_RANGE *ranges,
-    uint range_count,
-    bool sorted,
-    ha_rows *delete_rows
-  );
-#else
-  int direct_delete_rows(
-    ha_rows *delete_rows
-  ) override;
-#endif
-#ifdef HA_CAN_BULK_ACCESS
-#ifdef HANDLER_HAS_DIRECT_UPDATE_ROWS_WITH_HS
-  inline int pre_direct_delete_rows()
-  {
-    ha_rows delete_rows;
-
-    return pre_direct_delete_rows(NULL, 0, FALSE, &delete_rows);
-  }
-  int pre_direct_delete_rows(
-    KEY_MULTI_RANGE *ranges,
-    uint range_count,
-    bool sorted,
-    ha_rows *delete_rows
-  );
-#else
-  int pre_direct_delete_rows();
-#endif
-#endif
->>>>>>> 4a09e743
   int delete_all_rows() override;
   int truncate() override;
   double scan_time() override;
@@ -667,14 +474,7 @@
     const COND* cond
   ) override;
   void cond_pop() override;
-<<<<<<< HEAD
   int info_push(uint info_type, void *info) override;
-=======
-  int info_push(
-    uint info_type,
-    void *info
-  ) override;
->>>>>>> 4a09e743
   void return_record_by_parent() override;
   TABLE *get_table();
   void set_ft_discard_bitmap();
@@ -730,18 +530,6 @@
     bool use_parallel
   );
   void check_insert_dup_update_pushdown();
-<<<<<<< HEAD
-=======
-#ifdef HA_CAN_BULK_ACCESS
-  SPIDER_BULK_ACCESS_LINK *create_bulk_access_link();
-  void delete_bulk_access_link(
-    SPIDER_BULK_ACCESS_LINK *bulk_access_link
-  );
-  int sync_from_clone_source(
-    ha_spider *spider
-  );
-#endif
->>>>>>> 4a09e743
   void sync_from_clone_source_base(
     ha_spider *spider
   );
