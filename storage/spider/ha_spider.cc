--- conflicted
+++ resolved
@@ -129,59 +129,7 @@
   DBUG_PRINT("info",("spider this=%p", this));
   spider_alloc_calc_mem_init(mem_calc, SPD_MID_HA_SPIDER_HA_SPIDER_2);
   spider_alloc_calc_mem(spider_current_trx, mem_calc, sizeof(*this));
-<<<<<<< HEAD
-  share = NULL;
-  conns = NULL;
-  need_mons = NULL;
-  blob_buff = NULL;
-  conn_keys = NULL;
-  spider_thread_id = 0;
-  trx_conn_adjustment = 0;
-  search_link_query_id = 0;
-  partition_handler = NULL;
-  multi_range_keys = NULL;
-  mrr_key_buff = NULL;
-  append_tblnm_alias = NULL;
-  use_index_merge = FALSE;
-  is_clone = FALSE;
-  pt_clone_source_handler = NULL;
-  pt_clone_last_searcher = NULL;
-  ft_handler = NULL;
-  ft_first = NULL;
-  ft_current = NULL;
-  ft_count = 0;
-  ft_init_without_index_init = FALSE;
-  error_mode = 0;
-  use_spatial_index = FALSE;
-  use_fields = FALSE;
-  dml_inited = FALSE;
-  use_pre_call = FALSE;
-  use_pre_action = FALSE;
-  do_direct_update = FALSE;
-  prev_index_rnd_init = SPD_NONE;
-  direct_aggregate_item_first = NULL;
-  result_link_idx = 0;
-  result_list.sqls = NULL;
-  result_list.insert_sqls = NULL;
-  result_list.update_sqls = NULL;
-  result_list.tmp_sqls = NULL;
-  result_list.tmp_tables_created = FALSE;
-  result_list.bgs_working = FALSE;
-  result_list.direct_order_limit = FALSE;
-  result_list.direct_limit_offset = FALSE;
-  result_list.set_split_read = FALSE;
-  result_list.insert_dup_update_pushdown = FALSE;
-  result_list.tmp_pos_row_first = NULL;
-  result_list.direct_aggregate = FALSE;
-  result_list.snap_direct_aggregate = FALSE;
-  result_list.direct_distinct = FALSE;
-  result_list.casual_read = NULL;
-  result_list.use_both_key = FALSE;
-  result_list.in_cmp_ref = FALSE;
-  ref_length = sizeof(SPIDER_POSITION);
-=======
   init_fields();
->>>>>>> 9849e3f9
   DBUG_VOID_RETURN;
 }
 
@@ -279,12 +227,7 @@
     uchar *rnd_read_bitmap;
     uchar *rnd_write_bitmap;
     if (!(wide_handler = (SPIDER_WIDE_HANDLER *)
-<<<<<<< HEAD
-      spider_bulk_malloc(spider_current_trx, 16, MYF(MY_WME | MY_ZEROFILL),
-=======
-#ifdef WITH_PARTITION_STORAGE_ENGINE
       spider_bulk_malloc(spider_current_trx, SPD_MID_HA_SPIDER_OPEN_1, MYF(MY_WME | MY_ZEROFILL),
->>>>>>> 9849e3f9
         &wide_handler, sizeof(SPIDER_WIDE_HANDLER),
         &searched_bitmap,
           (uint) sizeof(uchar) * my_bitmap_buffer_size(table->read_set),
@@ -303,28 +246,6 @@
         &partition_handler,
           (uint) sizeof(SPIDER_PARTITION_HANDLER),
         NullS)
-<<<<<<< HEAD
-=======
-#else
-      spider_bulk_malloc(spider_current_trx, SPD_MID_HA_SPIDER_OPEN_2, MYF(MY_WME | MY_ZEROFILL),
-        &wide_handler, sizeof(SPIDER_WIDE_HANDLER),
-        &searched_bitmap,
-          (uint) sizeof(uchar) * my_bitmap_buffer_size(table->read_set),
-        &ft_discard_bitmap,
-          (uint) sizeof(uchar) * my_bitmap_buffer_size(table->read_set),
-        &position_bitmap,
-          (uint) sizeof(uchar) * my_bitmap_buffer_size(table->read_set),
-        &idx_read_bitmap,
-          (uint) sizeof(uchar) * my_bitmap_buffer_size(table->read_set),
-        &idx_write_bitmap,
-          (uint) sizeof(uchar) * my_bitmap_buffer_size(table->read_set),
-        &rnd_read_bitmap,
-          (uint) sizeof(uchar) * my_bitmap_buffer_size(table->read_set),
-        &rnd_write_bitmap,
-          (uint) sizeof(uchar) * my_bitmap_buffer_size(table->read_set),
-        NullS)
-#endif
->>>>>>> 9849e3f9
         )
     ) {
       error_num = HA_ERR_OUT_OF_MEM;
