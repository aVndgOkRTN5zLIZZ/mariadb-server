--- conflicted
+++ resolved
@@ -1402,13 +1402,10 @@
     lcptr->merged_value.str = merged_value;
     lcptr->hash_value_to = my_calc_hash(&conn->loop_check_queue,
       (uchar *) to_str.str, to_str.length);
-<<<<<<< HEAD
     /*
       Mark as checked. It will be added to loop_check_queue in
       spider_conn_queue_and_merge_loop_check() below for checking
     */
-=======
->>>>>>> 4a09e743
     if (unlikely(my_hash_insert(&conn->loop_checked, (uchar *) lcptr)))
     {
       my_afree(loop_check_buf);
@@ -3828,94 +3825,6 @@
   DBUG_RETURN(FALSE);
 }
 
-<<<<<<< HEAD
-=======
-bool spider_conn_use_handler(
-  ha_spider *spider,
-  int lock_mode,
-  int link_idx
-) {
-  THD *thd = spider->wide_handler->trx->thd;
-  int use_handler = spider_param_use_handler(thd,
-    spider->share->use_handlers[link_idx]);
-  DBUG_ENTER("spider_conn_use_handler");
-  DBUG_PRINT("info",("spider use_handler=%d", use_handler));
-  DBUG_PRINT("info",("spider spider->conn_kind[link_idx]=%u",
-    spider->conn_kind[link_idx]));
-  if (spider->do_direct_update)
-  {
-    spider->sql_kinds |= SPIDER_SQL_KIND_SQL;
-    spider->sql_kind[link_idx] = SPIDER_SQL_KIND_SQL;
-      spider->direct_update_kinds |= SPIDER_SQL_KIND_SQL;
-      DBUG_PRINT("info",("spider FALSE by using direct_update"));
-      DBUG_RETURN(FALSE);
-  }
-  if (spider->use_spatial_index)
-  {
-    DBUG_PRINT("info",("spider FALSE by use_spatial_index"));
-    spider->sql_kinds |= SPIDER_SQL_KIND_SQL;
-    spider->sql_kind[link_idx] = SPIDER_SQL_KIND_SQL;
-    DBUG_RETURN(FALSE);
-  }
-  uint dbton_id;
-  spider_db_handler *dbton_hdl;
-  dbton_id = spider->share->sql_dbton_ids[spider->conn_link_idx[link_idx]];
-  dbton_hdl = spider->dbton_handler[dbton_id];
-  if (!dbton_hdl->support_use_handler(use_handler))
-  {
-    DBUG_PRINT("info",("spider FALSE by dbton"));
-    spider->sql_kinds |= SPIDER_SQL_KIND_SQL;
-    spider->sql_kind[link_idx] = SPIDER_SQL_KIND_SQL;
-    DBUG_RETURN(FALSE);
-  }
-  if (
-    spider->wide_handler->sql_command == SQLCOM_HA_READ &&
-    (
-      !(use_handler & 2) ||
-      (
-        spider_param_sync_trx_isolation(thd) &&
-        thd_tx_isolation(thd) == ISO_SERIALIZABLE
-      )
-    )
-  ) {
-    DBUG_PRINT("info",("spider TRUE by HA"));
-    spider->sql_kinds |= SPIDER_SQL_KIND_HANDLER;
-    spider->sql_kind[link_idx] = SPIDER_SQL_KIND_HANDLER;
-    DBUG_RETURN(TRUE);
-  }
-  if (
-    spider->wide_handler->sql_command != SQLCOM_HA_READ &&
-    lock_mode == SPIDER_LOCK_MODE_NO_LOCK &&
-    spider_param_sync_trx_isolation(thd) &&
-    thd_tx_isolation(thd) != ISO_SERIALIZABLE &&
-    (use_handler & 1)
-  ) {
-    DBUG_PRINT("info",("spider TRUE by PARAM"));
-    spider->sql_kinds |= SPIDER_SQL_KIND_HANDLER;
-    spider->sql_kind[link_idx] = SPIDER_SQL_KIND_HANDLER;
-    DBUG_RETURN(TRUE);
-  }
-  spider->sql_kinds |= SPIDER_SQL_KIND_SQL;
-  spider->sql_kind[link_idx] = SPIDER_SQL_KIND_SQL;
-  DBUG_RETURN(FALSE);
-}
-
-bool spider_conn_need_open_handler(
-  ha_spider *spider,
-  uint idx,
-  int link_idx
-) {
-  DBUG_ENTER("spider_conn_need_open_handler");
-  DBUG_PRINT("info",("spider spider=%p", spider));
-  if (spider->handler_opened(link_idx, spider->conn_kind[link_idx]))
-  {
-      DBUG_PRINT("info",("spider HA already opened"));
-      DBUG_RETURN(FALSE);
-  }
-  DBUG_RETURN(TRUE);
-}
-
->>>>>>> 4a09e743
 SPIDER_CONN* spider_get_conn_from_idle_connection(
   SPIDER_SHARE *share,
   int link_idx,
