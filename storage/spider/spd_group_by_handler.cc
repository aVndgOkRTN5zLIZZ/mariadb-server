/* Copyright (C) 2008-2019 Kentoku Shiba
   Copyright (C) 2019 MariaDB corp

  This program is free software; you can redistribute it and/or modify
  it under the terms of the GNU General Public License as published by
  the Free Software Foundation; version 2 of the License.

  This program is distributed in the hope that it will be useful,
  but WITHOUT ANY WARRANTY; without even the implied warranty of
  MERCHANTABILITY or FITNESS FOR A PARTICULAR PURPOSE.  See the
  GNU General Public License for more details.

  You should have received a copy of the GNU General Public License
  along with this program; if not, write to the Free Software
  Foundation, Inc., 51 Franklin Street, Fifth Floor, Boston, MA 02111-1301 USA */

#define MYSQL_SERVER 1
#include <my_global.h>
#include "mysql_version.h"
#include "spd_environ.h"
#include "sql_priv.h"
#include "probes_mysql.h"
#include "sql_class.h"
#include "sql_partition.h"
#include "sql_select.h"
#include "ha_partition.h"
#include "sql_common.h"
#include <errmsg.h>
#include "spd_err.h"
#include "spd_param.h"
#include "spd_db_include.h"
#include "spd_include.h"
#include "ha_spider.h"
#include "spd_conn.h"
#include "spd_db_conn.h"
#include "spd_malloc.h"
#include "spd_table.h"
#include "spd_ping_table.h"
#include "spd_group_by_handler.h"

extern handlerton *spider_hton_ptr;
extern SPIDER_DBTON spider_dbton[SPIDER_DBTON_SIZE];

spider_fields::spider_fields() :
  dbton_count(0), current_dbton_num(0),
  table_count(0), table_holder(NULL),
  first_link_idx_chain(NULL), last_link_idx_chain(NULL), current_link_idx_chain(NULL),
  first_conn_holder(NULL), last_conn_holder(NULL), current_conn_holder(NULL)
{
  DBUG_ENTER("spider_fields::spider_fields");
  DBUG_PRINT("info",("spider this=%p", this));
  DBUG_VOID_RETURN;
}

spider_fields::~spider_fields()
{
  DBUG_ENTER("spider_fields::~spider_fields");
  DBUG_PRINT("info",("spider this=%p", this));
  if (first_link_idx_chain)
  {
    while ((current_link_idx_chain = first_link_idx_chain))
    {
      first_link_idx_chain = current_link_idx_chain->next;
      spider_free(spider_current_trx, current_link_idx_chain, MYF(0));
    }
  }
  if (first_conn_holder)
  {
    while ((current_conn_holder = first_conn_holder))
    {
      first_conn_holder = current_conn_holder->next;
      free_conn_holder(current_conn_holder);
    }
  }
  DBUG_VOID_RETURN;
}

void spider_fields::add_dbton_id(
  uint dbton_id_arg
) {
  uint roop_count;
  DBUG_ENTER("spider_fields::add_dbton_id");
  DBUG_PRINT("info",("spider this=%p", this));
  for (roop_count = 0; roop_count < dbton_count; ++roop_count)
  {
    if (dbton_ids[roop_count] == dbton_id_arg)
    {
      DBUG_VOID_RETURN;
    }
  }
  dbton_ids[roop_count] = dbton_id_arg;
  ++dbton_count;
  DBUG_VOID_RETURN;
}

void spider_fields::set_pos_to_first_dbton_id(
) {
  DBUG_ENTER("spider_fields::set_pos_to_first_dbton_id");
  DBUG_PRINT("info",("spider this=%p", this));
  current_dbton_num = 0;
  DBUG_VOID_RETURN;
}

uint spider_fields::get_next_dbton_id(
) {
  uint return_dbton_id;
  DBUG_ENTER("spider_fields::get_next_dbton_id");
  DBUG_PRINT("info",("spider this=%p", this));
  if (current_dbton_num >= dbton_count)
    DBUG_RETURN(SPIDER_DBTON_SIZE);
  return_dbton_id = dbton_ids[current_dbton_num];
  ++current_dbton_num;
  DBUG_RETURN(return_dbton_id);
}

int spider_fields::make_link_idx_chain(
  int link_status
) {
  uint roop_count, roop_count2;
  SPIDER_CONN *conn;
  SPIDER_CONN_HOLDER *conn_holder;
  SPIDER_TABLE_LINK_IDX_HOLDER *table_link_idx_holder;
  SPIDER_LINK_IDX_HOLDER *link_idx_holder, *add_link_idx_holder,
    *dup_link_idx_holder, *current_link_idx_holder;
  ha_spider *spider;
  SPIDER_LINK_IDX_CHAIN *link_idx_chain;
  SPIDER_SHARE *share;
  DBUG_ENTER("spider_fields::make_link_idx_chain");
  DBUG_PRINT("info",("spider this=%p", this));
  conn_holder = first_conn_holder;
  bool has_remain, skip;
  do {
    for (roop_count2 = 0; roop_count2 < table_count; ++roop_count2)
    {
      table_link_idx_holder = &conn_holder->table_link_idx_holder[roop_count2];
      link_idx_holder = table_link_idx_holder->first_link_idx_holder;
      dup_link_idx_holder = NULL;
      for (roop_count = 0;
        roop_count < conn_holder->link_idx_holder_count_max - 1; ++roop_count)
      {
        if (!link_idx_holder->next)
        {
          DBUG_PRINT("info",("spider fill link_idx_holder for %u",
            roop_count2));
          if (!(add_link_idx_holder = create_link_idx_holder()))
            DBUG_RETURN(HA_ERR_OUT_OF_MEM);
          dup_link_idx_holder = get_dup_link_idx_holder(
            table_link_idx_holder, dup_link_idx_holder);
          add_link_idx_holder->table_link_idx_holder =
            dup_link_idx_holder->table_link_idx_holder;
          add_link_idx_holder->link_idx = dup_link_idx_holder->link_idx;
          add_link_idx_holder->link_status = dup_link_idx_holder->link_status;
          link_idx_holder->next = add_link_idx_holder;
        }
        link_idx_holder = link_idx_holder->next;
      }
    }

    for (roop_count2 = 0; roop_count2 < table_count; ++roop_count2)
    {
      table_link_idx_holder = &conn_holder->table_link_idx_holder[roop_count2];
      table_link_idx_holder->current_link_idx_holder =
        table_link_idx_holder->first_link_idx_holder;
    }
    for (roop_count = 0;
      roop_count < conn_holder->link_idx_holder_count_max; ++roop_count)
    {
      link_idx_holder = NULL;
      for (roop_count2 = 0; roop_count2 < table_count; ++roop_count2)
      {
        table_link_idx_holder =
          &conn_holder->table_link_idx_holder[roop_count2];
        if (link_idx_holder)
        {
          link_idx_holder->next_table =
            table_link_idx_holder->current_link_idx_holder;
        }
        link_idx_holder = table_link_idx_holder->current_link_idx_holder;
        table_link_idx_holder->current_link_idx_holder = link_idx_holder->next;
      }
    }
  } while ((conn_holder = conn_holder->next));

  current_conn_holder = first_conn_holder;
  do {
    table_link_idx_holder =
      &current_conn_holder->table_link_idx_holder[0];
    table_link_idx_holder->current_link_idx_holder =
      table_link_idx_holder->first_link_idx_holder;
  } while ((current_conn_holder = current_conn_holder->next));

  spider = table_holder[0].spider;
  share = spider->share;
  DBUG_PRINT("info",("spider create link_idx_chain sorted by 0"));
  for (
    roop_count = spider_conn_link_idx_next(share->link_statuses,
      spider->conn_link_idx, -1, share->link_count,
      link_status);
    roop_count < share->link_count;
    roop_count = spider_conn_link_idx_next(share->link_statuses,
      spider->conn_link_idx, roop_count, share->link_count,
      link_status)
  ) {
    conn = spider->conns[roop_count];
    if (!conn->conn_holder_for_direct_join)
    {
      continue;
    }
    table_link_idx_holder =
      &conn->conn_holder_for_direct_join->table_link_idx_holder[0];
    link_idx_holder = table_link_idx_holder->current_link_idx_holder;
    table_link_idx_holder->current_link_idx_holder = link_idx_holder->next;
    DBUG_ASSERT(link_idx_holder->link_idx == (int) roop_count);
    if (!(link_idx_chain = create_link_idx_chain()))
      DBUG_RETURN(HA_ERR_OUT_OF_MEM);
    if (!first_link_idx_chain)
    {
      first_link_idx_chain = link_idx_chain;
    } else {
      last_link_idx_chain->next = link_idx_chain;
    }
    last_link_idx_chain = link_idx_chain;
    link_idx_chain->conn = conn;
    link_idx_chain->link_idx_holder = link_idx_holder;
    do {
      if (link_idx_chain->link_status < link_idx_holder->link_status)
      {
        link_idx_chain->link_status = link_idx_holder->link_status;
      }
    } while ((link_idx_holder = link_idx_holder->next_table));
  }

  do {
    has_remain = FALSE;
    current_conn_holder = first_conn_holder;
    do {
      table_link_idx_holder =
        &current_conn_holder->table_link_idx_holder[0];
      link_idx_holder = table_link_idx_holder->current_link_idx_holder;
      if (link_idx_holder)
      {
        has_remain = TRUE;
        for (roop_count2 = 1; roop_count2 < table_count; ++roop_count2)
        {
          if (table_link_idx_holder[roop_count2].link_idx_holder_count ==
            current_conn_holder->link_idx_holder_count_max)
          {
            break;
          }
        }
        break;
      }
    } while ((current_conn_holder = current_conn_holder->next));

    if (has_remain)
    {
      current_conn_holder = first_conn_holder;
      do {
        table_link_idx_holder =
          &current_conn_holder->table_link_idx_holder[0];
        link_idx_holder = table_link_idx_holder->current_link_idx_holder;
        if (link_idx_holder)
        {
          for (roop_count = 1; roop_count <= roop_count2; ++roop_count)
          {
            link_idx_holder = link_idx_holder->next_table;
          }
          table_link_idx_holder[roop_count2].current_link_idx_holder =
            link_idx_holder;
        } else {
          table_link_idx_holder[roop_count2].current_link_idx_holder = NULL;
        }
      } while ((current_conn_holder = current_conn_holder->next));

      spider = table_holder[roop_count2].spider;
      share = spider->share;
      DBUG_PRINT("info",("spider create link_idx_chain sorted by %d",
        roop_count2));
      for (
        roop_count = spider_conn_link_idx_next(share->link_statuses,
          spider->conn_link_idx, -1, share->link_count,
          link_status);
        roop_count < share->link_count;
        roop_count = spider_conn_link_idx_next(share->link_statuses,
          spider->conn_link_idx, roop_count, share->link_count,
          link_status)
      ) {
        conn = spider->conns[roop_count];
        if (!conn->conn_holder_for_direct_join)
        {
          continue;
        }
        table_link_idx_holder =
          &conn->conn_holder_for_direct_join->table_link_idx_holder[0];
        link_idx_holder =
          table_link_idx_holder[roop_count2].current_link_idx_holder;
        skip = FALSE;
        if (link_idx_holder)
        {
          current_link_idx_holder = table_link_idx_holder->first_link_idx_holder;
          while (current_link_idx_holder != link_idx_holder)
          {
            if (current_link_idx_holder->link_idx ==
              link_idx_holder->link_idx)
            {
              skip = TRUE;
              break;
            }
            current_link_idx_holder = current_link_idx_holder->next;
          }
        }
        if (skip)
        {
          continue;
        }
        DBUG_PRINT("info",("spider create link_idx_chain for %d",
          roop_count2));
        table_link_idx_holder[roop_count2].current_link_idx_holder =
          link_idx_holder->next;
        link_idx_holder =
          table_link_idx_holder->current_link_idx_holder;
        table_link_idx_holder->current_link_idx_holder =
          link_idx_holder->next;
        if (!(link_idx_chain = create_link_idx_chain()))
          DBUG_RETURN(HA_ERR_OUT_OF_MEM);
        DBUG_ASSERT(first_link_idx_chain);
        last_link_idx_chain->next = link_idx_chain;
        last_link_idx_chain = link_idx_chain;
        link_idx_chain->conn = conn;
        link_idx_chain->link_idx_holder = link_idx_holder;
        do {
          if (link_idx_chain->link_status < link_idx_holder->link_status)
          {
            link_idx_chain->link_status = link_idx_holder->link_status;
          }
        } while ((link_idx_holder = link_idx_holder->next_table));
      }
    }
  } while (has_remain);
  DBUG_RETURN(0);
}

SPIDER_LINK_IDX_CHAIN *spider_fields::create_link_idx_chain(
) {
  DBUG_ENTER("spider_fields::create_link_idx_chain");
  DBUG_PRINT("info",("spider this=%p", this));
  DBUG_RETURN((SPIDER_LINK_IDX_CHAIN *)
    spider_malloc(spider_current_trx, SPD_MID_FIELDS_CREATE_LINK_IDX_CHAIN_1, sizeof(SPIDER_LINK_IDX_CHAIN),
    MYF(MY_WME | MY_ZEROFILL)));
}

void spider_fields::set_pos_to_first_link_idx_chain(
) {
  DBUG_ENTER("spider_fields::set_pos_to_first_link_idx_chain");
  DBUG_PRINT("info",("spider this=%p", this));
  current_link_idx_chain = first_link_idx_chain;
  DBUG_VOID_RETURN;
}

SPIDER_LINK_IDX_CHAIN *spider_fields::get_next_link_idx_chain(
) {
  SPIDER_LINK_IDX_CHAIN *return_link_idx_chain = current_link_idx_chain;
  DBUG_ENTER("spider_fields::get_next_link_idx_chain");
  DBUG_PRINT("info",("spider this=%p", this));
  if (current_link_idx_chain)
    current_link_idx_chain = current_link_idx_chain->next;
  DBUG_RETURN(return_link_idx_chain);
}

SPIDER_LINK_IDX_HOLDER *spider_fields::get_dup_link_idx_holder(
  SPIDER_TABLE_LINK_IDX_HOLDER *table_link_idx_holder,
  SPIDER_LINK_IDX_HOLDER *current
) {
  SPIDER_LINK_IDX_HOLDER *return_link_idx_holder;
  DBUG_ENTER("spider_fields::get_dup_link_idx_holder");
  DBUG_PRINT("info",("spider this=%p", this));
  if (!current)
  {
    return_link_idx_holder = table_link_idx_holder->first_link_idx_holder;
    do {
      if (return_link_idx_holder->link_status == SPIDER_LINK_STATUS_OK)
        break;
    } while ((return_link_idx_holder = return_link_idx_holder->next));
    if (!return_link_idx_holder)
    {
      return_link_idx_holder = table_link_idx_holder->first_link_idx_holder;
    }
  } else {
    if (current->link_status == SPIDER_LINK_STATUS_OK)
    {
      return_link_idx_holder = current;
      while ((return_link_idx_holder = return_link_idx_holder->next))
      {
        if (return_link_idx_holder->link_status == SPIDER_LINK_STATUS_OK)
          break;
      }
      if (!return_link_idx_holder)
      {
        return_link_idx_holder = table_link_idx_holder->first_link_idx_holder;
        do {
          if (
            return_link_idx_holder->link_status == SPIDER_LINK_STATUS_OK
          )
            break;
          DBUG_ASSERT(return_link_idx_holder != current);
        } while ((return_link_idx_holder = return_link_idx_holder->next));
      }
    } else {
      if (!current->next)
      {
        return_link_idx_holder = table_link_idx_holder->first_link_idx_holder;
      } else {
        return_link_idx_holder = current->next;
      }
    }
  }
  DBUG_RETURN(return_link_idx_holder);
}

bool spider_fields::check_link_ok_chain(
) {
  DBUG_ENTER("spider_fields::check_link_ok_chain");
  DBUG_PRINT("info",("spider this=%p", this));
  for (current_link_idx_chain = first_link_idx_chain; current_link_idx_chain;
    current_link_idx_chain = current_link_idx_chain->next)
  {
    DBUG_PRINT("info",("spider current_link_idx_chain=%p", current_link_idx_chain));
    DBUG_PRINT("info",("spider current_link_idx_chain->link_status=%d", current_link_idx_chain->link_status));
    if (current_link_idx_chain->link_status == SPIDER_LINK_STATUS_OK)
    {
      first_ok_link_idx_chain = current_link_idx_chain;
      DBUG_RETURN(FALSE);
    }
  }
  DBUG_RETURN(TRUE);
}

bool spider_fields::is_first_link_ok_chain(
  SPIDER_LINK_IDX_CHAIN *link_idx_chain_arg
) {
  DBUG_ENTER("spider_fields::is_first_link_ok_chain");
  DBUG_PRINT("info",("spider this=%p", this));
  DBUG_RETURN(first_ok_link_idx_chain == link_idx_chain_arg);
}

int spider_fields::get_ok_link_idx(
) {
  DBUG_ENTER("spider_fields::get_ok_link_idx");
  DBUG_PRINT("info",("spider this=%p", this));
  DBUG_RETURN(first_ok_link_idx_chain->link_idx_holder->link_idx);
}

void spider_fields::set_first_link_idx(
) {
  SPIDER_LINK_IDX_HOLDER *link_idx_holder;
  SPIDER_LINK_IDX_CHAIN *link_idx_chain;
  uint dbton_id;
  ha_spider *spider;
  spider_db_handler *dbton_hdl;
  DBUG_ENTER("spider_fields::set_first_link_idx");
  DBUG_PRINT("info",("spider this=%p", this));
  set_pos_to_first_dbton_id();
  while ((dbton_id = get_next_dbton_id()) < SPIDER_DBTON_SIZE)
  {
    set_pos_to_first_link_idx_chain();
    while ((link_idx_chain = get_next_link_idx_chain()))
    {
      if (link_idx_chain->conn->dbton_id == dbton_id)
      {
        break;
      }
    }
    DBUG_ASSERT(link_idx_chain);
    set_pos_to_first_table_on_link_idx_chain(link_idx_chain);

    for (uint i= 0; i < table_count; i++)
    {
      link_idx_holder = get_next_table_on_link_idx_chain(link_idx_chain);
      spider = table_holder[i].spider;
      dbton_hdl = spider->dbton_handler[dbton_id];
      dbton_hdl->first_link_idx = link_idx_holder->link_idx;
    }
  }
  DBUG_VOID_RETURN;
}

int spider_fields::add_link_idx(
  SPIDER_CONN_HOLDER *conn_holder_arg,
  ha_spider *spider_arg,
  int link_idx
) {
  SPIDER_TABLE_LINK_IDX_HOLDER *table_link_idx_holder;
  SPIDER_LINK_IDX_HOLDER *link_idx_holder;
  DBUG_ENTER("spider_fields::add_link_idx");
  DBUG_PRINT("info",("spider this=%p", this));
  table_link_idx_holder =
    &conn_holder_arg->table_link_idx_holder[spider_arg->idx_for_direct_join];
  if (!table_link_idx_holder->first_link_idx_holder)
  {
    link_idx_holder = create_link_idx_holder();
    DBUG_PRINT("info",("spider link_idx_holder=%p", link_idx_holder));
    if (!link_idx_holder)
      DBUG_RETURN(HA_ERR_OUT_OF_MEM);
    table_link_idx_holder->first_link_idx_holder = link_idx_holder;
    table_link_idx_holder->last_link_idx_holder = link_idx_holder;
    table_link_idx_holder->table_holder =
      &table_holder[spider_arg->idx_for_direct_join];
  } else {
    link_idx_holder = create_link_idx_holder();
    DBUG_PRINT("info",("spider link_idx_holder=%p", link_idx_holder));
    if (!link_idx_holder)
      DBUG_RETURN(HA_ERR_OUT_OF_MEM);
    table_link_idx_holder->last_link_idx_holder->next = link_idx_holder;
    table_link_idx_holder->last_link_idx_holder = link_idx_holder;
  }
  link_idx_holder->table_link_idx_holder = table_link_idx_holder;
  link_idx_holder->link_idx = link_idx;
  link_idx_holder->link_status = spider_conn_get_link_status(
    spider_arg->share->link_statuses, spider_arg->conn_link_idx,
    link_idx);
  ++table_link_idx_holder->link_idx_holder_count;
  if (conn_holder_arg->link_idx_holder_count_max <
    table_link_idx_holder->link_idx_holder_count)
  {
    conn_holder_arg->link_idx_holder_count_max =
      table_link_idx_holder->link_idx_holder_count;
  }
  DBUG_RETURN(0);
}

SPIDER_LINK_IDX_HOLDER *spider_fields::create_link_idx_holder(
) {
  DBUG_ENTER("spider_fields::create_link_idx_holder");
  DBUG_PRINT("info",("spider this=%p", this));
  DBUG_RETURN((SPIDER_LINK_IDX_HOLDER *)
    spider_malloc(spider_current_trx, SPD_MID_FIELDS_CREATE_LINK_IDX_HOLDER_1, sizeof(SPIDER_LINK_IDX_HOLDER),
    MYF(MY_WME | MY_ZEROFILL)));
}

void spider_fields::set_pos_to_first_table_on_link_idx_chain(
  SPIDER_LINK_IDX_CHAIN *link_idx_chain_arg
) {
  DBUG_ENTER("spider_fields::set_pos_to_first_table_on_link_idx_chain");
  DBUG_PRINT("info",("spider this=%p", this));
  link_idx_chain_arg->current_link_idx_holder =
    link_idx_chain_arg->link_idx_holder;
  DBUG_VOID_RETURN;
}

SPIDER_LINK_IDX_HOLDER *spider_fields::get_next_table_on_link_idx_chain(
  SPIDER_LINK_IDX_CHAIN *link_idx_chain_arg
) {
  SPIDER_LINK_IDX_HOLDER *return_link_idx_holder;
  DBUG_ENTER("spider_fields::get_next_table_on_link_idx_chain");
  DBUG_PRINT("info",("spider this=%p", this));
  if (!link_idx_chain_arg->current_link_idx_holder)
    DBUG_RETURN(NULL);
  return_link_idx_holder = link_idx_chain_arg->current_link_idx_holder;
  link_idx_chain_arg->current_link_idx_holder =
    link_idx_chain_arg->current_link_idx_holder->next_table;
  DBUG_RETURN(return_link_idx_holder);
}

SPIDER_CONN_HOLDER *spider_fields::add_conn(
  SPIDER_CONN *conn_arg,
  long access_balance
) {
  SPIDER_CONN_HOLDER *conn_holder;
  DBUG_ENTER("spider_fields::add_conn");
  DBUG_PRINT("info",("spider this=%p", this));
  if (!first_conn_holder)
  {
    conn_holder = create_conn_holder();
    DBUG_PRINT("info",("spider conn_holder=%p", conn_holder));
    if (!conn_holder)
      DBUG_RETURN(NULL);
    conn_holder->conn = conn_arg;
    conn_holder->access_balance = access_balance;
    first_conn_holder = conn_holder;
    last_conn_holder = conn_holder;
    conn_arg->conn_holder_for_direct_join = conn_holder;
    add_dbton_id(conn_arg->dbton_id);
  } else {
    conn_holder = first_conn_holder;
    do {
      if (conn_holder->conn == conn_arg)
        break;
    } while ((conn_holder = conn_holder->next));
    if (!conn_holder)
    {
      conn_holder = create_conn_holder();
      DBUG_PRINT("info",("spider conn_holder=%p", conn_holder));
      if (!conn_holder)
        DBUG_RETURN(NULL);
      conn_holder->conn = conn_arg;
      conn_holder->access_balance = access_balance;
      conn_holder->prev = last_conn_holder;
      last_conn_holder->next = conn_holder;
      last_conn_holder = conn_holder;
      conn_arg->conn_holder_for_direct_join = conn_holder;
      add_dbton_id(conn_arg->dbton_id);
    }
  }
  DBUG_RETURN(conn_holder);
}

SPIDER_CONN_HOLDER *spider_fields::create_conn_holder(
) {
  SPIDER_CONN_HOLDER *return_conn_holder;
  SPIDER_TABLE_LINK_IDX_HOLDER *table_link_idx_holder;
  DBUG_ENTER("spider_fields::create_conn_holder");
  DBUG_PRINT("info",("spider this=%p", this));
  return_conn_holder = (SPIDER_CONN_HOLDER *)
    spider_bulk_malloc(spider_current_trx, SPD_MID_FIELDS_CREATE_CONN_HOLDER_1, MYF(MY_WME | MY_ZEROFILL),
      &return_conn_holder, (uint) (sizeof(SPIDER_CONN_HOLDER)),
      &table_link_idx_holder,
        (uint) (table_count * sizeof(SPIDER_TABLE_LINK_IDX_HOLDER)),
      NullS
    );
  if (!return_conn_holder)
    DBUG_RETURN(NULL);
  DBUG_PRINT("info",("spider table_count=%u", table_count));
  DBUG_PRINT("info",("spider table_link_idx_holder=%p", table_link_idx_holder));
  return_conn_holder->table_link_idx_holder = table_link_idx_holder;
  DBUG_RETURN(return_conn_holder);
}

bool spider_fields::has_conn_holder(
) {
  DBUG_ENTER("spider_fields::has_conn_holder");
  DBUG_PRINT("info",("spider this=%p", this));
  DBUG_RETURN(first_conn_holder);
}

void spider_fields::clear_conn_holder_from_conn(
) {
  DBUG_ENTER("spider_fields::clear_conn_checked_for_same_conn");
  DBUG_PRINT("info",("spider this=%p", this));
  for (current_conn_holder = first_conn_holder; current_conn_holder;
    current_conn_holder = current_conn_holder->next)
  {
    current_conn_holder->checked_for_same_conn = FALSE;
  }
  DBUG_VOID_RETURN;
}

bool spider_fields::check_conn_same_conn(
  SPIDER_CONN *conn_arg
) {
  DBUG_ENTER("spider_fields::check_conn_same_conn");
  DBUG_PRINT("info",("spider this=%p", this));
  for (current_conn_holder = first_conn_holder; current_conn_holder;
    current_conn_holder = current_conn_holder->next)
  {
    if (current_conn_holder->conn == conn_arg)
    {
      current_conn_holder->checked_for_same_conn = TRUE;
      DBUG_RETURN(TRUE);
    }
  }
  DBUG_RETURN(FALSE);
}

bool spider_fields::remove_conn_if_not_checked(
) {
  SPIDER_CONN_HOLDER *conn_holder;
  bool removed = FALSE;
  DBUG_ENTER("spider_fields::remove_conn_if_not_checked");
  DBUG_PRINT("info",("spider this=%p", this));
  current_conn_holder = first_conn_holder;
  while (current_conn_holder)
  {
    if (!current_conn_holder->checked_for_same_conn)
    {
      removed = TRUE;
      DBUG_PRINT("info",("spider remove connection %p",
        current_conn_holder->conn));
      if (!current_conn_holder->prev)
      {
        first_conn_holder = current_conn_holder->next;
        if (current_conn_holder->next)
        {
          current_conn_holder->next->prev = NULL;
        } else {
          last_conn_holder = NULL;
        }
      } else {
        current_conn_holder->prev->next = current_conn_holder->next;
        if (current_conn_holder->next)
        {
          current_conn_holder->next->prev = current_conn_holder->prev;
        } else {
          last_conn_holder = current_conn_holder->prev;
          last_conn_holder->next = NULL;
        }
      }
      conn_holder = current_conn_holder->next;
      free_conn_holder(current_conn_holder);
      current_conn_holder = conn_holder;
    } else {
      current_conn_holder = current_conn_holder->next;
    }
  }
  DBUG_RETURN(removed);
}

void spider_fields::check_support_dbton(
  uchar *dbton_bitmap
) {
  SPIDER_CONN_HOLDER *conn_holder;
  DBUG_ENTER("spider_fields::check_support_dbton");
  DBUG_PRINT("info",("spider this=%p", this));
  current_conn_holder = first_conn_holder;
  while (current_conn_holder)
  {
    if (!spider_bit_is_set(dbton_bitmap, current_conn_holder->conn->dbton_id))
    {
      DBUG_PRINT("info",("spider remove connection %p",
        current_conn_holder->conn));
      if (!current_conn_holder->prev)
      {
        first_conn_holder = current_conn_holder->next;
        if (current_conn_holder->next)
        {
          current_conn_holder->next->prev = NULL;
        } else {
          last_conn_holder = NULL;
        }
      } else {
        current_conn_holder->prev->next = current_conn_holder->next;
        if (current_conn_holder->next)
        {
          current_conn_holder->next->prev = current_conn_holder->prev;
        } else {
          last_conn_holder = current_conn_holder->prev;
          last_conn_holder->next = NULL;
        }
      }
      conn_holder = current_conn_holder->next;
      free_conn_holder(current_conn_holder);
      current_conn_holder = conn_holder;
    } else {
      current_conn_holder = current_conn_holder->next;
    }
  }
  DBUG_VOID_RETURN;
}

void spider_fields::choose_a_conn(
) {
  SPIDER_CONN_HOLDER *conn_holder;
  longlong balance_total = 0, balance_val;
  double rand_val;
  THD *thd = table_holder[0].spider->wide_handler->trx->thd;
  DBUG_ENTER("spider_fields::choose_a_conn");
  DBUG_PRINT("info",("spider this=%p", this));
  for (current_conn_holder = first_conn_holder; current_conn_holder;
    current_conn_holder = current_conn_holder->next)
  {
    balance_total += current_conn_holder->access_balance;
  }

  rand_val = spider_rand(thd->variables.server_id + thd_get_thread_id(thd));
  balance_val = (longlong) (rand_val * balance_total);

  current_conn_holder = first_conn_holder;
  while (current_conn_holder)
  {
    if (balance_val < current_conn_holder->access_balance)
      break;
    balance_val -= current_conn_holder->access_balance;

    DBUG_PRINT("info",("spider remove connection %p",
      current_conn_holder->conn));
    first_conn_holder = current_conn_holder->next;
    DBUG_ASSERT(current_conn_holder->next);
    first_conn_holder->prev = NULL;
    free_conn_holder(current_conn_holder);
    current_conn_holder = first_conn_holder;
  }

  DBUG_PRINT("info",("spider chosen connection is %p",
    current_conn_holder->conn));
  last_conn_holder = current_conn_holder;
  current_conn_holder = current_conn_holder->next;
  last_conn_holder->next = NULL;

  while (current_conn_holder)
  {
    DBUG_PRINT("info",("spider remove connection %p",
    current_conn_holder->conn));
    conn_holder = current_conn_holder->next;
    free_conn_holder(current_conn_holder);
    current_conn_holder = conn_holder;
  }
  DBUG_VOID_RETURN;
}

void spider_fields::free_conn_holder(
  SPIDER_CONN_HOLDER *conn_holder_arg
) {
  uint roop_count;
  DBUG_ENTER("spider_fields::free_conn_holder");
  DBUG_PRINT("info",("spider this=%p", this));
  for (roop_count = 0; roop_count < table_count; ++roop_count)
  {
    if (conn_holder_arg->table_link_idx_holder[roop_count].first_link_idx_holder)
    {
      SPIDER_LINK_IDX_HOLDER *first_link_idx_holder, *current_link_idx_holder;
      first_link_idx_holder =
        conn_holder_arg->table_link_idx_holder[roop_count].first_link_idx_holder;
      while ((current_link_idx_holder = first_link_idx_holder))
      {
        first_link_idx_holder = current_link_idx_holder->next;
        spider_free(spider_current_trx, current_link_idx_holder, MYF(0));
      }
    }
  }
  if (conn_holder_arg->conn)
    conn_holder_arg->conn->conn_holder_for_direct_join = NULL;
  DBUG_PRINT("info",("spider free conn_holder=%p", conn_holder_arg));
  spider_free(spider_current_trx, conn_holder_arg, MYF(0));
  DBUG_VOID_RETURN;
}

/* Add the table associated with an ha_spider to a table_holder.
Return the table_holder. */
static SPIDER_TABLE_HOLDER *spider_add_table_holder(
  ha_spider *spider_arg,
  SPIDER_TABLE_HOLDER *table_holder
) {
  spider_string *str;
  uint length;
  char tmp_buf[SPIDER_SQL_INT_LEN + 2];
  SPIDER_TABLE_HOLDER *return_table_holder;
  DBUG_ENTER("spider_fields::add_table");
  DBUG_PRINT("info",("spider idx_for_direct_join=%u",
    spider_arg->idx_for_direct_join));
  length = my_sprintf(tmp_buf, (tmp_buf, "t%u",
    spider_arg->idx_for_direct_join));
  str = &spider_arg->result_list.tmp_sqls[0];
  str->length(0);
  if (str->reserve(length + SPIDER_SQL_DOT_LEN))
  {
    DBUG_RETURN(NULL);
  }
  str->q_append(tmp_buf, length);
  str->q_append(SPIDER_SQL_DOT_STR, SPIDER_SQL_DOT_LEN);

  return_table_holder = &table_holder[spider_arg->idx_for_direct_join];
  return_table_holder->table = spider_arg->get_table();
  return_table_holder->spider = spider_arg;
  return_table_holder->alias = str;

  DBUG_RETURN(return_table_holder);
}

/* Return the table that field belongs to, or NULL if none exists. */
SPIDER_TABLE_HOLDER *spider_fields::find_table(Field *field)
{
  for (uint i = 0; i < table_count; i++)
    if (field->table == table_holder[i].table)
      return &table_holder[i];
  return NULL;
}

void spider_fields::set_table_holder(SPIDER_TABLE_HOLDER *table_holder_arg,
                                     uint table_count_arg)
{
  table_holder= table_holder_arg;
  table_count= table_count_arg;
}

/* Allocate space for table_count_arg table holders. */
static SPIDER_TABLE_HOLDER *spider_create_table_holder(
  uint table_count_arg
) {
  SPIDER_TABLE_HOLDER* table_holder;
  DBUG_ENTER("spider_create_table_holder");
  if (table_count_arg == 0)
    DBUG_RETURN(0);
  table_holder = (SPIDER_TABLE_HOLDER *)
    spider_malloc(spider_current_trx, SPD_MID_CREATE_TABLE_HOLDER_1,
    table_count_arg * sizeof(SPIDER_TABLE_HOLDER),
    MYF(MY_WME | MY_ZEROFILL));
  DBUG_RETURN(table_holder);
}

/* Return pointer to the first table holder. */
SPIDER_TABLE_HOLDER *spider_fields::get_first_table_holder()
{
  DBUG_ENTER("spider_fields::get_first_spider");
  DBUG_RETURN(table_holder);
}

/* Return the first table holder associated with a given table, or
NULL if not found. */
SPIDER_TABLE_HOLDER *spider_fields::get_table_holder(TABLE *table)
{
  uint table_num;
  DBUG_ENTER("spider_fields::get_table_holder");
  DBUG_PRINT("info",("spider this=%p", this));
  for (table_num = 0; table_num < table_count; ++table_num)
  {
    if (table_holder[table_num].table == table)
      DBUG_RETURN(&table_holder[table_num]);
  }
  DBUG_RETURN(NULL);
}

uint spider_fields::get_table_count()
{
  DBUG_ENTER("spider_fields::get_table_count");
  DBUG_RETURN(table_count);
}

void spider_fields::set_field_ptr(
  Field **field_arg
) {
  DBUG_ENTER("spider_fields::set_field_ptr");
  DBUG_PRINT("info",("spider this=%p", this));
  DBUG_PRINT("info",("spider field_ptr=%p", field_arg));
  current_field_ptr = field_arg;
  DBUG_VOID_RETURN;
}

Field **spider_fields::get_next_field_ptr(
) {
  Field **return_field_ptr = current_field_ptr;
  DBUG_ENTER("spider_fields::get_next_field_ptr");
  DBUG_PRINT("info",("spider this=%p", this));
  if (*current_field_ptr)
    current_field_ptr++;
  DBUG_PRINT("info",("spider field_ptr=%p", return_field_ptr));
  DBUG_RETURN(return_field_ptr);
}

int spider_fields::ping_table_mon_from_table(
  SPIDER_LINK_IDX_CHAIN *link_idx_chain
) {
  int error_num = 0, error_num_buf;
  ha_spider *tmp_spider;
  SPIDER_SHARE *tmp_share;
  int tmp_link_idx;
  SPIDER_LINK_IDX_HOLDER *link_idx_holder;
  DBUG_ENTER("spider_fields::ping_table_mon_from_table");
  set_pos_to_first_table_on_link_idx_chain(link_idx_chain);
  for (uint i= 0; i < table_count; i++)
  {
    link_idx_holder = get_next_table_on_link_idx_chain(link_idx_chain);
    tmp_spider = table_holder[i].spider;
    tmp_link_idx = link_idx_holder->link_idx;
    tmp_share = tmp_spider->share;
    if (tmp_share->monitoring_kind[tmp_link_idx])
    {
      error_num_buf = spider_ping_table_mon_from_table(
          tmp_spider->wide_handler->trx,
          tmp_spider->wide_handler->trx->thd,
          tmp_share,
          tmp_link_idx,
          (uint32) tmp_share->monitoring_sid[tmp_link_idx],
          tmp_share->table_name,
          tmp_share->table_name_length,
          tmp_spider->conn_link_idx[tmp_link_idx],
          NULL,
          0,
          tmp_share->monitoring_kind[tmp_link_idx],
          tmp_share->monitoring_limit[tmp_link_idx],
          tmp_share->monitoring_flag[tmp_link_idx],
          TRUE
        );
      if (!error_num)
        error_num = error_num_buf;
    }
  }
  DBUG_RETURN(error_num);
}

spider_group_by_handler::spider_group_by_handler(
  THD *thd_arg,
  Query *query_arg,
  spider_fields *fields_arg
) : group_by_handler(thd_arg, spider_hton_ptr),
  query(*query_arg), fields(fields_arg)
{
  DBUG_ENTER("spider_group_by_handler::spider_group_by_handler");
  spider = fields->get_first_table_holder()->spider;
  trx = spider->wide_handler->trx;
  DBUG_VOID_RETURN;
}

spider_group_by_handler::~spider_group_by_handler()
{
  DBUG_ENTER("spider_group_by_handler::~spider_group_by_handler");
  spider_free(spider_current_trx, fields->get_first_table_holder(), MYF(0));
  delete fields;
  DBUG_VOID_RETURN;
}

static int spider_prepare_init_scan(
  const Query& query, spider_fields *fields, ha_spider *spider,
  SPIDER_TRX *trx, longlong& offset_limit, THD *thd)
{
  int error_num, link_idx;
  SPIDER_RESULT_LIST *result_list = &spider->result_list;
  st_select_lex *select_lex;
  longlong select_limit, direct_order_limit;
  SPIDER_SHARE *share = spider->share;
  DBUG_ENTER("spider_prepare_init_scan");

  spider->use_fields = TRUE;
  spider->fields = fields;

  spider->check_pre_call(TRUE);

  spider->pushed_pos = NULL;
  result_list->sorted = (query.group_by || query.order_by);
  spider_set_result_list_param(spider);
  spider->mrr_with_cnt = FALSE;
  spider->init_index_handler = FALSE;
  spider->use_spatial_index = FALSE;
  result_list->check_direct_order_limit = FALSE;
  /* Disable direct aggregate when GBH is on (MDEV-29502). */
  result_list->direct_aggregate = FALSE;
  spider->select_column_mode = 0;
  spider->search_link_idx = fields->get_ok_link_idx();
  spider->result_link_idx = spider->search_link_idx;

  spider_db_free_one_result_for_start_next(spider);

  spider->do_direct_update = FALSE;
  spider->direct_update_kinds = 0;
  spider_get_select_limit(spider, &select_lex, &select_limit, &offset_limit);
  direct_order_limit = spider_param_direct_order_limit(thd,
    share->direct_order_limit);
  if (
    direct_order_limit &&
    select_lex->limit_params.explicit_limit &&
    !(select_lex->options & OPTION_FOUND_ROWS) &&
    select_limit < direct_order_limit /* - offset_limit */
  ) {
    result_list->internal_limit = select_limit /* + offset_limit */;
    result_list->split_read = select_limit /* + offset_limit */;
    result_list->bgs_split_read = select_limit /* + offset_limit */;

    result_list->split_read_base = 9223372036854775807LL;
    result_list->semi_split_read = 0;
    result_list->semi_split_read_limit = 9223372036854775807LL;
    result_list->first_read = 9223372036854775807LL;
    result_list->second_read = 9223372036854775807LL;
    trx->direct_order_limit_count++;
  }
  result_list->semi_split_read_base = 0;
  result_list->set_split_read = TRUE;
  if ((error_num = spider_set_conn_bg_param(spider)))
    DBUG_RETURN(error_num);
  DBUG_PRINT("info",("spider result_list.finish_flg = FALSE"));
  result_list->finish_flg = FALSE;
  result_list->record_num = 0;
  result_list->keyread = FALSE;
  result_list->desc_flg = FALSE;
  result_list->sorted = FALSE;
  result_list->key_info = NULL;
  result_list->key_order = 0;
  result_list->limit_num =
    result_list->internal_limit >= result_list->split_read ?
    result_list->split_read : result_list->internal_limit;

  if (select_lex->limit_params.explicit_limit)
  {
    result_list->internal_offset += offset_limit;
  } else {
    offset_limit = 0;
  }
  DBUG_RETURN(0);
}

static int spider_make_query(const Query& query, spider_fields* fields, ha_spider *spider, TABLE *table)
{
  uint dbton_id;
  spider_db_handler* dbton_hdl;
  SPIDER_RESULT_LIST *result_list = &spider->result_list;
  int error_num;
  DBUG_ENTER("spider_make_query");

  fields->set_pos_to_first_dbton_id();
  while ((dbton_id = fields->get_next_dbton_id()) < SPIDER_DBTON_SIZE)
  {
    dbton_hdl = spider->dbton_handler[dbton_id];
    result_list->direct_distinct = query.distinct;
    if ((error_num = dbton_hdl->reset_sql(SPIDER_SQL_TYPE_SELECT_SQL)))
      DBUG_RETURN(error_num);
    if ((error_num = dbton_hdl->append_select_part(SPIDER_SQL_TYPE_SELECT_SQL)))
      DBUG_RETURN(error_num);
    fields->set_field_ptr(table->field);
    if ((error_num = dbton_hdl->append_list_item_select_part(
           query.select, NULL, 0, TRUE, fields, SPIDER_SQL_TYPE_SELECT_SQL)))
      DBUG_RETURN(error_num);
    if ((error_num = dbton_hdl->append_from_and_tables_part(
           fields, SPIDER_SQL_TYPE_SELECT_SQL)))
      DBUG_RETURN(error_num);
    if (query.where)
    {
      if ((error_num =
           dbton_hdl->append_where_part(SPIDER_SQL_TYPE_SELECT_SQL)))
        DBUG_RETURN(error_num);
      if ((error_num = dbton_hdl->append_item_type_part(
             query.where, NULL, 0, TRUE, fields, SPIDER_SQL_TYPE_SELECT_SQL)))
        DBUG_RETURN(error_num);
    }
    if (query.group_by)
    {
      if ((error_num = dbton_hdl->append_group_by_part(
             query.group_by, NULL, 0, TRUE, fields, SPIDER_SQL_TYPE_SELECT_SQL)))
        DBUG_RETURN(error_num);
    }
    if (query.having)
    {
      if ((error_num =
           dbton_hdl->append_having_part(SPIDER_SQL_TYPE_SELECT_SQL)))
        DBUG_RETURN(error_num);
      if ((error_num = dbton_hdl->append_item_type_part(
             query.having, NULL, 0, TRUE, fields, SPIDER_SQL_TYPE_SELECT_SQL)))
        DBUG_RETURN(error_num);
    }
    if (query.order_by)
    {
      if ((error_num = dbton_hdl->append_order_by_part(
             query.order_by, NULL, 0, TRUE, fields,
             SPIDER_SQL_TYPE_SELECT_SQL)))
        DBUG_RETURN(error_num);
    }
    if ((error_num = dbton_hdl->append_limit_part(
           result_list->internal_offset, result_list->limit_num,
           SPIDER_SQL_TYPE_SELECT_SQL)))
      DBUG_RETURN(error_num);
    if ((error_num = dbton_hdl->append_select_lock_part(
           SPIDER_SQL_TYPE_SELECT_SQL)))
      DBUG_RETURN(error_num);
  }
  DBUG_RETURN(0);
}

static int spider_send_query(
  spider_fields *fields, ha_spider *spider, SPIDER_TRX *trx, TABLE *table,
  int& store_error)
{
  int error_num, link_idx;
  spider_db_handler *dbton_hdl;
  SPIDER_RESULT_LIST *result_list = &spider->result_list;
  SPIDER_SHARE *share = spider->share;
  SPIDER_CONN *conn;
  SPIDER_LINK_IDX_CHAIN *link_idx_chain;
  SPIDER_LINK_IDX_HOLDER *link_idx_holder;
  DBUG_ENTER("spider_send_query");

  fields->set_pos_to_first_link_idx_chain();
  while ((link_idx_chain = fields->get_next_link_idx_chain()))
  {
    conn = link_idx_chain->conn;
    link_idx_holder = link_idx_chain->link_idx_holder;
    link_idx = link_idx_holder->link_idx;
    dbton_hdl = spider->dbton_handler[conn->dbton_id];
    spider->link_idx_chain = link_idx_chain;
    if (result_list->bgs_phase > 0)
    {
      if ((error_num = spider_check_and_init_casual_read(trx->thd, spider,
        link_idx)))
        DBUG_RETURN(error_num);
      if ((error_num = spider_bg_conn_search(spider, link_idx,
        dbton_hdl->first_link_idx, TRUE, FALSE,
        !fields->is_first_link_ok_chain(link_idx_chain))))
      {
        if (error_num != HA_ERR_END_OF_FILE && spider->need_mons[link_idx])
          error_num = fields->ping_table_mon_from_table(link_idx_chain);
        if ((error_num = spider->check_error_mode_eof(error_num)) == HA_ERR_END_OF_FILE)
        {
          store_error = HA_ERR_END_OF_FILE;
          error_num = 0;
        }
        DBUG_RETURN(error_num);
      }
    } else {
      pthread_mutex_assert_not_owner(&conn->mta_conn_mutex);
      if ((error_num = dbton_hdl->set_sql_for_exec(
             SPIDER_SQL_TYPE_SELECT_SQL, link_idx, link_idx_chain)))
        DBUG_RETURN(error_num);
      pthread_mutex_lock(&conn->mta_conn_mutex);
      SPIDER_SET_FILE_POS(&conn->mta_conn_mutex_file_pos);
      conn->need_mon = &spider->need_mons[link_idx];
      DBUG_ASSERT(!conn->mta_conn_mutex_lock_already);
      DBUG_ASSERT(!conn->mta_conn_mutex_unlock_later);
      conn->mta_conn_mutex_lock_already = TRUE;
      conn->mta_conn_mutex_unlock_later = TRUE;
      if ((error_num = spider_db_set_names(spider, conn,
        link_idx)))
      if ((error_num = spider_db_set_names(spider, conn, link_idx)))
      {
        DBUG_ASSERT(conn->mta_conn_mutex_lock_already);
        DBUG_ASSERT(conn->mta_conn_mutex_unlock_later);
        conn->mta_conn_mutex_lock_already = FALSE;
        conn->mta_conn_mutex_unlock_later = FALSE;
        SPIDER_CLEAR_FILE_POS(&conn->mta_conn_mutex_file_pos);
        pthread_mutex_unlock(&conn->mta_conn_mutex);
        if (spider->need_mons[link_idx])
          error_num = fields->ping_table_mon_from_table(link_idx_chain);
        if ((error_num = spider->check_error_mode_eof(error_num)) ==
            HA_ERR_END_OF_FILE)
        {
          store_error = HA_ERR_END_OF_FILE;
          error_num = 0;
        }
        DBUG_RETURN(error_num);
      }
      spider_conn_set_timeout_from_share(conn, link_idx, trx->thd, share);
      if (dbton_hdl->execute_sql(
        SPIDER_SQL_TYPE_SELECT_SQL,
        conn,
        spider->result_list.quick_mode,
        &spider->need_mons[link_idx]))
      {
        DBUG_ASSERT(conn->mta_conn_mutex_lock_already);
        DBUG_ASSERT(conn->mta_conn_mutex_unlock_later);
        conn->mta_conn_mutex_lock_already = FALSE;
        conn->mta_conn_mutex_unlock_later = FALSE;
        error_num = spider_db_errorno(conn);
        if (spider->need_mons[link_idx])
          error_num = fields->ping_table_mon_from_table(link_idx_chain);
        if ((error_num = spider->check_error_mode_eof(error_num)) ==
            HA_ERR_END_OF_FILE)
        {
          store_error = HA_ERR_END_OF_FILE;
          error_num = 0;
        }
        DBUG_RETURN(error_num);
      }
      spider->connection_ids[link_idx] = conn->connection_id;
      DBUG_ASSERT(conn->mta_conn_mutex_lock_already);
      DBUG_ASSERT(conn->mta_conn_mutex_unlock_later);
      conn->mta_conn_mutex_lock_already = FALSE;
      conn->mta_conn_mutex_unlock_later = FALSE;
      if (fields->is_first_link_ok_chain(link_idx_chain))
      {
        if ((error_num = spider_db_store_result(spider, link_idx, table)))
        {
          if (error_num != HA_ERR_END_OF_FILE && spider->need_mons[link_idx])
            error_num = fields->ping_table_mon_from_table(link_idx_chain);
          if ((error_num = spider->check_error_mode_eof(error_num)) ==
              HA_ERR_END_OF_FILE)
          {
            store_error = HA_ERR_END_OF_FILE;
            error_num = 0;
          }
          DBUG_RETURN(error_num);
        }
        spider->result_link_idx = link_idx;
        spider->result_link_idx_chain = link_idx_chain;
      } else
      {
        spider_db_discard_result(spider, link_idx, conn);
        SPIDER_CLEAR_FILE_POS(&conn->mta_conn_mutex_file_pos);
        pthread_mutex_unlock(&conn->mta_conn_mutex);
      }
    }
  }
  DBUG_RETURN(0);
}

/*
 Prepare and send query to data nodes and store the query results.
*/
int spider_group_by_handler::init_scan()
{
  int error_num;
  DBUG_ENTER("spider_group_by_handler::init_scan");
  store_error = 0;
#ifndef DBUG_OFF
  for (Field **field = table->field; *field; field++)
    DBUG_PRINT("info",("spider field_name=%s", SPIDER_field_name_str(*field)));
#endif

  if (trx->thd->killed)
  {
    my_error(ER_QUERY_INTERRUPTED, MYF(0));
    DBUG_RETURN(ER_QUERY_INTERRUPTED);
  }

  if ((error_num = spider_prepare_init_scan(
         query, fields, spider, trx, offset_limit, thd)))
    DBUG_RETURN(error_num);

  if ((error_num = spider_make_query(query, fields, spider, table)))
    DBUG_RETURN(error_num);

  if ((error_num = spider_send_query(fields, spider, trx, table, store_error)))
    DBUG_RETURN(error_num);

  first = TRUE;
  DBUG_RETURN(0);
}

int spider_group_by_handler::next_row()
{
  int error_num, link_idx;
  spider_db_handler *dbton_hdl;
  SPIDER_CONN *conn;
  SPIDER_LINK_IDX_CHAIN *link_idx_chain;
  SPIDER_LINK_IDX_HOLDER *link_idx_holder;
  DBUG_ENTER("spider_group_by_handler::next_row");
  if (trx->thd->killed)
  {
    my_error(ER_QUERY_INTERRUPTED, MYF(0));
    DBUG_RETURN(ER_QUERY_INTERRUPTED);
  }
  if (store_error)
  {
    if (store_error == HA_ERR_END_OF_FILE)
    {
      table->status = STATUS_NOT_FOUND;
    }
    DBUG_RETURN(store_error);
  }
  if (first)
  {
    first = FALSE;
    if (spider->use_pre_call)
    {
      if (spider->store_error_num)
      {
        if (spider->store_error_num == HA_ERR_END_OF_FILE)
          table->status = STATUS_NOT_FOUND;
        DBUG_RETURN(spider->store_error_num);
      }
      if (spider->result_list.bgs_phase > 0)
      {
        fields->set_pos_to_first_link_idx_chain();
        while ((link_idx_chain = fields->get_next_link_idx_chain()))
        {
          conn = link_idx_chain->conn;
          link_idx_holder = link_idx_chain->link_idx_holder;
          link_idx = link_idx_holder->link_idx;
          dbton_hdl = spider->dbton_handler[conn->dbton_id];
          spider->link_idx_chain = link_idx_chain;
          if ((error_num = spider_bg_conn_search(spider, link_idx,
            dbton_hdl->first_link_idx, TRUE, TRUE,
            !fields->is_first_link_ok_chain(link_idx_chain))))
          {
            if (
              error_num != HA_ERR_END_OF_FILE &&
              spider->need_mons[link_idx]
            ) {
              error_num = fields->ping_table_mon_from_table(link_idx_chain);
            }
            if ((error_num = spider->check_error_mode_eof(error_num)) == HA_ERR_END_OF_FILE)
            {
              table->status = STATUS_NOT_FOUND;
            }
            DBUG_RETURN(error_num);
          }
        }
      }
      spider->use_pre_call = FALSE;
    }
  } else if (offset_limit)
  {
    --offset_limit;
    DBUG_RETURN(0);
  }
  if ((error_num = spider_db_seek_next(table->record[0], spider,
    spider->search_link_idx, table)))
  {
    if ((error_num = spider->check_error_mode_eof(error_num)) == HA_ERR_END_OF_FILE)
    {
      table->status = STATUS_NOT_FOUND;
    }
    DBUG_RETURN(error_num);
  }
  DBUG_RETURN(0);
}

int spider_group_by_handler::end_scan()
{
  DBUG_ENTER("spider_group_by_handler::end_scan");
  DBUG_RETURN(0);
}

group_by_handler *spider_create_group_by_handler(
  THD *thd,
  Query *query
) {
  spider_group_by_handler *group_by_handler;
  Item *item;
  TABLE_LIST *from;
  SPIDER_CONN *conn;
  ha_spider *spider;
  SPIDER_SHARE *share;
  int roop_count, lock_mode;
  List_iterator_fast<Item> it(*query->select);
  uchar dbton_bitmap[spider_bitmap_size(SPIDER_DBTON_SIZE)];
  uchar dbton_bitmap_tmp[spider_bitmap_size(SPIDER_DBTON_SIZE)];
  ORDER *order;
  bool keep_going;
  bool find_dbton = FALSE;
  spider_fields *fields = NULL, *fields_arg = NULL;
  SPIDER_TABLE_HOLDER *table_holder;
  uint table_idx, dbton_id, table_count= 0;
  long tgt_link_status;
  DBUG_ENTER("spider_create_group_by_handler");

  if (spider_param_disable_group_by_handler(thd))
    DBUG_RETURN(NULL);

  switch (thd_sql_command(thd))
  {
    case SQLCOM_UPDATE:
    case SQLCOM_UPDATE_MULTI:
    case SQLCOM_DELETE:
    case SQLCOM_DELETE_MULTI:
      DBUG_PRINT("info",("spider update and delete does not support this feature"));
      DBUG_RETURN(NULL);
    default:
      break;
  }

  from = query->from;
  do {
    DBUG_PRINT("info",("spider from=%p", from));
    ++table_count;
    if (from->table->part_info)
    {
      DBUG_PRINT("info",("spider partition handler"));
      partition_info *part_info = from->table->part_info;
      uint bits = bitmap_bits_set(&part_info->read_partitions);
      DBUG_PRINT("info",("spider bits=%u", bits));
      if (bits != 1)
      {
        DBUG_PRINT("info",("spider using multiple partitions is not supported by this feature yet"));
        DBUG_RETURN(NULL);
      }
    }
  } while ((from = from->next_local));

  if (!(table_holder= spider_create_table_holder(table_count)))
    DBUG_RETURN(NULL);

  table_idx = 0;
  from = query->from;
<<<<<<< HEAD
  while (from && from->table->const_table)
  {
    from = from->next_local;
  }
  if (!from)
  {
    /* all tables are const_table */
    DBUG_RETURN(NULL);
  }
=======
#if defined(PARTITION_HAS_GET_CHILD_HANDLERS)
>>>>>>> aff5ed39
  if (from->table->part_info)
  {
    partition_info *part_info = from->table->part_info;
    uint part = bitmap_get_first_set(&part_info->read_partitions);
    ha_partition *partition = (ha_partition *) from->table->file;
    handler **handlers = partition->get_child_handlers();
    spider = (ha_spider *) handlers[part];
  } else {
    spider = (ha_spider *) from->table->file;
  }
  share = spider->share;
  spider->idx_for_direct_join = table_idx;
  ++table_idx;
  if (!spider_add_table_holder(spider, table_holder))
  {
    DBUG_PRINT("info",("spider can not add a table"));
    goto skip_free_table_holder;
  }
  memset(dbton_bitmap, 0, spider_bitmap_size(SPIDER_DBTON_SIZE));
  for (roop_count = 0; roop_count < (int) share->use_dbton_count; ++roop_count)
  {
    dbton_id = share->use_sql_dbton_ids[roop_count];
    if (
      spider_dbton[dbton_id].support_direct_join &&
      spider_dbton[dbton_id].support_direct_join()
    ) {
      spider_set_bit(dbton_bitmap, dbton_id);
    }
  }
  while ((from = from->next_local))
  {
<<<<<<< HEAD
    if (from->table->const_table)
      continue;
=======
#if defined(PARTITION_HAS_GET_CHILD_HANDLERS)
>>>>>>> aff5ed39
    if (from->table->part_info)
    {
      partition_info *part_info = from->table->part_info;
      uint part = bitmap_get_first_set(&part_info->read_partitions);
      ha_partition *partition = (ha_partition *) from->table->file;
      handler **handlers = partition->get_child_handlers();
      spider = (ha_spider *) handlers[part];
    } else {
      spider = (ha_spider *) from->table->file;
    }
    share = spider->share;
    spider->idx_for_direct_join = table_idx;
    ++table_idx;
    if (!spider_add_table_holder(spider, table_holder))
    {
      DBUG_PRINT("info",("spider can not add a table"));
      goto skip_free_table_holder;
    }
    memset(dbton_bitmap_tmp, 0, spider_bitmap_size(SPIDER_DBTON_SIZE));
    for (roop_count = 0; roop_count < (int) share->use_dbton_count; ++roop_count)
    {
      dbton_id = share->use_sql_dbton_ids[roop_count];
      if (
        spider_dbton[dbton_id].support_direct_join &&
        spider_dbton[dbton_id].support_direct_join()
      ) {
        spider_set_bit(dbton_bitmap_tmp, dbton_id);
      }
    }
    for (roop_count = 0;
      roop_count < spider_bitmap_size(SPIDER_DBTON_SIZE); ++roop_count)
    {
      dbton_bitmap[roop_count] &= dbton_bitmap_tmp[roop_count];
    }
  }

  from = query->from;
  do {
<<<<<<< HEAD
    if (from->table->const_table)
      continue;
=======
#if defined(PARTITION_HAS_GET_CHILD_HANDLERS)
>>>>>>> aff5ed39
    if (from->table->part_info)
    {
      partition_info *part_info = from->table->part_info;
      uint part = bitmap_get_first_set(&part_info->read_partitions);
      ha_partition *partition = (ha_partition *) from->table->file;
      handler **handlers = partition->get_child_handlers();
      spider = (ha_spider *) handlers[part];
    } else {
      spider = (ha_spider *) from->table->file;
    }
    share = spider->share;
    if (spider_param_skip_default_condition(thd,
      share->skip_default_condition))
    {
      /* find skip_default_condition = 1 */
      break;
    }
  } while ((from = from->next_local));

  for (roop_count = 0; roop_count < SPIDER_DBTON_SIZE; ++roop_count)
  {
    if (spider_bit_is_set(dbton_bitmap, roop_count))
    {
      if (!fields)
      {
        fields_arg = new spider_fields();
        if (!fields_arg)
          goto skip_free_table_holder;
      }
      fields_arg->set_table_holder(table_holder, table_count);
      keep_going = TRUE;
      it.init(*query->select);
      while ((item = it++))
      {
        DBUG_PRINT("info",("spider select item=%p", item));
        if (item->const_item())
        {
          DBUG_PRINT("info",("spider const item"));
          continue;
        }
        if (spider_db_print_item_type(item, NULL, spider, NULL, NULL, 0,
          roop_count, TRUE, fields_arg))
        {
          DBUG_PRINT("info",("spider dbton_id=%d can't create select", roop_count));
          spider_clear_bit(dbton_bitmap, roop_count);
          keep_going = FALSE;
          break;
        }
      }
      if (keep_going)
      {
        if (spider_dbton[roop_count].db_util->append_from_and_tables(
          spider, fields_arg, NULL, query->from, table_idx))
        {
          DBUG_PRINT("info",("spider dbton_id=%d can't create from", roop_count));
          spider_clear_bit(dbton_bitmap, roop_count);
          keep_going = FALSE;
        }
      }
      if (keep_going)
      {
        DBUG_PRINT("info",("spider query->where=%p", query->where));
        if (query->where)
        {
          if (spider_db_print_item_type(query->where, NULL, spider, NULL, NULL, 0,
            roop_count, TRUE, fields_arg))
          {
            DBUG_PRINT("info",("spider dbton_id=%d can't create where", roop_count));
            spider_clear_bit(dbton_bitmap, roop_count);
            keep_going = FALSE;
          }
        }
      }
      if (keep_going)
      {
        DBUG_PRINT("info",("spider query->group_by=%p", query->group_by));
        if (query->group_by)
        {
          for (order = query->group_by; order; order = order->next)
          {
            if (spider_db_print_item_type((*order->item), NULL, spider, NULL, NULL, 0,
              roop_count, TRUE, fields_arg))
            {
              DBUG_PRINT("info",("spider dbton_id=%d can't create group by", roop_count));
              spider_clear_bit(dbton_bitmap, roop_count);
              keep_going = FALSE;
              break;
            }
          }
        }
      }
      if (keep_going)
      {
        DBUG_PRINT("info",("spider query->order_by=%p", query->order_by));
        if (query->order_by)
        {
          for (order = query->order_by; order; order = order->next)
          {
            if ((*order->item)->type() == Item::SUM_FUNC_ITEM)
              continue;
            if (spider_db_print_item_type((*order->item), NULL, spider, NULL, NULL, 0,
              roop_count, TRUE, fields_arg))
            {
              DBUG_PRINT("info",("spider dbton_id=%d can't create order by", roop_count));
              spider_clear_bit(dbton_bitmap, roop_count);
              keep_going = FALSE;
              break;
            }
          }
        }
      }
      if (keep_going)
      {
        DBUG_PRINT("info",("spider query->having=%p", query->having));
        if (query->having)
        {
          if (spider_db_print_item_type(query->having, NULL, spider, NULL, NULL, 0,
            roop_count, TRUE, fields_arg))
          {
            DBUG_PRINT("info",("spider dbton_id=%d can't create having", roop_count));
            spider_clear_bit(dbton_bitmap, roop_count);
            keep_going = FALSE;
          }
        }
      }
      if (keep_going)
      {
        find_dbton = TRUE;
        fields = fields_arg;
        fields_arg = NULL;
      } else {
        delete fields_arg;
      }
    }
  }
  if (!find_dbton)
    goto skip_free_table_holder;

  from = query->from;
<<<<<<< HEAD
  while (from->table->const_table)
  {
    from = from->next_local;
  }
=======
#if defined(PARTITION_HAS_GET_CHILD_HANDLERS)
>>>>>>> aff5ed39
  if (from->table->part_info)
  {
    partition_info *part_info = from->table->part_info;
    uint part = bitmap_get_first_set(&part_info->read_partitions);
    ha_partition *partition = (ha_partition *) from->table->file;
    handler **handlers = partition->get_child_handlers();
    spider = (ha_spider *) handlers[part];
  } else {
    spider = (ha_spider *) from->table->file;
  }
  share = spider->share;
  lock_mode = spider_conn_lock_mode(spider);
  if (lock_mode)
  {
    tgt_link_status = SPIDER_LINK_STATUS_RECOVERY;
  } else {
    tgt_link_status = SPIDER_LINK_STATUS_OK;
  }
  DBUG_PRINT("info",("spider s->db=%s", from->table->s->db.str));
  DBUG_PRINT("info",("spider s->table_name=%s", from->table->s->table_name.str));
  if (spider->dml_init())
  {
    DBUG_PRINT("info",("spider can not init for dml"));
    goto skip_free_fields;
  }
  for (
    roop_count = spider_conn_link_idx_next(share->link_statuses,
      spider->conn_link_idx, -1, share->link_count,
      tgt_link_status);
    roop_count < (int) share->link_count;
    roop_count = spider_conn_link_idx_next(share->link_statuses,
      spider->conn_link_idx, roop_count, share->link_count,
      tgt_link_status)
  ) {
<<<<<<< HEAD
=======
    if (spider_param_use_handler(thd, share->use_handlers[roop_count]))
    {
      DBUG_PRINT("info",("spider direct_join does not support use_handler"));
      if (lock_mode)
        goto skip_free_fields;
      continue;
    }
>>>>>>> aff5ed39
    conn = spider->conns[roop_count];
    DBUG_PRINT("info",("spider roop_count=%d", roop_count));
    DBUG_PRINT("info",("spider conn=%p", conn));
    DBUG_ASSERT(conn);
    if (conn->table_lock)
    {
      DBUG_PRINT("info",("spider direct_join does not support with lock tables yet"));
      if (lock_mode)
      {
        goto skip_free_fields;
      }
      continue;
    }
    if (!fields->add_conn(conn,
      share->access_balances[spider->conn_link_idx[roop_count]]))
    {
      DBUG_PRINT("info",("spider can not create conn_holder"));
      goto skip_free_fields;
    }
    if (fields->add_link_idx(conn->conn_holder_for_direct_join, spider, roop_count))
    {
      DBUG_PRINT("info",("spider can not create link_idx_holder"));
      goto skip_free_fields;
    }
  }
  if (!fields->has_conn_holder())
  {
    goto skip_free_fields;
  }

  while ((from = from->next_local))
  {
    fields->clear_conn_holder_from_conn();

    if (from->table->part_info)
    {
      partition_info *part_info = from->table->part_info;
      uint part = bitmap_get_first_set(&part_info->read_partitions);
      ha_partition *partition = (ha_partition *) from->table->file;
      handler **handlers = partition->get_child_handlers();
      spider = (ha_spider *) handlers[part];
    } else {
      spider = (ha_spider *) from->table->file;
    }
    share = spider->share;
    DBUG_PRINT("info",("spider s->db=%s", from->table->s->db.str));
    DBUG_PRINT("info",("spider s->table_name=%s", from->table->s->table_name.str));
    if (spider->dml_init())
    {
      DBUG_PRINT("info",("spider can not init for dml"));
      goto skip_free_fields;
    }
    for (
      roop_count = spider_conn_link_idx_next(share->link_statuses,
        spider->conn_link_idx, -1, share->link_count,
        tgt_link_status);
      roop_count < (int) share->link_count;
      roop_count = spider_conn_link_idx_next(share->link_statuses,
        spider->conn_link_idx, roop_count, share->link_count,
        tgt_link_status)
    ) {
      DBUG_PRINT("info",("spider roop_count=%d", roop_count));
<<<<<<< HEAD
=======
      if (spider_param_use_handler(thd, share->use_handlers[roop_count]))
      {
        DBUG_PRINT("info",("spider direct_join does not support use_handler"));
        if (lock_mode)
          goto skip_free_fields;
        continue;
      }
>>>>>>> aff5ed39
      conn = spider->conns[roop_count];
      DBUG_PRINT("info",("spider conn=%p", conn));
      if (!fields->check_conn_same_conn(conn))
      {
        DBUG_PRINT("info",("spider connection %p can not be used for this query with locking",
          conn));
        if (lock_mode)
          goto skip_free_fields;
        continue;
      }
      if (fields->add_link_idx(conn->conn_holder_for_direct_join, spider, roop_count))
      {
        DBUG_PRINT("info",("spider can not create link_idx_holder"));
        goto skip_free_fields;
      }
    }

    if (fields->remove_conn_if_not_checked())
    {
      if (lock_mode)
      {
        DBUG_PRINT("info",("spider some connections can not be used for this query with locking"));
        goto skip_free_fields;
      }
    }
    if (!fields->has_conn_holder())
    {
      goto skip_free_fields;
    }
  }

  fields->check_support_dbton(dbton_bitmap);
  if (!fields->has_conn_holder())
  {
    DBUG_PRINT("info",("spider all chosen connections can't match dbton_id"));
    goto skip_free_fields;
  }

  /* choose a connection */
  if (!lock_mode)
  {
    fields->choose_a_conn();
  }

  if (fields->make_link_idx_chain(tgt_link_status))
  {
    DBUG_PRINT("info",("spider can not create link_idx_chain"));
    goto skip_free_fields;
  }

  /* choose link_id */
  if (fields->check_link_ok_chain())
  {
    DBUG_PRINT("info",("spider do not have link ok status"));
    goto skip_free_fields;
  }

  fields->set_first_link_idx();

  if (!(group_by_handler = new spider_group_by_handler(thd, query, fields)))
  {
    DBUG_PRINT("info",("spider can't create group_by_handler"));
    goto skip_free_fields;
  }
  query->distinct = FALSE;
  query->where = NULL;
  query->group_by = NULL;
  query->having = NULL;
  query->order_by = NULL;
  DBUG_RETURN(group_by_handler);
<<<<<<< HEAD
}
=======

skip_free_fields:
  delete fields;
skip_free_table_holder:
  spider_free(spider_current_trx, table_holder, MYF(0));
  DBUG_RETURN(NULL);
}
#endif
>>>>>>> aff5ed39
<|MERGE_RESOLUTION|>--- conflicted
+++ resolved
@@ -1001,7 +1001,6 @@
   const Query& query, spider_fields *fields, ha_spider *spider,
   SPIDER_TRX *trx, longlong& offset_limit, THD *thd)
 {
-  int error_num, link_idx;
   SPIDER_RESULT_LIST *result_list = &spider->result_list;
   st_select_lex *select_lex;
   longlong select_limit, direct_order_limit;
@@ -1052,7 +1051,7 @@
   }
   result_list->semi_split_read_base = 0;
   result_list->set_split_read = TRUE;
-  if ((error_num = spider_set_conn_bg_param(spider)))
+  if (int error_num = spider_set_conn_bg_param(spider))
     DBUG_RETURN(error_num);
   DBUG_PRINT("info",("spider result_list.finish_flg = FALSE"));
   result_list->finish_flg = FALSE;
@@ -1180,7 +1179,8 @@
         }
         DBUG_RETURN(error_num);
       }
-    } else {
+    } else
+    {
       pthread_mutex_assert_not_owner(&conn->mta_conn_mutex);
       if ((error_num = dbton_hdl->set_sql_for_exec(
              SPIDER_SQL_TYPE_SELECT_SQL, link_idx, link_idx_chain)))
@@ -1445,19 +1445,6 @@
 
   table_idx = 0;
   from = query->from;
-<<<<<<< HEAD
-  while (from && from->table->const_table)
-  {
-    from = from->next_local;
-  }
-  if (!from)
-  {
-    /* all tables are const_table */
-    DBUG_RETURN(NULL);
-  }
-=======
-#if defined(PARTITION_HAS_GET_CHILD_HANDLERS)
->>>>>>> aff5ed39
   if (from->table->part_info)
   {
     partition_info *part_info = from->table->part_info;
@@ -1489,12 +1476,6 @@
   }
   while ((from = from->next_local))
   {
-<<<<<<< HEAD
-    if (from->table->const_table)
-      continue;
-=======
-#if defined(PARTITION_HAS_GET_CHILD_HANDLERS)
->>>>>>> aff5ed39
     if (from->table->part_info)
     {
       partition_info *part_info = from->table->part_info;
@@ -1533,12 +1514,6 @@
 
   from = query->from;
   do {
-<<<<<<< HEAD
-    if (from->table->const_table)
-      continue;
-=======
-#if defined(PARTITION_HAS_GET_CHILD_HANDLERS)
->>>>>>> aff5ed39
     if (from->table->part_info)
     {
       partition_info *part_info = from->table->part_info;
@@ -1678,14 +1653,6 @@
     goto skip_free_table_holder;
 
   from = query->from;
-<<<<<<< HEAD
-  while (from->table->const_table)
-  {
-    from = from->next_local;
-  }
-=======
-#if defined(PARTITION_HAS_GET_CHILD_HANDLERS)
->>>>>>> aff5ed39
   if (from->table->part_info)
   {
     partition_info *part_info = from->table->part_info;
@@ -1720,16 +1687,6 @@
       spider->conn_link_idx, roop_count, share->link_count,
       tgt_link_status)
   ) {
-<<<<<<< HEAD
-=======
-    if (spider_param_use_handler(thd, share->use_handlers[roop_count]))
-    {
-      DBUG_PRINT("info",("spider direct_join does not support use_handler"));
-      if (lock_mode)
-        goto skip_free_fields;
-      continue;
-    }
->>>>>>> aff5ed39
     conn = spider->conns[roop_count];
     DBUG_PRINT("info",("spider roop_count=%d", roop_count));
     DBUG_PRINT("info",("spider conn=%p", conn));
@@ -1792,16 +1749,6 @@
         tgt_link_status)
     ) {
       DBUG_PRINT("info",("spider roop_count=%d", roop_count));
-<<<<<<< HEAD
-=======
-      if (spider_param_use_handler(thd, share->use_handlers[roop_count]))
-      {
-        DBUG_PRINT("info",("spider direct_join does not support use_handler"));
-        if (lock_mode)
-          goto skip_free_fields;
-        continue;
-      }
->>>>>>> aff5ed39
       conn = spider->conns[roop_count];
       DBUG_PRINT("info",("spider conn=%p", conn));
       if (!fields->check_conn_same_conn(conn))
@@ -1872,15 +1819,10 @@
   query->having = NULL;
   query->order_by = NULL;
   DBUG_RETURN(group_by_handler);
-<<<<<<< HEAD
-}
-=======
 
 skip_free_fields:
   delete fields;
 skip_free_table_holder:
   spider_free(spider_current_trx, table_holder, MYF(0));
   DBUG_RETURN(NULL);
-}
-#endif
->>>>>>> aff5ed39
+}