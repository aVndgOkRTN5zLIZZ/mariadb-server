--- conflicted
+++ resolved
@@ -3155,33 +3155,6 @@
   DBUG_VOID_RETURN;
 }
 
-<<<<<<< HEAD
-=======
-uint spider_db_mbase::get_opened_handler_count()
-{
-  DBUG_ENTER("spider_db_mbase::get_opened_handler_count");
-  DBUG_PRINT("info",("spider this=%p", this));
-  DBUG_RETURN(handler_open_array.elements);
-}
-
-void spider_db_mbase::reset_opened_handler()
-{
-  ha_spider *tmp_spider;
-  int tmp_link_idx;
-  SPIDER_LINK_FOR_HASH **tmp_link_for_hash;
-  DBUG_ENTER("spider_db_mbase::reset_opened_handler");
-  DBUG_PRINT("info",("spider this=%p", this));
-  while ((tmp_link_for_hash =
-    (SPIDER_LINK_FOR_HASH **) pop_dynamic(&handler_open_array)))
-  {
-    tmp_spider = (*tmp_link_for_hash)->spider;
-    tmp_link_idx = (*tmp_link_for_hash)->link_idx;
-    tmp_spider->clear_handler_opened(tmp_link_idx);
-  }
-  DBUG_VOID_RETURN;
-}
-
->>>>>>> e80a8cd0
 void spider_db_mbase::set_dup_key_idx(
   ha_spider *spider,
   int link_idx
