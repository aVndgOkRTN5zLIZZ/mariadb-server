/* Copyright (C) 2008-2019 Kentoku Shiba
   Copyright (C) 2019, 2022, MariaDB Corporation.

  This program is free software; you can redistribute it and/or modify
  it under the terms of the GNU General Public License as published by
  the Free Software Foundation; version 2 of the License.

  This program is distributed in the hope that it will be useful,
  but WITHOUT ANY WARRANTY; without even the implied warranty of
  MERCHANTABILITY or FITNESS FOR A PARTICULAR PURPOSE.  See the
  GNU General Public License for more details.

  You should have received a copy of the GNU General Public License
  along with this program; if not, write to the Free Software
  Foundation, Inc., 51 Franklin Street, Fifth Floor, Boston, MA 02110-1335 USA */

#define MYSQL_SERVER 1
#include <my_global.h>
#include "mysql_version.h"
#include "sql_priv.h"
#include "probes_mysql.h"
#include "sql_class.h"
#include "sql_partition.h"
#include "sql_analyse.h"
#include "sql_base.h"
#include "tztime.h"
#include "errmsg.h"
#include "sql_select.h"
#include "sql_common.h"
#include <errmsg.h>
#include "spd_err.h"
#include "spd_param.h"
#include "spd_db_include.h"
#include "spd_include.h"
#include "spd_sys_table.h"
#include "ha_spider.h"
#include "spd_db_conn.h"
#include "spd_table.h"
#include "spd_trx.h"
#include "spd_conn.h"
#include "spd_direct_sql.h"
#include "spd_ping_table.h"
#include "spd_copy_tables.h"
#include "spd_malloc.h"

extern handlerton *spider_hton_ptr;
extern SPIDER_DBTON spider_dbton[SPIDER_DBTON_SIZE];

#define SPIDER_SQL_COALESCE_STR "coalesce("
#define SPIDER_SQL_COALESCE_LEN (sizeof(SPIDER_SQL_COALESCE_STR) - 1)
#define SPIDER_SQL_HEX_STR "0x"
#define SPIDER_SQL_HEX_LEN (sizeof(SPIDER_SQL_HEX_STR) - 1)

#define SPIDER_SQL_SET_NAMES_STR "set names "
#define SPIDER_SQL_SET_NAMES_LEN sizeof(SPIDER_SQL_SET_NAMES_STR) - 1

#define SPIDER_SQL_PING_TABLE_STR "spider_ping_table("
#define SPIDER_SQL_PING_TABLE_LEN (sizeof(SPIDER_SQL_PING_TABLE_STR) - 1)

extern HASH spider_open_connections;
pthread_mutex_t spider_open_conn_mutex;
const char spider_dig_upper[] = "0123456789ABCDEFGHIJKLMNOPQRSTUVWXYZ";

/* UTC time zone for timestamp columns */
Time_zone *UTC;

int spider_db_connect(
  const SPIDER_SHARE *share,
  SPIDER_CONN *conn,
  int link_idx
) {
  int error_num, connect_retry_count;
  THD* thd = current_thd;
  longlong connect_retry_interval;
  DBUG_ENTER("spider_db_connect");
  DBUG_ASSERT(conn->need_mon);
  DBUG_PRINT("info",("spider link_idx=%d", link_idx));
  DBUG_PRINT("info",("spider conn=%p", conn));

  if (conn->connect_error)
  {
    time_t tmp_time = (time_t) time((time_t*) 0);
    DBUG_PRINT("info",("spider diff=%f",
      difftime(tmp_time, conn->connect_error_time)));
    if (
      (
        conn->thd &&
        conn->thd == conn->connect_error_thd &&
        conn->thd->query_id == conn->connect_error_query_id
      ) ||
      (
        difftime(tmp_time, conn->connect_error_time) <
          spider_param_connect_error_interval()
      )
    ) {
      DBUG_PRINT("info",("spider set same error"));
      if (conn->connect_error_with_message)
        my_message(conn->connect_error, conn->connect_error_msg, MYF(0));
      DBUG_RETURN(conn->connect_error);
    }
  }

    conn->connect_timeout = spider_param_connect_timeout(thd,
      share->connect_timeouts[link_idx]);
    conn->net_read_timeout = spider_param_net_read_timeout(thd,
      share->net_read_timeouts[link_idx]);
    conn->net_write_timeout = spider_param_net_write_timeout(thd,
      share->net_write_timeouts[link_idx]);
    connect_retry_interval = spider_param_connect_retry_interval(thd);
    if (conn->disable_connect_retry)
      connect_retry_count = 0;
    else
      connect_retry_count = spider_param_connect_retry_count(thd);
  DBUG_PRINT("info",("spider connect_timeout=%u", conn->connect_timeout));
  DBUG_PRINT("info",("spider net_read_timeout=%u", conn->net_read_timeout));
  DBUG_PRINT("info",("spider net_write_timeout=%u", conn->net_write_timeout));

    if ((error_num = spider_reset_conn_setted_parameter(conn, thd)))
      DBUG_RETURN(error_num);

  if (conn->dbton_id == SPIDER_DBTON_SIZE)
  {
      my_printf_error(
        ER_SPIDER_SQL_WRAPPER_IS_INVALID_NUM,
        ER_SPIDER_SQL_WRAPPER_IS_INVALID_STR,
        MYF(0), conn->tgt_wrapper);
      DBUG_RETURN(ER_SPIDER_SQL_WRAPPER_IS_INVALID_NUM);
  }

  if ((error_num = conn->db_conn->connect(
    share->tgt_hosts[link_idx],
    share->tgt_usernames[link_idx],
    share->tgt_passwords[link_idx],
    share->tgt_ports[link_idx],
    share->tgt_sockets[link_idx],
    share->server_names[link_idx],
    connect_retry_count, connect_retry_interval)))
  {
    if (conn->thd)
    {
      conn->connect_error_thd = conn->thd;
      conn->connect_error_query_id = conn->thd->query_id;
      conn->connect_error_time = (time_t) time((time_t*) 0);
      conn->connect_error = error_num;
      if ((conn->connect_error_with_message = thd->is_error()))
        strmov(conn->connect_error_msg, spider_stmt_da_message(thd));
    }
    DBUG_RETURN(error_num);
  }

  conn->connect_error = 0;
  conn->opened_handlers = 0;
  ++conn->connection_id;

  /* Set the connection's time zone to UTC */
  spider_conn_queue_UTC_time_zone(conn);
  DBUG_RETURN(0);
}

int spider_db_ping_internal(
  SPIDER_SHARE *share,
  SPIDER_CONN *conn,
  int all_link_idx,
  int *need_mon
) {
  int error_num;
  DBUG_ENTER("spider_db_ping_internal");
  pthread_mutex_assert_owner(&conn->mta_conn_mutex);
  if (conn->server_lost || conn->queued_connect)
  {
    if ((error_num = spider_db_connect(share, conn, all_link_idx)))
    {
      pthread_mutex_assert_owner(&conn->mta_conn_mutex);
      DBUG_RETURN(error_num);
    }
    conn->server_lost = FALSE;
    conn->queued_connect = FALSE;
  }
  if ((error_num = conn->db_conn->ping()))
  {
    spider_db_disconnect(conn);
    if ((error_num = spider_db_connect(share, conn, all_link_idx)))
    {
      DBUG_PRINT("info", ("spider conn=%p SERVER_LOST", conn));
      conn->server_lost = TRUE;
      pthread_mutex_assert_owner(&conn->mta_conn_mutex);
      DBUG_RETURN(error_num);
    }
    if((error_num = conn->db_conn->ping()))
    {
      spider_db_disconnect(conn);
      DBUG_PRINT("info", ("spider conn=%p SERVER_LOST", conn));
      conn->server_lost = TRUE;
      pthread_mutex_assert_owner(&conn->mta_conn_mutex);
      DBUG_RETURN(error_num);
    }
  }
  conn->ping_time = (time_t) time((time_t*) 0);
  pthread_mutex_assert_owner(&conn->mta_conn_mutex);
  DBUG_RETURN(0);
}

int spider_db_ping(
  ha_spider *spider,
  SPIDER_CONN *conn,
  int link_idx
) {
  DBUG_ENTER("spider_db_ping");
#ifndef DBUG_OFF
  if (spider->wide_handler->trx->thd)
    DBUG_PRINT("info", ("spider thd->query_id is %lld",
      spider->wide_handler->trx->thd->query_id));
#endif
  DBUG_RETURN(spider_db_ping_internal(spider->share, conn,
    spider->conn_link_idx[link_idx], &spider->need_mons[link_idx]));
}

void spider_db_disconnect(
  SPIDER_CONN *conn
) {
  DBUG_ENTER("spider_db_disconnect");
  DBUG_PRINT("info",("spider conn=%p", conn));
  if (conn->db_conn->is_connected())
  {
    conn->db_conn->disconnect();
  }
  DBUG_VOID_RETURN;
}

int spider_db_conn_queue_action(
  SPIDER_CONN *conn
) {
  int error_num;
  char sql_buf[MAX_FIELD_WIDTH * 2];
  spider_string sql_str(sql_buf, sizeof(sql_buf), system_charset_info);
  DBUG_ENTER("spider_db_conn_queue_action");
  DBUG_PRINT("info", ("spider conn=%p", conn));
  sql_str.init_calc_mem(SPD_MID_DB_CONN_QUEUE_ACTION_1);
  sql_str.length(0);
  if (conn->queued_connect)
  {
    if ((error_num = spider_db_connect(conn->queued_connect_share, conn,
      conn->queued_connect_link_idx)))
    {
      DBUG_PRINT("info", ("spider conn=%p SERVER_LOST", conn));
      conn->server_lost = TRUE;
      DBUG_RETURN(error_num);
    }
    conn->server_lost = FALSE;
    conn->queued_connect = FALSE;
  }

  pthread_mutex_assert_owner(&conn->mta_conn_mutex);
    if (conn->queued_ping)
    {
      if ((error_num = spider_db_ping(conn->queued_ping_spider, conn,
        conn->queued_ping_link_idx)))
        DBUG_RETURN(error_num);
      conn->queued_ping = FALSE;
    }

    if (conn->server_lost)
    {
      DBUG_PRINT("info", ("spider no reconnect queue"));
      DBUG_RETURN(CR_SERVER_GONE_ERROR);
    }

    if (conn->queued_net_timeout)
    {
      conn->db_conn->set_net_timeout();
      conn->queued_net_timeout = FALSE;
    }
    if (
      (
        conn->queued_trx_isolation &&
        !conn->queued_semi_trx_isolation &&
        conn->queued_trx_isolation_val != conn->trx_isolation &&
        conn->db_conn->set_trx_isolation_in_bulk_sql() &&
        (error_num = spider_dbton[conn->dbton_id].db_util->
          append_trx_isolation(&sql_str, conn->queued_trx_isolation_val))
      ) ||
      (
        conn->queued_semi_trx_isolation &&
        conn->queued_semi_trx_isolation_val != conn->trx_isolation &&
        conn->db_conn->set_trx_isolation_in_bulk_sql() &&
        (error_num = spider_dbton[conn->dbton_id].db_util->
          append_trx_isolation(&sql_str, conn->queued_semi_trx_isolation_val))
      ) ||
      (
        conn->queued_autocommit &&
        (
          (conn->queued_autocommit_val && conn->autocommit != 1) ||
          (!conn->queued_autocommit_val && conn->autocommit != 0)
        ) &&
        conn->db_conn->set_autocommit_in_bulk_sql() &&
        (error_num = spider_dbton[conn->dbton_id].db_util->
          append_autocommit(&sql_str, conn->queued_autocommit_val))
      ) ||
      (
        conn->queued_sql_log_off &&
        (
          (conn->queued_sql_log_off_val && conn->sql_log_off != 1) ||
          (!conn->queued_sql_log_off_val && conn->sql_log_off != 0)
        ) &&
        conn->db_conn->set_sql_log_off_in_bulk_sql() &&
        (error_num = spider_dbton[conn->dbton_id].db_util->
          append_sql_log_off(&sql_str, conn->queued_sql_log_off_val))
      ) ||
      (
        conn->queued_wait_timeout &&
        conn->queued_wait_timeout_val != conn->wait_timeout &&
        conn->db_conn->set_wait_timeout_in_bulk_sql() &&
        (error_num = spider_dbton[conn->dbton_id].db_util->
          append_wait_timeout(&sql_str, conn->queued_wait_timeout_val))
      ) ||
      (
        conn->queued_sql_mode &&
        conn->queued_sql_mode_val != conn->sql_mode &&
        conn->db_conn->set_sql_mode_in_bulk_sql() &&
        (error_num = spider_dbton[conn->dbton_id].db_util->
          append_sql_mode(&sql_str, conn->queued_sql_mode_val))
      ) ||
      (
        conn->queued_time_zone &&
        conn->queued_time_zone_val != conn->time_zone &&
        conn->db_conn->set_time_zone_in_bulk_sql() &&
        (error_num = spider_dbton[conn->dbton_id].db_util->
          append_time_zone(&sql_str, conn->queued_time_zone_val))
      ) ||
      (
        conn->loop_check_queue.records &&
        (error_num = spider_dbton[conn->dbton_id].db_util->
          append_loop_check(&sql_str, conn))
      ) ||
      (
        conn->queued_trx_start &&
        conn->db_conn->trx_start_in_bulk_sql() &&
        (error_num = spider_dbton[conn->dbton_id].db_util->
          append_start_transaction(&sql_str))
      ) ||
      (
        conn->queued_xa_start &&
        conn->db_conn->xa_start_in_bulk_sql() &&
        (error_num = spider_dbton[conn->dbton_id].db_util->
          append_xa_start(&sql_str, conn->queued_xa_start_xid))
      )
    )
      DBUG_RETURN(error_num);
    if (sql_str.length())
    {
      if ((error_num = conn->db_conn->exec_query(sql_str.ptr(),
        sql_str.length(), -1)))
        DBUG_RETURN(error_num);
      spider_db_result *result;
      do {
        st_spider_db_request_key request_key;
        request_key.spider_thread_id = 1;
        request_key.query_id = 1;
        request_key.handler = NULL;
        request_key.request_id = 1;
        request_key.next = NULL;
        if ((result = conn->db_conn->store_result(NULL, &request_key,
          &error_num)))
        {
          result->free_result();
          delete result;
        } else if ((error_num = conn->db_conn->get_errno()))
        {
          break;
        }
      } while (!(error_num = conn->db_conn->next_result()));
      if (error_num > 0)
        DBUG_RETURN(error_num);
    }

    if (
      conn->queued_autocommit &&
      (
        (conn->queued_autocommit_val && conn->autocommit != 1) ||
        (!conn->queued_autocommit_val && conn->autocommit != 0)
      ) &&
      !conn->db_conn->set_autocommit_in_bulk_sql() &&
      (error_num = conn->db_conn->
        set_autocommit(conn->queued_autocommit_val, (int *) conn->need_mon))
    ) {
      DBUG_RETURN(error_num);
    }
    if (
      conn->queued_sql_log_off &&
      (
        (conn->queued_sql_log_off_val && conn->sql_log_off != 1) ||
        (!conn->queued_sql_log_off_val && conn->sql_log_off != 0)
      ) &&
      !conn->db_conn->set_sql_log_off_in_bulk_sql() &&
      (error_num = conn->db_conn->
        set_sql_log_off(conn->queued_sql_log_off_val, (int *) conn->need_mon))
    ) {
      DBUG_RETURN(error_num);
    }
    if (
      conn->queued_wait_timeout &&
      conn->queued_wait_timeout_val != conn->wait_timeout &&
      !conn->db_conn->set_wait_timeout_in_bulk_sql() &&
      (error_num = conn->db_conn->
        set_wait_timeout(conn->queued_wait_timeout_val,
        (int *) conn->need_mon))
    ) {
      DBUG_RETURN(error_num);
    }
    if (
      conn->queued_sql_mode &&
      conn->queued_sql_mode_val != conn->sql_mode &&
      !conn->db_conn->set_sql_mode_in_bulk_sql() &&
      (error_num = conn->db_conn->
        set_sql_mode(conn->queued_sql_mode_val,
        (int *) conn->need_mon))
    ) {
      DBUG_RETURN(error_num);
    }
    if (
      conn->queued_time_zone &&
      conn->queued_time_zone_val != conn->time_zone &&
      !conn->db_conn->set_time_zone_in_bulk_sql() &&
      (error_num = conn->db_conn->
        set_time_zone(conn->queued_time_zone_val,
        (int *) conn->need_mon))
    ) {
      DBUG_RETURN(error_num);
    }
    if (
      conn->queued_trx_isolation &&
      !conn->queued_semi_trx_isolation &&
      conn->queued_trx_isolation_val != conn->trx_isolation &&
      !conn->db_conn->set_trx_isolation_in_bulk_sql() &&
      (error_num = conn->db_conn->set_trx_isolation(
        conn->queued_trx_isolation_val, (int *) conn->need_mon))
    ) {
      DBUG_RETURN(error_num);
    }
    if (
      conn->queued_semi_trx_isolation &&
      conn->queued_semi_trx_isolation_val != conn->trx_isolation &&
      !conn->db_conn->set_trx_isolation_in_bulk_sql() &&
      (error_num = conn->db_conn->set_trx_isolation(
        conn->queued_semi_trx_isolation_val, (int *) conn->need_mon))
    ) {
      DBUG_RETURN(error_num);
    }
    if (
      conn->queued_trx_start &&
      !conn->db_conn->trx_start_in_bulk_sql() &&
      (error_num = conn->db_conn->
        start_transaction((int *) conn->need_mon))
    ) {
      DBUG_RETURN(error_num);
    }
    if (
      conn->queued_xa_start &&
      !conn->db_conn->xa_start_in_bulk_sql() &&
      (error_num = conn->db_conn->
        xa_start(conn->queued_xa_start_xid, (int *) conn->need_mon))
    ) {
      DBUG_RETURN(error_num);
    }

    if (
      conn->queued_trx_isolation &&
      !conn->queued_semi_trx_isolation &&
      conn->queued_trx_isolation_val != conn->trx_isolation
    ) {
      conn->trx_isolation = conn->queued_trx_isolation_val;
      DBUG_PRINT("info", ("spider conn->trx_isolation=%d",
        conn->trx_isolation));
    }

    if (
      conn->queued_semi_trx_isolation &&
      conn->queued_semi_trx_isolation_val != conn->trx_isolation
    ) {
      conn->semi_trx_isolation = conn->queued_semi_trx_isolation_val;
      DBUG_PRINT("info", ("spider conn->semi_trx_isolation=%d",
        conn->semi_trx_isolation));
      conn->trx_isolation = thd_tx_isolation(conn->thd);
      DBUG_PRINT("info", ("spider conn->trx_isolation=%d",
        conn->trx_isolation));
    }

    if (
      conn->queued_wait_timeout &&
      conn->queued_wait_timeout_val != conn->wait_timeout
    ) {
      conn->wait_timeout = conn->queued_wait_timeout_val;
    }

    if (
      conn->queued_sql_mode &&
      conn->queued_sql_mode_val != conn->sql_mode
    ) {
      conn->sql_mode = conn->queued_sql_mode_val;
    }

    if (conn->queued_autocommit)
    {
      if (conn->queued_autocommit_val && conn->autocommit != 1)
      {
        conn->autocommit = 1;
      } else if (!conn->queued_autocommit_val && conn->autocommit != 0)
      {
        conn->autocommit = 0;
      }
      DBUG_PRINT("info", ("spider conn->autocommit=%d",
        conn->autocommit));
    }

    if (conn->queued_sql_log_off)
    {
      if (conn->queued_sql_log_off_val && conn->sql_log_off != 1)
      {
        conn->sql_log_off = 1;
      } else if (!conn->queued_sql_log_off_val && conn->sql_log_off != 0)
      {
        conn->sql_log_off = 0;
      }
      DBUG_PRINT("info", ("spider conn->sql_log_off=%d",
        conn->sql_log_off));
    }

    if (
      conn->queued_time_zone &&
      conn->queued_time_zone_val != conn->time_zone
    ) {
      conn->time_zone = conn->queued_time_zone_val;
      DBUG_PRINT("info", ("spider conn->time_zone=%p",
        conn->time_zone));
    }

    if (conn->loop_check_queue.records)
    {
      conn->db_conn->fin_loop_check();
    }
    spider_conn_clear_queue(conn);
  DBUG_RETURN(0);
}

int spider_db_before_query(
  SPIDER_CONN *conn,
  int *need_mon
) {
  int error_num;
  DBUG_ENTER("spider_db_before_query");
  DBUG_ASSERT(need_mon);
  if (conn->bg_search)
    spider_bg_conn_break(conn, NULL);
  conn->in_before_query = TRUE;
  pthread_mutex_assert_owner(&conn->mta_conn_mutex);
  if ((error_num = spider_db_conn_queue_action(conn)))
  {
    conn->in_before_query = FALSE;
    pthread_mutex_assert_owner(&conn->mta_conn_mutex);
    DBUG_RETURN(error_num);
  }
  if (conn->server_lost)
  {
    conn->in_before_query = FALSE;
    pthread_mutex_assert_owner(&conn->mta_conn_mutex);
    DBUG_RETURN(CR_SERVER_GONE_ERROR);
  }
  DBUG_PRINT("info", ("spider conn[%p]->quick_target=%p",
    conn, conn->quick_target));
  if (conn->quick_target)
  {
    bool tmp_mta_conn_mutex_unlock_later;
    ha_spider *spider = (ha_spider*) conn->quick_target;
    SPIDER_RESULT_LIST *result_list = &spider->result_list;
    DBUG_PRINT("info", ("spider result_list->quick_mode=%d",
      result_list->quick_mode));
    if (result_list->quick_mode == 2)
    {
      result_list->quick_phase = 1;
      spider->connection_ids[conn->link_idx] = conn->connection_id;
      tmp_mta_conn_mutex_unlock_later = conn->mta_conn_mutex_unlock_later;
      conn->mta_conn_mutex_unlock_later = TRUE;
      while (conn->quick_target)
      {
        if (
          (error_num = spider_db_store_result(spider, conn->link_idx,
            result_list->table)) &&
          error_num != HA_ERR_END_OF_FILE
        ) {
          conn->mta_conn_mutex_unlock_later = tmp_mta_conn_mutex_unlock_later;
          conn->in_before_query = FALSE;
          pthread_mutex_assert_owner(&conn->mta_conn_mutex);
          DBUG_RETURN(error_num);
        }
      }
      conn->mta_conn_mutex_unlock_later = tmp_mta_conn_mutex_unlock_later;
      result_list->quick_phase = 2;
    } else {
      result_list->bgs_current->result->free_result();
      delete result_list->bgs_current->result;
      result_list->bgs_current->result = NULL;
      DBUG_PRINT("info", ("spider conn[%p]->quick_target=NULL", conn));
      conn->quick_target = NULL;
      spider->quick_targets[conn->link_idx] = NULL;
    }
  }
  conn->in_before_query = FALSE;
  pthread_mutex_assert_owner(&conn->mta_conn_mutex);
  DBUG_RETURN(0);
}

int spider_db_query(
  SPIDER_CONN *conn,
  const char *query,
  uint length,
  int quick_mode,
  int *need_mon
) {
  int error_num;
  DBUG_ENTER("spider_db_query");
  pthread_mutex_assert_owner(&conn->mta_conn_mutex);
    DBUG_PRINT("info", ("spider conn->db_conn %p", conn->db_conn));
    if (
      !conn->in_before_query &&
      (error_num = spider_db_before_query(conn, need_mon))
    )
      DBUG_RETURN(error_num);
#ifndef DBUG_OFF
    spider_string tmp_query_str(sizeof(char) * (length + 1));
    tmp_query_str.init_calc_mem(SPD_MID_DB_QUERY_1);
    char *tmp_query = (char *) tmp_query_str.c_ptr_safe();
    memcpy(tmp_query, query, length);
    tmp_query[length] = '\0';
    query = (const char *) tmp_query;
    DBUG_PRINT("info", ("spider query=%s", query));
    DBUG_PRINT("info", ("spider length=%u", length));
#endif
    if ((error_num = conn->db_conn->exec_query(query, length, quick_mode)))
      DBUG_RETURN(error_num);
    DBUG_RETURN(0);
}

int spider_db_errorno(
  SPIDER_CONN *conn
) {
  int error_num;
  DBUG_ENTER("spider_db_errorno");
  DBUG_ASSERT(conn->need_mon);
  pthread_mutex_assert_owner(&conn->mta_conn_mutex);
    if (conn->server_lost)
    {
      *conn->need_mon = ER_SPIDER_REMOTE_SERVER_GONE_AWAY_NUM;
      if (!current_thd->is_error())
      {
        my_message(ER_SPIDER_REMOTE_SERVER_GONE_AWAY_NUM,
          ER_SPIDER_REMOTE_SERVER_GONE_AWAY_STR, MYF(0));
      }
      if (!conn->mta_conn_mutex_unlock_later)
      {
        DBUG_ASSERT(!conn->mta_conn_mutex_lock_already);
        pthread_mutex_unlock(&conn->mta_conn_mutex);
      }
      DBUG_RETURN(ER_SPIDER_REMOTE_SERVER_GONE_AWAY_NUM);
    }
    if ((error_num = conn->db_conn->get_errno()))
    {
      DBUG_PRINT("info",("spider error_num = %d", error_num));
      if (conn->db_conn->is_server_gone_error(error_num))
      {
        spider_db_disconnect(conn);
        DBUG_PRINT("info", ("spider conn=%p SERVER_LOST", conn));
        conn->server_lost = TRUE;
        if (conn->disable_reconnect)
        {
          *conn->need_mon = ER_SPIDER_REMOTE_SERVER_GONE_AWAY_NUM;
          my_message(ER_SPIDER_REMOTE_SERVER_GONE_AWAY_NUM,
            ER_SPIDER_REMOTE_SERVER_GONE_AWAY_STR, MYF(0));
        }
        if (!conn->mta_conn_mutex_unlock_later)
        {
          DBUG_ASSERT(!conn->mta_conn_mutex_lock_already);
          pthread_mutex_unlock(&conn->mta_conn_mutex);
        }
        DBUG_RETURN(ER_SPIDER_REMOTE_SERVER_GONE_AWAY_NUM);
      } else if (
        conn->ignore_dup_key &&
        conn->db_conn->is_dup_entry_error(error_num)
      ) {
        conn->error_str = (char*) conn->db_conn->get_error();
        conn->error_length = strlen(conn->error_str);
        if (!conn->mta_conn_mutex_unlock_later)
        {
          DBUG_ASSERT(!conn->mta_conn_mutex_lock_already);
          pthread_mutex_unlock(&conn->mta_conn_mutex);
        }
        DBUG_RETURN(HA_ERR_FOUND_DUPP_KEY);
      } else if (
        conn->db_conn->is_xa_nota_error(error_num) &&
        current_thd &&
        spider_param_force_commit(current_thd) == 1
      ) {
        push_warning(current_thd, SPIDER_WARN_LEVEL_WARN,
          error_num, conn->db_conn->get_error());
        if (spider_param_log_result_errors() >= 3)
        {
          time_t cur_time = (time_t) time((time_t*) 0);
          struct tm lt;
          struct tm *l_time = localtime_r(&cur_time, &lt);
          fprintf(stderr, "%04d%02d%02d %02d:%02d:%02d [WARN SPIDER RESULT] "
            "to %lld: %d %s\n",
            l_time->tm_year + 1900, l_time->tm_mon + 1, l_time->tm_mday,
            l_time->tm_hour, l_time->tm_min, l_time->tm_sec,
            (long long int) current_thd->thread_id, error_num,
            conn->db_conn->get_error());
        }
        if (!conn->mta_conn_mutex_unlock_later)
        {
          DBUG_ASSERT(!conn->mta_conn_mutex_lock_already);
          pthread_mutex_unlock(&conn->mta_conn_mutex);
        }
        DBUG_RETURN(error_num);
      }
      *conn->need_mon = error_num;
      my_message(error_num, conn->db_conn->get_error(), MYF(0));
      if (spider_param_log_result_errors() >= 1)
      {
        time_t cur_time = (time_t) time((time_t*) 0);
        struct tm lt;
        struct tm *l_time = localtime_r(&cur_time, &lt);
        fprintf(stderr, "%04d%02d%02d %02d:%02d:%02d [ERROR SPIDER RESULT] "
          "to %lld: %d %s\n",
          l_time->tm_year + 1900, l_time->tm_mon + 1, l_time->tm_mday,
          l_time->tm_hour, l_time->tm_min, l_time->tm_sec,
          (long long int) current_thd->thread_id, error_num,
          conn->db_conn->get_error());
      }
      if (!conn->mta_conn_mutex_unlock_later)
      {
        DBUG_ASSERT(!conn->mta_conn_mutex_lock_already);
        pthread_mutex_unlock(&conn->mta_conn_mutex);
      }
      DBUG_RETURN(error_num);
    }
  if (!conn->mta_conn_mutex_unlock_later)
  {
    DBUG_ASSERT(!conn->mta_conn_mutex_lock_already);
    pthread_mutex_unlock(&conn->mta_conn_mutex);
  }
  DBUG_RETURN(0);
}

int spider_db_set_trx_isolation(
  SPIDER_CONN *conn,
  int trx_isolation,
  int *need_mon
) {
  DBUG_ENTER("spider_db_set_trx_isolation");
  DBUG_RETURN(conn->db_conn->set_trx_isolation(trx_isolation, need_mon));
}

int spider_db_set_names_internal(
  SPIDER_TRX *trx,
  SPIDER_SHARE *share,
  SPIDER_CONN *conn,
  int all_link_idx,
  int *need_mon
) {
  DBUG_ENTER("spider_db_set_names_internal");
    pthread_mutex_assert_owner(&conn->mta_conn_mutex);
    DBUG_ASSERT(conn->mta_conn_mutex_lock_already);
    DBUG_ASSERT(conn->mta_conn_mutex_unlock_later);
    if (
      !conn->access_charset ||
      share->access_charset->cset != conn->access_charset->cset
    ) {
      if (
        spider_db_before_query(conn, need_mon) ||
        conn->db_conn->set_character_set(share->access_charset->cs_name.str)
      ) {
        DBUG_RETURN(spider_db_errorno(conn));
      }
      conn->access_charset = share->access_charset;
    }
    if (
      spider_param_use_default_database(trx->thd) &&
      share->tgt_dbs[all_link_idx] &&
      (
        !conn->default_database.length() ||
        conn->default_database.length() !=
          share->tgt_dbs_lengths[all_link_idx] ||
        memcmp(share->tgt_dbs[all_link_idx], conn->default_database.ptr(),
          share->tgt_dbs_lengths[all_link_idx])
      )
    ) {
      DBUG_PRINT("info",("spider all_link_idx=%d db=%s", all_link_idx,
        share->tgt_dbs[all_link_idx]));
      if (
        spider_db_before_query(conn, need_mon) ||
        conn->db_conn->select_db(share->tgt_dbs[all_link_idx])
      ) {
        DBUG_RETURN(spider_db_errorno(conn));
      }
      conn->default_database.length(0);
      if (conn->default_database.reserve(
        share->tgt_dbs_lengths[all_link_idx] + 1))
        DBUG_RETURN(HA_ERR_OUT_OF_MEM);
      conn->default_database.q_append(share->tgt_dbs[all_link_idx],
        share->tgt_dbs_lengths[all_link_idx] + 1);
      conn->default_database.length(share->tgt_dbs_lengths[all_link_idx]);
    }
  DBUG_RETURN(0);
}

int spider_db_set_names(
  ha_spider *spider,
  SPIDER_CONN *conn,
  int link_idx
) {
  DBUG_ENTER("spider_db_set_names");
  DBUG_RETURN(spider_db_set_names_internal(spider->wide_handler->trx,
    spider->share, conn,
    spider->conn_link_idx[link_idx], &spider->need_mons[link_idx]));
}

int spider_db_query_with_set_names(
  ulong sql_type,
  ha_spider *spider,
  SPIDER_CONN *conn,
  int link_idx
) {
  int error_num;
  SPIDER_SHARE *share = spider->share;
  spider_db_handler *dbton_hdl = spider->dbton_handler[conn->dbton_id];
  DBUG_ENTER("spider_db_query_with_set_names");

  pthread_mutex_assert_owner(&conn->mta_conn_mutex);
  DBUG_ASSERT(conn->mta_conn_mutex_lock_already);
  DBUG_ASSERT(conn->mta_conn_mutex_unlock_later);
  if ((error_num = spider_db_set_names(spider, conn, link_idx)))
  {
    if (
      share->monitoring_kind[link_idx] &&
      spider->need_mons[link_idx]
    ) {
      error_num = spider_ping_table_mon_from_table(
          spider->wide_handler->trx,
          spider->wide_handler->trx->thd,
          share,
          link_idx,
          (uint32) share->monitoring_sid[link_idx],
          share->table_name,
          share->table_name_length,
          spider->conn_link_idx[link_idx],
          NULL,
          0,
          share->monitoring_kind[link_idx],
          share->monitoring_limit[link_idx],
          share->monitoring_flag[link_idx],
          TRUE
        );
    }
    DBUG_RETURN(error_num);
  }
  spider_conn_set_timeout_from_share(conn, link_idx,
    spider->wide_handler->trx->thd,
    share);
  if (dbton_hdl->execute_sql(
    sql_type,
    conn,
    -1,
    &spider->need_mons[link_idx])
  ) {
    error_num = spider_db_errorno(conn);
    if (
      share->monitoring_kind[link_idx] &&
      spider->need_mons[link_idx]
    ) {
      error_num = spider_ping_table_mon_from_table(
          spider->wide_handler->trx,
          spider->wide_handler->trx->thd,
          share,
          link_idx,
          (uint32) share->monitoring_sid[link_idx],
          share->table_name,
          share->table_name_length,
          spider->conn_link_idx[link_idx],
          NULL,
          0,
          share->monitoring_kind[link_idx],
          share->monitoring_limit[link_idx],
          share->monitoring_flag[link_idx],
          TRUE
        );
    }
    DBUG_RETURN(error_num);
  }
  DBUG_RETURN(0);
}

int spider_db_query_for_bulk_update(
  ha_spider *spider,
  SPIDER_CONN *conn,
  int link_idx,
  ha_rows *dup_key_found
) {
  int error_num;
  SPIDER_SHARE *share = spider->share;
  DBUG_ENTER("spider_db_query_for_bulk_update");

  spider_lock_before_query(conn, &spider->need_mons[link_idx]);
  if ((error_num = spider_db_set_names(spider, conn, link_idx)))
  {
    spider_unlock_after_query(conn, 0);
    if (
      share->monitoring_kind[link_idx] &&
      spider->need_mons[link_idx]
    ) {
      error_num = spider_ping_table_mon_from_table(
          spider->wide_handler->trx,
          spider->wide_handler->trx->thd,
          share,
          link_idx,
          (uint32) share->monitoring_sid[link_idx],
          share->table_name,
          share->table_name_length,
          spider->conn_link_idx[link_idx],
          NULL,
          0,
          share->monitoring_kind[link_idx],
          share->monitoring_limit[link_idx],
          share->monitoring_flag[link_idx],
          TRUE
        );
    }
    DBUG_RETURN(error_num);
  }
  spider_conn_set_timeout_from_share(conn, link_idx,
    spider->wide_handler->trx->thd,
    share);
  spider_db_handler *dbton_hdl = spider->dbton_handler[conn->dbton_id];
  if (dbton_hdl->execute_sql(
    SPIDER_SQL_TYPE_BULK_UPDATE_SQL,
    conn,
    -1,
    &spider->need_mons[link_idx])
  ) {
    error_num= spider_unlock_after_query_1(conn);
    if (
      error_num != ER_DUP_ENTRY &&
      error_num != ER_DUP_KEY &&
      error_num != HA_ERR_FOUND_DUPP_KEY &&
      share->monitoring_kind[link_idx] &&
      spider->need_mons[link_idx]
    ) {
      error_num = spider_ping_table_mon_from_table(
          spider->wide_handler->trx,
          spider->wide_handler->trx->thd,
          share,
          link_idx,
          (uint32) share->monitoring_sid[link_idx],
          share->table_name,
          share->table_name_length,
          spider->conn_link_idx[link_idx],
          NULL,
          0,
          share->monitoring_kind[link_idx],
          share->monitoring_limit[link_idx],
          share->monitoring_flag[link_idx],
          TRUE
        );
    }
    if (
      spider->wide_handler->ignore_dup_key &&
      (
        error_num == ER_DUP_ENTRY ||
        error_num == ER_DUP_KEY ||
        error_num == HA_ERR_FOUND_DUPP_KEY
      )
    ) {
      ++(*dup_key_found);
      spider->wide_handler->trx->thd->clear_error();
      DBUG_RETURN(0);
    }
    DBUG_RETURN(error_num);
  }
  while (!(error_num = conn->db_conn->next_result()))
  {
    ;
  }
  if (error_num > 0 && !conn->db_conn->is_dup_entry_error(error_num))
  {
    spider_unlock_after_query(conn, 0);
    if (
      share->monitoring_kind[link_idx] &&
      spider->need_mons[link_idx]
    ) {
      error_num = spider_ping_table_mon_from_table(
          spider->wide_handler->trx,
          spider->wide_handler->trx->thd,
          share,
          link_idx,
          (uint32) share->monitoring_sid[link_idx],
          share->table_name,
          share->table_name_length,
          spider->conn_link_idx[link_idx],
          NULL,
          0,
          share->monitoring_kind[link_idx],
          share->monitoring_limit[link_idx],
          share->monitoring_flag[link_idx],
          TRUE
        );
    }
    DBUG_RETURN(error_num);
  }
  DBUG_RETURN(spider_unlock_after_query(conn, 0));
}

size_t spider_db_real_escape_string(
  SPIDER_CONN *conn,
  char *to,
  const char *from,
  size_t from_length
) {
  DBUG_ENTER("spider_db_real_escape_string");
  DBUG_RETURN(conn->db_conn->escape_string(to, from, from_length));
}

int spider_db_consistent_snapshot(
  SPIDER_CONN *conn,
  int *need_mon
) {
  int error_num;
  DBUG_ENTER("spider_db_consistent_snapshot");
  if ((error_num = conn->db_conn->consistent_snapshot(need_mon)))
  {
    DBUG_RETURN(error_num);
  }
  conn->trx_start = TRUE;
  DBUG_RETURN(0);
}

int spider_db_start_transaction(
  SPIDER_CONN *conn,
  int *need_mon
) {
  int error_num;
  DBUG_ENTER("spider_db_start_transaction");
  if ((error_num = conn->db_conn->start_transaction(need_mon)))
  {
    DBUG_RETURN(error_num);
  }
  conn->trx_start = TRUE;
  DBUG_RETURN(0);
}

int spider_db_commit(
  SPIDER_CONN *conn
) {
  int need_mon = 0, error_num;
  DBUG_ENTER("spider_db_commit");
  if (!conn->queued_connect && !conn->queued_trx_start)
  {
    if (conn->use_for_active_standby && conn->server_lost)
    {
      my_message(ER_SPIDER_LINK_IS_FAILOVER_NUM,
        ER_SPIDER_LINK_IS_FAILOVER_STR, MYF(0));
      DBUG_RETURN(ER_SPIDER_LINK_IS_FAILOVER_NUM);
    }
    if ((error_num = conn->db_conn->commit(&need_mon)))
    {
      DBUG_RETURN(error_num);
    }
    conn->trx_start = FALSE;
  } else
    conn->trx_start = FALSE;
  DBUG_RETURN(0);
}

int spider_db_rollback(
  SPIDER_CONN *conn
) {
  int error_num, need_mon = 0;
  DBUG_ENTER("spider_db_rollback");
  if (!conn->queued_connect && !conn->queued_trx_start)
  {
    if ((error_num = conn->db_conn->rollback(&need_mon)))
    {
      DBUG_RETURN(error_num);
    }
    conn->trx_start = FALSE;
  } else
    conn->trx_start = FALSE;
  DBUG_RETURN(0);
}

int spider_db_append_hex_string(
  spider_string *str,
  uchar *hex_ptr,
  int hex_ptr_length
) {
  uchar *end_ptr;
  char *str_ptr;
  DBUG_ENTER("spider_db_append_hex_string");
  if (hex_ptr_length)
  {
    if (str->reserve(SPIDER_SQL_HEX_LEN + hex_ptr_length * 2))
      DBUG_RETURN(HA_ERR_OUT_OF_MEM);
    str->q_append(SPIDER_SQL_HEX_STR, SPIDER_SQL_HEX_LEN);
    str_ptr = (char *) str->ptr() + str->length();
    for (end_ptr = hex_ptr + hex_ptr_length; hex_ptr < end_ptr; hex_ptr++)
    {
      *str_ptr++ = spider_dig_upper[(*hex_ptr) >> 4];
      *str_ptr++ = spider_dig_upper[(*hex_ptr) & 0x0F];
    }
    str->length(str->length() + hex_ptr_length * 2);
  } else {
    if (str->reserve((SPIDER_SQL_VALUE_QUOTE_LEN) * 2))
      DBUG_RETURN(HA_ERR_OUT_OF_MEM);
    str->q_append(SPIDER_SQL_VALUE_QUOTE_STR, SPIDER_SQL_VALUE_QUOTE_LEN);
    str->q_append(SPIDER_SQL_VALUE_QUOTE_STR, SPIDER_SQL_VALUE_QUOTE_LEN);
  }
  DBUG_RETURN(0);
}

void spider_db_append_xid_str(
  spider_string *tmp_str,
  XID *xid
) {
  char format_id[sizeof(long) + 3];
  uint format_id_length;
  DBUG_ENTER("spider_db_append_xid_str");

  format_id_length =
    my_sprintf(format_id, (format_id, "%lu", xid->formatID));
  spider_db_append_hex_string(tmp_str, (uchar *) xid->data, xid->gtrid_length);
/*
  tmp_str->q_append(SPIDER_SQL_VALUE_QUOTE_STR, SPIDER_SQL_VALUE_QUOTE_LEN);
  tmp_str->q_append(xid->data, xid->gtrid_length);
  tmp_str->q_append(SPIDER_SQL_VALUE_QUOTE_STR, SPIDER_SQL_VALUE_QUOTE_LEN);
*/
  tmp_str->q_append(SPIDER_SQL_COMMA_STR, SPIDER_SQL_COMMA_LEN);
  spider_db_append_hex_string(tmp_str,
    (uchar *) xid->data + xid->gtrid_length, xid->bqual_length);
/*
  tmp_str->q_append(SPIDER_SQL_VALUE_QUOTE_STR, SPIDER_SQL_VALUE_QUOTE_LEN);
  tmp_str->q_append(xid->data + xid->gtrid_length, xid->bqual_length);
  tmp_str->q_append(SPIDER_SQL_VALUE_QUOTE_STR, SPIDER_SQL_VALUE_QUOTE_LEN);
*/
  tmp_str->q_append(SPIDER_SQL_COMMA_STR, SPIDER_SQL_COMMA_LEN);
  tmp_str->q_append(format_id, format_id_length);
#ifndef DBUG_OFF
  ((char *) tmp_str->ptr())[tmp_str->length()] = '\0';
#endif

  DBUG_VOID_RETURN;
}

int spider_db_xa_end(
  SPIDER_CONN *conn,
  XID *xid
) {
  int need_mon = 0;
  DBUG_ENTER("spider_db_xa_end");
  if (!conn->queued_connect && !conn->queued_xa_start)
  {
    DBUG_RETURN(conn->db_conn->xa_end(xid, &need_mon));
  }
  DBUG_RETURN(0);
}

int spider_db_xa_prepare(
  SPIDER_CONN *conn,
  XID *xid
) {
  int need_mon = 0;
  DBUG_ENTER("spider_db_xa_prepare");
  if (!conn->queued_connect && !conn->queued_xa_start)
  {
    if (conn->use_for_active_standby && conn->server_lost)
    {
      my_message(ER_SPIDER_LINK_IS_FAILOVER_NUM,
        ER_SPIDER_LINK_IS_FAILOVER_STR, MYF(0));
      DBUG_RETURN(ER_SPIDER_LINK_IS_FAILOVER_NUM);
    }
    DBUG_RETURN(conn->db_conn->xa_prepare(xid, &need_mon));
  }
  DBUG_RETURN(0);
}

int spider_db_xa_commit(
  SPIDER_CONN *conn,
  XID *xid
) {
  int need_mon = 0;
  DBUG_ENTER("spider_db_xa_commit");
  if (!conn->queued_connect && !conn->queued_xa_start)
  {
    DBUG_RETURN(conn->db_conn->xa_commit(xid, &need_mon));
  }
  DBUG_RETURN(0);
}

int spider_db_xa_rollback(
  SPIDER_CONN *conn,
  XID *xid
) {
  int need_mon = 0;
  DBUG_ENTER("spider_db_xa_rollback");
  if (!conn->queued_connect && !conn->queued_xa_start)
  {
    DBUG_RETURN(conn->db_conn->xa_rollback(xid, &need_mon));
  }
  DBUG_RETURN(0);
}

int spider_db_lock_tables(
  ha_spider *spider,
  int link_idx
) {
  int error_num;
  SPIDER_CONN *conn = spider->conns[link_idx];
  DBUG_ENTER("spider_db_lock_tables");
  error_num = spider->dbton_handler[conn->dbton_id]->lock_tables(link_idx);
  DBUG_RETURN(error_num);
}

int spider_db_unlock_tables(
  ha_spider *spider,
  int link_idx
) {
  int error_num;
  SPIDER_CONN *conn = spider->conns[link_idx];
  DBUG_ENTER("spider_db_unlock_tables");
  error_num = spider->dbton_handler[conn->dbton_id]->unlock_tables(link_idx);
  DBUG_RETURN(error_num);
}

int spider_db_append_name_with_quote_str(
  spider_string *str,
  const char *name,
  uint dbton_id
) {
  DBUG_ENTER("spider_db_append_name_with_quote_str");
  DBUG_RETURN(spider_db_append_name_with_quote_str_internal(
    str, name, strlen(name), system_charset_info, dbton_id));
}

int spider_db_append_name_with_quote_str(
  spider_string *str,
  LEX_CSTRING &name,
  uint dbton_id
) {
  DBUG_ENTER("spider_db_append_name_with_quote_str");
  DBUG_RETURN(spider_db_append_name_with_quote_str_internal(
    str, name.str, name.length, system_charset_info, dbton_id));
}

int spider_db_append_name_with_quote_str_internal(
  spider_string *str,
  const char *name,
  int length,
  uint dbton_id
) {
  DBUG_ENTER("spider_db_append_name_with_quote_str_internal");
  DBUG_RETURN(spider_db_append_name_with_quote_str_internal(
    str, name, length, system_charset_info, dbton_id));
}

int spider_db_append_name_with_quote_str_internal(
  spider_string *str,
  const char *name,
  int length,
  CHARSET_INFO *cs,
  uint dbton_id
) {
  int error_num;
  const char *name_end;
  char head_code;
  DBUG_ENTER("spider_db_append_name_with_quote_str_internal");
  for (name_end = name + length; name < name_end; name += length)
  {
    head_code = *name;
    if ((length = my_ci_charlen(cs, (const uchar *) name, (const uchar *) name_end)) < 1)
    {
      my_message(ER_SPIDER_WRONG_CHARACTER_IN_NAME_NUM,
        ER_SPIDER_WRONG_CHARACTER_IN_NAME_STR, MYF(0));
      DBUG_RETURN(ER_SPIDER_WRONG_CHARACTER_IN_NAME_NUM);
    }
    if (
      length == 1 &&
      spider_dbton[dbton_id].db_util->is_name_quote(head_code)
    ) {
      if ((error_num = spider_dbton[dbton_id].db_util->
        append_escaped_name_quote(str)))
      {
        DBUG_RETURN(error_num);
      }
    } else {
      if (str->append(name, length, cs))
        DBUG_RETURN(HA_ERR_OUT_OF_MEM);
    }
  }
  DBUG_RETURN(0);
}

int spider_db_append_select(
  ha_spider *spider
) {
  int error_num;
  DBUG_ENTER("spider_db_append_select");

  {
    if ((error_num = spider->append_select_sql_part(
      SPIDER_SQL_TYPE_SELECT_SQL)))
      DBUG_RETURN(error_num);
  }
  DBUG_RETURN(0);
}

int spider_db_append_select_columns(
  ha_spider *spider
) {
  int error_num;
  SPIDER_RESULT_LIST *result_list = &spider->result_list;
  DBUG_ENTER("spider_db_append_select_columns");
  {
    if (
      result_list->direct_aggregate &&
      (error_num = spider->append_sum_select_sql_part(
        SPIDER_SQL_TYPE_SELECT_SQL, NULL, 0))
    )
      DBUG_RETURN(error_num);
    if ((error_num = spider->append_match_select_sql_part(
      SPIDER_SQL_TYPE_SELECT_SQL, NULL, 0)))
      DBUG_RETURN(error_num);
    if (!spider->select_column_mode)
    {
      if (result_list->keyread)
      {
        if ((error_num = spider->append_key_select_sql_part(
          SPIDER_SQL_TYPE_SELECT_SQL, spider->active_index)))
          DBUG_RETURN(error_num);
      } else {
        if ((error_num = spider->append_table_select_sql_part(
          SPIDER_SQL_TYPE_SELECT_SQL)))
          DBUG_RETURN(error_num);
      }
    } else {
      if ((error_num = spider->append_minimum_select_sql_part(
        SPIDER_SQL_TYPE_SELECT_SQL)))
        DBUG_RETURN(error_num);
    }
  }
  DBUG_RETURN(0);
}

int spider_db_append_null_value(
  spider_string *str,
  KEY_PART_INFO *key_part,
  const uchar **ptr
) {
  DBUG_ENTER("spider_db_append_null_value");
  if (key_part->null_bit)
  {
    if (*(*ptr)++)
    {
      if (str->reserve(SPIDER_SQL_NULL_LEN))
        DBUG_RETURN(HA_ERR_OUT_OF_MEM);
      str->q_append(SPIDER_SQL_NULL_STR, SPIDER_SQL_NULL_LEN);
      DBUG_RETURN(-1);
    }
  }
  DBUG_RETURN(0);
}

int spider_db_append_key_columns(
  const key_range *start_key,
  ha_spider *spider,
  spider_string *str
) {
  SPIDER_RESULT_LIST *result_list = &spider->result_list;
  KEY *key_info = result_list->key_info;
  uint key_name_length, key_count;
  key_part_map full_key_part_map =
    make_prev_keypart_map(spider_user_defined_key_parts(key_info));
  key_part_map start_key_part_map;
  char tmp_buf[MAX_FIELD_WIDTH];
  DBUG_ENTER("spider_db_append_key_columns");

  start_key_part_map = start_key->keypart_map & full_key_part_map;
  DBUG_PRINT("info", ("spider spider_user_defined_key_parts=%u",
    spider_user_defined_key_parts(key_info)));
  DBUG_PRINT("info", ("spider full_key_part_map=%lu", full_key_part_map));
  DBUG_PRINT("info", ("spider start_key_part_map=%lu", start_key_part_map));

  if (!start_key_part_map)
    DBUG_RETURN(0);

  for (
    key_count = 0;
    start_key_part_map;
    start_key_part_map >>= 1,
    key_count++
  ) {
    key_name_length = my_sprintf(tmp_buf, (tmp_buf, "c%u", key_count));
    if (str->reserve(key_name_length + SPIDER_SQL_COMMA_LEN))
      DBUG_RETURN(HA_ERR_OUT_OF_MEM);
    str->q_append(tmp_buf, key_name_length);
    str->q_append(SPIDER_SQL_COMMA_STR, SPIDER_SQL_COMMA_LEN);
  }
  str->length(str->length() - SPIDER_SQL_COMMA_LEN);

  DBUG_RETURN(0);
}

int spider_db_append_key_hint(
  spider_string *str,
  char *hint_str
) {
  int hint_str_len = strlen(hint_str);
  DBUG_ENTER("spider_db_append_key_hint");
  if (hint_str_len >= 2 &&
    (hint_str[0] == 'f' || hint_str[0] == 'F') && hint_str[1] == ' '
  ) {
    if (str->reserve(
          hint_str_len - 2 + SPIDER_SQL_INDEX_FORCE_LEN +
          SPIDER_SQL_OPEN_PAREN_LEN + SPIDER_SQL_CLOSE_PAREN_LEN))
      DBUG_RETURN(HA_ERR_OUT_OF_MEM);
    hint_str += 2;
    str->q_append(SPIDER_SQL_INDEX_FORCE_STR, SPIDER_SQL_INDEX_FORCE_LEN);
    str->q_append(SPIDER_SQL_OPEN_PAREN_STR, SPIDER_SQL_OPEN_PAREN_LEN);
    str->q_append(hint_str, hint_str_len - 2);
    str->q_append(SPIDER_SQL_CLOSE_PAREN_STR, SPIDER_SQL_CLOSE_PAREN_LEN);
  } else if (hint_str_len >= 2 &&
    (hint_str[0] == 'u' || hint_str[0] == 'U') && hint_str[1] == ' '
  ) {
    if (str->reserve(
          hint_str_len - 2 + SPIDER_SQL_INDEX_USE_LEN +
          SPIDER_SQL_OPEN_PAREN_LEN + SPIDER_SQL_CLOSE_PAREN_LEN))
      DBUG_RETURN(HA_ERR_OUT_OF_MEM);
    hint_str += 2;
    str->q_append(SPIDER_SQL_INDEX_USE_STR, SPIDER_SQL_INDEX_USE_LEN);
    str->q_append(SPIDER_SQL_OPEN_PAREN_STR, SPIDER_SQL_OPEN_PAREN_LEN);
    str->q_append(hint_str, hint_str_len - 2);
    str->q_append(SPIDER_SQL_CLOSE_PAREN_STR, SPIDER_SQL_CLOSE_PAREN_LEN);
  } else if (hint_str_len >= 3 &&
    (hint_str[0] == 'i' || hint_str[0] == 'I') &&
    (hint_str[1] == 'g' || hint_str[1] == 'G') && hint_str[2] == ' '
  ) {
    if (str->reserve(
          hint_str_len - 3 + SPIDER_SQL_INDEX_IGNORE_LEN +
          SPIDER_SQL_OPEN_PAREN_LEN + SPIDER_SQL_CLOSE_PAREN_LEN))
      DBUG_RETURN(HA_ERR_OUT_OF_MEM);
    hint_str += 3;
    str->q_append(SPIDER_SQL_INDEX_IGNORE_STR, SPIDER_SQL_INDEX_IGNORE_LEN);
    str->q_append(SPIDER_SQL_OPEN_PAREN_STR, SPIDER_SQL_OPEN_PAREN_LEN);
    str->q_append(hint_str, hint_str_len - 3);
    str->q_append(SPIDER_SQL_CLOSE_PAREN_STR, SPIDER_SQL_CLOSE_PAREN_LEN);
  } else if (str->reserve(hint_str_len + SPIDER_SQL_SPACE_LEN))
    DBUG_RETURN(HA_ERR_OUT_OF_MEM);
  else
  {
    str->q_append(SPIDER_SQL_SPACE_STR, SPIDER_SQL_SPACE_LEN);
    str->q_append(hint_str, hint_str_len);
  }
  DBUG_RETURN(0);
}

int spider_db_append_hint_after_table(
  ha_spider *spider,
  spider_string *str,
  spider_string *hint
) {
  DBUG_ENTER("spider_db_append_hint_after_table");
  {
    if (str->append(*hint))
      DBUG_RETURN(HA_ERR_OUT_OF_MEM);
  }
  DBUG_RETURN(0);
}

int spider_db_append_key_where_internal(
  spider_string *str,
  spider_string *str_part,
  spider_string *str_part2,
  const key_range *start_key,
  const key_range *end_key,
  ha_spider *spider,
  bool set_order,
  ulong sql_type,
  uint dbton_id
) {
  SPIDER_RESULT_LIST *result_list = &spider->result_list;
  SPIDER_SHARE *share = spider->share;
#ifndef DBUG_OFF
  TABLE *table = spider->get_table();
#endif
  KEY *key_info = result_list->key_info;
  int error_num;
  uint key_name_length;
  key_part_map full_key_part_map;
  key_part_map start_key_part_map;
  key_part_map end_key_part_map;
  key_part_map tgt_key_part_map;
  int key_count;
  uint length;
  uint store_length;
  uint current_pos = str->length();
  const uchar *ptr, *another_ptr;
  const key_range *use_key, *another_key;
  KEY_PART_INFO *key_part;
  Field *field;
  bool use_both = TRUE, key_eq;
  spider_db_handler *dbton_hdl = spider->dbton_handler[dbton_id];
  spider_db_share *dbton_share = share->dbton_share[dbton_id];
  DBUG_ENTER("spider_db_append_key_where_internal");

  if (key_info)
    full_key_part_map =
      make_prev_keypart_map(spider_user_defined_key_parts(key_info));
  else
    full_key_part_map = 0;

  if (start_key)
  {
    start_key_part_map = start_key->keypart_map & full_key_part_map;
  } else {
    start_key_part_map = 0;
    use_both = FALSE;
  }
  if (end_key) {
    end_key_part_map = end_key->keypart_map & full_key_part_map;
    result_list->end_key = end_key;
  } else {
    end_key_part_map = 0;
    use_both = FALSE;
  }
  DBUG_PRINT("info", ("spider spider_user_defined_key_parts=%u", key_info ?
    spider_user_defined_key_parts(key_info) : 0));
  DBUG_PRINT("info", ("spider full_key_part_map=%lu", full_key_part_map));
  DBUG_PRINT("info", ("spider start_key_part_map=%lu", start_key_part_map));
  DBUG_PRINT("info", ("spider end_key_part_map=%lu", end_key_part_map));

#ifndef DBUG_OFF
  MY_BITMAP *tmp_map = dbug_tmp_use_all_columns(table, &table->read_set);
#endif

  if (!start_key_part_map && !end_key_part_map)
  {
    result_list->key_order = 0;
    goto end;
  } else if (use_both && (!start_key_part_map || !end_key_part_map))
  {
    result_list->key_order = 0;
    goto end;
  } else if (start_key_part_map >= end_key_part_map)
  {
    use_key = start_key;
    another_key = end_key;
    tgt_key_part_map = start_key_part_map;
  } else {
    use_key = end_key;
    another_key = start_key;
    tgt_key_part_map = end_key_part_map;
  }
  DBUG_PRINT("info", ("spider tgt_key_part_map=%lu", tgt_key_part_map));
  if (start_key_part_map == end_key_part_map)
    result_list->use_both_key = TRUE;

  {
    if (str->reserve(SPIDER_SQL_WHERE_LEN))
      DBUG_RETURN(HA_ERR_OUT_OF_MEM);
    str->q_append(SPIDER_SQL_WHERE_STR, SPIDER_SQL_WHERE_LEN);
  }

  for (
    key_part = key_info->key_part,
    length = 0,
    key_count = 0;
    tgt_key_part_map;
    length += store_length,
    tgt_key_part_map >>= 1,
    start_key_part_map >>= 1,
    end_key_part_map >>= 1,
    key_part++,
    key_count++
  ) {
    DBUG_PRINT("info", ("spider tgt_key_part_map=%lu", tgt_key_part_map));
    bool rev = key_part->key_part_flag & HA_REVERSE_SORT;
    store_length = key_part->store_length;
    field = key_part->field;
    key_name_length = dbton_share->get_column_name_length(field->field_index);
    ptr = use_key->key + length;
    if (use_both)
    {
      another_ptr = another_key->key + length;
      if (
        start_key_part_map &&
        end_key_part_map &&
        !memcmp(ptr, another_ptr, store_length)
      )
        key_eq = TRUE;
      else {
        key_eq = FALSE;
#ifndef DBUG_OFF
        if (
          start_key_part_map &&
          end_key_part_map
        )
          DBUG_PRINT("info", ("spider memcmp=%d",
            memcmp(ptr, another_ptr, store_length)));
#endif
      }
    } else {
      if (tgt_key_part_map > 1)
        key_eq = TRUE;
      else
        key_eq = FALSE;
    }
    if (
      (key_eq && use_key == start_key) ||
      (!key_eq && start_key_part_map)
    ) {
      bool tgt_final = (use_key == start_key &&
        (tgt_key_part_map == 1 || !end_key_part_map));
      ptr = start_key->key + length;
      if (
        (error_num = dbton_hdl->append_is_null_part(sql_type, key_part,
          start_key, &ptr, key_eq, tgt_final))
      ) {
        if (error_num > 0)
          DBUG_RETURN(error_num);
        if (!set_order && start_key->flag != HA_READ_KEY_EXACT)
        {
          result_list->key_order = key_count;
          set_order = TRUE;
        }
      } else if (key_eq)
      {
        DBUG_PRINT("info", ("spider key_eq"));
        {
          if (str->reserve(store_length + key_name_length +
            /* SPIDER_SQL_NAME_QUOTE_LEN */ 2 +
            SPIDER_SQL_EQUAL_LEN + SPIDER_SQL_AND_LEN))
            DBUG_RETURN(HA_ERR_OUT_OF_MEM);
          dbton_share->append_column_name(str, field->field_index);
          str->q_append(SPIDER_SQL_EQUAL_STR, SPIDER_SQL_EQUAL_LEN);
          if (spider_dbton[dbton_id].db_util->append_column_value(
                  spider, str, field, ptr, FALSE, share->access_charset))
            DBUG_RETURN(HA_ERR_OUT_OF_MEM);
        }
      } else {
        DBUG_PRINT("info", ("spider start_key->flag=%d", start_key->flag));
        const char *op_str;
        uint32 op_len;
        switch (start_key->flag)
        {
          case HA_READ_PREFIX_LAST:
            result_list->desc_flg = TRUE;
            /* fall through */
          case HA_READ_KEY_EXACT: {
            if (str->reserve(store_length + key_name_length +
                             /* SPIDER_SQL_NAME_QUOTE_LEN */ 2 +
                             SPIDER_SQL_EQUAL_LEN))
              DBUG_RETURN(HA_ERR_OUT_OF_MEM);
            dbton_share->append_column_name(str, field->field_index);

            bool is_like= MY_TEST(key_part->key_part_flag & HA_PART_KEY_SEG);
            if (is_like)
            {
              if (str->append(SPIDER_SQL_LIKE_STR, SPIDER_SQL_LIKE_LEN))
                DBUG_RETURN(HA_ERR_OUT_OF_MEM);
            }
            else
            {
              if (str->append(SPIDER_SQL_EQUAL_STR, SPIDER_SQL_EQUAL_LEN))
                DBUG_RETURN(HA_ERR_OUT_OF_MEM);
            }
            if (spider_dbton[dbton_id].db_util->append_column_value(
                    spider, str, field, ptr, is_like, share->access_charset))
              DBUG_RETURN(HA_ERR_OUT_OF_MEM);
            break;
          }
          case HA_READ_AFTER_KEY:
            if (start_key_part_map == 1)
            {
              op_str= rev ? SPIDER_SQL_LT_STR : SPIDER_SQL_GT_STR;
              op_len= rev ? SPIDER_SQL_LT_LEN : SPIDER_SQL_GT_LEN;
            }
            else
            {
              op_str= rev ? SPIDER_SQL_LTEQUAL_STR : SPIDER_SQL_GTEQUAL_STR;
              op_len= rev ? SPIDER_SQL_LTEQUAL_LEN : SPIDER_SQL_GTEQUAL_LEN;
            }
            if (str->reserve(store_length + key_name_length +
                             /* SPIDER_SQL_NAME_QUOTE_LEN */ 2 + op_len))
              DBUG_RETURN(HA_ERR_OUT_OF_MEM);
            dbton_share->append_column_name(str, field->field_index);
            str->q_append(op_str, op_len);
            if (spider_dbton[dbton_id].db_util->
                append_column_value(spider, str, field, ptr, false,
                                    share->access_charset))
              DBUG_RETURN(HA_ERR_OUT_OF_MEM);
            if (use_both)
              start_key_part_map= 0;
            if (!set_order)
            {
              result_list->key_order= key_count;
              set_order= TRUE;
            }
            break;
          case HA_READ_BEFORE_KEY:
            result_list->desc_flg = TRUE;
            if (start_key_part_map == 1)
            {
              op_str= rev ? SPIDER_SQL_GT_STR : SPIDER_SQL_LT_STR;
              op_len= rev ? SPIDER_SQL_GT_LEN : SPIDER_SQL_LT_LEN;
            }
            else
            {
              op_str= rev ? SPIDER_SQL_GTEQUAL_STR : SPIDER_SQL_LTEQUAL_STR;
              op_len= rev ? SPIDER_SQL_GTEQUAL_LEN : SPIDER_SQL_LTEQUAL_LEN;
            }
            if (str->reserve(store_length + key_name_length +
                             /* SPIDER_SQL_NAME_QUOTE_LEN */ 2 + op_len))
              DBUG_RETURN(HA_ERR_OUT_OF_MEM);
            dbton_share->append_column_name(str, field->field_index);
            str->q_append(op_str, op_len);
            if (spider_dbton[dbton_id].db_util->
                append_column_value(spider, str, field, ptr, false,
                                    share->access_charset))
              DBUG_RETURN(HA_ERR_OUT_OF_MEM);
            if (use_both)
              start_key_part_map= 0;
            if (!set_order)
            {
              result_list->key_order= key_count;
              set_order= TRUE;
            }
            break;
          case HA_READ_KEY_OR_PREV:
          case HA_READ_PREFIX_LAST_OR_PREV:
            result_list->desc_flg = TRUE;
            if (str->reserve(store_length + key_name_length +
                             /* SPIDER_SQL_NAME_QUOTE_LEN */ 2 +
                             SPIDER_SQL_LTEQUAL_LEN))
              DBUG_RETURN(HA_ERR_OUT_OF_MEM);
            dbton_share->append_column_name(str, field->field_index);
            if (rev)
              str->q_append(SPIDER_SQL_GTEQUAL_STR, SPIDER_SQL_GTEQUAL_LEN);
            else
              str->q_append(SPIDER_SQL_LTEQUAL_STR, SPIDER_SQL_LTEQUAL_LEN);
            if (spider_dbton[dbton_id].db_util->
                append_column_value(spider, str, field, ptr, false,
                                    share->access_charset))
              DBUG_RETURN(HA_ERR_OUT_OF_MEM);
            if (!set_order)
            {
              result_list->key_order= key_count;
              set_order= TRUE;
            }
            break;
          case HA_READ_MBR_CONTAIN:
            if (str->reserve(SPIDER_SQL_MBR_CONTAIN_LEN))
              DBUG_RETURN(HA_ERR_OUT_OF_MEM);
            str->q_append(SPIDER_SQL_MBR_CONTAIN_STR,
              SPIDER_SQL_MBR_CONTAIN_LEN);
            if (spider_dbton[dbton_id].db_util->append_column_value(
                    spider, str, field, ptr, FALSE, share->access_charset) ||
                str->reserve(SPIDER_SQL_COMMA_LEN + key_name_length +
                             /* SPIDER_SQL_NAME_QUOTE_LEN */ 2 +
                             SPIDER_SQL_CLOSE_PAREN_LEN))
              DBUG_RETURN(HA_ERR_OUT_OF_MEM);
            str->q_append(SPIDER_SQL_COMMA_STR, SPIDER_SQL_COMMA_LEN);
            dbton_share->append_column_name(str, field->field_index);
            str->q_append(SPIDER_SQL_CLOSE_PAREN_STR,
              SPIDER_SQL_CLOSE_PAREN_LEN);
            break;
          case HA_READ_MBR_INTERSECT:
            if (str->reserve(SPIDER_SQL_MBR_INTERSECT_LEN))
              DBUG_RETURN(HA_ERR_OUT_OF_MEM);
            str->q_append(SPIDER_SQL_MBR_INTERSECT_STR,
              SPIDER_SQL_MBR_INTERSECT_LEN);
            if (spider_dbton[dbton_id].db_util->append_column_value(
                    spider, str, field, ptr, FALSE, share->access_charset) ||
                str->reserve(SPIDER_SQL_COMMA_LEN + key_name_length +
                             /* SPIDER_SQL_NAME_QUOTE_LEN */ 2 +
                             SPIDER_SQL_CLOSE_PAREN_LEN))
              DBUG_RETURN(HA_ERR_OUT_OF_MEM);
            str->q_append(SPIDER_SQL_COMMA_STR, SPIDER_SQL_COMMA_LEN);
            dbton_share->append_column_name(str, field->field_index);
            str->q_append(SPIDER_SQL_CLOSE_PAREN_STR,
              SPIDER_SQL_CLOSE_PAREN_LEN);
            break;
          case HA_READ_MBR_WITHIN:
            if (str->reserve(SPIDER_SQL_MBR_WITHIN_LEN))
              DBUG_RETURN(HA_ERR_OUT_OF_MEM);
            str->q_append(SPIDER_SQL_MBR_WITHIN_STR,
              SPIDER_SQL_MBR_WITHIN_LEN);
            if (spider_dbton[dbton_id].db_util->append_column_value(
                    spider, str, field, ptr, FALSE, share->access_charset) ||
                str->reserve(SPIDER_SQL_COMMA_LEN + key_name_length +
                             /* SPIDER_SQL_NAME_QUOTE_LEN */ 2 +
                             SPIDER_SQL_CLOSE_PAREN_LEN))
              DBUG_RETURN(HA_ERR_OUT_OF_MEM);
            str->q_append(SPIDER_SQL_COMMA_STR, SPIDER_SQL_COMMA_LEN);
            dbton_share->append_column_name(str, field->field_index);
            str->q_append(SPIDER_SQL_CLOSE_PAREN_STR,
              SPIDER_SQL_CLOSE_PAREN_LEN);
            break;
          case HA_READ_MBR_DISJOINT:
            if (str->reserve(SPIDER_SQL_MBR_DISJOINT_LEN))
              DBUG_RETURN(HA_ERR_OUT_OF_MEM);
            str->q_append(SPIDER_SQL_MBR_DISJOINT_STR,
              SPIDER_SQL_MBR_DISJOINT_LEN);
            if (spider_dbton[dbton_id].db_util->append_column_value(
                    spider, str, field, ptr, FALSE, share->access_charset) ||
                str->reserve(SPIDER_SQL_COMMA_LEN + key_name_length +
                             /* SPIDER_SQL_NAME_QUOTE_LEN */ 2 +
                             SPIDER_SQL_CLOSE_PAREN_LEN))
              DBUG_RETURN(HA_ERR_OUT_OF_MEM);
            str->q_append(SPIDER_SQL_COMMA_STR, SPIDER_SQL_COMMA_LEN);
            dbton_share->append_column_name(str, field->field_index);
            str->q_append(SPIDER_SQL_CLOSE_PAREN_STR,
              SPIDER_SQL_CLOSE_PAREN_LEN);
            break;
          case HA_READ_MBR_EQUAL:
            if (str->reserve(SPIDER_SQL_MBR_EQUAL_LEN))
              DBUG_RETURN(HA_ERR_OUT_OF_MEM);
            str->q_append(SPIDER_SQL_MBR_EQUAL_STR, SPIDER_SQL_MBR_EQUAL_LEN);
            if (spider_dbton[dbton_id].db_util->append_column_value(
                    spider, str, field, ptr, FALSE, share->access_charset) ||
                str->reserve(SPIDER_SQL_COMMA_LEN + key_name_length +
                             /* SPIDER_SQL_NAME_QUOTE_LEN */ 2 +
                             SPIDER_SQL_CLOSE_PAREN_LEN))
              DBUG_RETURN(HA_ERR_OUT_OF_MEM);
            str->q_append(SPIDER_SQL_COMMA_STR, SPIDER_SQL_COMMA_LEN);
            dbton_share->append_column_name(str, field->field_index);
            str->q_append(SPIDER_SQL_CLOSE_PAREN_STR,
              SPIDER_SQL_CLOSE_PAREN_LEN);
            break;
          default:
            if (str->reserve(store_length + key_name_length +
                             /* SPIDER_SQL_NAME_QUOTE_LEN */ 2 +
                             SPIDER_SQL_GTEQUAL_LEN))
              DBUG_RETURN(HA_ERR_OUT_OF_MEM);
            dbton_share->append_column_name(str, field->field_index);
            if (rev)
              str->q_append(SPIDER_SQL_LTEQUAL_STR, SPIDER_SQL_LTEQUAL_LEN);
            else
              str->q_append(SPIDER_SQL_GTEQUAL_STR, SPIDER_SQL_GTEQUAL_LEN);
            if (spider_dbton[dbton_id].db_util->
                append_column_value(spider, str, field, ptr, false,
                                    share->access_charset))
              DBUG_RETURN(HA_ERR_OUT_OF_MEM);
            if (!set_order)
            {
              result_list->key_order= key_count;
              set_order= TRUE;
            }
            break;
        }
      }
      if (str->reserve(SPIDER_SQL_AND_LEN))
        DBUG_RETURN(HA_ERR_OUT_OF_MEM);
      str->q_append(SPIDER_SQL_AND_STR, SPIDER_SQL_AND_LEN);
    }

      if (
        (key_eq && use_key == end_key) ||
        (!key_eq && end_key_part_map)
      ) {
        bool tgt_final = (use_key == end_key && tgt_key_part_map == 1);
        ptr = end_key->key + length;
        if ((error_num = dbton_hdl->append_is_null_part(sql_type, key_part,
          end_key, &ptr, key_eq, tgt_final)))
        {
          if (error_num > 0)
            DBUG_RETURN(error_num);
          if (!set_order && end_key->flag != HA_READ_KEY_EXACT)
          {
            result_list->key_order = key_count;
            set_order = TRUE;
          }
        } else if (key_eq)
        {
          DBUG_PRINT("info", ("spider key_eq"));
          if (str->reserve(store_length + key_name_length +
                           /* SPIDER_SQL_NAME_QUOTE_LEN */ 2 +
                           SPIDER_SQL_EQUAL_LEN + SPIDER_SQL_AND_LEN))
            DBUG_RETURN(HA_ERR_OUT_OF_MEM);
          dbton_share->append_column_name(str, field->field_index);
          str->q_append(SPIDER_SQL_EQUAL_STR, SPIDER_SQL_EQUAL_LEN);
          if (spider_dbton[dbton_id].db_util->
              append_column_value(spider, str, field, ptr, false,
                                  share->access_charset))
            DBUG_RETURN(HA_ERR_OUT_OF_MEM);
        } else {
          DBUG_PRINT("info", ("spider end_key->flag=%d", end_key->flag));
          switch (end_key->flag)
          {
            case HA_READ_BEFORE_KEY:
              const char *op_str;
              uint32 op_len;
              if (end_key_part_map == 1)
              {
                op_str= rev ? SPIDER_SQL_GT_STR : SPIDER_SQL_LT_STR;
                op_len= rev ? SPIDER_SQL_GT_LEN : SPIDER_SQL_LT_LEN;
              }
              else
              {
                op_str= rev ? SPIDER_SQL_GTEQUAL_STR : SPIDER_SQL_LTEQUAL_STR;
                op_len= rev ? SPIDER_SQL_GTEQUAL_LEN : SPIDER_SQL_LTEQUAL_LEN;
              }
              if (str->reserve(store_length + key_name_length +
                               /* SPIDER_SQL_NAME_QUOTE_LEN */ 2 + op_len))
                DBUG_RETURN(HA_ERR_OUT_OF_MEM);
              dbton_share->append_column_name(str, field->field_index);
              str->q_append(op_str, op_len);
              if (spider_dbton[dbton_id].db_util->
                  append_column_value(spider, str, field, ptr, false,
                                      share->access_charset))
                DBUG_RETURN(HA_ERR_OUT_OF_MEM);
              if (use_both)
                end_key_part_map= 0;
              if (!set_order)
              {
                result_list->key_order= key_count;
                set_order= TRUE;
              }
              break;
            default:
              if (str->reserve(store_length + key_name_length +
                               /* SPIDER_SQL_NAME_QUOTE_LEN */ 2 +
                               SPIDER_SQL_LTEQUAL_LEN))
                DBUG_RETURN(HA_ERR_OUT_OF_MEM);
              dbton_share->append_column_name(str, field->field_index);
              if (rev)
                str->q_append(SPIDER_SQL_GTEQUAL_STR, SPIDER_SQL_GTEQUAL_LEN);
              else
                str->q_append(SPIDER_SQL_LTEQUAL_STR, SPIDER_SQL_LTEQUAL_LEN);
              if (spider_dbton[dbton_id].db_util->
                  append_column_value(spider, str, field, ptr, false,
                                      share->access_charset))
                DBUG_RETURN(HA_ERR_OUT_OF_MEM);
              if (!set_order)
              {
                result_list->key_order= key_count;
                set_order= TRUE;
              }
              break;
          }
        }
        {
          if (str->reserve(SPIDER_SQL_AND_LEN))
            DBUG_RETURN(HA_ERR_OUT_OF_MEM);
          str->q_append(SPIDER_SQL_AND_STR, SPIDER_SQL_AND_LEN);
        }
      }
      if (use_both && (!start_key_part_map || !end_key_part_map))
        break;
  }
  if ((error_num = dbton_hdl->append_where_terminator_part(sql_type,
    set_order, key_count)))
    DBUG_RETURN(error_num);

end:
  if (spider->multi_range_num && current_pos == str->length())
  {
    DBUG_PRINT("info", ("spider no key where condition"));
    dbton_hdl->no_where_cond = TRUE;
  }
  /* use condition */
  if (dbton_hdl->append_condition_part(NULL, 0, sql_type, FALSE))
    DBUG_RETURN(HA_ERR_OUT_OF_MEM);
  {
    dbton_hdl->set_order_pos(sql_type);
  }
#ifndef DBUG_OFF
  dbug_tmp_restore_column_map(&table->read_set, tmp_map);
#endif
  DBUG_RETURN(0);
}

int spider_db_append_key_where(
  const key_range *start_key,
  const key_range *end_key,
  ha_spider *spider
) {
  int error_num;
  DBUG_ENTER("spider_db_append_key_where");
  {
    DBUG_PRINT("info",("spider call internal by SPIDER_SQL_KIND_SQL"));
    if ((error_num = spider->append_key_where_sql_part(start_key, end_key,
      SPIDER_SQL_TYPE_SELECT_SQL)))
      DBUG_RETURN(error_num);
  }
  DBUG_RETURN(0);
}

int spider_db_append_charset_name_before_string(
  spider_string *str,
  CHARSET_INFO *cs
) {
  const char *csname = cs->cs_name.str;
  uint csname_length = cs->cs_name.length;
  DBUG_ENTER("spider_db_append_charset_name_before_string");
  if (str->reserve(SPIDER_SQL_UNDERSCORE_LEN + csname_length))
  {
    DBUG_RETURN(HA_ERR_OUT_OF_MEM);
  }
  str->q_append(SPIDER_SQL_UNDERSCORE_STR, SPIDER_SQL_UNDERSCORE_LEN);
  str->q_append(csname, csname_length);
  DBUG_RETURN(0);
}

int spider_db_refetch_for_item_sum_funcs(
  ha_spider *spider
) {
  int error_num;
  SPIDER_RESULT_LIST *result_list = &spider->result_list;
  DBUG_ENTER("spider_db_refetch_for_item_sum_funcs");
  if (result_list->snap_direct_aggregate)
  {
    SPIDER_DB_ROW *row = result_list->snap_row;
    row->first();
    if (result_list->snap_mrr_with_cnt)
    {
      row->next();
    }
    if ((error_num = spider_db_fetch_for_item_sum_funcs(row, spider)))
      DBUG_RETURN(error_num);
  }
  DBUG_RETURN(0);
}

/**
  Directly add field values in a row to aggregate items.

  Iterate over the result row fields and aggregate items, and call
  direct_add on the latter with the values from the former.

  @param  row     The result row
  @param  spider  The spider handler
  @retval 0       Success
  @retval nonzero Failure
*/
int spider_db_fetch_for_item_sum_funcs(
  SPIDER_DB_ROW *row,
  ha_spider *spider
) {
  int error_num;
  st_select_lex *select_lex;
  DBUG_ENTER("spider_db_fetch_for_item_sum_funcs");
  select_lex = spider_get_select_lex(spider);
  JOIN *join = select_lex->join;
  Item_sum **item_sum_ptr;
  spider->direct_aggregate_item_current = NULL;
  for (item_sum_ptr = join->sum_funcs; *item_sum_ptr; ++item_sum_ptr)
  {
    if ((error_num = spider_db_fetch_for_item_sum_func(row, *item_sum_ptr,
      spider)))
      DBUG_RETURN(error_num);
  }
  DBUG_RETURN(0);
}

/**
  Directly add one field of a row to an item for direct aggregate.

  Call direct_add on an Item_sum with the value stored in a field.

  @param  row       A row whose `row` points to the field to be added
  @param  item_sum  The Item_sum to be added the field
  @param  ha_spider The spider handler
  @retval 0         Success
  @retval nonzero   Failure
*/
int spider_db_fetch_for_item_sum_func(
  SPIDER_DB_ROW *row,
  Item_sum *item_sum,
  ha_spider *spider
) {
  int error_num;
  SPIDER_SHARE *share = spider->share;
  THD *thd = spider->wide_handler->trx->thd;
  DBUG_ENTER("spider_db_fetch_for_item_sum_func");
  DBUG_PRINT("info",("spider Sumfunctype = %d", item_sum->sum_func()));
  switch (item_sum->sum_func())
  {
    case Item_sum::COUNT_FUNC:
      {
        Item_sum_count *item_sum_count = (Item_sum_count *) item_sum;
        if (!row->is_null())
          item_sum_count->direct_add(row->val_int());
        else
          DBUG_RETURN(ER_SPIDER_UNKNOWN_NUM);
        row->next();
      }
      break;
    case Item_sum::SUM_FUNC:
      {
        Item_sum_sum *item_sum_sum = (Item_sum_sum *) item_sum;
        if (item_sum_sum->result_type() == DECIMAL_RESULT)
        {
          my_decimal decimal_value;
          item_sum_sum->direct_add(row->val_decimal(&decimal_value,
            share->access_charset));
        } else {
          item_sum_sum->direct_add(row->val_real(), row->is_null());
        }
        row->next();
      }
      break;
    case Item_sum::MIN_FUNC:
    case Item_sum::MAX_FUNC:
      {
        if (!spider->direct_aggregate_item_current)
        {
          if (!spider->direct_aggregate_item_first)
          {
            if (!spider_bulk_malloc(spider_current_trx, SPD_MID_DB_FETCH_FOR_ITEM_SUM_FUNC_1, MYF(MY_WME),
              &spider->direct_aggregate_item_first,
              (uint) (sizeof(SPIDER_ITEM_HLD)),
              NullS)
            ) {
              DBUG_RETURN(HA_ERR_OUT_OF_MEM);
            }
            spider->direct_aggregate_item_first->next = NULL;
            spider->direct_aggregate_item_first->item = NULL;
            spider->direct_aggregate_item_first->tgt_num = 0;
            spider->direct_aggregate_item_first->init_mem_root = FALSE;
          }
          spider->direct_aggregate_item_current =
            spider->direct_aggregate_item_first;
        } else {
          if (!spider->direct_aggregate_item_current->next)
          {
            if (!spider_bulk_malloc(spider_current_trx, SPD_MID_DB_FETCH_FOR_ITEM_SUM_FUNC_2, MYF(MY_WME),
              &spider->direct_aggregate_item_current->next,
              (uint) (sizeof(SPIDER_ITEM_HLD)), NullS)
            ) {
              DBUG_RETURN(HA_ERR_OUT_OF_MEM);
            }
            spider->direct_aggregate_item_current->next->next = NULL;
            spider->direct_aggregate_item_current->next->item = NULL;
            spider->direct_aggregate_item_current->next->tgt_num =
              spider->direct_aggregate_item_current->tgt_num + 1;
            spider->direct_aggregate_item_current->next->init_mem_root = FALSE;
          }
          spider->direct_aggregate_item_current =
            spider->direct_aggregate_item_current->next;
        }
        if (!spider->direct_aggregate_item_current->item)
        {
          if (!spider->direct_aggregate_item_current->init_mem_root)
          {
            SPD_INIT_ALLOC_ROOT(
              &spider->direct_aggregate_item_current->mem_root,
              4096, 0, MYF(MY_WME));
            spider->direct_aggregate_item_current->init_mem_root = TRUE;
          }
          Item *free_list = thd->free_list;
          spider->direct_aggregate_item_current->item =
            new (&spider->direct_aggregate_item_current->mem_root)
              Item_string(thd, "", 0, share->access_charset);
          if (!spider->direct_aggregate_item_current->item)
            DBUG_RETURN(HA_ERR_OUT_OF_MEM);
          thd->free_list = free_list;
        }

        Item_sum_min_max *item_sum_min_max = (Item_sum_min_max *) item_sum;
        Item_string *item =
          (Item_string *) spider->direct_aggregate_item_current->item;
        if (row->is_null())
        {
          item->val_str(NULL)->length(0);
          item->append(NULL, 0);
          item->null_value = TRUE;
        } else {
          char buf[MAX_FIELD_WIDTH];
          spider_string tmp_str(buf, MAX_FIELD_WIDTH, share->access_charset);
          tmp_str.init_calc_mem(SPD_MID_DB_FETCH_FOR_ITEM_SUM_FUNC_3);
          tmp_str.length(0);
          if ((error_num = row->append_to_str(&tmp_str)))
            DBUG_RETURN(error_num);
          item->val_str(NULL)->length(0);
          item->append((char *) tmp_str.ptr(), tmp_str.length());
          item->null_value = FALSE;
        }
        item_sum_min_max->direct_add(item);
        row->next();
      }
      break;
    case Item_sum::COUNT_DISTINCT_FUNC:
    case Item_sum::SUM_DISTINCT_FUNC:
    case Item_sum::AVG_FUNC:
    case Item_sum::AVG_DISTINCT_FUNC:
    case Item_sum::STD_FUNC:
    case Item_sum::VARIANCE_FUNC:
    case Item_sum::SUM_BIT_FUNC:
    case Item_sum::UDF_SUM_FUNC:
    case Item_sum::GROUP_CONCAT_FUNC:
    default:
      DBUG_RETURN(ER_SPIDER_COND_SKIP_NUM);
  }
  spider->wide_handler->trx->direct_aggregate_count++;
  DBUG_RETURN(0);
}

int spider_db_append_match_fetch(
  ha_spider *spider,
  st_spider_ft_info *ft_first,
  st_spider_ft_info *ft_current,
  SPIDER_DB_ROW *row
) {
  DBUG_ENTER("spider_db_append_match_fetch");
  if (ft_current)
  {
    st_spider_ft_info *ft_info = ft_first;
    while (TRUE)
    {
      DBUG_PRINT("info",("spider ft_info=%p", ft_info));
      if (!row->is_null())
        ft_info->score = (float) row->val_real();
      else
        DBUG_RETURN(ER_SPIDER_UNKNOWN_NUM);
      row->next();
      if (ft_info == ft_current)
        break;
      ft_info = ft_info->next;
    }
  }
  DBUG_RETURN(0);
}

int spider_db_append_match_where(
  ha_spider *spider
) {
  int error_num;
  DBUG_ENTER("spider_db_append_match_where");
  if ((error_num = spider->append_match_where_sql_part(
    SPIDER_SQL_TYPE_SELECT_SQL)))
    DBUG_RETURN(error_num);

  /* use condition */
  if ((error_num = spider->append_condition_sql_part(
    NULL, 0, SPIDER_SQL_TYPE_SELECT_SQL, FALSE)))
    DBUG_RETURN(error_num);

  spider->set_order_pos_sql(SPIDER_SQL_TYPE_SELECT_SQL);
  DBUG_RETURN(0);
}

void spider_db_get_row_from_tmp_tbl_rec(
  SPIDER_RESULT *current,
  SPIDER_DB_ROW **row
) {
  DBUG_ENTER("spider_db_get_row_from_tmp_tbl_rec");
  *row = current->result->fetch_row_from_tmp_table(current->result_tmp_tbl);
  DBUG_VOID_RETURN;
}

int spider_db_get_row_from_tmp_tbl(
  SPIDER_RESULT *current,
  SPIDER_DB_ROW **row
) {
  int error_num;
  DBUG_ENTER("spider_db_get_row_from_tmp_tbl");
  if (current->result_tmp_tbl_inited == 2)
  {
    current->result_tmp_tbl->file->ha_rnd_end();
    current->result_tmp_tbl_inited = 0;
  }
  if (current->result_tmp_tbl_inited == 0)
  {
    current->result_tmp_tbl->file->extra(HA_EXTRA_CACHE);
    if ((error_num = current->result_tmp_tbl->file->ha_rnd_init(TRUE)))
      DBUG_RETURN(error_num);
    current->result_tmp_tbl_inited = 1;
  }
  if (
    (error_num = current->result_tmp_tbl->file->ha_rnd_next(
      current->result_tmp_tbl->record[0]))
  ) {
    DBUG_RETURN(error_num);
  }
  spider_db_get_row_from_tmp_tbl_rec(current, row);
  DBUG_RETURN(0);
}

int spider_db_get_row_from_tmp_tbl_pos(
  SPIDER_POSITION *pos,
  SPIDER_DB_ROW **row
) {
  int error_num;
  SPIDER_RESULT *result = pos->result;
  TABLE *tmp_tbl = result->result_tmp_tbl;
  DBUG_ENTER("spider_db_get_row_from_tmp_tbl_pos");
  if (result->result_tmp_tbl_inited == 1)
  {
    tmp_tbl->file->ha_rnd_end();
    result->result_tmp_tbl_inited = 0;
  }
  if (result->result_tmp_tbl_inited == 0)
  {
    if ((error_num = tmp_tbl->file->ha_rnd_init(FALSE)))
      DBUG_RETURN(error_num);
    result->result_tmp_tbl_inited = 2;
  }
  if (
    (error_num = tmp_tbl->file->ha_rnd_pos(tmp_tbl->record[0],
      (uchar *) &pos->tmp_tbl_pos))
  ) {
    DBUG_RETURN(error_num);
  }
  spider_db_get_row_from_tmp_tbl_rec(result, row);
  DBUG_RETURN(0);
}

/* Store one field result from a given row to a given table field. */
int spider_db_fetch_row(
  SPIDER_SHARE *share,
  Field *field,
  SPIDER_DB_ROW *row,
  my_ptrdiff_t ptr_diff
) {
  int error_num;
  THD *thd = field->table->in_use;
  Time_zone *saved_time_zone = thd->variables.time_zone;
  DBUG_ENTER("spider_db_fetch_row");
  DBUG_PRINT("info", ("spider field_name %s", SPIDER_field_name_str(field)));
  DBUG_PRINT("info", ("spider fieldcharset %s", field->charset()->cs_name.str));

  thd->variables.time_zone = UTC;

  field->move_field_offset(ptr_diff);
  error_num = row->store_to_field(field, share->access_charset);
  field->move_field_offset(-ptr_diff);

  thd->variables.time_zone = saved_time_zone;

  DBUG_RETURN(error_num);
}

/*
  Retrieve a result row and store the results from the row into the
  given table
*/
int spider_db_fetch_table(
  ha_spider *spider,
  uchar *buf,
  TABLE *table,
  SPIDER_RESULT_LIST *result_list
) {
  int error_num;
  SPIDER_SHARE *share = spider->share;
  my_ptrdiff_t ptr_diff = PTR_BYTE_DIFF(buf, table->record[0]);
  SPIDER_RESULT *current = (SPIDER_RESULT*) result_list->current;
  SPIDER_DB_ROW *row;
  Field **field;
  int n_aux= result_list->n_aux;
  DBUG_ENTER("spider_db_fetch_table");
    if (result_list->quick_mode == 0)
    {
      SPIDER_DB_RESULT *result = current->result;
      if (!(row = result->fetch_row()))
      {
        table->status = STATUS_NOT_FOUND;
        DBUG_RETURN(HA_ERR_END_OF_FILE);
      }
    } else {
      if (result_list->current_row_num < result_list->quick_page_size)
      {
        if (!current->first_position)
        {
          table->status = STATUS_NOT_FOUND;
          DBUG_RETURN(HA_ERR_END_OF_FILE);
        }
        row = current->first_position[result_list->current_row_num].row;
      } else {
        if ((error_num = spider_db_get_row_from_tmp_tbl(
          current, &row)))
        {
          if (error_num == HA_ERR_END_OF_FILE)
            table->status = STATUS_NOT_FOUND;
          DBUG_RETURN(error_num);
        }
      }
    }

    DBUG_PRINT("info", ("spider row=%p", row));
    DBUG_PRINT("info", ("spider direct_aggregate=%s",
      result_list->direct_aggregate ? "TRUE" : "FALSE"));
    result_list->snap_mrr_with_cnt = spider->mrr_with_cnt;
    result_list->snap_direct_aggregate = result_list->direct_aggregate;
    result_list->snap_row = row;

    /* for mrr */
    if (spider->mrr_with_cnt)
    {
      DBUG_PRINT("info", ("spider mrr_with_cnt"));
      {
        if (!row->is_null())
          spider->multi_range_hit_point = row->val_int();
        else if (result_list->direct_aggregate)
        {
          table->status = STATUS_NOT_FOUND;
          DBUG_RETURN(HA_ERR_END_OF_FILE);
        }
        else
          DBUG_RETURN(ER_SPIDER_UNKNOWN_NUM);
        row->next();
      }
    }

    /* for direct_aggregate */
    if (result_list->direct_aggregate)
    {
      if ((error_num = spider_db_fetch_for_item_sum_funcs(row, spider)))
        DBUG_RETURN(error_num);
    }

    if (!spider->use_fields)
    {
      if ((error_num = spider_db_append_match_fetch(spider,
        spider->ft_first, spider->ft_current, row)))
        DBUG_RETURN(error_num);
    }

    for (
      field = table->field;
      *field;
      field++
    ) {
      if (n_aux-- > 0)
        continue;
      if ((
        bitmap_is_set(table->read_set, (*field)->field_index) |
        bitmap_is_set(table->write_set, (*field)->field_index)
      )) {
#ifndef DBUG_OFF
        MY_BITMAP *tmp_map =
          dbug_tmp_use_all_columns(table, &table->write_set);
#endif
        DBUG_PRINT("info", ("spider bitmap is set %s",
          SPIDER_field_name_str(*field)));
        if ((error_num =
          spider_db_fetch_row(share, *field, row, ptr_diff)))
          DBUG_RETURN(error_num);
#ifndef DBUG_OFF
        dbug_tmp_restore_column_map(&table->write_set, tmp_map);
#endif
      } else {
        DBUG_PRINT("info", ("spider bitmap is not set %s",
          SPIDER_field_name_str(*field)));
      }
      row->next();
    }
  table->status = 0;
  DBUG_RETURN(0);
}

int spider_db_fetch_key(
  ha_spider *spider,
  uchar *buf,
  TABLE *table,
  const KEY *key_info,
  SPIDER_RESULT_LIST *result_list
) {
  int error_num;
  SPIDER_SHARE *share = spider->share;
  my_ptrdiff_t ptr_diff = PTR_BYTE_DIFF(buf, table->record[0]);
  SPIDER_RESULT *current = (SPIDER_RESULT*) result_list->current;
  KEY_PART_INFO *key_part;
  uint part_num;
  SPIDER_DB_ROW *row;
  Field *field;
  DBUG_ENTER("spider_db_fetch_key");
  if (result_list->quick_mode == 0)
  {
    SPIDER_DB_RESULT *result = current->result;
    if (!(row = result->fetch_row()))
    {
      table->status = STATUS_NOT_FOUND;
      DBUG_RETURN(HA_ERR_END_OF_FILE);
    }
  } else {
    if (result_list->current_row_num < result_list->quick_page_size)
    {
      if (!current->first_position)
      {
        table->status = STATUS_NOT_FOUND;
        DBUG_RETURN(HA_ERR_END_OF_FILE);
      }
      row = current->first_position[result_list->current_row_num].row;
    } else {
      if ((error_num = spider_db_get_row_from_tmp_tbl(
        current, &row)))
      {
        if (error_num == HA_ERR_END_OF_FILE)
          table->status = STATUS_NOT_FOUND;
        DBUG_RETURN(error_num);
      }
    }
  }

  DBUG_PRINT("info", ("spider row=%p", row));
  DBUG_PRINT("info", ("spider direct_aggregate=%s",
    result_list->direct_aggregate ? "TRUE" : "FALSE"));
  result_list->snap_mrr_with_cnt = spider->mrr_with_cnt;
  result_list->snap_direct_aggregate = result_list->direct_aggregate;
  result_list->snap_row = row;

  /* for mrr */
  if (spider->mrr_with_cnt)
  {
    DBUG_PRINT("info", ("spider mrr_with_cnt"));
    if (!row->is_null())
      spider->multi_range_hit_point = row->val_int();
    else if (result_list->direct_aggregate)
    {
      table->status = STATUS_NOT_FOUND;
      DBUG_RETURN(HA_ERR_END_OF_FILE);
    }
    else
      DBUG_RETURN(ER_SPIDER_UNKNOWN_NUM);
    row->next();
  }

  /* for direct_aggregate */
  if (result_list->direct_aggregate)
  {
    if ((error_num = spider_db_fetch_for_item_sum_funcs(row, spider)))
      DBUG_RETURN(error_num);
  }

  if ((error_num = spider_db_append_match_fetch(spider,
    spider->ft_first, spider->ft_current, row)))
    DBUG_RETURN(error_num);

  for (
    key_part = key_info->key_part,
    part_num = 0;
    part_num < spider_user_defined_key_parts(key_info);
    key_part++,
    part_num++
  ) {
    field = key_part->field;
    if ((
      bitmap_is_set(table->read_set, field->field_index) |
      bitmap_is_set(table->write_set, field->field_index)
    )) {
#ifndef DBUG_OFF
      MY_BITMAP *tmp_map =
        dbug_tmp_use_all_columns(table, &table->write_set);
#endif
      DBUG_PRINT("info", ("spider bitmap is set %s",
        SPIDER_field_name_str(field)));
      if ((error_num =
        spider_db_fetch_row(share, field, row, ptr_diff)))
        DBUG_RETURN(error_num);
#ifndef DBUG_OFF
      dbug_tmp_restore_column_map(&table->write_set, tmp_map);
#endif
    }
    row->next();
  }
  table->status = 0;
  DBUG_RETURN(0);
}

int spider_db_fetch_minimum_columns(
  ha_spider *spider,
  uchar *buf,
  TABLE *table,
  SPIDER_RESULT_LIST *result_list
) {
  int error_num;
  my_ptrdiff_t ptr_diff = PTR_BYTE_DIFF(buf, table->record[0]);
  SPIDER_SHARE *share = spider->share;
  SPIDER_RESULT *current = (SPIDER_RESULT*) result_list->current;
  SPIDER_DB_ROW *row;
  Field **field;
  spider_db_handler *dbton_hdl;
  DBUG_ENTER("spider_db_fetch_minimum_columns");
  if (result_list->quick_mode == 0)
  {
    SPIDER_DB_RESULT *result = current->result;
    if (!(row = result->fetch_row()))
    {
      table->status = STATUS_NOT_FOUND;
      DBUG_RETURN(HA_ERR_END_OF_FILE);
    }
  } else {
    if (result_list->current_row_num < result_list->quick_page_size)
    {
      DBUG_PRINT("info", ("spider current=%p", current));
      DBUG_PRINT("info", ("spider first_position=%p", current->first_position));
      if (!current->first_position)
      {
        table->status = STATUS_NOT_FOUND;
        DBUG_RETURN(HA_ERR_END_OF_FILE);
      }
      DBUG_PRINT("info", ("spider current_row_num=%lld", result_list->current_row_num));
      DBUG_PRINT("info", ("spider first_position[]=%p", &current->first_position[result_list->current_row_num]));
      row = current->first_position[result_list->current_row_num].row;
    } else {
      if ((error_num = spider_db_get_row_from_tmp_tbl(
        current, &row)))
      {
        if (error_num == HA_ERR_END_OF_FILE)
          table->status = STATUS_NOT_FOUND;
        DBUG_RETURN(error_num);
      }
    }
  }

  DBUG_PRINT("info", ("spider row=%p", row));
  DBUG_PRINT("info", ("spider direct_aggregate=%s",
    result_list->direct_aggregate ? "TRUE" : "FALSE"));
  result_list->snap_mrr_with_cnt = spider->mrr_with_cnt;
  result_list->snap_direct_aggregate = result_list->direct_aggregate;
  result_list->snap_row = row;

  /* for mrr */
  if (spider->mrr_with_cnt)
  {
    DBUG_PRINT("info", ("spider mrr_with_cnt"));
    if (!row->is_null())
      spider->multi_range_hit_point = row->val_int();
    else if (result_list->direct_aggregate)
    {
      table->status = STATUS_NOT_FOUND;
      DBUG_RETURN(HA_ERR_END_OF_FILE);
    }
    else
      DBUG_RETURN(ER_SPIDER_UNKNOWN_NUM);
    row->next();
  }

  /* for direct_aggregate */
  if (result_list->direct_aggregate)
  {
    if ((error_num = spider_db_fetch_for_item_sum_funcs(row, spider)))
      DBUG_RETURN(error_num);
  }

  if ((error_num = spider_db_append_match_fetch(spider,
    spider->ft_first, spider->ft_current, row)))
    DBUG_RETURN(error_num);

  dbton_hdl = spider->dbton_handler[row->dbton_id];
  for (
    field = table->field;
    *field;
    field++
  ) {
    DBUG_PRINT("info", ("spider field_index %u", (*field)->field_index));
    DBUG_PRINT("info", ("spider searched_bitmap %u",
      spider_bit_is_set(spider->wide_handler->searched_bitmap,
      (*field)->field_index)));
    DBUG_PRINT("info", ("spider read_set %u",
      bitmap_is_set(table->read_set, (*field)->field_index)));
    DBUG_PRINT("info", ("spider write_set %u",
      bitmap_is_set(table->write_set, (*field)->field_index)));
    if (dbton_hdl->minimum_select_bit_is_set((*field)->field_index))
    {
      if ((
        bitmap_is_set(table->read_set, (*field)->field_index) |
        bitmap_is_set(table->write_set, (*field)->field_index)
      )) {
#ifndef DBUG_OFF
        MY_BITMAP *tmp_map =
          dbug_tmp_use_all_columns(table, &table->write_set);
#endif
        DBUG_PRINT("info", ("spider bitmap is set %s",
          SPIDER_field_name_str(*field)));
        if ((error_num = spider_db_fetch_row(share, *field, row, ptr_diff)))
          DBUG_RETURN(error_num);
#ifndef DBUG_OFF
        dbug_tmp_restore_column_map(&table->write_set, tmp_map);
#endif
      }
      row->next();
    }
  }
  table->status = 0;
  DBUG_RETURN(0);
}

void spider_db_free_one_result_for_start_next(
  ha_spider *spider
) {
  SPIDER_RESULT_LIST *result_list = &spider->result_list;
  SPIDER_RESULT *result = (SPIDER_RESULT *) result_list->current;
  DBUG_ENTER("spider_db_free_one_result_for_start_next");
  spider_bg_all_conn_break(spider);

    if (result_list->low_mem_read)
    {
      if (result)
      {
        do {
          spider_db_free_one_result(result_list, result);
          DBUG_PRINT("info",("spider result=%p", result));
          DBUG_PRINT("info",("spider result->finish_flg = FALSE"));
          result->finish_flg = FALSE;
          result = (SPIDER_RESULT *) result->next;
        } while (result && (result->result || result->first_position));
        result = (SPIDER_RESULT *) result_list->current;
        if (
          !result->result &&
          !result->first_position &&
          !result->tmp_tbl_use_position
        )
          result_list->current = result->prev;
      }
    } else {
      while (
        result && result->next &&
        (result->next->result || result->next->first_position)
      ) {
        result_list->current = result->next;
        result = (SPIDER_RESULT *) result->next;
      }
    }
  DBUG_VOID_RETURN;
}

void spider_db_free_one_result(
  SPIDER_RESULT_LIST *result_list,
  SPIDER_RESULT *result
) {
  DBUG_ENTER("spider_db_free_one_result");
  if (result_list->quick_mode == 0)
  {
    if (
      !result->use_position &&
      result->result
    ) {
      result->result->free_result();
      delete result->result;
      result->result = NULL;
    }
  } else {
    int roop_count;
    SPIDER_POSITION *position = result->first_position;
    if (position)
    {
      for (roop_count = 0; roop_count < result->pos_page_size; roop_count++)
      {
        if (
          position[roop_count].row &&
          !position[roop_count].use_position
        ) {
          delete position[roop_count].row;
          position[roop_count].row = NULL;
        }
      }
      if (result_list->quick_mode == 3)
      {
        if (!result->first_pos_use_position)
        {
          spider_free(spider_current_trx, position, MYF(0));
          result->first_position = NULL;
        }
        if (result->result)
        {
          result->result->free_result();
          if (!result->tmp_tbl_use_position)
          {
            delete result->result;
            result->result = NULL;
          }
        }
        if (!result->tmp_tbl_use_position)
        {
          if (result->result_tmp_tbl)
          {
            if (result->result_tmp_tbl_inited)
            {
              result->result_tmp_tbl->file->ha_rnd_end();
              result->result_tmp_tbl_inited = 0;
            }
            spider_rm_sys_tmp_table_for_result(result->result_tmp_tbl_thd,
              result->result_tmp_tbl, &result->result_tmp_tbl_prm);
            result->result_tmp_tbl = NULL;
            result->result_tmp_tbl_thd = NULL;
          }
        }
      }
    }
  }
  DBUG_VOID_RETURN;
}

void spider_db_free_one_quick_result(
  SPIDER_RESULT *result
) {
  DBUG_ENTER("spider_db_free_one_quick_result");
  if (result && result->result)
  {
    result->result->free_result();
    if (!result->result_tmp_tbl)
    {
      delete result->result;
      result->result = NULL;
    }
  }
  DBUG_VOID_RETURN;
}

int spider_db_free_result(
  ha_spider *spider,
  bool final
) {
  SPIDER_RESULT_LIST *result_list = &spider->result_list;
  SPIDER_RESULT *result;
  SPIDER_RESULT *prev;
  SPIDER_SHARE *share = spider->share;
  THD *thd= current_thd;
  SPIDER_POSITION *position;
  int roop_count, error_num;
  DBUG_ENTER("spider_db_free_result");
  spider_bg_all_conn_break(spider);
  result = (SPIDER_RESULT*) result_list->first;

  while (result_list->tmp_pos_row_first)
  {
    SPIDER_DB_ROW *tmp_pos_row = result_list->tmp_pos_row_first;
    result_list->tmp_pos_row_first = tmp_pos_row->next_pos;
    delete tmp_pos_row;
  }

  if (
    final ||
    spider_param_reset_sql_alloc(thd, share->reset_sql_alloc) == 1
  ) {
    int alloc_size = final ? 0 :
      (spider_param_init_sql_alloc_size(thd, share->init_sql_alloc_size));
    while (result)
    {
      position = result->first_position;
      if (position)
      {
        for (roop_count = 0; roop_count < result->pos_page_size; roop_count++)
        {
          if (position[roop_count].row)
          {
            delete position[roop_count].row;
          }
        }
        spider_free(spider_current_trx, position, MYF(0));
      }
      if (result->result)
      {
        result->result->free_result();
        delete result->result;
        result->result = NULL;
      }
      if (result->result_tmp_tbl)
      {
        if (result->result_tmp_tbl_inited)
        {
          result->result_tmp_tbl->file->ha_rnd_end();
          result->result_tmp_tbl_inited = 0;
        }
        spider_rm_sys_tmp_table_for_result(result->result_tmp_tbl_thd,
          result->result_tmp_tbl, &result->result_tmp_tbl_prm);
        result->result_tmp_tbl = NULL;
        result->result_tmp_tbl_thd = NULL;
      }
      prev = result;
      result = (SPIDER_RESULT*) result->next;
      spider_free(spider_current_trx, prev, MYF(0));
    }
    result_list->first = NULL;
    result_list->last = NULL;
    if (!final)
    {
      ulong realloced = 0;
      int init_sql_alloc_size =
        spider_param_init_sql_alloc_size(thd, share->init_sql_alloc_size);
      for (roop_count = 0; roop_count < (int) share->use_dbton_count;
        roop_count++)
      {
        uint dbton_id = share->use_dbton_ids[roop_count];
        if ((error_num = spider->dbton_handler[dbton_id]->
          realloc_sql(&realloced)))
        {
          DBUG_RETURN(error_num);
        }
      }
      if (realloced & (SPIDER_SQL_TYPE_SELECT_SQL))
      {
        for (roop_count = 0; roop_count < (int) share->link_count;
          roop_count++)
        {
          if ((int) result_list->sqls[roop_count].alloced_length() >
            alloc_size * 2)
          {
            result_list->sqls[roop_count].free();
            if (result_list->sqls[roop_count].real_alloc(
              init_sql_alloc_size))
              DBUG_RETURN(HA_ERR_OUT_OF_MEM);
          }
        }
      }
      if (realloced & SPIDER_SQL_TYPE_INSERT_SQL)
      {
        for (roop_count = 0; roop_count < (int) share->link_count;
          roop_count++)
        {
          if ((int) result_list->insert_sqls[roop_count].alloced_length() >
            alloc_size * 2)
          {
            result_list->insert_sqls[roop_count].free();
            if (result_list->insert_sqls[roop_count].real_alloc(
              init_sql_alloc_size))
              DBUG_RETURN(HA_ERR_OUT_OF_MEM);
          }
        }
      }
      if (realloced & SPIDER_SQL_TYPE_UPDATE_SQL)
      {
        for (roop_count = 0; roop_count < (int) share->link_count;
          roop_count++)
        {
          if ((int) result_list->update_sqls[roop_count].alloced_length() >
            alloc_size * 2)
          {
            result_list->update_sqls[roop_count].free();
            if (result_list->update_sqls[roop_count].real_alloc(
              init_sql_alloc_size))
              DBUG_RETURN(HA_ERR_OUT_OF_MEM);
          }
        }
      }
      if ((error_num = spider->reset_sql_sql(SPIDER_SQL_TYPE_BULK_UPDATE_SQL)))
        DBUG_RETURN(error_num);

      if (realloced & SPIDER_SQL_TYPE_TMP_SQL)
      {
        for (roop_count = 0; roop_count < (int) share->link_count;
          roop_count++)
        {
          if ((int) result_list->tmp_sqls[roop_count].alloced_length() >
            alloc_size * 2)
          {
            result_list->tmp_sqls[roop_count].free();
            if (result_list->tmp_sqls[roop_count].real_alloc(
              init_sql_alloc_size))
              DBUG_RETURN(HA_ERR_OUT_OF_MEM);
          }
        }
      }
    }
  } else {
    while (result)
    {
      position = result->first_position;
      if (position)
      {
        for (roop_count = 0; roop_count < result->pos_page_size; roop_count++)
        {
          if (position[roop_count].row)
          {
            delete position[roop_count].row;
          }
        }
        spider_free(spider_current_trx, position, MYF(0));
      }
      result->first_position = NULL;
      if (result->result)
      {
        result->result->free_result();
        delete result->result;
        result->result = NULL;
      }
      if (result->result_tmp_tbl)
      {
        if (result->result_tmp_tbl_inited)
        {
          result->result_tmp_tbl->file->ha_rnd_end();
          result->result_tmp_tbl_inited = 0;
        }
        spider_rm_sys_tmp_table_for_result(result->result_tmp_tbl_thd,
          result->result_tmp_tbl, &result->result_tmp_tbl_prm);
        result->result_tmp_tbl = NULL;
        result->result_tmp_tbl_thd = NULL;
      }
      result->record_num = 0;
      DBUG_PRINT("info",("spider result->finish_flg = FALSE"));
      result->finish_flg = FALSE;
      result->first_pos_use_position = FALSE;
      result->tmp_tbl_use_position = FALSE;
      result->use_position = FALSE;
      result = (SPIDER_RESULT*) result->next;
    }
  }
  result_list->current = NULL;
  result_list->record_num = 0;
  DBUG_PRINT("info",("spider result_list->finish_flg = FALSE"));
  result_list->finish_flg = FALSE;
  result_list->quick_phase = 0;
  result_list->bgs_phase = 0;
  DBUG_RETURN(0);
}

int spider_db_store_result(
  ha_spider *spider,
  int link_idx,
  TABLE *table
) {
  int error_num;
  SPIDER_CONN *conn;
  SPIDER_DB_CONN *db_conn;
  SPIDER_RESULT_LIST *result_list = &spider->result_list;
  SPIDER_RESULT *current;
  DBUG_ENTER("spider_db_store_result");
    conn = spider->conns[link_idx];
    DBUG_PRINT("info",("spider conn->connection_id=%llu",
      conn->connection_id));
    DBUG_PRINT("info",("spider spider->connection_ids[%d]=%llu",
      link_idx, spider->connection_ids[link_idx]));
    if (conn->connection_id != spider->connection_ids[link_idx])
    {
      my_message(ER_SPIDER_REMOTE_SERVER_GONE_AWAY_NUM,
        ER_SPIDER_REMOTE_SERVER_GONE_AWAY_STR, MYF(0));
      if (!conn->mta_conn_mutex_unlock_later)
      {
        DBUG_ASSERT(!conn->mta_conn_mutex_lock_already);
        pthread_mutex_unlock(&conn->mta_conn_mutex);
      }
      DBUG_RETURN(ER_SPIDER_REMOTE_SERVER_GONE_AWAY_NUM);
    }
    db_conn = conn->db_conn;
    if (!result_list->current)
    {
      if (!result_list->first)
      {
        if (!(result_list->first = (SPIDER_RESULT *)
          spider_malloc(spider_current_trx, SPD_MID_DB_STORE_RESULT_1, sizeof(*result_list->first),
            MYF(MY_WME | MY_ZEROFILL)))
        ) {
          if (!conn->mta_conn_mutex_unlock_later)
          {
            DBUG_ASSERT(!conn->mta_conn_mutex_lock_already);
            pthread_mutex_unlock(&conn->mta_conn_mutex);
          }
          DBUG_RETURN(HA_ERR_OUT_OF_MEM);
        }
        TMP_TABLE_PARAM *tmp_tbl_prm = (TMP_TABLE_PARAM *)
          &result_list->first->result_tmp_tbl_prm;
        tmp_tbl_prm->init();
        tmp_tbl_prm->field_count = 3;
        result_list->last = result_list->first;
        result_list->current = result_list->first;
      } else {
        result_list->current = result_list->first;
      }
      result_list->bgs_current = result_list->current;
      current = (SPIDER_RESULT*) result_list->current;
    } else {
      if (
        result_list->bgs_phase > 0 ||
        result_list->quick_phase > 0
      ) {
        if (result_list->bgs_current == result_list->last)
        {
          if (!(result_list->last = (SPIDER_RESULT *)
            spider_malloc(spider_current_trx, SPD_MID_DB_STORE_RESULT_2, sizeof(*result_list->last),
               MYF(MY_WME | MY_ZEROFILL)))
          ) {
            if (!conn->mta_conn_mutex_unlock_later)
            {
              DBUG_ASSERT(!conn->mta_conn_mutex_lock_already);
              pthread_mutex_unlock(&conn->mta_conn_mutex);
            }
            DBUG_RETURN(HA_ERR_OUT_OF_MEM);
          }
          TMP_TABLE_PARAM *tmp_tbl_prm = (TMP_TABLE_PARAM *)
            &result_list->last->result_tmp_tbl_prm;
          tmp_tbl_prm->init();
          tmp_tbl_prm->field_count = 3;
          result_list->bgs_current->next = result_list->last;
          result_list->last->prev = result_list->bgs_current;
          result_list->bgs_current = result_list->last;
        } else {
          result_list->bgs_current = result_list->bgs_current->next;
        }
        if (
          result_list->bgs_phase == 1 ||
          result_list->quick_phase == 2
        ) {
          if (result_list->low_mem_read &&
            result_list->current->result->limit_mode() == 0)
          {
            do {
              spider_db_free_one_result(result_list,
                (SPIDER_RESULT*) result_list->current);
              result_list->current = result_list->current->next;
            } while (result_list->current != result_list->bgs_current);
          } else {
            result_list->current = result_list->bgs_current;
          }
          result_list->quick_phase = 0;
        }
        current = (SPIDER_RESULT*) result_list->bgs_current;
      } else {
        if (result_list->current == result_list->last)
        {
          if (!(result_list->last = (SPIDER_RESULT *)
            spider_malloc(spider_current_trx, SPD_MID_DB_STORE_RESULT_3, sizeof(*result_list->last),
              MYF(MY_WME | MY_ZEROFILL)))
          ) {
            if (!conn->mta_conn_mutex_unlock_later)
            {
              DBUG_ASSERT(!conn->mta_conn_mutex_lock_already);
              pthread_mutex_unlock(&conn->mta_conn_mutex);
            }
            DBUG_RETURN(HA_ERR_OUT_OF_MEM);
          }
          TMP_TABLE_PARAM *tmp_tbl_prm = (TMP_TABLE_PARAM *)
            &result_list->last->result_tmp_tbl_prm;
          tmp_tbl_prm->init();
          tmp_tbl_prm->field_count = 3;
          result_list->current->next = result_list->last;
          result_list->last->prev = result_list->current;
          result_list->current = result_list->last;
        } else {
          result_list->current = result_list->current->next;
        }
        result_list->bgs_current = result_list->current;
        current = (SPIDER_RESULT*) result_list->current;
      }
    }

    if (result_list->quick_mode == 0)
    {
      if (spider_bit_is_set(spider->db_request_phase, link_idx))
      {
        spider_clear_bit(spider->db_request_phase, link_idx);
      }
      st_spider_db_request_key request_key;
      request_key.spider_thread_id =
        spider->wide_handler->trx->spider_thread_id;
      request_key.query_id = spider->wide_handler->trx->thd->query_id;
      request_key.handler = spider;
      request_key.request_id = spider->db_request_id[link_idx];
      request_key.next = NULL;
      if (!(current->result = db_conn->store_result(NULL, &request_key,
        &error_num)))
      {
        if (error_num && error_num != HA_ERR_END_OF_FILE)
        {
          if (!conn->mta_conn_mutex_unlock_later)
          {
            DBUG_ASSERT(!conn->mta_conn_mutex_lock_already);
            pthread_mutex_unlock(&conn->mta_conn_mutex);
          }
          DBUG_RETURN(error_num);
        }
        bool call_db_errorno = FALSE;
        if (error_num != HA_ERR_END_OF_FILE)
        {
          call_db_errorno = TRUE;
          if ((error_num = spider_db_errorno(conn)))
            DBUG_RETURN(error_num);
        }
        DBUG_PRINT("info",("spider set finish_flg point 1"));
        DBUG_PRINT("info",("spider current->finish_flg = TRUE"));
        DBUG_PRINT("info",("spider result_list->finish_flg = TRUE"));
        current->finish_flg = TRUE;
        result_list->finish_flg = TRUE;
        if (result_list->bgs_phase <= 1)
        {
          result_list->current_row_num = 0;
          table->status = STATUS_NOT_FOUND;
        }
        if (!conn->mta_conn_mutex_unlock_later && !call_db_errorno)
        {
          DBUG_ASSERT(!conn->mta_conn_mutex_lock_already);
          pthread_mutex_unlock(&conn->mta_conn_mutex);
        }
        DBUG_RETURN(HA_ERR_END_OF_FILE);
      } else {
        if (!conn->mta_conn_mutex_unlock_later)
        {
          DBUG_ASSERT(!conn->mta_conn_mutex_lock_already);
          pthread_mutex_unlock(&conn->mta_conn_mutex);
        }
        current->record_num = current->result->num_rows();
        current->dbton_id = current->result->dbton_id;
        result_list->record_num += current->record_num;
        DBUG_PRINT("info",("spider current->record_num=%lld",
          current->record_num));
        DBUG_PRINT("info",("spider result_list->record_num=%lld",
          result_list->record_num));
        DBUG_PRINT("info",("spider result_list->internal_limit=%lld",
          result_list->internal_limit));
        DBUG_PRINT("info",("spider result_list->split_read=%lld",
          result_list->split_read));
        if (
          result_list->internal_limit <= result_list->record_num ||
          result_list->split_read > current->record_num
        ) {
          DBUG_PRINT("info",("spider set finish_flg point 2"));
          DBUG_PRINT("info",("spider current->finish_flg = TRUE"));
          DBUG_PRINT("info",("spider result_list->finish_flg = TRUE"));
          current->finish_flg = TRUE;
          result_list->finish_flg = TRUE;
        }
        if (result_list->bgs_phase <= 1)
        {
          result_list->current_row_num = 0;
        }
      }
    } else {
      /* has_result() for case of result with result_tmp_tbl */
      if (current->prev && current->prev->result &&
        current->prev->result->has_result())
      {
        current->result = current->prev->result;
        current->prev->result = NULL;
        result_list->limit_num -= current->prev->record_num;
        if (!conn->mta_conn_mutex_unlock_later)
        {
          DBUG_ASSERT(!conn->mta_conn_mutex_lock_already);
          pthread_mutex_unlock(&conn->mta_conn_mutex);
        }
      } else {
        if (spider_bit_is_set(spider->db_request_phase, link_idx))
        {
          spider_clear_bit(spider->db_request_phase, link_idx);
        }
        st_spider_db_request_key request_key;
        request_key.spider_thread_id =
          spider->wide_handler->trx->spider_thread_id;
        request_key.query_id = spider->wide_handler->trx->thd->query_id;
        request_key.handler = spider;
        request_key.request_id = spider->db_request_id[link_idx];
        request_key.next = NULL;
        if (!(current->result = conn->db_conn->use_result(spider, &request_key,
          &error_num)))
        {
          if (!error_num)
          {
            error_num = spider_db_errorno(conn);
          } else {
            if (!conn->mta_conn_mutex_unlock_later)
            {
              DBUG_ASSERT(!conn->mta_conn_mutex_lock_already);
              pthread_mutex_unlock(&conn->mta_conn_mutex);
            }
          }
          DBUG_RETURN(error_num);
        }
        DBUG_PRINT("info", ("spider conn[%p]->quick_target=%p", conn, spider));
        conn->quick_target = spider;
        spider->quick_targets[link_idx] = spider;
        if (!conn->mta_conn_mutex_unlock_later)
        {
          DBUG_ASSERT(!conn->mta_conn_mutex_lock_already);
          pthread_mutex_unlock(&conn->mta_conn_mutex);
        }
      }
      current->dbton_id = current->result->dbton_id;
      SPIDER_DB_ROW *row;
      if (!(row = current->result->fetch_row(result_list->skips)))
      {
        error_num = current->result->get_errno();
        DBUG_PRINT("info",("spider set finish_flg point 3"));
        DBUG_PRINT("info",("spider current->finish_flg = TRUE"));
        DBUG_PRINT("info",("spider result_list->finish_flg = TRUE"));
        current->finish_flg = TRUE;
        result_list->finish_flg = TRUE;
        current->result->free_result();
        delete current->result;
        current->result = NULL;
        DBUG_PRINT("info", ("spider conn[%p]->quick_target=NULL", conn));
        conn->quick_target = NULL;
        spider->quick_targets[link_idx] = NULL;
        if (
          result_list->bgs_phase <= 1 &&
          result_list->quick_phase == 0
        ) {
          result_list->current_row_num = 0;
          table->status = STATUS_NOT_FOUND;
        }
        if (error_num)
          DBUG_RETURN(error_num);
        else if (result_list->quick_phase > 0)
          DBUG_RETURN(0);
        DBUG_RETURN(HA_ERR_END_OF_FILE);
      }
      SPIDER_DB_ROW *tmp_row;
      uint field_count = current->result->num_fields();
      SPIDER_POSITION *position;
      longlong page_size;
      int roop_count = 0;
      if (!result_list->quick_page_size)
      {
        if (result_list->quick_mode == 3)
        {
          page_size = 0;
        } else {
          result_list->quick_page_size = result_list->limit_num;
          page_size = result_list->limit_num;
        }
      } else {
        page_size =
          result_list->limit_num < result_list->quick_page_size ?
          result_list->limit_num : result_list->quick_page_size;
      }
      current->field_count = field_count;
      if (!(position = (SPIDER_POSITION *)
        spider_bulk_malloc(spider_current_trx, SPD_MID_DB_STORE_RESULT_4, MYF(MY_WME | MY_ZEROFILL),
          &position, (uint) (sizeof(SPIDER_POSITION) * page_size),
          &tmp_row, (uint) (sizeof(SPIDER_DB_ROW) * field_count),
          NullS))
      )
        DBUG_RETURN(HA_ERR_OUT_OF_MEM);
      current->pos_page_size = (int) page_size;
      current->first_position = position;
      current->tmp_tbl_row = tmp_row;
      if (result_list->quick_mode == 3)
      {
        while (page_size > roop_count && row)
        {
          if (result_list->quick_page_byte < row->get_byte_size())
          {
            current->pos_page_size = roop_count;
            page_size = roop_count;
            result_list->quick_page_size = roop_count;
            result_list->quick_page_byte = 0;
            break;
          } else {
            result_list->quick_page_byte -= row->get_byte_size();
          }
          if (!(position->row = row->clone()))
          {
            DBUG_RETURN(HA_ERR_OUT_OF_MEM);
          }
          position++;
          roop_count++;
          row = current->result->fetch_row();
        }
      } else {
        do {
          if (!(position->row = row->clone()))
          {
            DBUG_RETURN(HA_ERR_OUT_OF_MEM);
          }
          position++;
          roop_count++;
          if (result_list->quick_page_byte < row->get_byte_size())
          {
            current->pos_page_size = roop_count;
            page_size = roop_count;
            result_list->quick_page_size = roop_count;
            result_list->quick_page_byte = 0;
            break;
          } else {
            result_list->quick_page_byte -= row->get_byte_size();
          }
        } while (
          page_size > roop_count &&
          (row = current->result->fetch_row())
        );
      }
      if (
        result_list->quick_mode == 3 &&
        page_size == roop_count &&
        result_list->limit_num > roop_count &&
        row
      ) {
        THD *thd = current_thd;
        char buf[MAX_FIELD_WIDTH];
        spider_string tmp_str(buf, MAX_FIELD_WIDTH, &my_charset_bin);
        tmp_str.init_calc_mem(SPD_MID_DB_STORE_RESULT_5);

        DBUG_PRINT("info",("spider store result to temporary table"));
        DBUG_ASSERT(!current->result_tmp_tbl);
#ifdef SPIDER_use_LEX_CSTRING_for_Field_blob_constructor
        LEX_CSTRING field_name1 = {STRING_WITH_LEN("a")};
        LEX_CSTRING field_name2 = {STRING_WITH_LEN("b")};
        LEX_CSTRING field_name3 = {STRING_WITH_LEN("c")};
        if (!(current->result_tmp_tbl = spider_mk_sys_tmp_table_for_result(
          thd, table, &current->result_tmp_tbl_prm, &field_name1, &field_name2,
          &field_name3, &my_charset_bin)))
#else
        if (!(current->result_tmp_tbl = spider_mk_sys_tmp_table_for_result(
          thd, table, &current->result_tmp_tbl_prm, "a", "b", "c",
          &my_charset_bin)))
#endif
        {
          DBUG_RETURN(HA_ERR_OUT_OF_MEM);
        }
        current->result_tmp_tbl_thd = thd;
        TABLE *tmp_tbl = current->result_tmp_tbl;
        tmp_tbl->file->extra(HA_EXTRA_WRITE_CACHE);
        tmp_tbl->file->ha_start_bulk_insert((ha_rows) 0);
        do {
          if ((error_num = row->store_to_tmp_table(tmp_tbl, &tmp_str)))
          {
            tmp_tbl->file->ha_end_bulk_insert();
            DBUG_RETURN(error_num);
          }
          roop_count++;
        } while (
          result_list->limit_num > roop_count &&
          (row = current->result->fetch_row())
        );
        tmp_tbl->file->ha_end_bulk_insert();
        page_size = result_list->limit_num;
      }
      current->record_num = roop_count;
      result_list->record_num += roop_count;
      if (
        result_list->internal_limit <= result_list->record_num ||
        page_size > roop_count ||
        (
          result_list->quick_mode == 3 &&
          result_list->limit_num > roop_count
        )
      ) {
        DBUG_PRINT("info",("spider set finish_flg point 4"));
        DBUG_PRINT("info",("spider current->finish_flg = TRUE"));
        DBUG_PRINT("info",("spider result_list->finish_flg = TRUE"));
        current->finish_flg = TRUE;
        result_list->finish_flg = TRUE;
        current->result->free_result();
        if (!current->result_tmp_tbl)
        {
          delete current->result;
          current->result = NULL;
        }
        DBUG_PRINT("info", ("spider conn[%p]->quick_target=NULL", conn));
        conn->quick_target = NULL;
        spider->quick_targets[link_idx] = NULL;
      } else if (
        result_list->quick_mode == 3 ||
        result_list->limit_num == roop_count
      ) {
        if (
          result_list->limit_num != roop_count ||
          conn->db_conn->limit_mode() != 1
        ) {
          current->result->free_result();
          if (!current->result_tmp_tbl)
          {
            delete current->result;
            current->result = NULL;
          }
          DBUG_PRINT("info", ("spider conn[%p]->quick_target=NULL", conn));
          conn->quick_target = NULL;
          spider->quick_targets[link_idx] = NULL;
        }
      }
      DBUG_PRINT("info", ("spider bgs_phase=%d", result_list->bgs_phase));
      DBUG_PRINT("info", ("spider quick_phase=%d", result_list->quick_phase));
      if (
        result_list->bgs_phase <= 1 &&
        result_list->quick_phase == 0
      ) {
        result_list->current_row_num = 0;
      }
      DBUG_PRINT("info", ("spider result_list->current=%p", result_list->current));
      DBUG_PRINT("info", ("spider current=%p", current));
      DBUG_PRINT("info", ("spider first_position=%p", current->first_position));
      DBUG_PRINT("info", ("spider current_row_num=%lld", result_list->current_row_num));
      DBUG_PRINT("info", ("spider first_position[]=%p", &current->first_position[result_list->current_row_num]));
      DBUG_PRINT("info", ("spider row=%p", current->first_position[result_list->current_row_num].row));
    }
  DBUG_RETURN(0);
}

int spider_db_store_result_for_reuse_cursor(
  ha_spider *spider,
  int link_idx,
  TABLE *table
) {
  int error_num;
  SPIDER_CONN *conn;
  SPIDER_RESULT_LIST *result_list = &spider->result_list;
  SPIDER_RESULT *current;
  DBUG_ENTER("spider_db_store_result_for_reuse_cursor");
  conn = spider->conns[link_idx];
  DBUG_PRINT("info",("spider conn->connection_id=%llu",
    conn->connection_id));
  DBUG_PRINT("info",("spider spider->connection_ids[%d]=%llu",
    link_idx, spider->connection_ids[link_idx]));
  if (conn->connection_id != spider->connection_ids[link_idx])
  {
    my_message(ER_SPIDER_REMOTE_SERVER_GONE_AWAY_NUM,
      ER_SPIDER_REMOTE_SERVER_GONE_AWAY_STR, MYF(0));
    DBUG_RETURN(ER_SPIDER_REMOTE_SERVER_GONE_AWAY_NUM);
  }
  if (!result_list->current)
  {
    if (!result_list->first)
    {
      if (!(result_list->first = (SPIDER_RESULT *)
        spider_malloc(spider_current_trx, SPD_MID_DB_STORE_RESULT_FOR_REUSE_CURSOR_1, sizeof(*result_list->first),
          MYF(MY_WME | MY_ZEROFILL)))
      ) {
        DBUG_RETURN(HA_ERR_OUT_OF_MEM);
      }
      TMP_TABLE_PARAM *tmp_tbl_prm = (TMP_TABLE_PARAM *)
        &result_list->first->result_tmp_tbl_prm;
      tmp_tbl_prm->init();
      tmp_tbl_prm->field_count = 3;
      result_list->last = result_list->first;
      result_list->current = result_list->first;
    } else {
      result_list->current = result_list->first;
    }
    result_list->bgs_current = result_list->current;
    current = (SPIDER_RESULT*) result_list->current;
  } else {
    if (
      result_list->bgs_phase > 0 ||
      result_list->quick_phase > 0
    ) {
      if (result_list->bgs_current == result_list->last)
      {
        if (!(result_list->last = (SPIDER_RESULT *)
          spider_malloc(spider_current_trx, SPD_MID_DB_STORE_RESULT_FOR_REUSE_CURSOR_2, sizeof(*result_list->last),
             MYF(MY_WME | MY_ZEROFILL)))
        ) {
          DBUG_RETURN(HA_ERR_OUT_OF_MEM);
        }
        TMP_TABLE_PARAM *tmp_tbl_prm = (TMP_TABLE_PARAM *)
          &result_list->last->result_tmp_tbl_prm;
        tmp_tbl_prm->init();
        tmp_tbl_prm->field_count = 3;
        result_list->bgs_current->next = result_list->last;
        result_list->last->prev = result_list->bgs_current;
        result_list->bgs_current = result_list->last;
      } else {
        result_list->bgs_current = result_list->bgs_current->next;
      }
      if (
        result_list->bgs_phase == 1 ||
        result_list->quick_phase == 2
      ) {
        result_list->current = result_list->bgs_current;
        result_list->quick_phase = 0;
      }
      current = (SPIDER_RESULT*) result_list->bgs_current;
    } else {
      if (result_list->current == result_list->last)
      {
        if (!(result_list->last = (SPIDER_RESULT *)
          spider_malloc(spider_current_trx, SPD_MID_DB_STORE_RESULT_FOR_REUSE_CURSOR_3, sizeof(*result_list->last),
            MYF(MY_WME | MY_ZEROFILL)))
        ) {
          DBUG_RETURN(HA_ERR_OUT_OF_MEM);
        }
        TMP_TABLE_PARAM *tmp_tbl_prm = (TMP_TABLE_PARAM *)
          &result_list->last->result_tmp_tbl_prm;
        tmp_tbl_prm->init();
        tmp_tbl_prm->field_count = 3;
        result_list->current->next = result_list->last;
        result_list->last->prev = result_list->current;
        result_list->current = result_list->last;
      } else {
        result_list->current = result_list->current->next;
      }
      result_list->bgs_current = result_list->current;
      current = (SPIDER_RESULT*) result_list->current;
    }
  }

  if (result_list->quick_mode == 0)
  {
    if (spider_bit_is_set(spider->db_request_phase, link_idx))
    {
      spider_clear_bit(spider->db_request_phase, link_idx);
    }
    current->result = current->prev->result;
    current->result->set_limit(result_list->limit_num);
    current->record_num = current->result->num_rows();
    current->dbton_id = current->result->dbton_id;
    result_list->record_num += current->record_num;
    DBUG_PRINT("info",("spider current->record_num=%lld",
      current->record_num));
    DBUG_PRINT("info",("spider result_list->record_num=%lld",
      result_list->record_num));
    DBUG_PRINT("info",("spider result_list->internal_limit=%lld",
      result_list->internal_limit));
    DBUG_PRINT("info",("spider result_list->split_read=%lld",
      result_list->split_read));
    if (
      result_list->internal_limit <= result_list->record_num ||
      result_list->split_read > current->record_num
    ) {
      DBUG_PRINT("info",("spider set finish_flg point 2"));
      DBUG_PRINT("info",("spider current->finish_flg = TRUE"));
      DBUG_PRINT("info",("spider result_list->finish_flg = TRUE"));
      current->finish_flg = TRUE;
      result_list->finish_flg = TRUE;
    }
    if (result_list->bgs_phase <= 1)
    {
      result_list->current_row_num = 0;
    }
  } else {
    DBUG_ASSERT(current->prev);
    DBUG_ASSERT(current->prev->result);
    /* has_result() for case of result with result_tmp_tbl */
    if (current->prev->result->has_result())
    {
      current->result = current->prev->result;
      current->result->set_limit(result_list->limit_num);
      current->prev->result = NULL;
      result_list->limit_num -= current->prev->record_num;
    } else {
      if (spider_bit_is_set(spider->db_request_phase, link_idx))
      {
        spider_clear_bit(spider->db_request_phase, link_idx);
      }
      current->result = current->prev->result;
      current->result->set_limit(result_list->limit_num);
      DBUG_PRINT("info", ("spider conn[%p]->quick_target=%p", conn, spider));
      conn->quick_target = spider;
      spider->quick_targets[link_idx] = spider;
    }
    current->dbton_id = current->result->dbton_id;
    SPIDER_DB_ROW *row;
    if (!(row = current->result->fetch_row()))
    {
      error_num = current->result->get_errno();
      DBUG_PRINT("info",("spider set finish_flg point 3"));
      DBUG_PRINT("info",("spider current->finish_flg = TRUE"));
      DBUG_PRINT("info",("spider result_list->finish_flg = TRUE"));
      current->finish_flg = TRUE;
      result_list->finish_flg = TRUE;
      current->result->free_result();
      delete current->result;
      current->result = NULL;
      DBUG_PRINT("info", ("spider conn[%p]->quick_target=NULL", conn));
      conn->quick_target = NULL;
      spider->quick_targets[link_idx] = NULL;
      if (
        result_list->bgs_phase <= 1 &&
        result_list->quick_phase == 0
      ) {
        result_list->current_row_num = 0;
        table->status = STATUS_NOT_FOUND;
      }
      if (error_num && error_num != HA_ERR_END_OF_FILE)
        DBUG_RETURN(error_num);
      /* This shouldn't return HA_ERR_END_OF_FILE */
      DBUG_RETURN(0);
    }
    SPIDER_DB_ROW *tmp_row;
    uint field_count = current->result->num_fields();
    SPIDER_POSITION *position;
    longlong page_size;
    int roop_count = 0;
    if (!result_list->quick_page_size)
    {
      if (result_list->quick_mode == 3)
      {
        page_size = 0;
      } else {
        result_list->quick_page_size = result_list->limit_num;
        page_size = result_list->limit_num;
      }
    } else {
      page_size =
        result_list->limit_num < result_list->quick_page_size ?
        result_list->limit_num : result_list->quick_page_size;
    }
    current->field_count = field_count;
    if (!(position = (SPIDER_POSITION *)
      spider_bulk_malloc(spider_current_trx, SPD_MID_DB_STORE_RESULT_FOR_REUSE_CURSOR_4, MYF(MY_WME | MY_ZEROFILL),
        &position, (uint) (sizeof(SPIDER_POSITION) * page_size),
        &tmp_row, (uint) (sizeof(SPIDER_DB_ROW) * field_count),
        NullS))
    )
      DBUG_RETURN(HA_ERR_OUT_OF_MEM);
    current->pos_page_size = (int) page_size;
    current->first_position = position;
    current->tmp_tbl_row = tmp_row;
    if (result_list->quick_mode == 3)
    {
      while (page_size > roop_count && row)
      {
        if (result_list->quick_page_byte < row->get_byte_size())
        {
          current->pos_page_size = roop_count;
          page_size = roop_count;
          result_list->quick_page_size = roop_count;
          result_list->quick_page_byte = 0;
          break;
        } else {
          result_list->quick_page_byte -= row->get_byte_size();
        }
        if (!(position->row = row->clone()))
        {
          DBUG_RETURN(HA_ERR_OUT_OF_MEM);
        }
        position++;
        roop_count++;
        row = current->result->fetch_row();
      }
    } else {
      do {
        if (!(position->row = row->clone()))
        {
          DBUG_RETURN(HA_ERR_OUT_OF_MEM);
        }
        position++;
        roop_count++;
        if (result_list->quick_page_byte < row->get_byte_size())
        {
          current->pos_page_size = roop_count;
          page_size = roop_count;
          result_list->quick_page_size = roop_count;
          result_list->quick_page_byte = 0;
          break;
        } else {
          result_list->quick_page_byte -= row->get_byte_size();
        }
      } while (
        page_size > roop_count &&
        (row = current->result->fetch_row())
      );
    }
    if (
      result_list->quick_mode == 3 &&
      page_size == roop_count &&
      result_list->limit_num > roop_count &&
      row
    ) {
      THD *thd = current_thd;
      char buf[MAX_FIELD_WIDTH];
      spider_string tmp_str(buf, MAX_FIELD_WIDTH, &my_charset_bin);
      tmp_str.init_calc_mem(SPD_MID_DB_STORE_RESULT_FOR_REUSE_CURSOR_1);

      DBUG_PRINT("info",("spider store result to temporary table"));
      DBUG_ASSERT(!current->result_tmp_tbl);
#ifdef SPIDER_use_LEX_CSTRING_for_Field_blob_constructor
      LEX_CSTRING field_name1 = {STRING_WITH_LEN("a")};
      LEX_CSTRING field_name2 = {STRING_WITH_LEN("b")};
      LEX_CSTRING field_name3 = {STRING_WITH_LEN("c")};
      if (!(current->result_tmp_tbl = spider_mk_sys_tmp_table_for_result(
        thd, table, &current->result_tmp_tbl_prm, &field_name1, &field_name2,
        &field_name3, &my_charset_bin)))
#else
      if (!(current->result_tmp_tbl = spider_mk_sys_tmp_table_for_result(
        thd, table, &current->result_tmp_tbl_prm, "a", "b", "c",
        &my_charset_bin)))
#endif
      {
        DBUG_RETURN(HA_ERR_OUT_OF_MEM);
      }
      current->result_tmp_tbl_thd = thd;
      TABLE *tmp_tbl = current->result_tmp_tbl;
      tmp_tbl->file->extra(HA_EXTRA_WRITE_CACHE);
      tmp_tbl->file->ha_start_bulk_insert((ha_rows) 0);
      do {
        if ((error_num = row->store_to_tmp_table(tmp_tbl, &tmp_str)))
        {
          tmp_tbl->file->ha_end_bulk_insert();
          DBUG_RETURN(error_num);
        }
        roop_count++;
      } while (
        result_list->limit_num > roop_count &&
        (row = current->result->fetch_row())
      );
      tmp_tbl->file->ha_end_bulk_insert();
      page_size = result_list->limit_num;
    }
    current->record_num = roop_count;
    result_list->record_num += roop_count;
    if (
      result_list->internal_limit <= result_list->record_num ||
      page_size > roop_count ||
      (
        result_list->quick_mode == 3 &&
        result_list->limit_num > roop_count
      )
    ) {
      DBUG_PRINT("info",("spider set finish_flg point 4"));
      DBUG_PRINT("info",("spider current->finish_flg = TRUE"));
      DBUG_PRINT("info",("spider result_list->finish_flg = TRUE"));
      current->finish_flg = TRUE;
      result_list->finish_flg = TRUE;
      current->result->free_result();
      if (!current->result_tmp_tbl)
      {
        delete current->result;
        current->result = NULL;
      }
      DBUG_PRINT("info", ("spider conn[%p]->quick_target=NULL", conn));
      conn->quick_target = NULL;
      spider->quick_targets[link_idx] = NULL;
    } else if (
      result_list->quick_mode == 3 ||
      result_list->limit_num == roop_count
    ) {
      if (result_list->limit_num != roop_count)
      {
        current->result->free_result();
        if (!current->result_tmp_tbl)
        {
          delete current->result;
          current->result = NULL;
        }
        DBUG_PRINT("info", ("spider conn[%p]->quick_target=NULL", conn));
        conn->quick_target = NULL;
        spider->quick_targets[link_idx] = NULL;
      }
    }
    DBUG_PRINT("info", ("spider bgs_phase=%d", result_list->bgs_phase));
    DBUG_PRINT("info", ("spider quick_phase=%d", result_list->quick_phase));
    if (
      result_list->bgs_phase <= 1 &&
      result_list->quick_phase == 0
    ) {
      result_list->current_row_num = 0;
    }
    DBUG_PRINT("info", ("spider result_list->current=%p", result_list->current));
    DBUG_PRINT("info", ("spider current=%p", current));
    DBUG_PRINT("info", ("spider first_position=%p", current->first_position));
    DBUG_PRINT("info", ("spider current_row_num=%lld", result_list->current_row_num));
    DBUG_PRINT("info", ("spider first_position[]=%p", &current->first_position[result_list->current_row_num]));
    DBUG_PRINT("info", ("spider row=%p", current->first_position[result_list->current_row_num].row));
  }
  DBUG_RETURN(0);
}

void spider_db_discard_result(
  ha_spider *spider,
  int link_idx,
  SPIDER_CONN *conn
) {
  int error_num;
  SPIDER_DB_RESULT *result;
  DBUG_ENTER("spider_db_discard_result");
  if (spider_bit_is_set(spider->db_request_phase, link_idx))
  {
    spider_clear_bit(spider->db_request_phase, link_idx);
  }
  st_spider_db_request_key request_key;
  request_key.spider_thread_id = spider->wide_handler->trx->spider_thread_id;
  request_key.query_id = spider->wide_handler->trx->thd->query_id;
  request_key.handler = spider;
  request_key.request_id = spider->db_request_id[link_idx];
  request_key.next = NULL;
  if ((result = conn->db_conn->use_result(spider, &request_key, &error_num)))
  {
    result->free_result();
    delete result;
  }
  DBUG_VOID_RETURN;
}

void spider_db_discard_multiple_result(
  ha_spider *spider,
  int link_idx,
  SPIDER_CONN *conn
) {
  int error_num;
  SPIDER_DB_RESULT *result;
  st_spider_db_request_key request_key;
  DBUG_ENTER("spider_db_discard_multiple_result");
  if (spider_bit_is_set(spider->db_request_phase, link_idx))
  {
    spider_clear_bit(spider->db_request_phase, link_idx);
  }
  request_key.spider_thread_id = spider->wide_handler->trx->spider_thread_id;
  request_key.query_id = spider->wide_handler->trx->thd->query_id;
  request_key.handler = spider;
  request_key.request_id = spider->db_request_id[link_idx];
  request_key.next = NULL;
  do
  {
    if (!conn->db_conn->cmp_request_key_to_snd(&request_key))
      break;
    if ((result = conn->db_conn->use_result(spider, &request_key, &error_num)))
    {
      result->free_result();
      delete result;
    }
  } while (!conn->db_conn->next_result());
  DBUG_VOID_RETURN;
}


int spider_db_fetch(
  uchar *buf,
  ha_spider *spider,
  TABLE *table
) {
  int error_num;
  SPIDER_RESULT_LIST *result_list = &spider->result_list;
  DBUG_ENTER("spider_db_fetch");
  {
    if (!spider->select_column_mode) {
      if (result_list->keyread)
        error_num = spider_db_fetch_key(spider, buf, table,
          result_list->key_info, result_list);
      else
        error_num = spider_db_fetch_table(spider, buf, table,
          result_list);
    } else
      error_num = spider_db_fetch_minimum_columns(spider, buf, table,
        result_list);
  }
  result_list->current_row_num++;
  DBUG_PRINT("info",("spider error_num=%d", error_num));
  spider->pushed_pos = NULL;
  DBUG_RETURN(error_num);
}

int spider_db_seek_prev(
  uchar *buf,
  ha_spider *spider,
  TABLE *table
) {
  SPIDER_RESULT_LIST *result_list = &spider->result_list;
  DBUG_ENTER("spider_db_seek_prev");
  if (result_list->current_row_num <= 1)
  {
    if (result_list->current == result_list->first)
    {
      table->status = STATUS_NOT_FOUND;
      DBUG_RETURN(HA_ERR_END_OF_FILE);
    }
    if (result_list->low_mem_read == 1)
    {
      my_message(ER_SPIDER_LOW_MEM_READ_PREV_NUM,
        ER_SPIDER_LOW_MEM_READ_PREV_STR, MYF(0));
      DBUG_RETURN(ER_SPIDER_LOW_MEM_READ_PREV_NUM);
    }
    result_list->current = result_list->current->prev;
    result_list->current_row_num = result_list->current->record_num - 1;
  } else {
    result_list->current_row_num -= 2;
  }
  if (result_list->quick_mode == 0)
    result_list->current->result->move_to_pos(result_list->current_row_num);
  DBUG_RETURN(spider_db_fetch(buf, spider, table));
}

int spider_db_seek_next(
  uchar *buf,
  ha_spider *spider,
  int link_idx,
  TABLE *table
) {
  int error_num;
  SPIDER_SHARE *share = spider->share;
  SPIDER_CONN *conn = spider->conns[link_idx];
  SPIDER_RESULT_LIST *result_list = &spider->result_list;
  DBUG_ENTER("spider_db_seek_next");
  if (
    result_list->current_row_num >= result_list->current->record_num
  ) {
    DBUG_PRINT("info",("spider result_list->current_row_num=%lld",
      result_list->current_row_num));
    DBUG_PRINT("info",("spider result_list->current->record_num=%lld",
      result_list->current->record_num));
    if (result_list->low_mem_read)
      spider_db_free_one_result(result_list,
        (SPIDER_RESULT*) result_list->current);

    int roop_start = 0, roop_end = 1, roop_count, lock_mode, link_ok = 0;
    if (!spider->use_fields)
    {
      lock_mode = spider_conn_lock_mode(spider);
      if (lock_mode)
      {
        /* "for update" or "lock in share mode" */
        link_ok = spider_conn_link_idx_next(share->link_statuses,
          spider->conn_link_idx, -1, share->link_count,
          SPIDER_LINK_STATUS_OK);
        roop_start = spider_conn_link_idx_next(share->link_statuses,
          spider->conn_link_idx, -1, share->link_count,
          SPIDER_LINK_STATUS_RECOVERY);
        roop_end = spider->share->link_count;
      } else {
        link_ok = link_idx;
        roop_start = link_idx;
        roop_end = link_idx + 1;
      }
    }

    if (result_list->bgs_phase > 0)
    {
      if (spider->use_fields)
      {
        SPIDER_LINK_IDX_CHAIN *link_idx_chain;
        SPIDER_LINK_IDX_HOLDER *link_idx_holder;
        spider_fields *fields = spider->fields;
        fields->set_pos_to_first_link_idx_chain();
        while ((link_idx_chain = fields->get_next_link_idx_chain()))
        {
          conn = link_idx_chain->conn;
          link_idx_holder = link_idx_chain->link_idx_holder;
          spider_db_handler *dbton_hdl =
            spider->dbton_handler[conn->dbton_id];
          spider->link_idx_chain = link_idx_chain;
          if ((error_num = spider_bg_conn_search(spider,
            link_idx_holder->link_idx, dbton_hdl->first_link_idx,
            FALSE, FALSE,
            !fields->is_first_link_ok_chain(link_idx_chain))))
          {
            DBUG_PRINT("info",("spider error_num 1=%d", error_num));
            DBUG_RETURN(error_num);
          }
        }
      } else {
        for (roop_count = roop_start; roop_count < roop_end;
          roop_count = spider_conn_link_idx_next(share->link_statuses,
            spider->conn_link_idx, roop_count, share->link_count,
            SPIDER_LINK_STATUS_RECOVERY)
        ) {
          if ((error_num = spider_bg_conn_search(spider, roop_count, roop_start,
            FALSE, FALSE, (roop_count != link_ok))))
          {
            DBUG_PRINT("info",("spider error_num 1=%d", error_num));
            DBUG_RETURN(error_num);
          }
        }
      }
    } else {
      if (result_list->current == result_list->bgs_current)
      {
        if (result_list->finish_flg)
        {
          table->status = STATUS_NOT_FOUND;
          DBUG_PRINT("info",("spider error_num 2=%d", HA_ERR_END_OF_FILE));
          DBUG_RETURN(HA_ERR_END_OF_FILE);
        }
        spider_next_split_read_param(spider);
        if (
          result_list->quick_mode == 0 ||
          result_list->quick_mode == 3 ||
          !result_list->current->result
        ) {
          result_list->limit_num =
            result_list->internal_limit - result_list->record_num >=
            result_list->split_read ?
            result_list->split_read :
            result_list->internal_limit - result_list->record_num;
          {
            if ((error_num = spider->reappend_limit_sql_part(
              result_list->record_num, result_list->limit_num,
              SPIDER_SQL_TYPE_SELECT_SQL)))
            {
              DBUG_PRINT("info",("spider error_num 3=%d", error_num));
              DBUG_RETURN(error_num);
            }
            if (
              !result_list->use_union &&
              (error_num = spider->append_select_lock_sql_part(
                SPIDER_SQL_TYPE_SELECT_SQL))
            ) {
              DBUG_PRINT("info",("spider error_num 4=%d", error_num));
              DBUG_RETURN(error_num);
            }
          }

          if (spider->use_fields)
          {
            SPIDER_LINK_IDX_CHAIN *link_idx_chain;
            SPIDER_LINK_IDX_HOLDER *link_idx_holder;
            spider_fields *fields = spider->fields;
            fields->set_pos_to_first_link_idx_chain();
            while ((link_idx_chain = fields->get_next_link_idx_chain()))
            {
              ulong sql_type;
              conn = link_idx_chain->conn;
              sql_type = SPIDER_SQL_TYPE_SELECT_SQL;
              link_idx_holder = link_idx_chain->link_idx_holder;
              link_idx = link_idx_holder->link_idx;
              spider_db_handler *dbton_handler =
                spider->dbton_handler[conn->dbton_id];
              if ((error_num = dbton_handler->set_sql_for_exec(sql_type,
                link_idx)))
              {
                DBUG_PRINT("info",("spider error_num 6=%d", error_num));
                DBUG_RETURN(error_num);
              }
              if (conn->db_conn->limit_mode() == 1)
              {
                pthread_mutex_assert_not_owner(&conn->mta_conn_mutex);
                pthread_mutex_lock(&conn->mta_conn_mutex);
                conn->db_conn->set_limit(result_list->limit_num);
                if (fields->is_first_link_ok_chain(link_idx_chain))
                {
                  if ((error_num = spider_db_store_result_for_reuse_cursor(
                    spider, link_idx, table)))
                  {
                    pthread_mutex_unlock(&conn->bg_conn_mutex);
                    DBUG_RETURN(error_num);
                  }
                }
                pthread_mutex_unlock(&conn->bg_conn_mutex);
              } else {
                spider_lock_before_query(conn, &spider->need_mons[conn->link_idx]);
                if ((error_num = spider_db_set_names(spider, conn, link_idx)))
                {
                  spider_unlock_after_query(conn, 0);
                  if (
                    spider->need_mons[link_idx]
                  ) {
                    error_num = fields->ping_table_mon_from_table(link_idx_chain);
                  }
                  DBUG_PRINT("info",("spider error_num 7a=%d", error_num));
                  DBUG_RETURN(error_num);
                }
                spider_conn_set_timeout_from_share(conn, link_idx,
                  spider->wide_handler->trx->thd, share);
                if (dbton_handler->execute_sql(
                  sql_type,
                  conn,
                  result_list->quick_mode,
                  &spider->need_mons[link_idx])
                ) {
                  error_num= spider_unlock_after_query_1(conn);
                  if (
                    spider->need_mons[link_idx]
                  ) {
                    error_num = fields->ping_table_mon_from_table(link_idx_chain);
                  }
                  DBUG_PRINT("info",("spider error_num 8a=%d", error_num));
                  DBUG_RETURN(error_num);
                }
                spider->connection_ids[link_idx] = conn->connection_id;
                if (fields->is_first_link_ok_chain(link_idx_chain))
                {
                  if ((error_num = spider_unlock_after_query_2(conn, spider, link_idx, table)))
                  {
                    if (
                      error_num != HA_ERR_END_OF_FILE &&
                      spider->need_mons[link_idx]
                    ) {
                      error_num =
                        fields->ping_table_mon_from_table(link_idx_chain);
                    }
                    DBUG_PRINT("info",("spider error_num 9a=%d", error_num));
                    DBUG_RETURN(error_num);
                  }
                  spider->result_link_idx = link_ok;
                } else {
                  spider_db_discard_result(spider, link_idx, conn);
                  spider_unlock_after_query(conn, 0);
                }
              }
            }
          } else {
            for (roop_count = roop_start; roop_count < roop_end;
              roop_count = spider_conn_link_idx_next(share->link_statuses,
                spider->conn_link_idx, roop_count, share->link_count,
                SPIDER_LINK_STATUS_RECOVERY)
            ) {
              ulong sql_type;
              conn= spider->conns[roop_count];
              sql_type= SPIDER_SQL_TYPE_SELECT_SQL;
              spider_db_handler *dbton_handler =
                spider->dbton_handler[conn->dbton_id];
              if ((error_num = dbton_handler->set_sql_for_exec(sql_type,
                roop_count)))
              {
                DBUG_PRINT("info",("spider error_num 6=%d", error_num));
                DBUG_RETURN(error_num);
              }
              if (conn->db_conn->limit_mode() == 1)
              {
                pthread_mutex_assert_not_owner(&conn->mta_conn_mutex);
                pthread_mutex_lock(&conn->mta_conn_mutex);
                conn->db_conn->set_limit(result_list->limit_num);
                if (roop_count == link_ok)
                {
                  if ((error_num = spider_db_store_result_for_reuse_cursor(
                    spider, link_idx, table)))
                  {
                    pthread_mutex_unlock(&conn->bg_conn_mutex);
                    DBUG_RETURN(error_num);
                  }
                }
                pthread_mutex_unlock(&conn->bg_conn_mutex);
              } else {
                spider_lock_before_query(conn, &spider->need_mons[roop_count]);
                if ((error_num = spider_db_set_names(spider, conn, roop_count)))
                {
                  spider_unlock_after_query(conn, 0);
                  if (
                    share->monitoring_kind[roop_count] &&
                    spider->need_mons[roop_count]
                  ) {
                    error_num = spider_ping_table_mon_from_table(
                        spider->wide_handler->trx,
                        spider->wide_handler->trx->thd,
                        share,
                        roop_count,
                        (uint32) share->monitoring_sid[roop_count],
                        share->table_name,
                        share->table_name_length,
                        spider->conn_link_idx[roop_count],
                        NULL,
                        0,
                        share->monitoring_kind[roop_count],
                        share->monitoring_limit[roop_count],
                        share->monitoring_flag[roop_count],
                        TRUE
                      );
                  }
                  DBUG_PRINT("info",("spider error_num 7=%d", error_num));
                  DBUG_RETURN(error_num);
                }
                spider_conn_set_timeout_from_share(conn, roop_count,
                  spider->wide_handler->trx->thd, share);
                if (dbton_handler->execute_sql(
                  sql_type,
                  conn,
                  result_list->quick_mode,
                  &spider->need_mons[roop_count])
                ) {
                  error_num= spider_unlock_after_query_1(conn);
                  if (
                    share->monitoring_kind[roop_count] &&
                    spider->need_mons[roop_count]
                  ) {
                    error_num = spider_ping_table_mon_from_table(
                        spider->wide_handler->trx,
                        spider->wide_handler->trx->thd,
                        share,
                        roop_count,
                        (uint32) share->monitoring_sid[roop_count],
                        share->table_name,
                        share->table_name_length,
                        spider->conn_link_idx[roop_count],
                        NULL,
                        0,
                        share->monitoring_kind[roop_count],
                        share->monitoring_limit[roop_count],
                        share->monitoring_flag[roop_count],
                        TRUE
                      );
                  }
                  DBUG_PRINT("info",("spider error_num 8=%d", error_num));
                  DBUG_RETURN(error_num);
                }
                spider->connection_ids[roop_count] = conn->connection_id;
                if (roop_count == link_ok)
                {
                  if ((error_num = spider_unlock_after_query_2(conn, spider, roop_count, table)))
                  {
                    if (
                      error_num != HA_ERR_END_OF_FILE &&
                      share->monitoring_kind[roop_count] &&
                      spider->need_mons[roop_count]
                    ) {
                      error_num = spider_ping_table_mon_from_table(
                          spider->wide_handler->trx,
                          spider->wide_handler->trx->thd,
                          share,
                          roop_count,
                          (uint32) share->monitoring_sid[roop_count],
                          share->table_name,
                          share->table_name_length,
                          spider->conn_link_idx[roop_count],
                          NULL,
                          0,
                          share->monitoring_kind[roop_count],
                          share->monitoring_limit[roop_count],
                          share->monitoring_flag[roop_count],
                          TRUE
                        );
                    }
                    DBUG_PRINT("info",("spider error_num 9=%d", error_num));
                    DBUG_RETURN(error_num);
                  }
                  spider->result_link_idx = link_ok;
                } else {
                  spider_db_discard_result(spider, roop_count, conn);
                  spider_unlock_after_query(conn, 0);
                }
              }
            }
          }
        } else {
          spider->connection_ids[link_idx] = conn->connection_id;
          pthread_mutex_assert_not_owner(&conn->mta_conn_mutex);
          DBUG_ASSERT(!conn->mta_conn_mutex_unlock_later);
          conn->mta_conn_mutex_unlock_later = TRUE;
          if ((error_num = spider_db_store_result(spider, link_idx, table)))
          {
            conn->mta_conn_mutex_unlock_later = FALSE;
            DBUG_PRINT("info",("spider error_num 10=%d", error_num));
            DBUG_RETURN(error_num);
          }
          conn->mta_conn_mutex_unlock_later = FALSE;
        }
      } else {
        result_list->current = result_list->current->next;
        result_list->current_row_num = 0;
        if (
          result_list->current == result_list->bgs_current &&
          result_list->finish_flg
        ) {
          table->status = STATUS_NOT_FOUND;
          DBUG_PRINT("info",("spider error_num 11=%d", HA_ERR_END_OF_FILE));
          DBUG_RETURN(HA_ERR_END_OF_FILE);
        }
      }
    }
    DBUG_RETURN(spider_db_fetch(buf, spider, table));
  } else
    DBUG_RETURN(spider_db_fetch(buf, spider, table));
}

int spider_db_seek_last(
  uchar *buf,
  ha_spider *spider,
  int link_idx,
  TABLE *table
) {
  int error_num;
  SPIDER_SHARE *share = spider->share;
  SPIDER_CONN *conn;
  SPIDER_RESULT_LIST *result_list = &spider->result_list;
  DBUG_ENTER("spider_db_seek_last");
  if (result_list->finish_flg)
  {
    if (result_list->low_mem_read == 1)
    {
      my_message(ER_SPIDER_LOW_MEM_READ_PREV_NUM,
        ER_SPIDER_LOW_MEM_READ_PREV_STR, MYF(0));
      DBUG_RETURN(ER_SPIDER_LOW_MEM_READ_PREV_NUM);
    }
    result_list->current = result_list->last;
    result_list->current_row_num = result_list->current->record_num - 1;
    if (result_list->quick_mode == 0)
      result_list->current->result->move_to_pos(result_list->current_row_num);
    DBUG_RETURN(spider_db_fetch(buf, spider, table));
  } else if (!result_list->sorted ||
    result_list->internal_limit <= result_list->record_num * 2)
  {
    if (result_list->low_mem_read == 1)
    {
      my_message(ER_SPIDER_LOW_MEM_READ_PREV_NUM,
        ER_SPIDER_LOW_MEM_READ_PREV_STR, MYF(0));
      DBUG_RETURN(ER_SPIDER_LOW_MEM_READ_PREV_NUM);
    }
    spider_next_split_read_param(spider);
    result_list->limit_num =
      result_list->internal_limit - result_list->record_num;
    {
      if ((error_num = spider->reappend_limit_sql_part(
        result_list->internal_offset + result_list->record_num,
        result_list->limit_num,
        SPIDER_SQL_TYPE_SELECT_SQL)))
        DBUG_RETURN(error_num);
      if (
        !result_list->use_union &&
        (error_num = spider->append_select_lock_sql_part(
        SPIDER_SQL_TYPE_SELECT_SQL))
      )
        DBUG_RETURN(error_num);
    }

    int roop_start, roop_end, roop_count, lock_mode, link_ok;
    lock_mode = spider_conn_lock_mode(spider);
    if (lock_mode)
    {
      /* "for update" or "lock in share mode" */
      link_ok = spider_conn_link_idx_next(share->link_statuses,
        spider->conn_link_idx, -1, share->link_count,
        SPIDER_LINK_STATUS_OK);
      roop_start = spider_conn_link_idx_next(share->link_statuses,
        spider->conn_link_idx, -1, share->link_count,
        SPIDER_LINK_STATUS_RECOVERY);
      roop_end = spider->share->link_count;
    } else {
      link_ok = link_idx;
      roop_start = link_idx;
      roop_end = link_idx + 1;
    }
    for (roop_count = roop_start; roop_count < roop_end;
      roop_count = spider_conn_link_idx_next(share->link_statuses,
        spider->conn_link_idx, roop_count, share->link_count,
        SPIDER_LINK_STATUS_RECOVERY)
    ) {
      ulong sql_type;
      sql_type= SPIDER_SQL_TYPE_SELECT_SQL;
      conn = spider->conns[roop_count];
      spider_db_handler *dbton_handler = spider->dbton_handler[conn->dbton_id];
      if ((error_num = dbton_handler->set_sql_for_exec(sql_type, roop_count)))
      {
        DBUG_RETURN(error_num);
      }
      DBUG_PRINT("info",("spider sql_type=%lu", sql_type));
      if (conn->db_conn->limit_mode() == 1)
      {
        pthread_mutex_assert_not_owner(&conn->mta_conn_mutex);
        pthread_mutex_lock(&conn->mta_conn_mutex);
        conn->db_conn->set_limit(result_list->limit_num);
        if (roop_count == link_ok)
        {
          if ((error_num = spider_db_store_result_for_reuse_cursor(
            spider, roop_count, table)))
          {
            pthread_mutex_unlock(&conn->bg_conn_mutex);
            DBUG_RETURN(error_num);
          }
        }
        pthread_mutex_unlock(&conn->bg_conn_mutex);
      } else {
        spider_lock_before_query(conn, &spider->need_mons[roop_count]);
        if ((error_num = spider_db_set_names(spider, conn, roop_count)))
        {
          spider_unlock_after_query(conn, 0);
          if (
            share->monitoring_kind[roop_count] &&
            spider->need_mons[roop_count]
          ) {
            error_num = spider_ping_table_mon_from_table(
                spider->wide_handler->trx,
                spider->wide_handler->trx->thd,
                share,
                roop_count,
                (uint32) share->monitoring_sid[roop_count],
                share->table_name,
                share->table_name_length,
                spider->conn_link_idx[roop_count],
                NULL,
                0,
                share->monitoring_kind[roop_count],
                share->monitoring_limit[roop_count],
                share->monitoring_flag[roop_count],
                TRUE
              );
          }
          DBUG_RETURN(error_num);
        }
        spider_conn_set_timeout_from_share(conn, roop_count,
          spider->wide_handler->trx->thd,
          share);
        if (dbton_handler->execute_sql(
          sql_type,
          conn,
          result_list->quick_mode,
          &spider->need_mons[roop_count])
        ) {
          error_num= spider_unlock_after_query_1(conn);
          if (
            share->monitoring_kind[roop_count] &&
            spider->need_mons[roop_count]
          ) {
            error_num = spider_ping_table_mon_from_table(
                spider->wide_handler->trx,
                spider->wide_handler->trx->thd,
                share,
                roop_count,
                (uint32) share->monitoring_sid[roop_count],
                share->table_name,
                share->table_name_length,
                spider->conn_link_idx[roop_count],
                NULL,
                0,
                share->monitoring_kind[roop_count],
                share->monitoring_limit[roop_count],
                share->monitoring_flag[roop_count],
                TRUE
              );
          }
          DBUG_RETURN(error_num);
        }
        spider->connection_ids[roop_count] = conn->connection_id;
        if (roop_count == link_ok)
        {
          if ((error_num = spider_unlock_after_query_2(conn, spider, roop_count, table)))
          {
            if (
              error_num != HA_ERR_END_OF_FILE &&
              share->monitoring_kind[roop_count] &&
              spider->need_mons[roop_count]
            ) {
              error_num = spider_ping_table_mon_from_table(
                  spider->wide_handler->trx,
                  spider->wide_handler->trx->thd,
                  share,
                  roop_count,
                  (uint32) share->monitoring_sid[roop_count],
                  share->table_name,
                  share->table_name_length,
                  spider->conn_link_idx[roop_count],
                  NULL,
                  0,
                  share->monitoring_kind[roop_count],
                  share->monitoring_limit[roop_count],
                  share->monitoring_flag[roop_count],
                  TRUE
                );
            }
            DBUG_RETURN(error_num);
          }
          spider->result_link_idx = link_ok;
        } else {
          spider_db_discard_result(spider, roop_count, conn);
          spider_unlock_after_query(conn, 0);
        }
      }
    }
    result_list->current_row_num = result_list->current->record_num - 1;
    if (result_list->quick_mode == 0)
      result_list->current->result->move_to_pos(result_list->current_row_num);
    DBUG_RETURN(spider_db_fetch(buf, spider, table));
  }
  if ((error_num = spider_db_free_result(spider, FALSE)))
    DBUG_RETURN(error_num);
  spider_first_split_read_param(spider);
  result_list->desc_flg = !(result_list->desc_flg);
  result_list->limit_num =
    result_list->internal_limit >= result_list->split_read ?
    result_list->split_read : result_list->internal_limit;
  {
    spider->set_order_to_pos_sql(SPIDER_SQL_TYPE_SELECT_SQL);
    if (
      (error_num = spider->append_key_order_with_alias_sql_part(
        NULL, 0, SPIDER_SQL_TYPE_SELECT_SQL)) ||
      (error_num = spider->append_limit_sql_part(
        result_list->internal_offset,
        result_list->limit_num, SPIDER_SQL_TYPE_SELECT_SQL)) ||
      (
        !result_list->use_union &&
        (error_num = spider->append_select_lock_sql_part(
          SPIDER_SQL_TYPE_SELECT_SQL))
      )
    )
      DBUG_RETURN(error_num);
  }

  int roop_start, roop_end, roop_count, lock_mode, link_ok;
  lock_mode = spider_conn_lock_mode(spider);
  if (lock_mode)
  {
    /* "for update" or "lock in share mode" */
    link_ok = spider_conn_link_idx_next(share->link_statuses,
      spider->conn_link_idx, -1, share->link_count,
      SPIDER_LINK_STATUS_OK);
    roop_start = spider_conn_link_idx_next(share->link_statuses,
      spider->conn_link_idx, -1, share->link_count,
      SPIDER_LINK_STATUS_RECOVERY);
    roop_end = spider->share->link_count;
  } else {
    link_ok = link_idx;
    roop_start = link_idx;
    roop_end = link_idx + 1;
  }
  for (roop_count = roop_start; roop_count < roop_end;
    roop_count = spider_conn_link_idx_next(share->link_statuses,
      spider->conn_link_idx, roop_count, share->link_count,
      SPIDER_LINK_STATUS_RECOVERY)
  ) {
    ulong sql_type;
    sql_type= SPIDER_SQL_TYPE_SELECT_SQL;
    conn = spider->conns[roop_count];
    spider_db_handler *dbton_handler = spider->dbton_handler[conn->dbton_id];
    if ((error_num = dbton_handler->set_sql_for_exec(sql_type, roop_count)))
    {
      DBUG_RETURN(error_num);
    }
    DBUG_PRINT("info",("spider sql_type=%lu", sql_type));
    spider_lock_before_query(conn, &spider->need_mons[roop_count]);
    if ((error_num = spider_db_set_names(spider, conn, roop_count)))
    {
      spider_unlock_after_query(conn, 0);
      if (
        share->monitoring_kind[roop_count] &&
        spider->need_mons[roop_count]
      ) {
        error_num = spider_ping_table_mon_from_table(
            spider->wide_handler->trx,
            spider->wide_handler->trx->thd,
            share,
            roop_count,
            (uint32) share->monitoring_sid[roop_count],
            share->table_name,
            share->table_name_length,
            spider->conn_link_idx[roop_count],
            NULL,
            0,
            share->monitoring_kind[roop_count],
            share->monitoring_limit[roop_count],
            share->monitoring_flag[roop_count],
            TRUE
          );
      }
      DBUG_RETURN(error_num);
    }
    spider_conn_set_timeout_from_share(conn, roop_count,
      spider->wide_handler->trx->thd,
      share);
    if (dbton_handler->execute_sql(
      sql_type,
      conn,
      result_list->quick_mode,
      &spider->need_mons[roop_count])
    ) {
      error_num= spider_unlock_after_query_1(conn);
      if (
        share->monitoring_kind[roop_count] &&
        spider->need_mons[roop_count]
      ) {
        error_num = spider_ping_table_mon_from_table(
            spider->wide_handler->trx,
            spider->wide_handler->trx->thd,
            share,
            roop_count,
            (uint32) share->monitoring_sid[roop_count],
            share->table_name,
            share->table_name_length,
            spider->conn_link_idx[roop_count],
            NULL,
            0,
            share->monitoring_kind[roop_count],
            share->monitoring_limit[roop_count],
            share->monitoring_flag[roop_count],
            TRUE
          );
      }
      DBUG_RETURN(error_num);
    }
    spider->connection_ids[roop_count] = conn->connection_id;
    if (roop_count == link_ok)
    {
      if ((error_num = spider_unlock_after_query_2(conn, spider, roop_count, table)))
      {
        if (
          error_num != HA_ERR_END_OF_FILE &&
          share->monitoring_kind[roop_count] &&
          spider->need_mons[roop_count]
        ) {
          error_num = spider_ping_table_mon_from_table(
              spider->wide_handler->trx,
              spider->wide_handler->trx->thd,
              share,
              roop_count,
              (uint32) share->monitoring_sid[roop_count],
              share->table_name,
              share->table_name_length,
              spider->conn_link_idx[roop_count],
              NULL,
              0,
              share->monitoring_kind[roop_count],
              share->monitoring_limit[roop_count],
              share->monitoring_flag[roop_count],
              TRUE
            );
        }
        DBUG_RETURN(error_num);
      }
      spider->result_link_idx = link_ok;
    } else {
      spider_db_discard_result(spider, roop_count, conn);
      spider_unlock_after_query(conn, 0);
    }
  }
  DBUG_RETURN(spider_db_fetch(buf, spider, table));
}

int spider_db_seek_first(
  uchar *buf,
  ha_spider *spider,
  TABLE *table
) {
  SPIDER_RESULT_LIST *result_list = &spider->result_list;
  DBUG_ENTER("spider_db_seek_first");
  if (
    result_list->current != result_list->first &&
    result_list->low_mem_read == 1
  ) {
    my_message(ER_SPIDER_LOW_MEM_READ_PREV_NUM, ER_SPIDER_LOW_MEM_READ_PREV_STR, MYF(0));
    DBUG_RETURN(ER_SPIDER_LOW_MEM_READ_PREV_NUM);
  }
  result_list->current = result_list->first;
  spider_db_set_pos_to_first_row(result_list);
  DBUG_RETURN(spider_db_fetch(buf, spider, table));
}

void spider_db_set_pos_to_first_row(
  SPIDER_RESULT_LIST *result_list
) {
  DBUG_ENTER("spider_db_set_pos_to_first_row");
  result_list->current_row_num = 0;
  if (result_list->quick_mode == 0)
    result_list->current->result->move_to_pos(0);
  DBUG_VOID_RETURN;
}

void spider_db_create_position(
  ha_spider *spider,
  SPIDER_POSITION *pos
) {
  SPIDER_RESULT_LIST *result_list = &spider->result_list;
  SPIDER_RESULT *current = (SPIDER_RESULT*) result_list->current;
  DBUG_ENTER("spider_db_create_position");
  if (result_list->quick_mode == 0)
  {
    SPIDER_DB_RESULT *result = current->result;
    pos->row = result->current_row();
    pos->pos_mode = 2;
    pos->row->next_pos = result_list->tmp_pos_row_first;
    result_list->tmp_pos_row_first = pos->row;
  } else {
    if (result_list->current_row_num <= result_list->quick_page_size)
    {
      SPIDER_POSITION *tmp_pos =
        &current->first_position[result_list->current_row_num - 1];
      memcpy(pos, tmp_pos, sizeof(SPIDER_POSITION));
      tmp_pos->use_position = TRUE;
      tmp_pos->pos_mode = 0;
      pos->pos_mode = 0;
      current->first_pos_use_position = TRUE;
    } else {
      TABLE *tmp_tbl = current->result_tmp_tbl;
      pos->row = NULL;
      pos->pos_mode = 1;
      DBUG_PRINT("info",("spider tmp_tbl=%p", tmp_tbl));
      DBUG_PRINT("info",("spider tmp_tbl->file=%p", tmp_tbl->file));
      DBUG_PRINT("info",("spider tmp_tbl->file->ref=%p", tmp_tbl->file->ref));
      tmp_tbl->file->ref = (uchar *) &pos->tmp_tbl_pos;
      tmp_tbl->file->position(tmp_tbl->record[0]);
      current->tmp_tbl_use_position = TRUE;
    }
  }
  current->use_position = TRUE;
  pos->use_position = TRUE;
  pos->mrr_with_cnt = spider->mrr_with_cnt;
  pos->direct_aggregate = result_list->direct_aggregate;
  pos->position_bitmap = spider->wide_handler->position_bitmap;
  pos->ft_first = spider->ft_first;
  pos->ft_current = spider->ft_current;
  pos->result = current;
  DBUG_VOID_RETURN;
}

int spider_db_seek_tmp(
  uchar *buf,
  SPIDER_POSITION *pos,
  ha_spider *spider,
  TABLE *table
) {
  int error_num;
  SPIDER_RESULT_LIST *result_list = &spider->result_list;
  DBUG_ENTER("spider_db_seek_tmp");
  if (pos->pos_mode != 1)
  {
    if (!pos->row)
      DBUG_RETURN(HA_ERR_OUT_OF_MEM);
    pos->row->first();
  }
  {
    if (!spider->select_column_mode)
    {
      if (result_list->keyread)
        error_num = spider_db_seek_tmp_key(buf, pos, spider, table,
          result_list->key_info);
      else
        error_num = spider_db_seek_tmp_table(buf, pos, spider, table);
    } else
      error_num = spider_db_seek_tmp_minimum_columns(buf, pos, spider, table);
  }

  DBUG_PRINT("info",("spider error_num=%d", error_num));
  DBUG_RETURN(error_num);
}

int spider_db_seek_tmp_table(
  uchar *buf,
  SPIDER_POSITION *pos,
  ha_spider *spider,
  TABLE *table
) {
  int error_num;
  Field **field;
  SPIDER_DB_ROW *row = pos->row;
  my_ptrdiff_t ptr_diff = PTR_BYTE_DIFF(buf, table->record[0]);
  DBUG_ENTER("spider_db_seek_tmp_table");
  if (pos->pos_mode == 1)
  {
    if ((error_num = spider_db_get_row_from_tmp_tbl_pos(pos, &row)))
      DBUG_RETURN(error_num);
  } else if (pos->pos_mode == 2)
  {
/*
    SPIDER_DB_RESULT *result = pos->result->result;
    result->current_row = row;
*/
  }

  DBUG_PRINT("info", ("spider row=%p", row));
  if (!spider->result_list.in_cmp_ref)
  {
    DBUG_PRINT("info", ("spider direct_aggregate=%s",
      pos->direct_aggregate ? "TRUE" : "FALSE"));
    spider->result_list.snap_mrr_with_cnt = pos->mrr_with_cnt;
    spider->result_list.snap_direct_aggregate = pos->direct_aggregate;
    spider->result_list.snap_row = row;
  }

  /* for mrr */
  if (pos->mrr_with_cnt)
  {
    DBUG_PRINT("info", ("spider mrr_with_cnt"));
    {
      row->next();
    }
  }

  /* for direct_aggregate */
  if (pos->direct_aggregate)
  {
    if ((error_num = spider_db_fetch_for_item_sum_funcs(row, spider)))
      DBUG_RETURN(error_num);
  }

  if ((error_num = spider_db_append_match_fetch(spider,
    pos->ft_first, pos->ft_current, row)))
    DBUG_RETURN(error_num);

  for (
    field = table->field;
    *field;
    field++
  ) {
    if ((
      bitmap_is_set(table->read_set, (*field)->field_index) |
      bitmap_is_set(table->write_set, (*field)->field_index)
    )) {
#ifndef DBUG_OFF
      MY_BITMAP *tmp_map =
        dbug_tmp_use_all_columns(table, &table->write_set);
#endif
      DBUG_PRINT("info", ("spider bitmap is set %s",
        SPIDER_field_name_str(*field)));
      if ((error_num =
        spider_db_fetch_row(spider->share, *field, row, ptr_diff)))
        DBUG_RETURN(error_num);
#ifndef DBUG_OFF
      dbug_tmp_restore_column_map(&table->write_set, tmp_map);
#endif
    }
    row->next();
  }
  DBUG_RETURN(0);
}

int spider_db_seek_tmp_key(
  uchar *buf,
  SPIDER_POSITION *pos,
  ha_spider *spider,
  TABLE *table,
  const KEY *key_info
) {
  int error_num;
  KEY_PART_INFO *key_part;
  uint part_num;
  SPIDER_DB_ROW *row = pos->row;
  Field *field;
  my_ptrdiff_t ptr_diff = PTR_BYTE_DIFF(buf, table->record[0]);
  DBUG_ENTER("spider_db_seek_tmp_key");
  if (pos->pos_mode == 1)
  {
    if ((error_num = spider_db_get_row_from_tmp_tbl_pos(pos, &row)))
      DBUG_RETURN(error_num);
  } else if (pos->pos_mode == 2)
  {
/*
    SPIDER_DB_RESULT *result = pos->result->result;
    result->current_row = row;
*/
  }

  DBUG_PRINT("info", ("spider row=%p", row));
  if (!spider->result_list.in_cmp_ref)
  {
    DBUG_PRINT("info", ("spider direct_aggregate=%s",
      pos->direct_aggregate ? "TRUE" : "FALSE"));
    spider->result_list.snap_mrr_with_cnt = pos->mrr_with_cnt;
    spider->result_list.snap_direct_aggregate = pos->direct_aggregate;
    spider->result_list.snap_row = row;
  }

  /* for mrr */
  if (pos->mrr_with_cnt)
  {
    DBUG_PRINT("info", ("spider mrr_with_cnt"));
    row->next();
  }

  /* for direct_aggregate */
  if (pos->direct_aggregate)
  {
    if ((error_num = spider_db_fetch_for_item_sum_funcs(row, spider)))
      DBUG_RETURN(error_num);
  }

  if ((error_num = spider_db_append_match_fetch(spider,
    pos->ft_first, pos->ft_current, row)))
    DBUG_RETURN(error_num);

  for (
    key_part = key_info->key_part,
    part_num = 0;
    part_num < spider_user_defined_key_parts(key_info);
    key_part++,
    part_num++
  ) {
    field = key_part->field;
    if ((
      bitmap_is_set(table->read_set, field->field_index) |
      bitmap_is_set(table->write_set, field->field_index)
    )) {
#ifndef DBUG_OFF
      MY_BITMAP *tmp_map =
        dbug_tmp_use_all_columns(table, &table->write_set);
#endif
      DBUG_PRINT("info", ("spider bitmap is set %s",
        SPIDER_field_name_str(field)));
      if ((error_num =
        spider_db_fetch_row(spider->share, field, row, ptr_diff)))
        DBUG_RETURN(error_num);
#ifndef DBUG_OFF
      dbug_tmp_restore_column_map(&table->write_set, tmp_map);
#endif
    }
    row->next();
  }
  DBUG_RETURN(0);
}

int spider_db_seek_tmp_minimum_columns(
  uchar *buf,
  SPIDER_POSITION *pos,
  ha_spider *spider,
  TABLE *table
) {
  int error_num;
  Field **field;
  SPIDER_DB_ROW *row = pos->row;
  my_ptrdiff_t ptr_diff = PTR_BYTE_DIFF(buf, table->record[0]);
  DBUG_ENTER("spider_db_seek_tmp_minimum_columns");
  if (pos->pos_mode == 1)
  {
    if ((error_num = spider_db_get_row_from_tmp_tbl_pos(pos, &row)))
      DBUG_RETURN(error_num);
  } else if (pos->pos_mode == 2)
  {
/*
    SPIDER_DB_RESULT *result = pos->result->result;
    result->current_row = row;
*/
  }

  DBUG_PRINT("info", ("spider row=%p", row));
  if (!spider->result_list.in_cmp_ref)
  {
    DBUG_PRINT("info", ("spider direct_aggregate=%s",
      pos->direct_aggregate ? "TRUE" : "FALSE"));
    spider->result_list.snap_mrr_with_cnt = pos->mrr_with_cnt;
    spider->result_list.snap_direct_aggregate = pos->direct_aggregate;
    spider->result_list.snap_row = row;
  }

  /* for mrr */
  if (pos->mrr_with_cnt)
  {
    DBUG_PRINT("info", ("spider mrr_with_cnt"));
    row->next();
  }

  /* for direct_aggregate */
  if (pos->direct_aggregate)
  {
    if ((error_num = spider_db_fetch_for_item_sum_funcs(row, spider)))
      DBUG_RETURN(error_num);
  }

  if ((error_num = spider_db_append_match_fetch(spider,
    pos->ft_first, pos->ft_current, row)))
    DBUG_RETURN(error_num);

  for (
    field = table->field;
    *field;
    field++
  ) {
    DBUG_PRINT("info", ("spider field_index %u", (*field)->field_index));
    if (spider_bit_is_set(pos->position_bitmap, (*field)->field_index))
    {
/*
    if ((
      bitmap_is_set(table->read_set, (*field)->field_index) |
      bitmap_is_set(table->write_set, (*field)->field_index)
    )) {
      DBUG_PRINT("info", ("spider read_set %u",
        bitmap_is_set(table->read_set, (*field)->field_index)));
      DBUG_PRINT("info", ("spider write_set %u",
        bitmap_is_set(table->write_set, (*field)->field_index)));
*/
#ifndef DBUG_OFF
      MY_BITMAP *tmp_map =
        dbug_tmp_use_all_columns(table, &table->write_set);
#endif
      DBUG_PRINT("info", ("spider bitmap is set %s",
        SPIDER_field_name_str(*field)));
      if ((error_num =
        spider_db_fetch_row(spider->share, *field, row, ptr_diff)))
        DBUG_RETURN(error_num);
      row->next();
#ifndef DBUG_OFF
      dbug_tmp_restore_column_map(&table->write_set, tmp_map);
#endif
    }
    else if (bitmap_is_set(table->read_set, (*field)->field_index))
    {
      DBUG_PRINT("info", ("spider bitmap is cleared %s",
        SPIDER_field_name_str(*field)));
      bitmap_clear_bit(table->read_set, (*field)->field_index);
    }
  }
  DBUG_RETURN(0);
}

int spider_db_show_table_status(
  ha_spider *spider,
  int link_idx,
  int sts_mode,
  uint flag
) {
  int error_num;
  SPIDER_CONN *conn = spider->conns[link_idx];
  spider_db_handler *dbton_hdl = spider->dbton_handler[conn->dbton_id];
  DBUG_ENTER("spider_db_show_table_status");
  DBUG_PRINT("info",("spider sts_mode=%d", sts_mode));
  sts_mode = dbton_hdl->sts_mode_exchange(sts_mode);
  error_num = dbton_hdl->show_table_status(
    link_idx,
    sts_mode,
    flag
  );
  DBUG_RETURN(error_num);
}

int spider_db_simple_action(
  uint simple_action,
  spider_db_handler *db_handler,
  int link_idx
) {
  int error_num;
  DBUG_ENTER("spider_db_simple_action");
  switch (simple_action)
  {
    case SPIDER_SIMPLE_RECORDS:
      DBUG_PRINT("info",("spider simple records"));
      error_num = db_handler->show_records(
        link_idx
      );
      break;
    case SPIDER_SIMPLE_CHECKSUM_TABLE:
      DBUG_PRINT("info",("spider simple checksum_table"));
      error_num = db_handler->checksum_table(
        link_idx
      );
      break;
    default:
      DBUG_ASSERT(0);
      error_num = HA_ERR_CRASHED;
      break;
  }
  DBUG_RETURN(error_num);
}

int spider_db_simple_action(
  uint simple_action,
  ha_spider *spider,
  int link_idx,
  bool pre_call
) {
  int error_num;
  THD *thd = spider->wide_handler->trx->thd;
  SPIDER_CONN *conn;
  DBUG_ENTER("spider_db_simple_action");
  if (pre_call)
  {
    if (spider_param_bgs_mode(thd, spider->share->bgs_mode))
    {
      if ((error_num = spider_check_and_get_casual_read_conn(thd, spider,
        link_idx)))
      {
        DBUG_RETURN(error_num);
      }
      conn = spider->conns[link_idx];
      if (!(error_num = spider_create_conn_thread(conn)))
      {
        spider_bg_conn_simple_action(conn, simple_action, FALSE,
          spider, link_idx, (int *) &spider->result_list.bgs_error);
      }
    } else {
      conn = spider->conns[link_idx];
      error_num = spider_db_simple_action(
        simple_action,
        spider->dbton_handler[conn->dbton_id],
        link_idx
      );
    }
  } else {
    conn = spider->conns[link_idx];
    if (spider->use_pre_action)
    {
      if (spider_param_bgs_mode(thd, spider->share->bgs_mode))
      {
        spider_bg_conn_wait(conn);
        error_num = spider->result_list.bgs_error;
        if (conn->casual_read_base_conn)
        {
          spider->conns[link_idx] = conn->casual_read_base_conn;
        }
      } else {
        error_num = 0;
      }
    } else {
      error_num = spider_db_simple_action(
        simple_action,
        spider->dbton_handler[conn->dbton_id],
        link_idx
      );
    }
  }
  DBUG_RETURN(error_num);
}

void spider_db_set_cardinarity(
  ha_spider *spider,
  TABLE *table
) {
  int roop_count, roop_count2;
  SPIDER_SHARE *share = spider->share;
  KEY *key_info;
  KEY_PART_INFO *key_part;
  Field *field;
  ha_rows rec_per_key;
  DBUG_ENTER("spider_db_set_cardinarity");
  for (roop_count = 0; roop_count < (int) table->s->keys; roop_count++)
  {
    key_info = &table->key_info[roop_count];
    for (roop_count2 = 0;
      roop_count2 < (int) spider_user_defined_key_parts(key_info);
      roop_count2++)
    {
      key_part = &key_info->key_part[roop_count2];
      field = key_part->field;
      if (share->cardinality[field->field_index])
      {
        rec_per_key = (ha_rows) share->stat.records /
          share->cardinality[field->field_index];
        if (rec_per_key > ~(ulong) 0)
          key_info->rec_per_key[roop_count2] = ~(ulong) 0;
        else if (rec_per_key == 0)
          key_info->rec_per_key[roop_count2] = 1;
        else
          key_info->rec_per_key[roop_count2] = (ulong) rec_per_key;
      } else {
        key_info->rec_per_key[roop_count2] = 1;
      }
      DBUG_PRINT("info",
        ("spider column id=%d", field->field_index));
      DBUG_PRINT("info",
        ("spider cardinality=%lld",
        share->cardinality[field->field_index]));
      DBUG_PRINT("info",
        ("spider rec_per_key=%lu",
        key_info->rec_per_key[roop_count2]));
    }
  }
  DBUG_VOID_RETURN;
}

int spider_db_show_index(
  ha_spider *spider,
  int link_idx,
  TABLE *table,
  int crd_mode
) {
  int error_num;
  SPIDER_CONN *conn = spider->conns[link_idx];
  spider_db_handler *dbton_hdl = spider->dbton_handler[conn->dbton_id];
  DBUG_ENTER("spider_db_show_index");
  crd_mode = dbton_hdl->crd_mode_exchange(crd_mode);
  error_num = spider->dbton_handler[conn->dbton_id]->show_index(
    link_idx,
    crd_mode
  );
  DBUG_RETURN(error_num);
}

ha_rows spider_db_explain_select(
  const key_range *start_key,
  const key_range *end_key,
  ha_spider *spider,
  int link_idx
) {
  SPIDER_CONN *conn = spider->conns[link_idx];
  ha_rows rows;
  DBUG_ENTER("spider_db_explain_select");
  rows = spider->dbton_handler[conn->dbton_id]->explain_select(
    start_key,
    end_key,
    link_idx
  );
  DBUG_RETURN(rows);
}

int spider_db_bulk_insert_init(
  ha_spider *spider,
  const TABLE *table
) {
  int error_num, roop_count;
  SPIDER_SHARE *share = spider->share;
  DBUG_ENTER("spider_db_bulk_insert_init");
  spider->reset_sql_sql(SPIDER_SQL_TYPE_INSERT_SQL);
  for (
    roop_count = spider_conn_link_idx_next(share->link_statuses,
      spider->conn_link_idx, -1, share->link_count,
      SPIDER_LINK_STATUS_RECOVERY);
    roop_count < (int) share->link_count;
    roop_count = spider_conn_link_idx_next(share->link_statuses,
      spider->conn_link_idx, roop_count, share->link_count,
      SPIDER_LINK_STATUS_RECOVERY)
  ) {
    if (spider->conns[roop_count])
      spider->conns[roop_count]->ignore_dup_key =
        spider->wide_handler->ignore_dup_key;
  }
    if (
      (error_num = spider->append_insert_sql_part()) ||
      (error_num = spider->append_into_sql_part(
        SPIDER_SQL_TYPE_INSERT_SQL))
    )
      DBUG_RETURN(error_num);
  DBUG_RETURN(0);
}

int spider_db_bulk_insert(
  ha_spider *spider,
  TABLE *table,
  ha_copy_info *copy_info,
  bool bulk_end
) {
  int error_num, first_insert_link_idx = -1;
  SPIDER_SHARE *share = spider->share;
  THD *thd = spider->wide_handler->trx->thd;
  DBUG_ENTER("spider_db_bulk_insert");

  if (!bulk_end)
  {
      if ((error_num = spider->append_insert_values_sql_part(
        SPIDER_SQL_TYPE_INSERT_SQL)))
      {
        spider->set_insert_to_pos_sql(SPIDER_SQL_TYPE_INSERT_SQL);
        DBUG_RETURN(error_num);
      }
  }

  if (spider->is_bulk_insert_exec_period(bulk_end))
  {
    int roop_count2;
    SPIDER_CONN *conn, *first_insert_conn = NULL;
    if ((error_num = spider->append_insert_terminator_sql_part(
      SPIDER_SQL_TYPE_INSERT_SQL)))
    {
      spider->set_insert_to_pos_sql(SPIDER_SQL_TYPE_INSERT_SQL);
      DBUG_RETURN(error_num);
    }
      bool insert_info = FALSE;
      for (
        roop_count2 = spider_conn_link_idx_next(share->link_statuses,
          spider->conn_link_idx, -1, share->link_count,
          SPIDER_LINK_STATUS_RECOVERY);
        roop_count2 < (int) share->link_count;
        roop_count2 = spider_conn_link_idx_next(share->link_statuses,
          spider->conn_link_idx, roop_count2, share->link_count,
          SPIDER_LINK_STATUS_RECOVERY)
      ) {
        ulong sql_type;
        spider_db_handler *dbton_handler;
          sql_type = SPIDER_SQL_TYPE_INSERT_SQL;
          conn = spider->conns[roop_count2];
          dbton_handler = spider->dbton_handler[conn->dbton_id];
          if ((error_num = dbton_handler->set_sql_for_exec(sql_type,
            roop_count2)))
          {
            spider->set_insert_to_pos_sql(SPIDER_SQL_TYPE_INSERT_SQL);
            DBUG_RETURN(error_num);
          }
        spider_lock_before_query(conn, &spider->need_mons[roop_count2]);
        if ((error_num = spider_db_set_names(spider, conn, roop_count2)))
        {
          spider->set_insert_to_pos_sql(SPIDER_SQL_TYPE_INSERT_SQL);
          spider_unlock_after_query(conn, 0);
          if (
            share->monitoring_kind[roop_count2] &&
            spider->need_mons[roop_count2]
          ) {
            error_num = spider_ping_table_mon_from_table(
                spider->wide_handler->trx,
                spider->wide_handler->trx->thd,
                share,
                roop_count2,
                (uint32) share->monitoring_sid[roop_count2],
                share->table_name,
                share->table_name_length,
                spider->conn_link_idx[roop_count2],
                NULL,
                0,
                share->monitoring_kind[roop_count2],
                share->monitoring_limit[roop_count2],
                share->monitoring_flag[roop_count2],
                TRUE
              );
          }
          DBUG_RETURN(error_num);
        }
        spider_conn_set_timeout_from_share(conn, roop_count2,
          spider->wide_handler->trx->thd,
          share);
        if (dbton_handler->execute_sql(sql_type, conn, -1,
                                       &spider->need_mons[roop_count2]))
        {
          spider->set_insert_to_pos_sql(SPIDER_SQL_TYPE_INSERT_SQL);
          error_num = spider_db_errorno(conn);
          if (error_num == HA_ERR_FOUND_DUPP_KEY)
          {
            conn->db_conn->set_dup_key_idx(spider, roop_count2);
          }
          spider_unlock_after_query(conn, 0);
          if (
            error_num != ER_DUP_ENTRY &&
            error_num != ER_DUP_KEY &&
            error_num != HA_ERR_FOUND_DUPP_KEY &&
            share->monitoring_kind[roop_count2] &&
            spider->need_mons[roop_count2]
          ) {
            error_num = spider_ping_table_mon_from_table(
                spider->wide_handler->trx,
                spider->wide_handler->trx->thd,
                share,
                roop_count2,
                (uint32) share->monitoring_sid[roop_count2],
                share->table_name,
                share->table_name_length,
                spider->conn_link_idx[roop_count2],
                NULL,
                0,
                share->monitoring_kind[roop_count2],
                share->monitoring_limit[roop_count2],
                share->monitoring_flag[roop_count2],
                TRUE
              );
          }
          DBUG_RETURN(error_num);
        }
        if (!insert_info && copy_info)
        {
          insert_info =
            conn->db_conn->inserted_info(dbton_handler, copy_info);
        }
        spider_unlock_after_query(conn, 0);
        if (first_insert_link_idx == -1)
        {
          first_insert_link_idx = roop_count2;
          first_insert_conn = conn;
        }
      }

      conn = first_insert_conn;
      spider_lock_before_query(conn, &spider->need_mons[first_insert_link_idx]);
      spider->set_insert_to_pos_sql(SPIDER_SQL_TYPE_INSERT_SQL);
      if (table->next_number_field &&
        (
          !table->auto_increment_field_not_null ||
          (
            !table->next_number_field->val_int() &&
            !(thd->variables.sql_mode & MODE_NO_AUTO_VALUE_ON_ZERO)
          )
        )
      ) {
        ulonglong last_insert_id;
        spider_db_handler *dbton_handler =
          spider->dbton_handler[conn->dbton_id];
        if (spider->store_last_insert_id)
          last_insert_id = spider->store_last_insert_id;
        else if ((error_num = dbton_handler->
          show_last_insert_id(first_insert_link_idx, last_insert_id)))
        {
          DBUG_RETURN(spider_unlock_after_query(conn, error_num));
        }
        table->next_number_field->set_notnull();
        if (
          (error_num = spider_db_update_auto_increment(spider,
            first_insert_link_idx)) ||
          (error_num = table->next_number_field->store(
            last_insert_id, TRUE))
        ) {
          DBUG_RETURN(spider_unlock_after_query(conn, error_num));
        }
      }
      spider_unlock_after_query(conn, 0);
      spider->store_last_insert_id = 0;
  }
  if (
    (bulk_end || !spider->bulk_insert) &&
    (error_num = spider_trx_check_link_idx_failed(spider))
  )
    DBUG_RETURN(error_num);
  DBUG_RETURN(0);
}


int spider_db_update_auto_increment(
  ha_spider *spider,
  int link_idx
) {
  int roop_count;
  THD *thd = spider->wide_handler->trx->thd;
  ulonglong last_insert_id, affected_rows;
  SPIDER_SHARE *share = spider->share;
  TABLE *table = spider->get_table();
  int auto_increment_mode = spider_param_auto_increment_mode(thd,
    share->auto_increment_mode);
  DBUG_ENTER("spider_db_update_auto_increment");
  if (
    auto_increment_mode == 2 ||
    (auto_increment_mode == 3 && !table->auto_increment_field_not_null)
  ) {
    last_insert_id = spider->conns[link_idx]->db_conn->last_insert_id();
      affected_rows = spider->conns[link_idx]->db_conn->affected_rows();
    DBUG_PRINT("info",("spider last_insert_id=%llu", last_insert_id));
    share->lgtm_tblhnd_share->auto_increment_value =
      last_insert_id + affected_rows;
    DBUG_PRINT("info",("spider auto_increment_value=%llu",
      share->lgtm_tblhnd_share->auto_increment_value));
/*
    thd->record_first_successful_insert_id_in_cur_stmt(last_insert_id);
*/
    if (
      thd->first_successful_insert_id_in_cur_stmt == 0 ||
      thd->first_successful_insert_id_in_cur_stmt > last_insert_id
    ) {
      bool first_set = (thd->first_successful_insert_id_in_cur_stmt == 0);
      thd->first_successful_insert_id_in_cur_stmt = last_insert_id;
      if (
        table->s->next_number_keypart == 0 &&
        mysql_bin_log.is_open() &&
        !thd->is_current_stmt_binlog_format_row()
      ) {
        if (
          spider->check_partitioned() &&
          thd->auto_inc_intervals_in_cur_stmt_for_binlog.nb_elements() > 0
        ) {
          DBUG_PRINT("info",("spider table partitioning"));
          Discrete_interval *current =
            thd->auto_inc_intervals_in_cur_stmt_for_binlog.get_current();
          current->replace(last_insert_id, affected_rows, 1);
        } else {
          DBUG_PRINT("info",("spider table"));
          thd->auto_inc_intervals_in_cur_stmt_for_binlog.append(
            last_insert_id, affected_rows, 1);
        }
        if (affected_rows > 1 || !first_set)
        {
          for (roop_count = first_set ? 1 : 0;
            roop_count < (int) affected_rows;
            roop_count++)
            push_warning_printf(thd, SPIDER_WARN_LEVEL_NOTE,
              ER_SPIDER_AUTOINC_VAL_IS_DIFFERENT_NUM,
              ER_SPIDER_AUTOINC_VAL_IS_DIFFERENT_STR);
        }
      }
    } else {
      if (
        table->s->next_number_keypart == 0 &&
        mysql_bin_log.is_open() &&
        !thd->is_current_stmt_binlog_format_row()
      ) {
        for (roop_count = 0; roop_count < (int) affected_rows; roop_count++)
          push_warning_printf(thd, SPIDER_WARN_LEVEL_NOTE,
            ER_SPIDER_AUTOINC_VAL_IS_DIFFERENT_NUM,
            ER_SPIDER_AUTOINC_VAL_IS_DIFFERENT_STR);
      }
    }
  }
  DBUG_RETURN(0);
}

int spider_db_bulk_update_size_limit(
  ha_spider *spider,
  TABLE *table
) {
  int error_num, roop_count;
  SPIDER_SHARE *share = spider->share;
  SPIDER_RESULT_LIST *result_list = &spider->result_list;
  SPIDER_CONN *conn;
  ha_rows dup_key_found = 0;
  DBUG_ENTER("spider_db_bulk_update_size_limit");

  if (result_list->bulk_update_mode == 1)
  {
    /* execute bulk updating */
    for (
      roop_count = spider_conn_link_idx_next(share->link_statuses,
        spider->conn_link_idx, -1, share->link_count,
        SPIDER_LINK_STATUS_RECOVERY);
      roop_count < (int) share->link_count;
      roop_count = spider_conn_link_idx_next(share->link_statuses,
        spider->conn_link_idx, roop_count, share->link_count,
        SPIDER_LINK_STATUS_RECOVERY)
    ) {
      conn = spider->conns[roop_count];
      spider_db_handler *dbton_hdl = spider->dbton_handler[conn->dbton_id];
      pthread_mutex_assert_not_owner(&conn->mta_conn_mutex);
      if ((error_num = dbton_hdl->set_sql_for_exec(
        SPIDER_SQL_TYPE_BULK_UPDATE_SQL, roop_count)))
      {
        DBUG_RETURN(error_num);
      }
      pthread_mutex_lock(&conn->mta_conn_mutex);
      if ((error_num = spider_db_query_for_bulk_update(
        spider, conn, roop_count, &dup_key_found)))
      {
        pthread_mutex_assert_not_owner(&conn->mta_conn_mutex);
        DBUG_RETURN(error_num);
      }
      pthread_mutex_assert_not_owner(&conn->mta_conn_mutex);
    }
    spider->reset_sql_sql(SPIDER_SQL_TYPE_BULK_UPDATE_SQL);
  } else {
    /* store query to temporary tables */
    if ((error_num = spider->mk_bulk_tmp_table_and_bulk_start()))
    {
      goto error_mk_table;
    }
    if ((error_num = spider->bulk_tmp_table_insert()))
    {
      goto error_write_row;
    }
    spider->reset_sql_sql(SPIDER_SQL_TYPE_BULK_UPDATE_SQL);
  }
  DBUG_RETURN(0);

error_write_row:
  spider->bulk_tmp_table_end_bulk_insert();
  spider->rm_bulk_tmp_table();
  spider->reset_sql_sql(SPIDER_SQL_TYPE_BULK_UPDATE_SQL);
error_mk_table:
  DBUG_RETURN(error_num);
}

int spider_db_bulk_update_end(
  ha_spider *spider,
  ha_rows *dup_key_found
) {
  int error_num = 0, error_num2, roop_count;
  THD *thd = spider->wide_handler->trx->thd;
  SPIDER_SHARE *share = spider->share;
  SPIDER_CONN *conn;
  bool is_error = thd->is_error();
  DBUG_ENTER("spider_db_bulk_update_end");

  if (spider->bulk_tmp_table_created())
  {
    if ((error_num2 = spider->bulk_tmp_table_end_bulk_insert()))
    {
      error_num = error_num2;
    }

    if (!is_error)
    {
      if (error_num)
        goto error_last_query;

      if ((error_num = spider->bulk_tmp_table_rnd_init()))
      {
        goto error_rnd_init;
      }

      while (!(error_num = spider->bulk_tmp_table_rnd_next()))
      {
        for (
          roop_count = spider_conn_link_idx_next(share->link_statuses,
            spider->conn_link_idx, -1, share->link_count,
            SPIDER_LINK_STATUS_RECOVERY);
          roop_count < (int) share->link_count;
          roop_count = spider_conn_link_idx_next(share->link_statuses,
            spider->conn_link_idx, roop_count, share->link_count,
            SPIDER_LINK_STATUS_RECOVERY)
        ) {
          conn = spider->conns[roop_count];
          spider_db_handler *dbton_hdl = spider->dbton_handler[conn->dbton_id];
          pthread_mutex_assert_not_owner(&conn->mta_conn_mutex);
          if ((error_num = dbton_hdl->set_sql_for_exec(
            SPIDER_SQL_TYPE_BULK_UPDATE_SQL, roop_count)))
          {
            if (error_num == ER_SPIDER_COND_SKIP_NUM)
            {
              continue;
            }
            DBUG_RETURN(error_num);
          }
          pthread_mutex_lock(&conn->mta_conn_mutex);
          if ((error_num = spider_db_query_for_bulk_update(
            spider, conn, roop_count, dup_key_found)))
          {
            pthread_mutex_assert_not_owner(&conn->mta_conn_mutex);
            goto error_query;
          }
          pthread_mutex_assert_not_owner(&conn->mta_conn_mutex);
        }
      }
      if (error_num != HA_ERR_END_OF_FILE)
        goto error_rnd_next;

      spider->bulk_tmp_table_rnd_end();
    }
  }

  if (!is_error)
  {
    if (!spider->sql_is_empty(SPIDER_SQL_TYPE_BULK_UPDATE_SQL))
    {
      for (
        roop_count = spider_conn_link_idx_next(share->link_statuses,
          spider->conn_link_idx, -1, share->link_count,
          SPIDER_LINK_STATUS_RECOVERY);
        roop_count < (int) share->link_count;
        roop_count = spider_conn_link_idx_next(share->link_statuses,
          spider->conn_link_idx, roop_count, share->link_count,
          SPIDER_LINK_STATUS_RECOVERY)
      ) {
        conn = spider->conns[roop_count];
        spider_db_handler *dbton_hdl = spider->dbton_handler[conn->dbton_id];
        pthread_mutex_assert_not_owner(&conn->mta_conn_mutex);
        if ((error_num = dbton_hdl->set_sql_for_exec(
          SPIDER_SQL_TYPE_BULK_UPDATE_SQL, roop_count)))
        {
          DBUG_RETURN(error_num);
        }
        pthread_mutex_lock(&conn->mta_conn_mutex);
        if ((error_num = spider_db_query_for_bulk_update(
          spider, conn, roop_count, dup_key_found)))
        {
          pthread_mutex_assert_not_owner(&conn->mta_conn_mutex);
          goto error_last_query;
        }
        pthread_mutex_assert_not_owner(&conn->mta_conn_mutex);
      }
    }
  }
  spider->rm_bulk_tmp_table();
  spider->reset_sql_sql(SPIDER_SQL_TYPE_BULK_UPDATE_SQL);
  DBUG_RETURN(0);

error_query:
error_rnd_next:
  spider->bulk_tmp_table_rnd_end();
error_rnd_init:
error_last_query:
  spider->rm_bulk_tmp_table();
  spider->reset_sql_sql(SPIDER_SQL_TYPE_BULK_UPDATE_SQL);
  DBUG_RETURN(error_num);
}

int spider_db_bulk_update(
  ha_spider *spider,
  TABLE *table,
  my_ptrdiff_t ptr_diff
) {
  int error_num;
  DBUG_ENTER("spider_db_bulk_update");

  if ((error_num = spider->append_update_sql(table, ptr_diff, TRUE)))
    DBUG_RETURN(error_num);

  if (
    spider->sql_is_filled_up(SPIDER_SQL_TYPE_BULK_UPDATE_SQL) &&
    (error_num = spider_db_bulk_update_size_limit(spider, table))
  )
    DBUG_RETURN(error_num);
  DBUG_RETURN(0);
}

int spider_db_update(
  ha_spider *spider,
  TABLE *table,
  const uchar *old_data
) {
  int error_num, roop_count;
  SPIDER_SHARE *share = spider->share;
  SPIDER_CONN *conn;
  SPIDER_RESULT_LIST *result_list = &spider->result_list;
  my_ptrdiff_t ptr_diff = PTR_BYTE_DIFF(old_data, table->record[0]);
  DBUG_ENTER("spider_db_update");
  if (result_list->bulk_update_mode)
    DBUG_RETURN(spider_db_bulk_update(spider, table, ptr_diff));

  if ((error_num = spider->append_update_sql(table, ptr_diff, FALSE)))
    DBUG_RETURN(error_num);

  for (
    roop_count = spider_conn_link_idx_next(share->link_statuses,
      spider->conn_link_idx, -1, share->link_count,
      SPIDER_LINK_STATUS_RECOVERY);
    roop_count < (int) share->link_count;
    roop_count = spider_conn_link_idx_next(share->link_statuses,
      spider->conn_link_idx, roop_count, share->link_count,
      SPIDER_LINK_STATUS_RECOVERY)
  ) {
    conn = spider->conns[roop_count];
    spider_db_handler *dbton_hdl = spider->dbton_handler[conn->dbton_id];
    conn->ignore_dup_key = spider->wide_handler->ignore_dup_key;
    if ((error_num = dbton_hdl->set_sql_for_exec(
      SPIDER_SQL_TYPE_UPDATE_SQL, roop_count)))
    {
      DBUG_RETURN(error_num);
    }
    spider_lock_before_query(conn, &spider->need_mons[roop_count]);
    if ((error_num = spider_db_set_names(spider, conn, roop_count)))
    {
      spider_unlock_after_query(conn, 0);
      if (
        share->monitoring_kind[roop_count] &&
        spider->need_mons[roop_count]
      ) {
        error_num = spider_ping_table_mon_from_table(
            spider->wide_handler->trx,
            spider->wide_handler->trx->thd,
            share,
            roop_count,
            (uint32) share->monitoring_sid[roop_count],
            share->table_name,
            share->table_name_length,
            spider->conn_link_idx[roop_count],
            NULL,
            0,
            share->monitoring_kind[roop_count],
            share->monitoring_limit[roop_count],
            share->monitoring_flag[roop_count],
            TRUE
          );
      }
      DBUG_RETURN(error_num);
    }
    spider_conn_set_timeout_from_share(conn, roop_count,
      spider->wide_handler->trx->thd,
      share);
    if (dbton_hdl->execute_sql(
      SPIDER_SQL_TYPE_UPDATE_SQL,
      conn,
      -1,
      &spider->need_mons[roop_count])
    ) {
      error_num= spider_unlock_after_query_1(conn);
      if (
        error_num != ER_DUP_ENTRY &&
        error_num != ER_DUP_KEY &&
        error_num != HA_ERR_FOUND_DUPP_KEY &&
        share->monitoring_kind[roop_count] &&
        spider->need_mons[roop_count]
      ) {
        error_num = spider_ping_table_mon_from_table(
            spider->wide_handler->trx,
            spider->wide_handler->trx->thd,
            share,
            roop_count,
            (uint32) share->monitoring_sid[roop_count],
            share->table_name,
            share->table_name_length,
            spider->conn_link_idx[roop_count],
            NULL,
            0,
            share->monitoring_kind[roop_count],
            share->monitoring_limit[roop_count],
            share->monitoring_flag[roop_count],
            TRUE
          );
      }
      DBUG_RETURN(error_num);
    }

    if (
      !conn->db_conn->affected_rows() &&
      share->link_statuses[roop_count] == SPIDER_LINK_STATUS_RECOVERY &&
      spider->pk_update
    ) {
      /* insert */
      if ((error_num = dbton_hdl->append_insert_for_recovery(
        SPIDER_SQL_TYPE_INSERT_SQL, roop_count)))
      {
        DBUG_RETURN(spider_unlock_after_query(conn, error_num));
      }
      spider_conn_set_timeout_from_share(conn, roop_count,
        spider->wide_handler->trx->thd,
        share);
      if (dbton_hdl->execute_sql(
        SPIDER_SQL_TYPE_INSERT_SQL,
        conn,
        -1,
        &spider->need_mons[roop_count])
      ) {
        error_num= spider_unlock_after_query_1(conn);
        if (
          error_num != ER_DUP_ENTRY &&
          error_num != ER_DUP_KEY &&
          error_num != HA_ERR_FOUND_DUPP_KEY &&
          share->monitoring_kind[roop_count] &&
          spider->need_mons[roop_count]
        ) {
          error_num = spider_ping_table_mon_from_table(
              spider->wide_handler->trx,
              spider->wide_handler->trx->thd,
              share,
              roop_count,
              (uint32) share->monitoring_sid[roop_count],
              share->table_name,
              share->table_name_length,
              spider->conn_link_idx[roop_count],
              NULL,
              0,
              share->monitoring_kind[roop_count],
              share->monitoring_limit[roop_count],
              share->monitoring_flag[roop_count],
              TRUE
            );
        }
        DBUG_RETURN(error_num);
      }
    }
    spider_unlock_after_query(conn, 0);
    result_list->update_sqls[roop_count].length(0);
  }
  spider->reset_sql_sql(SPIDER_SQL_TYPE_UPDATE_SQL);
  DBUG_RETURN(0);
}

int spider_db_direct_update(
  ha_spider *spider,
  TABLE *table,
  ha_rows *update_rows,
  ha_rows *found_rows
) {
  int error_num, roop_count;
  SPIDER_SHARE *share = spider->share;
  SPIDER_CONN *conn;
  SPIDER_RESULT_LIST *result_list = &spider->result_list;
  bool counted = FALSE;
  st_select_lex *select_lex;
  longlong select_limit;
  longlong offset_limit;
  DBUG_ENTER("spider_db_direct_update");

  spider_set_result_list_param(spider);
  result_list->finish_flg = FALSE;
  DBUG_PRINT("info", ("spider do_direct_update=%s",
    spider->do_direct_update ? "TRUE" : "FALSE"));
  DBUG_PRINT("info", ("spider direct_update_kinds=%u",
    spider->direct_update_kinds));
  if ((error_num = spider->append_update_sql_part()))
    DBUG_RETURN(error_num);

  if (!spider->do_direct_update)
  {
    if ((error_num= spider->append_update_set_sql_part()))
    {
      DBUG_RETURN(error_num);
    }
  } else {
    if ((error_num= spider->append_direct_update_set_sql_part()))
    {
      DBUG_RETURN(error_num);
    }
  }

  result_list->desc_flg = FALSE;
  result_list->sorted = TRUE;
  if (spider->active_index == MAX_KEY)
    result_list->key_info = NULL;
  else
    result_list->key_info = &table->key_info[spider->active_index];
  spider_get_select_limit(spider, &select_lex, &select_limit, &offset_limit);
  result_list->limit_num =
    result_list->internal_limit >= select_limit ?
    select_limit : result_list->internal_limit;
  result_list->internal_offset += offset_limit;
  {
    if (
      (error_num = spider->append_key_where_sql_part(
        NULL,
        NULL,
        SPIDER_SQL_TYPE_UPDATE_SQL)) ||
      (error_num = spider->
        append_key_order_for_direct_order_limit_with_alias_sql_part(
        NULL, 0, SPIDER_SQL_TYPE_UPDATE_SQL)) ||
      (error_num = spider->append_limit_sql_part(
        result_list->internal_offset, result_list->limit_num,
        SPIDER_SQL_TYPE_UPDATE_SQL))
    ) {
      DBUG_RETURN(error_num);
    }
  }

  for (
    roop_count = spider_conn_link_idx_next(share->link_statuses,
      spider->conn_link_idx, -1, share->link_count,
      SPIDER_LINK_STATUS_RECOVERY);
    roop_count < (int) share->link_count;
    roop_count = spider_conn_link_idx_next(share->link_statuses,
      spider->conn_link_idx, roop_count, share->link_count,
      SPIDER_LINK_STATUS_RECOVERY)
  ) {
    ulong sql_type;
    DBUG_PRINT("info", ("spider exec sql"));
    conn = spider->conns[roop_count];
    sql_type = SPIDER_SQL_TYPE_UPDATE_SQL;
    spider_db_handler *dbton_hdl = spider->dbton_handler[conn->dbton_id];
    if ((error_num = dbton_hdl->set_sql_for_exec(sql_type, roop_count)))
    {
      DBUG_RETURN(error_num);
    }
    spider_lock_before_query(conn, &spider->need_mons[roop_count]);
      if ((error_num = spider_db_set_names(spider, conn, roop_count)))
      {
        spider_unlock_after_query(conn, 0);
        if (
          share->monitoring_kind[roop_count] &&
          spider->need_mons[roop_count]
        ) {
          error_num = spider_ping_table_mon_from_table(
              spider->wide_handler->trx,
              spider->wide_handler->trx->thd,
              share,
              roop_count,
              (uint32) share->monitoring_sid[roop_count],
              share->table_name,
              share->table_name_length,
              spider->conn_link_idx[roop_count],
              NULL,
              0,
              share->monitoring_kind[roop_count],
              share->monitoring_limit[roop_count],
              share->monitoring_flag[roop_count],
              TRUE
            );
        }
        DBUG_RETURN(error_num);
      }
      spider_conn_set_timeout_from_share(conn, roop_count,
        spider->wide_handler->trx->thd,
        share);
      if (
        (error_num = dbton_hdl->execute_sql(
          sql_type,
          conn,
          -1,
          &spider->need_mons[roop_count])
        ) &&
        (error_num != HA_ERR_FOUND_DUPP_KEY ||
          !spider->wide_handler->ignore_dup_key)
      ) {
        error_num= spider_unlock_after_query_1(conn);
        if (
          error_num != ER_DUP_ENTRY &&
          error_num != ER_DUP_KEY &&
          error_num != HA_ERR_FOUND_DUPP_KEY &&
          share->monitoring_kind[roop_count] &&
          spider->need_mons[roop_count]
        ) {
          error_num = spider_ping_table_mon_from_table(
              spider->wide_handler->trx,
              spider->wide_handler->trx->thd,
              share,
              roop_count,
              (uint32) share->monitoring_sid[roop_count],
              share->table_name,
              share->table_name_length,
              spider->conn_link_idx[roop_count],
              NULL,
              0,
              share->monitoring_kind[roop_count],
              share->monitoring_limit[roop_count],
              share->monitoring_flag[roop_count],
              TRUE
            );
        }
        DBUG_RETURN(error_num);
      }
      if (!counted)
      {
        *update_rows = spider->conns[roop_count]->db_conn->affected_rows();
        DBUG_PRINT("info", ("spider update_rows = %llu", *update_rows));
        *found_rows = spider->conns[roop_count]->db_conn->matched_rows();
        DBUG_PRINT("info", ("spider found_rows = %llu", *found_rows));
        counted = TRUE;
      }
      spider_unlock_after_query(conn, 0);
  }
  spider->reset_sql_sql(SPIDER_SQL_TYPE_UPDATE_SQL);
  DBUG_RETURN(0);
}


int spider_db_bulk_delete(
  ha_spider *spider,
  TABLE *table,
  my_ptrdiff_t ptr_diff
) {
  int error_num;
  DBUG_ENTER("spider_db_bulk_delete");

  if ((error_num = spider->append_delete_sql(table, ptr_diff, TRUE)))
    DBUG_RETURN(error_num);

  if (
    spider->sql_is_filled_up(SPIDER_SQL_TYPE_BULK_UPDATE_SQL) &&
    (error_num = spider_db_bulk_update_size_limit(spider, table))
  )
    DBUG_RETURN(error_num);
  DBUG_RETURN(0);
}

int spider_db_delete(
  ha_spider *spider,
  TABLE *table,
  const uchar *buf
) {
  int error_num, roop_count;
  SPIDER_SHARE *share = spider->share;
  SPIDER_CONN *conn;
  SPIDER_RESULT_LIST *result_list = &spider->result_list;
  my_ptrdiff_t ptr_diff = PTR_BYTE_DIFF(buf, table->record[0]);
  DBUG_ENTER("spider_db_delete");
  if (result_list->bulk_update_mode)
    DBUG_RETURN(spider_db_bulk_delete(spider, table, ptr_diff));

  if ((error_num = spider->append_delete_sql(table, ptr_diff, FALSE)))
    DBUG_RETURN(error_num);

  for (
    roop_count = spider_conn_link_idx_next(share->link_statuses,
      spider->conn_link_idx, -1, share->link_count,
      SPIDER_LINK_STATUS_RECOVERY);
    roop_count < (int) share->link_count;
    roop_count = spider_conn_link_idx_next(share->link_statuses,
      spider->conn_link_idx, roop_count, share->link_count,
      SPIDER_LINK_STATUS_RECOVERY)
  ) {
    conn = spider->conns[roop_count];
    spider_db_handler *dbton_hdl = spider->dbton_handler[conn->dbton_id];
    if ((error_num = dbton_hdl->set_sql_for_exec(
      SPIDER_SQL_TYPE_DELETE_SQL, roop_count)))
    {
      DBUG_RETURN(error_num);
    }
    spider_lock_before_query(conn, &spider->need_mons[roop_count]);
    if ((error_num = spider_db_query_with_set_names(
      SPIDER_SQL_TYPE_DELETE_SQL, spider, conn, roop_count)))
    {
      DBUG_RETURN(spider_unlock_after_query(conn, error_num));
    }
    spider_unlock_after_query(conn, 0);
    result_list->update_sqls[roop_count].length(0);
  }
  if ((error_num = spider->reset_sql_sql(SPIDER_SQL_TYPE_DELETE_SQL)))
  {
    DBUG_RETURN(error_num);
  }
  DBUG_RETURN(0);
}

int spider_db_direct_delete(
  ha_spider *spider,
  TABLE *table,
  ha_rows *delete_rows
) {
  int error_num, roop_count;
  SPIDER_SHARE *share = spider->share;
  SPIDER_CONN *conn;
  SPIDER_RESULT_LIST *result_list = &spider->result_list;
  bool counted = FALSE;
  st_select_lex *select_lex;
  longlong select_limit;
  longlong offset_limit;
  DBUG_ENTER("spider_db_direct_delete");

  spider_set_result_list_param(spider);
  result_list->finish_flg = FALSE;
  result_list->desc_flg = FALSE;
  result_list->sorted = TRUE;
  if (spider->active_index == MAX_KEY)
    result_list->key_info = NULL;
  else
    result_list->key_info = &table->key_info[spider->active_index];
  spider_get_select_limit(spider, &select_lex, &select_limit, &offset_limit);
  result_list->limit_num =
    result_list->internal_limit >= select_limit ?
    select_limit : result_list->internal_limit;
  result_list->internal_offset += offset_limit;
  {
    if (
      (error_num = spider->append_delete_sql_part()) ||
      (error_num = spider->append_from_sql_part(SPIDER_SQL_TYPE_DELETE_SQL))
    ) {
      DBUG_RETURN(error_num);
    }
    spider->set_where_pos_sql(SPIDER_SQL_TYPE_DELETE_SQL);
    if (
      (error_num = spider->append_key_where_sql_part(
        NULL,
        NULL,
        SPIDER_SQL_TYPE_DELETE_SQL)) ||
      (error_num = spider->
        append_key_order_for_direct_order_limit_with_alias_sql_part(
        NULL, 0, SPIDER_SQL_TYPE_DELETE_SQL)) ||
      (error_num = spider->append_limit_sql_part(
        result_list->internal_offset, result_list->limit_num,
        SPIDER_SQL_TYPE_DELETE_SQL))
    ) {
      DBUG_RETURN(error_num);
    }
  }

  for (
    roop_count = spider_conn_link_idx_next(share->link_statuses,
      spider->conn_link_idx, -1, share->link_count,
      SPIDER_LINK_STATUS_RECOVERY);
    roop_count < (int) share->link_count;
    roop_count = spider_conn_link_idx_next(share->link_statuses,
      spider->conn_link_idx, roop_count, share->link_count,
      SPIDER_LINK_STATUS_RECOVERY)
  ) {
    ulong sql_type;
    DBUG_PRINT("info", ("spider exec sql"));
    conn = spider->conns[roop_count];
    sql_type = SPIDER_SQL_TYPE_DELETE_SQL;
    spider_db_handler *dbton_hdl = spider->dbton_handler[conn->dbton_id];
    if ((error_num = dbton_hdl->set_sql_for_exec(sql_type, roop_count)))
    {
      DBUG_RETURN(error_num);
    }
    spider_lock_before_query(conn, &spider->need_mons[roop_count]);
      if ((error_num = spider_db_set_names(spider, conn, roop_count)))
      {
        spider_unlock_after_query(conn, 0);
        if (
          share->monitoring_kind[roop_count] &&
          spider->need_mons[roop_count]
        ) {
          error_num = spider_ping_table_mon_from_table(
              spider->wide_handler->trx,
              spider->wide_handler->trx->thd,
              share,
              roop_count,
              (uint32) share->monitoring_sid[roop_count],
              share->table_name,
              share->table_name_length,
              spider->conn_link_idx[roop_count],
              NULL,
              0,
              share->monitoring_kind[roop_count],
              share->monitoring_limit[roop_count],
              share->monitoring_flag[roop_count],
              TRUE
            );
        }
        DBUG_RETURN(error_num);
      }
      spider_conn_set_timeout_from_share(conn, roop_count,
        spider->wide_handler->trx->thd,
        share);
      if (dbton_hdl->execute_sql(
        sql_type,
        conn,
        -1,
        &spider->need_mons[roop_count])
      ) {
        error_num= spider_unlock_after_query_1(conn);
        if (
          share->monitoring_kind[roop_count] &&
          spider->need_mons[roop_count]
        ) {
          error_num = spider_ping_table_mon_from_table(
              spider->wide_handler->trx,
              spider->wide_handler->trx->thd,
              share,
              roop_count,
              (uint32) share->monitoring_sid[roop_count],
              share->table_name,
              share->table_name_length,
              spider->conn_link_idx[roop_count],
              NULL,
              0,
              share->monitoring_kind[roop_count],
              share->monitoring_limit[roop_count],
              share->monitoring_flag[roop_count],
              TRUE
            );
        }
        DBUG_RETURN(error_num);
      }
      if (!counted)
      {
        *delete_rows = spider->conns[roop_count]->db_conn->affected_rows();
        DBUG_PRINT("info", ("spider delete_rows = %llu", *delete_rows));
        counted = TRUE;
      }
    spider_unlock_after_query(conn, 0);
  }
  int error_num2 = 0;
  {
    if ((error_num = spider->reset_sql_sql(SPIDER_SQL_TYPE_DELETE_SQL)))
      error_num2 = error_num;
  }
  DBUG_RETURN(error_num2);
}

int spider_db_delete_all_rows(
  ha_spider *spider
) {
  int error_num, roop_count;
  SPIDER_SHARE *share = spider->share;
  SPIDER_CONN *conn;
  DBUG_ENTER("spider_db_delete_all_rows");
  if ((error_num = spider->append_delete_all_rows_sql_part(
    SPIDER_SQL_TYPE_DELETE_SQL)))
    DBUG_RETURN(error_num);

  for (
    roop_count = spider_conn_link_idx_next(share->link_statuses,
      spider->conn_link_idx, -1, share->link_count,
      SPIDER_LINK_STATUS_RECOVERY);
    roop_count < (int) share->link_count;
    roop_count = spider_conn_link_idx_next(share->link_statuses,
      spider->conn_link_idx, roop_count, share->link_count,
      SPIDER_LINK_STATUS_RECOVERY)
  ) {
    uint dbton_id = share->sql_dbton_ids[roop_count];
    spider_db_handler *dbton_hdl = spider->dbton_handler[dbton_id];
    conn = spider->conns[roop_count];
    if ((error_num = dbton_hdl->set_sql_for_exec(
      SPIDER_SQL_TYPE_DELETE_SQL, roop_count)))
    {
      DBUG_RETURN(error_num);
    }
    spider_lock_before_query(conn, &spider->need_mons[roop_count]);
    spider_conn_set_timeout_from_share(conn, roop_count,
      spider->wide_handler->trx->thd,
      share);
    if (
      (error_num = spider_db_set_names(spider, conn, roop_count)) ||
      (
        dbton_hdl->execute_sql(
          SPIDER_SQL_TYPE_DELETE_SQL,
          conn,
          -1,
          &spider->need_mons[roop_count]) &&
        (error_num = spider_db_errorno(conn))
      )
    ) {
      if (
        error_num == ER_SPIDER_REMOTE_SERVER_GONE_AWAY_NUM &&
        !conn->disable_reconnect
      ) {
        /* retry */
        if ((error_num = spider_db_ping(spider, conn, roop_count)))
        {
          spider_unlock_after_query(conn, 0);
          if (
            share->monitoring_kind[roop_count] &&
            spider->need_mons[roop_count]
          ) {
            error_num = spider_ping_table_mon_from_table(
                spider->wide_handler->trx,
                spider->wide_handler->trx->thd,
                share,
                roop_count,
                (uint32) share->monitoring_sid[roop_count],
                share->table_name,
                share->table_name_length,
                spider->conn_link_idx[roop_count],
                NULL,
                0,
                share->monitoring_kind[roop_count],
                share->monitoring_limit[roop_count],
                share->monitoring_flag[roop_count],
                TRUE
              );
          }
          DBUG_RETURN(error_num);
        }
        if ((error_num = spider_db_set_names(spider, conn, roop_count)))
        {
          spider_unlock_after_query(conn, 0);
          if (
            share->monitoring_kind[roop_count] &&
            spider->need_mons[roop_count]
          ) {
            error_num = spider_ping_table_mon_from_table(
                spider->wide_handler->trx,
                spider->wide_handler->trx->thd,
                share,
                roop_count,
                (uint32) share->monitoring_sid[roop_count],
                share->table_name,
                share->table_name_length,
                spider->conn_link_idx[roop_count],
                NULL,
                0,
                share->monitoring_kind[roop_count],
                share->monitoring_limit[roop_count],
                share->monitoring_flag[roop_count],
                TRUE
              );
          }
          DBUG_RETURN(error_num);
        }
        spider_conn_set_timeout_from_share(conn, roop_count,
          spider->wide_handler->trx->thd,
          share);
        if (dbton_hdl->execute_sql(
          SPIDER_SQL_TYPE_DELETE_SQL,
          conn,
          -1,
          &spider->need_mons[roop_count])
        ) {
          spider_unlock_after_query(conn, 0);
          if (
            share->monitoring_kind[roop_count] &&
            spider->need_mons[roop_count]
          ) {
            error_num = spider_ping_table_mon_from_table(
                spider->wide_handler->trx,
                spider->wide_handler->trx->thd,
                share,
                roop_count,
                (uint32) share->monitoring_sid[roop_count],
                share->table_name,
                share->table_name_length,
                spider->conn_link_idx[roop_count],
                NULL,
                0,
                share->monitoring_kind[roop_count],
                share->monitoring_limit[roop_count],
                share->monitoring_flag[roop_count],
                TRUE
              );
          }
          DBUG_RETURN(error_num);
        }
      } else {
        spider_unlock_after_query(conn, 0);
        if (
          share->monitoring_kind[roop_count] &&
          spider->need_mons[roop_count]
        ) {
          error_num = spider_ping_table_mon_from_table(
              spider->wide_handler->trx,
              spider->wide_handler->trx->thd,
              share,
              roop_count,
              (uint32) share->monitoring_sid[roop_count],
              share->table_name,
              share->table_name_length,
              spider->conn_link_idx[roop_count],
              NULL,
              0,
              share->monitoring_kind[roop_count],
              share->monitoring_limit[roop_count],
              share->monitoring_flag[roop_count],
              TRUE
            );
        }
        DBUG_RETURN(error_num);
      }
    }
    spider_unlock_after_query(conn, 0);
  }
  if ((error_num = spider->reset_sql_sql(SPIDER_SQL_TYPE_DELETE_SQL)))
    DBUG_RETURN(error_num);
  DBUG_RETURN(0);
}

int spider_db_disable_keys(
  ha_spider *spider
) {
  int error_num, roop_count;
  SPIDER_SHARE *share = spider->share;
  SPIDER_CONN *conn;
  spider_db_handler *dbton_hdl;
  DBUG_ENTER("spider_db_disable_keys");
  if (
    spider_param_internal_optimize(spider->wide_handler->trx->thd,
      share->internal_optimize) == 1
  ) {
    for (
      roop_count = spider_conn_link_idx_next(share->link_statuses,
        spider->conn_link_idx, -1, share->link_count,
        SPIDER_LINK_STATUS_RECOVERY);
      roop_count < (int) share->link_count;
      roop_count = spider_conn_link_idx_next(share->link_statuses,
        spider->conn_link_idx, roop_count, share->link_count,
        SPIDER_LINK_STATUS_RECOVERY)
    ) {
      conn = spider->conns[roop_count];
      dbton_hdl = spider->dbton_handler[conn->dbton_id];
      if ((error_num = dbton_hdl->disable_keys(conn, roop_count)))
      {
        if (
          share->monitoring_kind[roop_count] &&
          spider->need_mons[roop_count]
        ) {
          error_num = spider_ping_table_mon_from_table(
              spider->wide_handler->trx,
              spider->wide_handler->trx->thd,
              share,
              roop_count,
              (uint32) share->monitoring_sid[roop_count],
              share->table_name,
              share->table_name_length,
              spider->conn_link_idx[roop_count],
              NULL,
              0,
              share->monitoring_kind[roop_count],
              share->monitoring_limit[roop_count],
              share->monitoring_flag[roop_count],
              TRUE
            );
        }
        DBUG_RETURN(error_num);
      }
    }
  }
  DBUG_RETURN(0);
}

int spider_db_enable_keys(
  ha_spider *spider
) {
  int error_num, roop_count;
  SPIDER_SHARE *share = spider->share;
  SPIDER_CONN *conn;
  spider_db_handler *dbton_hdl;
  DBUG_ENTER("spider_db_enable_keys");
  if (
    spider_param_internal_optimize(spider->wide_handler->trx->thd,
      share->internal_optimize) == 1
  ) {
    for (
      roop_count = spider_conn_link_idx_next(share->link_statuses,
        spider->conn_link_idx, -1, share->link_count,
        SPIDER_LINK_STATUS_RECOVERY);
      roop_count < (int) share->link_count;
      roop_count = spider_conn_link_idx_next(share->link_statuses,
        spider->conn_link_idx, roop_count, share->link_count,
        SPIDER_LINK_STATUS_RECOVERY)
    ) {
      conn = spider->conns[roop_count];
      dbton_hdl = spider->dbton_handler[conn->dbton_id];
      if ((error_num = dbton_hdl->enable_keys(conn, roop_count)))
      {
        if (
          share->monitoring_kind[roop_count] &&
          spider->need_mons[roop_count]
        ) {
          error_num = spider_ping_table_mon_from_table(
              spider->wide_handler->trx,
              spider->wide_handler->trx->thd,
              share,
              roop_count,
              (uint32) share->monitoring_sid[roop_count],
              share->table_name,
              share->table_name_length,
              spider->conn_link_idx[roop_count],
              NULL,
              0,
              share->monitoring_kind[roop_count],
              share->monitoring_limit[roop_count],
              share->monitoring_flag[roop_count],
              TRUE
            );
        }
        DBUG_RETURN(error_num);
      }
    }
  }
  DBUG_RETURN(0);
}

int spider_db_check_table(
  ha_spider *spider,
  HA_CHECK_OPT* check_opt
) {
  int error_num, roop_count;
  SPIDER_SHARE *share = spider->share;
  SPIDER_CONN *conn;
  spider_db_handler *dbton_hdl;
  DBUG_ENTER("spider_db_check_table");
  if (
    spider_param_internal_optimize(spider->wide_handler->trx->thd,
      share->internal_optimize) == 1
  ) {
    for (
      roop_count = spider_conn_link_idx_next(share->link_statuses,
        spider->conn_link_idx, -1, share->link_count,
        SPIDER_LINK_STATUS_RECOVERY);
      roop_count < (int) share->link_count;
      roop_count = spider_conn_link_idx_next(share->link_statuses,
        spider->conn_link_idx, roop_count, share->link_count,
        SPIDER_LINK_STATUS_RECOVERY)
    ) {
      conn = spider->conns[roop_count];
      dbton_hdl = spider->dbton_handler[conn->dbton_id];
      if ((error_num = dbton_hdl->check_table(conn, roop_count, check_opt)))
      {
        if (
          share->monitoring_kind[roop_count] &&
          spider->need_mons[roop_count]
        ) {
          error_num = spider_ping_table_mon_from_table(
              spider->wide_handler->trx,
              spider->wide_handler->trx->thd,
              share,
              roop_count,
              (uint32) share->monitoring_sid[roop_count],
              share->table_name,
              share->table_name_length,
              spider->conn_link_idx[roop_count],
              NULL,
              0,
              share->monitoring_kind[roop_count],
              share->monitoring_limit[roop_count],
              share->monitoring_flag[roop_count],
              TRUE
            );
        }
        DBUG_RETURN(error_num);
      }
    }
  }
  DBUG_RETURN(0);
}

int spider_db_repair_table(
  ha_spider *spider,
  HA_CHECK_OPT* check_opt
) {
  int error_num, roop_count;
  SPIDER_SHARE *share = spider->share;
  SPIDER_CONN *conn;
  spider_db_handler *dbton_hdl;
  DBUG_ENTER("spider_db_repair_table");
  if (
    spider_param_internal_optimize(spider->wide_handler->trx->thd,
      share->internal_optimize) == 1
  ) {
    for (
      roop_count = spider_conn_link_idx_next(share->link_statuses,
        spider->conn_link_idx, -1, share->link_count,
        SPIDER_LINK_STATUS_RECOVERY);
      roop_count < (int) share->link_count;
      roop_count = spider_conn_link_idx_next(share->link_statuses,
        spider->conn_link_idx, roop_count, share->link_count,
        SPIDER_LINK_STATUS_RECOVERY)
    ) {
      conn = spider->conns[roop_count];
      dbton_hdl = spider->dbton_handler[conn->dbton_id];
      if ((error_num = dbton_hdl->repair_table(conn, roop_count, check_opt)))
      {
        if (
          share->monitoring_kind[roop_count] &&
          spider->need_mons[roop_count]
        ) {
          error_num = spider_ping_table_mon_from_table(
              spider->wide_handler->trx,
              spider->wide_handler->trx->thd,
              share,
              roop_count,
              (uint32) share->monitoring_sid[roop_count],
              share->table_name,
              share->table_name_length,
              spider->conn_link_idx[roop_count],
              NULL,
              0,
              share->monitoring_kind[roop_count],
              share->monitoring_limit[roop_count],
              share->monitoring_flag[roop_count],
              TRUE
            );
        }
        DBUG_RETURN(error_num);
      }
    }
  }
  DBUG_RETURN(0);
}

int spider_db_analyze_table(
  ha_spider *spider
) {
  int error_num, roop_count;
  SPIDER_SHARE *share = spider->share;
  SPIDER_CONN *conn;
  spider_db_handler *dbton_hdl;
  DBUG_ENTER("spider_db_analyze_table");
  if (
    spider_param_internal_optimize(spider->wide_handler->trx->thd,
      share->internal_optimize) == 1
  ) {
    for (
      roop_count = spider_conn_link_idx_next(share->link_statuses,
        spider->conn_link_idx, -1, share->link_count,
        SPIDER_LINK_STATUS_RECOVERY);
      roop_count < (int) share->link_count;
      roop_count = spider_conn_link_idx_next(share->link_statuses,
        spider->conn_link_idx, roop_count, share->link_count,
        SPIDER_LINK_STATUS_RECOVERY)
    ) {
      conn = spider->conns[roop_count];
      dbton_hdl = spider->dbton_handler[conn->dbton_id];
      if ((error_num = dbton_hdl->analyze_table(conn, roop_count)))
      {
        if (
          share->monitoring_kind[roop_count] &&
          spider->need_mons[roop_count]
        ) {
          error_num = spider_ping_table_mon_from_table(
              spider->wide_handler->trx,
              spider->wide_handler->trx->thd,
              share,
              roop_count,
              (uint32) share->monitoring_sid[roop_count],
              share->table_name,
              share->table_name_length,
              spider->conn_link_idx[roop_count],
              NULL,
              0,
              share->monitoring_kind[roop_count],
              share->monitoring_limit[roop_count],
              share->monitoring_flag[roop_count],
              TRUE
            );
        }
        DBUG_RETURN(error_num);
      }
    }
  }
  DBUG_RETURN(0);
}

int spider_db_optimize_table(
  ha_spider *spider
) {
  int error_num, roop_count;
  SPIDER_SHARE *share = spider->share;
  SPIDER_CONN *conn;
  spider_db_handler *dbton_hdl;
  DBUG_ENTER("spider_db_optimize_table");
  if (
    spider_param_internal_optimize(spider->wide_handler->trx->thd,
      share->internal_optimize) == 1
  ) {
    for (
      roop_count = spider_conn_link_idx_next(share->link_statuses,
        spider->conn_link_idx, -1, share->link_count,
        SPIDER_LINK_STATUS_RECOVERY);
      roop_count < (int) share->link_count;
      roop_count = spider_conn_link_idx_next(share->link_statuses,
        spider->conn_link_idx, roop_count, share->link_count,
        SPIDER_LINK_STATUS_RECOVERY)
    ) {
      conn = spider->conns[roop_count];
      dbton_hdl = spider->dbton_handler[conn->dbton_id];
      if ((error_num = dbton_hdl->optimize_table(conn, roop_count)))
      {
        if (
          share->monitoring_kind[roop_count] &&
          spider->need_mons[roop_count]
        ) {
          error_num = spider_ping_table_mon_from_table(
              spider->wide_handler->trx,
              spider->wide_handler->trx->thd,
              share,
              roop_count,
              (uint32) share->monitoring_sid[roop_count],
              share->table_name,
              share->table_name_length,
              spider->conn_link_idx[roop_count],
              NULL,
              0,
              share->monitoring_kind[roop_count],
              share->monitoring_limit[roop_count],
              share->monitoring_flag[roop_count],
              TRUE
            );
        }
        DBUG_RETURN(error_num);
      }
    }
  }
  DBUG_RETURN(0);
}

int spider_db_flush_tables(
  ha_spider *spider,
  bool lock
) {
  int error_num, roop_count;
  SPIDER_SHARE *share = spider->share;
  SPIDER_CONN *conn;
  spider_db_handler *dbton_hdl;
  DBUG_ENTER("spider_db_flush_tables");
  for (
    roop_count = spider_conn_link_idx_next(share->link_statuses,
      spider->conn_link_idx, -1, share->link_count,
      SPIDER_LINK_STATUS_RECOVERY);
    roop_count < (int) share->link_count;
    roop_count = spider_conn_link_idx_next(share->link_statuses,
      spider->conn_link_idx, roop_count, share->link_count,
      SPIDER_LINK_STATUS_RECOVERY)
  ) {
    conn = spider->conns[roop_count];
    dbton_hdl = spider->dbton_handler[conn->dbton_id];
    if ((error_num = dbton_hdl->flush_tables(conn, roop_count, lock)))
    {
      if (
        share->monitoring_kind[roop_count] &&
        spider->need_mons[roop_count]
      ) {
        error_num = spider_ping_table_mon_from_table(
            spider->wide_handler->trx,
            spider->wide_handler->trx->thd,
            share,
            roop_count,
            (uint32) share->monitoring_sid[roop_count],
            share->table_name,
            share->table_name_length,
            spider->conn_link_idx[roop_count],
            NULL,
            0,
            share->monitoring_kind[roop_count],
            share->monitoring_limit[roop_count],
            share->monitoring_flag[roop_count],
            TRUE
          );
      }
      DBUG_RETURN(error_num);
    }
  }
  DBUG_RETURN(0);
}

int spider_db_flush_logs(
  ha_spider *spider
) {
  int roop_count, error_num;
  SPIDER_SHARE *share = spider->share;
  SPIDER_CONN *conn;
  spider_db_handler *dbton_hdl;
  DBUG_ENTER("spider_db_flush_logs");
  for (
    roop_count = spider_conn_link_idx_next(share->link_statuses,
      spider->conn_link_idx, -1, share->link_count,
      SPIDER_LINK_STATUS_RECOVERY);
    roop_count < (int) share->link_count;
    roop_count = spider_conn_link_idx_next(share->link_statuses,
      spider->conn_link_idx, roop_count, share->link_count,
      SPIDER_LINK_STATUS_RECOVERY)
  ) {
    conn = spider->conns[roop_count];
    dbton_hdl = spider->dbton_handler[conn->dbton_id];
    if ((error_num = dbton_hdl->flush_logs(conn, roop_count)))
    {
      if (
        share->monitoring_kind[roop_count] &&
        spider->need_mons[roop_count]
      ) {
        error_num = spider_ping_table_mon_from_table(
            spider->wide_handler->trx,
            spider->wide_handler->trx->thd,
            share,
            roop_count,
            (uint32) share->monitoring_sid[roop_count],
            share->table_name,
            share->table_name_length,
            spider->conn_link_idx[roop_count],
            NULL,
            0,
            share->monitoring_kind[roop_count],
            share->monitoring_limit[roop_count],
            share->monitoring_flag[roop_count],
            TRUE
          );
      }
      DBUG_RETURN(error_num);
    }
  }
  DBUG_RETURN(0);
}

/**
  Find the field among the items in an expression tree.

  @param  item_list         List of items of the expression.
  @param  item_count        Number of items in the item list.
  @param  start_item        Index of the first item to consider.
  @param  str               String into which the expression is to be printed.
  @param  func_name         Function or operator name.
  @param  func_name_length  Length of function or operator name.

  @return                   Pointer to the field in the item list if the list
                            contains only one field; NULL otherwise.
*/

Field *spider_db_find_field_in_item_list(
  Item **item_list,
  uint item_count,
  uint start_item,
  spider_string *str,
  const char *func_name,
  int func_name_length
) {
  uint item_num;
  Item *item;
  Field *field = NULL;
  DBUG_ENTER("spider_db_find_field_in_item_list");

  if (str && func_name_length)
  {
    if (strncasecmp(func_name, ",", 1))
    {
      /* A known function or operator */
      for (item_num = start_item; item_num < item_count; item_num++)
      {
        item = item_list[item_num];

        if (item->type() == Item::FIELD_ITEM)
        {
          if (field)
          {
            /* Field is not relevant if there are multiple fields */
            DBUG_RETURN(NULL);
          }

          field = ((Item_field *) item)->field;
        }
      }
    }
  }

  DBUG_RETURN(field);
}

/**
  Print an operand value within a statement generated for an expression.

  @param  item              Operand value to print.
  @param  field             Field related to the operand value.
  @param  spider            Spider.
  @param  str               String into which the value is to be printed.
  @param  alias             Name related to the operand.
  @param  alias_length      Length of the name.
  @param  dbton_id          Spider Db/Table id.
  @param  use_fields        Use fields or exchange fields.
  @param  fields            Array of fields in the expression.

  @return                   Error code.
*/

int spider_db_print_item_type(
  Item *item,
  Field *field,
  ha_spider *spider,
  spider_string *str,
  const char *alias,
  uint alias_length,
  uint dbton_id,
  bool use_fields,
  spider_fields *fields
) {
  DBUG_ENTER("spider_db_print_item_type");
  DBUG_PRINT("info",("spider COND type=%d", item->type()));

  if (item->type() == Item::REF_ITEM &&
      ((Item_ref*)item)->ref_type() == Item_ref::DIRECT_REF)
  {
    item= item->real_item();
    DBUG_PRINT("info",("spider new COND type=%d", item->type()));
  }
  switch (item->type())
  {
    case Item::FUNC_ITEM:
      DBUG_RETURN(spider_db_open_item_func((Item_func *) item, spider, str,
        alias, alias_length, dbton_id, use_fields, fields));
    case Item::SUM_FUNC_ITEM:
      DBUG_RETURN(spider_db_open_item_sum_func((Item_sum *)item, spider, str,
        alias, alias_length, dbton_id, use_fields, fields));
    case Item::COND_ITEM:
      DBUG_RETURN(spider_db_open_item_cond((Item_cond *) item, spider, str,
        alias, alias_length, dbton_id, use_fields, fields));
    case Item::FIELD_ITEM:
      DBUG_RETURN(spider_db_open_item_field((Item_field *) item, spider, str,
        alias, alias_length, dbton_id, use_fields, fields));
    case Item::REF_ITEM:
      DBUG_RETURN(spider_db_open_item_ref((Item_ref *) item, spider, str,
        alias, alias_length, dbton_id, use_fields, fields));
    case Item::ROW_ITEM:
      DBUG_RETURN(spider_db_open_item_row((Item_row *) item, spider, str,
        alias, alias_length, dbton_id, use_fields, fields));
    case Item::CONST_ITEM:
    {
      switch (item->cmp_type()) {
        case TIME_RESULT:
        case STRING_RESULT:
          DBUG_RETURN(spider_db_open_item_string(item, field, spider, str,
            alias, alias_length, dbton_id, use_fields, fields));
        case INT_RESULT:
        case REAL_RESULT:
        case DECIMAL_RESULT:
          DBUG_RETURN(spider_db_open_item_int(item, field, spider, str,
            alias, alias_length, dbton_id, use_fields, fields));
        default:
          DBUG_ASSERT(FALSE);
          DBUG_RETURN(spider_db_print_item_type_default(item, spider, str));
      }
    }
    case Item::CACHE_ITEM:
      DBUG_RETURN(spider_db_open_item_cache((Item_cache *) item, field, spider,
        str, alias, alias_length, dbton_id, use_fields, fields));
    case Item::INSERT_VALUE_ITEM:
      DBUG_RETURN(spider_db_open_item_insert_value((Item_insert_value *) item,
        field, spider, str, alias, alias_length, dbton_id, use_fields, fields));
    case Item::SUBSELECT_ITEM:
    case Item::TRIGGER_FIELD_ITEM:
    case Item::EXPR_CACHE_ITEM:
      DBUG_RETURN(ER_SPIDER_COND_SKIP_NUM);
    default:
      DBUG_RETURN(spider_db_print_item_type_default(item, spider, str));
  }

  DBUG_RETURN(0);
}

int spider_db_print_item_type_default(
  Item *item,
  ha_spider *spider,
  spider_string *str
) {
  DBUG_ENTER("spider_db_print_item_type_default");
  THD *thd = spider->wide_handler->trx->thd;
  SPIDER_SHARE *share = spider->share;
  if (spider_param_skip_default_condition(thd,
    share->skip_default_condition))
    DBUG_RETURN(ER_SPIDER_COND_SKIP_NUM);
  if (str)
  {
    if (spider->share->access_charset->cset == system_charset_info->cset)
    {
      item->print(str->get_str(), QT_TO_SYSTEM_CHARSET);
    } else {
      item->print(str->get_str(), QT_ORDINARY);
    }
    str->mem_calc();
  }
  DBUG_RETURN(0);
}

int spider_db_open_item_cond(
  Item_cond *item_cond,
  ha_spider *spider,
  spider_string *str,
  const char *alias,
  uint alias_length,
  uint dbton_id,
  bool use_fields,
  spider_fields *fields
) {
  int error_num = 0;
  List_iterator_fast<Item> lif(*(item_cond->argument_list()));
  Item *item;
  LEX_CSTRING func_name= {0,0};
  int restart_pos = 0;
  DBUG_ENTER("spider_db_open_item_cond");
  if (str)
  {
    if (str->reserve(SPIDER_SQL_OPEN_PAREN_LEN))
      DBUG_RETURN(HA_ERR_OUT_OF_MEM);
    str->q_append(SPIDER_SQL_OPEN_PAREN_STR, SPIDER_SQL_OPEN_PAREN_LEN);
  }

restart_first:
  if ((item = lif++))
  {
    if (str)
      restart_pos = str->length();
    if ((error_num = spider_db_print_item_type(item, NULL, spider, str,
      alias, alias_length, dbton_id, use_fields, fields)))
    {
      if (
        str &&
        error_num == ER_SPIDER_COND_SKIP_NUM &&
        item_cond->functype() == Item_func::COND_AND_FUNC
      ) {
        DBUG_PRINT("info",("spider COND skip"));
        str->length(restart_pos);
        goto restart_first;
      }
      DBUG_RETURN(error_num);
    }
  }
  if (error_num)
    DBUG_RETURN(error_num);
  while ((item = lif++))
  {
    if (str)
    {
      restart_pos = str->length();
      if (!func_name.str)
        func_name= item_cond->func_name_cstring();

      if (str->reserve(func_name.length + SPIDER_SQL_SPACE_LEN * 2))
        DBUG_RETURN(HA_ERR_OUT_OF_MEM);
      str->q_append(SPIDER_SQL_SPACE_STR, SPIDER_SQL_SPACE_LEN);
      str->q_append(func_name.str, func_name.length);
      str->q_append(SPIDER_SQL_SPACE_STR, SPIDER_SQL_SPACE_LEN);
    }

    if ((error_num = spider_db_print_item_type(item, NULL, spider, str,
      alias, alias_length, dbton_id, use_fields, fields)))
    {
      if (
        str &&
        error_num == ER_SPIDER_COND_SKIP_NUM &&
        item_cond->functype() == Item_func::COND_AND_FUNC
      ) {
        DBUG_PRINT("info",("spider COND skip"));
        str->length(restart_pos);
      } else
        DBUG_RETURN(error_num);
    }
  }
  if (str)
  {
    if (str->reserve(SPIDER_SQL_CLOSE_PAREN_LEN))
      DBUG_RETURN(HA_ERR_OUT_OF_MEM);
    str->q_append(SPIDER_SQL_CLOSE_PAREN_STR, SPIDER_SQL_CLOSE_PAREN_LEN);
  }
  DBUG_RETURN(0);
}

int spider_db_open_item_func(
  Item_func *item_func,
  ha_spider *spider,
  spider_string *str,
  const char *alias,
  uint alias_length,
  uint dbton_id,
  bool use_fields,
  spider_fields *fields
) {
  DBUG_ENTER("spider_db_open_item_func");
  DBUG_RETURN(spider_dbton[dbton_id].db_util->open_item_func(
    item_func, spider, str, alias, alias_length, use_fields, fields));
}

int spider_db_open_item_sum_func(
  Item_sum *item_sum,
  ha_spider *spider,
  spider_string *str,
  const char *alias,
  uint alias_length,
  uint dbton_id,
  bool use_fields,
  spider_fields *fields
) {
  DBUG_ENTER("spider_db_open_item_func");
  DBUG_RETURN(spider_dbton[dbton_id].db_util->open_item_sum_func(
    item_sum, spider, str, alias, alias_length, use_fields, fields));
}

int spider_db_open_item_ident(
  Item_ident *item_ident,
  ha_spider *spider,
  spider_string *str,
  const char *alias,
  uint alias_length,
  uint dbton_id,
  bool use_fields,
  spider_fields *fields
) {
  int error_num, field_name_length;
  SPIDER_SHARE *share = spider->share;
  DBUG_ENTER("spider_db_open_item_ident");
  if (
    item_ident->cached_field_index != NO_CACHED_FIELD_INDEX &&
    item_ident->cached_table
  ) {
    Field *field = item_ident->cached_table->table->field[
      item_ident->cached_field_index];
    DBUG_PRINT("info",("spider use cached_field_index"));
    DBUG_PRINT("info",("spider const_table=%s",
      field->table->const_table ? "TRUE" : "FALSE"));
    if (field->table->const_table)
    {
      if (str)
      {
        String str_value;
        String *tmp_str;
        tmp_str = field->val_str(&str_value);
        if (!tmp_str)
        {
          DBUG_RETURN(HA_ERR_OUT_OF_MEM);
        }
        if (str->reserve(SPIDER_SQL_VALUE_QUOTE_LEN * 2 +
          tmp_str->length() * 2))
        {
          DBUG_RETURN(HA_ERR_OUT_OF_MEM);
        }
        str->q_append(SPIDER_SQL_VALUE_QUOTE_STR, SPIDER_SQL_VALUE_QUOTE_LEN);
        str->append_escape_string(tmp_str->ptr(), tmp_str->length());
        str->q_append(SPIDER_SQL_VALUE_QUOTE_STR, SPIDER_SQL_VALUE_QUOTE_LEN);
      }
    } else {
      if (!use_fields)
      {
        if (!(field = spider->field_exchange(field)))
          DBUG_RETURN(ER_SPIDER_COND_SKIP_NUM);
        if (str)
        {
          if ((error_num = share->dbton_share[dbton_id]->
            append_column_name_with_alias(str, field->field_index,
            alias, alias_length)))
            DBUG_RETURN(error_num);
        }
      } else {
        if (str)
        {
          SPIDER_TABLE_HOLDER *table= fields->find_table(field);
          /* If table or table->spider is NULL the GBH creation
          would have been skipped the first pass (see below). */
          spider = table->spider;
          share = spider->share;
          if ((error_num = share->dbton_share[dbton_id]->
            append_column_name_with_alias(str, field->field_index,
            table->alias->ptr(), table->alias->length())))
            DBUG_RETURN(error_num);
        } else
        {
          SPIDER_TABLE_HOLDER *table= fields->find_table(field);
          if (!table || !table->spider)
            DBUG_RETURN(ER_SPIDER_COND_SKIP_NUM);
        }
      }
    }
    DBUG_RETURN(0);
  }
  if (str)
  {
    if (item_ident->field_name.str)
      field_name_length = item_ident->field_name.length;
    else
      field_name_length = 0;
    if (share->access_charset->cset == system_charset_info->cset)
    {
      if (str->reserve(alias_length +
        field_name_length + /* SPIDER_SQL_NAME_QUOTE_LEN */ 2))
      {
        DBUG_RETURN(HA_ERR_OUT_OF_MEM);
      }
      str->q_append(alias, alias_length);
      if ((error_num = spider_dbton[dbton_id].db_util->
        append_escaped_name(str, item_ident->field_name.str,
          field_name_length)))
      {
        DBUG_RETURN(error_num);
      }
    } else {
      if (str->reserve(alias_length))
        DBUG_RETURN(HA_ERR_OUT_OF_MEM);
      str->q_append(alias, alias_length);
      if ((error_num = spider_dbton[dbton_id].db_util->
        append_escaped_name_with_charset(str, item_ident->field_name.str,
          field_name_length, system_charset_info)))
      {
        DBUG_RETURN(error_num);
      }
    }
  }
  DBUG_RETURN(0);
}

int spider_db_open_item_field(
  Item_field *item_field,
  ha_spider *spider,
  spider_string *str,
  const char *alias,
  uint alias_length,
  uint dbton_id,
  bool use_fields,
  spider_fields *fields
) {
  int error_num;
  Field *field = item_field->field;
  SPIDER_SHARE *share = spider->share;
  DBUG_ENTER("spider_db_open_item_field");
  if (field)
  {
    DBUG_PRINT("info",("spider field=%p", field));
    DBUG_PRINT("info",("spider db=%s", field->table->s->db.str));
    DBUG_PRINT("info",("spider table_name=%s",
      field->table->s->table_name.str));
    DBUG_PRINT("info",("spider const_table=%s",
      field->table->const_table ? "TRUE" : "FALSE"));
    if (field->table->const_table)
    {
      if (str)
      {
        String str_value;
        String *tmp_str;
        tmp_str = field->val_str(&str_value);
        if (!tmp_str)
        {
          DBUG_RETURN(HA_ERR_OUT_OF_MEM);
        }
        if (str->reserve(SPIDER_SQL_VALUE_QUOTE_LEN * 2 +
          tmp_str->length() * 2))
        {
          DBUG_RETURN(HA_ERR_OUT_OF_MEM);
        }
        str->q_append(SPIDER_SQL_VALUE_QUOTE_STR, SPIDER_SQL_VALUE_QUOTE_LEN);
        str->append_escape_string(tmp_str->ptr(), tmp_str->length());
        str->q_append(SPIDER_SQL_VALUE_QUOTE_STR, SPIDER_SQL_VALUE_QUOTE_LEN);
      }
      DBUG_RETURN(0);
    } else {
      DBUG_PRINT("info",("spider tmp_table=%u", field->table->s->tmp_table));
      if (field->table->s->tmp_table != INTERNAL_TMP_TABLE)
      {
        if (!use_fields)
        {
          if (!(field = spider->field_exchange(field)))
            DBUG_RETURN(ER_SPIDER_COND_SKIP_NUM);
          if (str)
          {
            if ((error_num = share->dbton_share[dbton_id]->
              append_column_name_with_alias(str, field->field_index,
              alias, alias_length)))
              DBUG_RETURN(error_num);
          }
          DBUG_RETURN(0);
        } else {
          if (str)
          {
            SPIDER_TABLE_HOLDER *table= fields->find_table(field);
            /* If table or table->spider is NULL the GBH creation
            would have been skipped the first pass (see below). */
            spider = table->spider;
            share = spider->share;
            if ((error_num = share->dbton_share[dbton_id]->
              append_column_name_with_alias(str, field->field_index,
              table->alias->ptr(), table->alias->length())))
              DBUG_RETURN(error_num);
          } else
          {
            SPIDER_TABLE_HOLDER *table= fields->find_table(field);
            if (!table || !table->spider)
              DBUG_RETURN(ER_SPIDER_COND_SKIP_NUM);
          }
          DBUG_RETURN(0);
        }
      }
    }
  }
  DBUG_RETURN(spider_db_open_item_ident(
    (Item_ident *) item_field, spider, str, alias, alias_length, dbton_id,
    use_fields, fields));
}

int spider_db_open_item_ref(
  Item_ref *item_ref,
  ha_spider *spider,
  spider_string *str,
  const char *alias,
  uint alias_length,
  uint dbton_id,
  bool use_fields,
  spider_fields *fields
) {
  int error_num;
  DBUG_ENTER("spider_db_open_item_ref");
  if (item_ref->ref)
  {
    if (
      (*(item_ref->ref))->type() != Item::CACHE_ITEM &&
      item_ref->ref_type() != Item_ref::VIEW_REF &&
      !item_ref->table_name.str &&
      item_ref->name.str &&
      item_ref->alias_name_used
    )
    {
      if (str)
      {
        uint length = item_ref->name.length;
        if (str->reserve(length + /* SPIDER_SQL_NAME_QUOTE_LEN */ 2))
        {
          DBUG_RETURN(HA_ERR_OUT_OF_MEM);
        }
        if ((error_num = spider_dbton[dbton_id].db_util->
          append_name(str, item_ref->name.str, length)))
        {
          DBUG_RETURN(error_num);
        }
      }
      DBUG_RETURN(0);
    }
    DBUG_RETURN(ER_SPIDER_COND_SKIP_NUM); // MDEV-25116
  }
  DBUG_RETURN(spider_db_open_item_ident((Item_ident *) item_ref, spider, str,
    alias, alias_length, dbton_id, use_fields, fields));
}

int spider_db_open_item_row(
  Item_row *item_row,
  ha_spider *spider,
  spider_string *str,
  const char *alias,
  uint alias_length,
  uint dbton_id,
  bool use_fields,
  spider_fields *fields
) {
  int error_num;
  uint roop_count, cols = item_row->cols() - 1;
  Item *item;
  DBUG_ENTER("spider_db_open_item_row");
  if (str)
  {
    if (str->reserve(SPIDER_SQL_OPEN_PAREN_LEN))
      DBUG_RETURN(HA_ERR_OUT_OF_MEM);
    str->q_append(SPIDER_SQL_OPEN_PAREN_STR, SPIDER_SQL_OPEN_PAREN_LEN);
  }
  for (roop_count = 0; roop_count < cols; roop_count++)
  {
    item = item_row->element_index(roop_count);
    if ((error_num = spider_db_print_item_type(item, NULL, spider, str,
      alias, alias_length, dbton_id, use_fields, fields)))
      DBUG_RETURN(error_num);
    if (str)
    {
      if (str->reserve(SPIDER_SQL_COMMA_LEN))
        DBUG_RETURN(HA_ERR_OUT_OF_MEM);
      str->q_append(SPIDER_SQL_COMMA_STR, SPIDER_SQL_COMMA_LEN);
    }
  }
  item = item_row->element_index(roop_count);
  if ((error_num = spider_db_print_item_type(item, NULL, spider, str,
    alias, alias_length, dbton_id, use_fields, fields)))
    DBUG_RETURN(error_num);
  if (str)
  {
    if (str->reserve(SPIDER_SQL_CLOSE_PAREN_LEN))
      DBUG_RETURN(HA_ERR_OUT_OF_MEM);
    str->q_append(SPIDER_SQL_CLOSE_PAREN_STR,
      SPIDER_SQL_CLOSE_PAREN_LEN);
  }
  DBUG_RETURN(0);
}

/**
  Print a string value within a generated statement.

  @param  item              String value to print.
  @param  field             Field related to the string value.
  @param  spider            Spider.
  @param  str               String into which the value is to be printed.
  @param  alias             Name related to the string value.
  @param  alias_length      Length of the name.
  @param  dbton_id          Spider Db/Table id.
  @param  use_fields        Use fields or exchange fields.
  @param  fields            Array of fields in an expression containing
                            the string value.

  @return                   Error code.
*/

int spider_db_open_item_string(
  Item *item,
  Field *field,
  ha_spider *spider,
  spider_string *str,
  const char *alias,
  uint alias_length,
  uint dbton_id,
  bool use_fields,
  spider_fields *fields
) {
  int error_num = 0;
  DBUG_ENTER("spider_db_open_item_string");

  if (str)
  {
    THD *thd = NULL;
    TABLE *UNINIT_VAR(table);
    MY_BITMAP *saved_map = NULL;
    Time_zone *UNINIT_VAR(saved_time_zone);
    String str_value;
    char tmp_buf[MAX_FIELD_WIDTH];
    spider_string tmp_str(tmp_buf, MAX_FIELD_WIDTH, str->charset());
    String *tmp_str2;
    tmp_str.init_calc_mem(SPD_MID_DB_OPEN_ITEM_STRING_1);

    if (!(tmp_str2 = item->val_str(tmp_str.get_str())))
    {
      if (str->reserve(SPIDER_SQL_NULL_LEN))
      {
        error_num = HA_ERR_OUT_OF_MEM;
        goto end;
      }
      str->q_append(SPIDER_SQL_NULL_STR, SPIDER_SQL_NULL_LEN);
    } else {
      if (
        field &&
        field->type() == FIELD_TYPE_TIMESTAMP &&
        field->table->in_use->variables.time_zone != UTC
      ) {
        /*
          Store the string value in the field. This is necessary
          when the statement contains more than one value for the
          same field.
        */
        table = field->table;
        thd = table->in_use;
        saved_map = dbug_tmp_use_all_columns(table, &table->write_set);
        item->save_in_field(field, FALSE);
        saved_time_zone = thd->variables.time_zone;
        thd->variables.time_zone = UTC;

        /* Retrieve the stored value converted to UTC */
        tmp_str2 = field->val_str(&str_value);

        if (!tmp_str2)
        {
          error_num = HA_ERR_OUT_OF_MEM;
          goto end;
        }
      }
      DBUG_PRINT("info",("spider dbton_id=%u", dbton_id));
      if (str->charset() != tmp_str2->charset() &&
        spider_dbton[dbton_id].db_util->append_charset_name_before_string())
      {
        if ((error_num = spider_db_append_charset_name_before_string(str,
          tmp_str2->charset())))
        {
          goto end;
        }
      }
      if (str->reserve(SPIDER_SQL_VALUE_QUOTE_LEN * 2 +
        tmp_str2->length() * 2))
      {
        error_num = HA_ERR_OUT_OF_MEM;
        goto end;
      }
      if (!thd)
        tmp_str.mem_calc();
      str->q_append(SPIDER_SQL_VALUE_QUOTE_STR, SPIDER_SQL_VALUE_QUOTE_LEN);
      str->append_escape_string(tmp_str2->ptr(), tmp_str2->length(),
        tmp_str2->charset());
      if (str->reserve(SPIDER_SQL_VALUE_QUOTE_LEN))
      {
        error_num = HA_ERR_OUT_OF_MEM;
        goto end;
      }
      str->q_append(SPIDER_SQL_VALUE_QUOTE_STR, SPIDER_SQL_VALUE_QUOTE_LEN);
    }

end:
    if (thd)
    {
      thd->variables.time_zone = saved_time_zone;
      dbug_tmp_restore_column_map(&table->write_set, saved_map);
    }
  }

  DBUG_RETURN(error_num);
}

/**
  Print an integer value within a generated statement.

  @param  item              Integer value to print.
  @param  field             Field related to the integer value.
  @param  spider            Spider.
  @param  str               String into which the value is to be printed.
  @param  alias             Name related to the integer value.
  @param  alias_length      Length of the name.
  @param  dbton_id          Spider Db/Table id.
  @param  use_fields        Use fields or exchange fields.
  @param  fields            Array of fields in an expression containing
                            the integer value.

  @return                   Error code.
*/

int spider_db_open_item_int(
  Item *item,
  Field *field,
  ha_spider *spider,
  spider_string *str,
  const char *alias,
  uint alias_length,
  uint dbton_id,
  bool use_fields,
  spider_fields *fields
) {
  int error_num = 0;
  DBUG_ENTER("spider_db_open_item_int");

  if (str)
  {
    THD *thd = NULL;
    TABLE *table;
    MY_BITMAP *saved_map;
    Time_zone *saved_time_zone;
    String str_value;
    bool print_quoted_string;
    char tmp_buf[MAX_FIELD_WIDTH];
    spider_string tmp_str(tmp_buf, MAX_FIELD_WIDTH, str->charset());
    String *tmp_str2;
    tmp_str.init_calc_mem(SPD_MID_DB_OPEN_ITEM_INT_1);

    if (!(tmp_str2 = item->val_str(tmp_str.get_str())))
    {
      error_num = HA_ERR_OUT_OF_MEM;
      goto end;
    }
    tmp_str.mem_calc();

    if (
      field &&
      field->type() == FIELD_TYPE_TIMESTAMP &&
      field->table->in_use->variables.time_zone != UTC
    ) {
      /*
        Store the int value in the field.  This is necessary
        when the statement contains more than one value for the
        same field.
      */
      table = field->table;
      thd = table->in_use;
      saved_map = dbug_tmp_use_all_columns(table, &table->write_set);
      item->save_in_field(field, FALSE);
      saved_time_zone = thd->variables.time_zone;
      thd->variables.time_zone = UTC;
      print_quoted_string = TRUE;
    } else {
      DBUG_PRINT("info",("spider cmp_type=%u", item->cmp_type()));
      if (item->cmp_type() == TIME_RESULT)
        print_quoted_string = TRUE;
      else
        print_quoted_string = FALSE;
    }

    if (print_quoted_string)
    {
      if (thd)
      {
        /* Retrieve the stored value converted to UTC */
        tmp_str2 = field->val_str(&str_value);

        if (!tmp_str2)
        {
          error_num = HA_ERR_OUT_OF_MEM;
          goto end;
        }
      }

      if (str->reserve(SPIDER_SQL_VALUE_QUOTE_LEN * 2 + tmp_str2->length()))
      {
        error_num = HA_ERR_OUT_OF_MEM;
        goto end;
      }
      str->q_append(SPIDER_SQL_VALUE_QUOTE_STR, SPIDER_SQL_VALUE_QUOTE_LEN);
      str->append(*tmp_str2);
      str->q_append(SPIDER_SQL_VALUE_QUOTE_STR, SPIDER_SQL_VALUE_QUOTE_LEN);
    } else {
      if (str->append(*tmp_str2))
        error_num = HA_ERR_OUT_OF_MEM;
    }

end:
    if (thd)
    {
      thd->variables.time_zone = saved_time_zone;
      dbug_tmp_restore_column_map(&table->write_set, saved_map);
    }
  }

  DBUG_RETURN(error_num);
}

/**
  Print a cached value within a generated statement.

  @param  item              Cached value to print.
  @param  field             Field related to the cached value.
  @param  spider            Spider.
  @param  str               String into which the value is to be printed.
  @param  alias             Name related to the cached value.
  @param  alias_length      Length of the name.
  @param  dbton_id          Spider Db/Table id.
  @param  use_fields        Use fields or exchange fields.
  @param  fields            Array of fields in the expression containing
                            the cached value.

  @return                   Error code.
*/

int spider_db_open_item_cache(
  Item_cache *item_cache,
  Field *field,
  ha_spider *spider,
  spider_string *str,
  const char *alias,
  uint alias_length,
  uint dbton_id,
  bool use_fields,
  spider_fields *fields
) {
  DBUG_ENTER("spider_db_open_item_cache");
  if (!item_cache->const_item())
    DBUG_RETURN(ER_SPIDER_COND_SKIP_NUM);
  DBUG_PRINT("info",("spider result_type=%u", item_cache->result_type()));

  switch (item_cache->result_type())
  {
    case STRING_RESULT:
      DBUG_RETURN(spider_db_open_item_string(item_cache, field, spider, str,
        alias, alias_length, dbton_id, use_fields, fields));
    case ROW_RESULT:
      {
        int error_num;
        Item_cache_row *item_cache_row = (Item_cache_row *) item_cache;
        uint item_count = item_cache_row->cols() - 1, roop_count;
        if (str)
        {
          if (str->reserve(SPIDER_SQL_OPEN_PAREN_LEN))
            DBUG_RETURN(HA_ERR_OUT_OF_MEM);
          str->q_append(SPIDER_SQL_OPEN_PAREN_STR, SPIDER_SQL_OPEN_PAREN_LEN);
        }
        for (roop_count = 0; roop_count < item_count; ++roop_count)
        {
          if ((error_num = spider_db_open_item_cache(
            (Item_cache *) item_cache_row->element_index(roop_count), NULL,
            spider, str, alias, alias_length, dbton_id, use_fields, fields
          ))) {
            DBUG_RETURN(error_num);
          }
          if (str)
          {
            if (str->reserve(SPIDER_SQL_COMMA_LEN))
              DBUG_RETURN(HA_ERR_OUT_OF_MEM);
            str->q_append(SPIDER_SQL_COMMA_STR, SPIDER_SQL_COMMA_LEN);
          }
        }
        if ((error_num = spider_db_open_item_cache(
          (Item_cache *) item_cache_row->element_index(roop_count), NULL,
          spider, str, alias, alias_length, dbton_id, use_fields, fields
        ))) {
          DBUG_RETURN(error_num);
        }
        if (str)
        {
          if (str->reserve(SPIDER_SQL_CLOSE_PAREN_LEN))
            DBUG_RETURN(HA_ERR_OUT_OF_MEM);
          str->q_append(SPIDER_SQL_CLOSE_PAREN_STR,
            SPIDER_SQL_CLOSE_PAREN_LEN);
        }
      }
      DBUG_RETURN(0);
    case REAL_RESULT:
    case INT_RESULT:
    case DECIMAL_RESULT:
    default:
      break;
  }
  DBUG_RETURN(spider_db_open_item_int(item_cache, field, spider, str,
    alias, alias_length, dbton_id, use_fields, fields));
}

/**
  Print an INSERT value within a generated INSERT statement.

  @param  item              INSERT value to print.
  @param  field             Field related to the INSERT value.
  @param  spider            Spider.
  @param  str               String into which the value is to be printed.
  @param  alias             Name related to the INSERT value.
  @param  alias_length      Length of the name.
  @param  dbton_id          Spider Db/Table id.
  @param  use_fields        Use fields or exchange fields.
  @param  fields            Array of fields in the expression.

  @return                   Error code.
*/

int spider_db_open_item_insert_value(
  Item_insert_value *item_insert_value,
  Field *field,
  ha_spider *spider,
  spider_string *str,
  const char *alias,
  uint alias_length,
  uint dbton_id,
  bool use_fields,
  spider_fields *fields
) {
  int error_num;
  DBUG_ENTER("spider_db_open_item_insert_value");

  if (item_insert_value->arg)
  {
    if (str)
    {
      if (str->reserve(SPIDER_SQL_VALUES_LEN + SPIDER_SQL_OPEN_PAREN_LEN))
        DBUG_RETURN(HA_ERR_OUT_OF_MEM);
      str->q_append(SPIDER_SQL_VALUES_STR, SPIDER_SQL_VALUES_LEN);
      str->q_append(SPIDER_SQL_OPEN_PAREN_STR, SPIDER_SQL_OPEN_PAREN_LEN);
    }
    if ((error_num = spider_db_print_item_type(item_insert_value->arg, field,
      spider, str, alias, alias_length, dbton_id, use_fields, fields)))
      DBUG_RETURN(error_num);
    if (str)
    {
      if (str->reserve(SPIDER_SQL_CLOSE_PAREN_LEN))
        DBUG_RETURN(HA_ERR_OUT_OF_MEM);
      str->q_append(SPIDER_SQL_CLOSE_PAREN_STR, SPIDER_SQL_CLOSE_PAREN_LEN);
    }
  }

  DBUG_RETURN(0);
}

int spider_db_append_condition(
  ha_spider *spider,
  const char *alias,
  uint alias_length,
  bool test_flg
) {
  int error_num;
  DBUG_ENTER("spider_db_append_condition");
  if (!test_flg)
  {
    {
      if ((error_num = spider->append_condition_sql_part(
        alias, alias_length, SPIDER_SQL_TYPE_SELECT_SQL, FALSE)))
        DBUG_RETURN(error_num);
    }
  } else {
    if (spider->wide_handler->cond_check)
      DBUG_RETURN(spider->wide_handler->cond_check_error);
    spider->wide_handler->cond_check = TRUE;
    if ((spider->wide_handler->cond_check_error =
      spider->append_condition_sql_part(
        NULL, 0, SPIDER_SQL_TYPE_SELECT_SQL, TRUE)))
      DBUG_RETURN(spider->wide_handler->cond_check_error);
  }
  DBUG_RETURN(0);
}

int spider_db_append_update_columns(
  ha_spider *spider,
  spider_string *str,
  const char *alias,
  uint alias_length,
  uint dbton_id,
  bool use_fields,
  spider_fields *fields
) {
  int error_num;
  bool add_comma = FALSE;
  List_iterator_fast<Item> fi(*spider->wide_handler->direct_update_fields),
    vi(*spider->wide_handler->direct_update_values);
  Item *field, *value;
  DBUG_ENTER("spider_db_append_update_columns");
  while ((field = fi++))
  {
    value = vi++;
    if ((error_num = spider_db_print_item_type(
      (Item *) field, NULL, spider, str, alias, alias_length, dbton_id,
      use_fields, fields)))
    {
      if (
        error_num == ER_SPIDER_COND_SKIP_NUM &&
        field->type() == Item::FIELD_ITEM &&
        ((Item_field *) field)->field
      ) {
        DBUG_PRINT("info",("spider no match field(ex. vp child table)"));
        continue;
      }
      DBUG_RETURN(error_num);
    }
    if (str)
    {
      if (str->reserve(SPIDER_SQL_EQUAL_LEN))
        DBUG_RETURN(HA_ERR_OUT_OF_MEM);
      str->q_append(SPIDER_SQL_EQUAL_STR, SPIDER_SQL_EQUAL_LEN);
    }
    if ((error_num = spider_db_print_item_type(
      (Item *) value, ((Item_field *) field)->field, spider, str,
      alias, alias_length, dbton_id, use_fields, fields)))
      DBUG_RETURN(error_num);
    if (str)
    {
      if (str->reserve(SPIDER_SQL_COMMA_LEN))
        DBUG_RETURN(HA_ERR_OUT_OF_MEM);
      str->q_append(SPIDER_SQL_COMMA_STR, SPIDER_SQL_COMMA_LEN);
      add_comma = TRUE;
    }
  }
  if (str && add_comma)
    str->length(str->length() - SPIDER_SQL_COMMA_LEN);
  DBUG_RETURN(0);
}

bool spider_db_check_select_colum_in_group(
  st_select_lex *select_lex,
  Field *field
) {
  ORDER *group;
  DBUG_ENTER("spider_db_check_select_colum_in_group");
  for (group = (ORDER *) select_lex->group_list.first; group;
    group = group->next)
  {
    Item *item = *group->item;
    if (item->type() == Item::FIELD_ITEM)
    {
      Item_field *item_field = (Item_field *) item;
      if (item_field->field == field)
      {
        /* This field can be used directly */
        DBUG_RETURN(TRUE);
      }
    }
  }
  DBUG_RETURN(FALSE);
}

uint spider_db_check_ft_idx(
  Item_func *item_func,
  ha_spider *spider
) {
  uint roop_count, roop_count2, part_num;
  uint item_count = item_func->argument_count();
  Item **item_list = item_func->arguments();
  Item_field *item_field;
  Field *field;
  TABLE *table = spider->get_table();
  TABLE_SHARE *table_share = table->s;
  KEY *key_info;
  KEY_PART_INFO *key_part;
  bool match1, match2;
  DBUG_ENTER("spider_db_check_ft_idx");

  for (roop_count = 0; roop_count < table_share->keys; roop_count++)
  {
    key_info = &table->key_info[roop_count];
    if (
      key_info->algorithm == HA_KEY_ALG_FULLTEXT &&
      item_count - 1 == spider_user_defined_key_parts(key_info)
    ) {
      match1 = TRUE;
      for (roop_count2 = 1; roop_count2 < item_count; roop_count2++)
      {
        item_field = (Item_field *) item_list[roop_count2];
        field = item_field->field;
        if (!(field = spider->field_exchange(field)))
          DBUG_RETURN(MAX_KEY);
        match2 = FALSE;
        for (key_part = key_info->key_part, part_num = 0;
          part_num < spider_user_defined_key_parts(key_info);
          key_part++, part_num++)
        {
          if (key_part->field == field)
          {
            match2 = TRUE;
            break;
          }
        }
        if (!match2)
        {
          match1 = FALSE;
          break;
        }
      }
      if (match1)
        DBUG_RETURN(roop_count);
    }
  }
  DBUG_RETURN(MAX_KEY);
}

int spider_db_udf_fetch_row(
  SPIDER_TRX *trx,
  Field *field,
  SPIDER_DB_ROW *row
) {
  DBUG_ENTER("spider_db_udf_fetch_row");
  DBUG_RETURN(row->store_to_field(field, trx->udf_access_charset));
  DBUG_RETURN(0);
}

int spider_db_udf_fetch_table(
  SPIDER_TRX *trx,
  SPIDER_CONN *conn,
  TABLE *table,
  SPIDER_DB_RESULT *result,
  uint set_on,
  uint set_off
) {
  int error_num;
  SPIDER_DB_ROW *row = NULL;
  Field **field;
  uint roop_count;
  DBUG_ENTER("spider_db_udf_fetch_table");
  if (!(row = result->fetch_row()))
    DBUG_RETURN(HA_ERR_END_OF_FILE);

#ifndef DBUG_OFF
  MY_BITMAP *tmp_map =
    dbug_tmp_use_all_columns(table, &table->write_set);
#endif
  for (
    roop_count = 0,
    field = table->field;
    roop_count < set_on;
    roop_count++,
    field++
  ) {
    if ((error_num =
      spider_db_udf_fetch_row(trx, *field, row)))
    {
#ifndef DBUG_OFF
      dbug_tmp_restore_column_map(&table->write_set, tmp_map);
#endif
      DBUG_RETURN(error_num);
    }
    row->next();
  }

  for (; roop_count < set_off; roop_count++, field++)
    (*field)->set_default();
#ifndef DBUG_OFF
  dbug_tmp_restore_column_map(&table->write_set, tmp_map);
#endif
  table->status = 0;
  DBUG_RETURN(0);
}

int spider_db_udf_direct_sql_connect(
  const SPIDER_DIRECT_SQL *direct_sql,
  SPIDER_CONN *conn
) {
  int error_num, connect_retry_count;
  THD* thd = current_thd;
  longlong connect_retry_interval;
  DBUG_ENTER("spider_db_udf_direct_sql_connect");

  if (thd)
  {
    conn->connect_timeout = spider_param_connect_timeout(thd,
      direct_sql->connect_timeout);
    conn->net_read_timeout = spider_param_net_read_timeout(thd,
      direct_sql->net_read_timeout);
    conn->net_write_timeout = spider_param_net_write_timeout(thd,
      direct_sql->net_write_timeout);
    connect_retry_interval = spider_param_connect_retry_interval(thd);
    connect_retry_count = spider_param_connect_retry_count(thd);
  } else {
    conn->connect_timeout = spider_param_connect_timeout(NULL,
      direct_sql->connect_timeout);
    conn->net_read_timeout = spider_param_net_read_timeout(NULL,
      direct_sql->net_read_timeout);
    conn->net_write_timeout = spider_param_net_write_timeout(NULL,
      direct_sql->net_write_timeout);
    connect_retry_interval = spider_param_connect_retry_interval(NULL);
    connect_retry_count = spider_param_connect_retry_count(NULL);
  }
  DBUG_PRINT("info",("spider connect_timeout=%u", conn->connect_timeout));
  DBUG_PRINT("info",("spider net_read_timeout=%u", conn->net_read_timeout));
  DBUG_PRINT("info",("spider net_write_timeout=%u", conn->net_write_timeout));

    if ((error_num = spider_reset_conn_setted_parameter(conn, thd)))
      DBUG_RETURN(error_num);

  if (conn->dbton_id == SPIDER_DBTON_SIZE)
  {
      my_printf_error(
        ER_SPIDER_SQL_WRAPPER_IS_INVALID_NUM,
        ER_SPIDER_SQL_WRAPPER_IS_INVALID_STR,
        MYF(0), conn->tgt_wrapper);
      DBUG_RETURN(ER_SPIDER_SQL_WRAPPER_IS_INVALID_NUM);
  }

/*
  if (!(conn->db_conn = spider_dbton[conn->dbton_id].create_db_conn(conn)))
  {
    DBUG_RETURN(HA_ERR_OUT_OF_MEM);
  }
*/

  if ((error_num = conn->db_conn->connect(
    direct_sql->tgt_host,
    direct_sql->tgt_username,
    direct_sql->tgt_password,
    direct_sql->tgt_port,
    direct_sql->tgt_socket,
    direct_sql->server_name,
    connect_retry_count, connect_retry_interval)))
  {
    DBUG_RETURN(error_num);
  }
  ++conn->connection_id;
  DBUG_RETURN(0);
}

int spider_db_udf_direct_sql_ping(
  SPIDER_DIRECT_SQL *direct_sql
) {
  int error_num;
  SPIDER_CONN *conn = direct_sql->conn;
  DBUG_ENTER("spider_db_udf_direct_sql_ping");
  if (conn->server_lost)
  {
    if ((error_num = spider_db_udf_direct_sql_connect(direct_sql, conn)))
      DBUG_RETURN(error_num);
    conn->server_lost = FALSE;
  }
    if ((error_num = conn->db_conn->ping()))
    {
      spider_db_disconnect(conn);
      if ((error_num = spider_db_udf_direct_sql_connect(direct_sql, conn)))
      {
        DBUG_PRINT("info", ("spider conn=%p SERVER_LOST", conn));
        conn->server_lost = TRUE;
        DBUG_RETURN(error_num);
      }
      if((error_num = conn->db_conn->ping()))
      {
        spider_db_disconnect(conn);
        DBUG_PRINT("info", ("spider conn=%p SERVER_LOST", conn));
        conn->server_lost = TRUE;
        DBUG_RETURN(error_num);
      }
    }
  conn->ping_time = (time_t) time((time_t*) 0);
  DBUG_RETURN(0);
}

int spider_db_udf_direct_sql(
  SPIDER_DIRECT_SQL *direct_sql
) {
  int error_num = 0, status = 0, roop_count = 0, need_mon = 0;
  uint udf_table_mutex_index, field_num, set_on, set_off;
  long long roop_count2;
  bool end_of_file;
  SPIDER_TRX *trx = direct_sql->trx;
  THD *thd = trx->thd, *c_thd = current_thd;
  SPIDER_CONN *conn = direct_sql->conn;
  SPIDER_DB_RESULT *result = NULL;
  TABLE *table;
  int bulk_insert_rows= (int) direct_sql->bulk_insert_rows;
  int table_loop_mode= direct_sql->table_loop_mode;
  double ping_interval_at_trx_start =
    spider_param_ping_interval_at_trx_start(thd);
  time_t tmp_time = (time_t) time((time_t*) 0);
  bool need_trx_end, need_all_commit, insert_start = FALSE;
  enum_sql_command sql_command_backup;
  DBUG_ENTER("spider_db_udf_direct_sql");
  if (direct_sql->real_table_used)
  {
    if (spider_sys_open_and_lock_tables(c_thd, &direct_sql->table_list_first,
                               &direct_sql->open_tables_backup))
    {
      direct_sql->real_table_used = FALSE;
      DBUG_RETURN(my_errno);
    }
    for (roop_count = 0; roop_count < direct_sql->table_count; roop_count++)
    {
      if (!spider_bit_is_set(direct_sql->real_table_bitmap, roop_count))
        continue;
      direct_sql->tables[roop_count] =
        direct_sql->table_list[roop_count].table;
    }
    direct_sql->open_tables_thd = c_thd;
    roop_count = 0;
  }

  if (c_thd != thd)
  {
    need_all_commit = TRUE;
    need_trx_end = TRUE;
  } else {
    need_all_commit = FALSE;
    if (direct_sql->real_table_used)
    {
      need_trx_end = TRUE;
    } else {
      if (c_thd->transaction->stmt.ha_list)
        need_trx_end = FALSE;
      else
        need_trx_end = TRUE;
    }
  }

  if (!conn->disable_reconnect)
  {
    if (
      (
        conn->server_lost ||
        difftime(tmp_time, conn->ping_time) >= ping_interval_at_trx_start
      ) &&
      (error_num = spider_db_udf_direct_sql_ping(direct_sql))
    )
      DBUG_RETURN(error_num);
  } else if (conn->server_lost)
  {
    my_message(ER_SPIDER_REMOTE_SERVER_GONE_AWAY_NUM,
      ER_SPIDER_REMOTE_SERVER_GONE_AWAY_STR, MYF(0));
    DBUG_RETURN(ER_SPIDER_REMOTE_SERVER_GONE_AWAY_NUM);
  }

  sql_command_backup = c_thd->lex->sql_command;
  c_thd->lex->sql_command = SQLCOM_INSERT;

  spider_lock_before_query(conn, &need_mon);
  if (
    !(error_num = spider_db_udf_direct_sql_set_names(direct_sql, trx, conn)) &&
    !(error_num = spider_db_udf_direct_sql_select_db(direct_sql, conn))
  ) {
    spider_conn_set_timeout_from_direct_sql(conn, thd, direct_sql);
    if (spider_db_query(
      conn,
      direct_sql->sql,
      direct_sql->sql_length,
      -1,
      &need_mon)
    ) {
      error_num = spider_db_errorno(conn);
      if (error_num == ER_SPIDER_REMOTE_SERVER_GONE_AWAY_NUM)
        my_message(ER_SPIDER_REMOTE_SERVER_GONE_AWAY_NUM,
          ER_SPIDER_REMOTE_SERVER_GONE_AWAY_STR, MYF(0));
    } else {
      DBUG_PRINT("info",("spider conn=%p", conn));
      if (!direct_sql->table_count)
        roop_count = -1;
      do {
        if (roop_count == direct_sql->table_count)
        {
          if (table_loop_mode == 1)
            roop_count--;
          else if (table_loop_mode == 2)
            roop_count = 0;
          else
            roop_count = -1;
        }
        st_spider_db_request_key request_key;
        request_key.spider_thread_id = direct_sql->trx->spider_thread_id;
        request_key.query_id = direct_sql->trx->thd->query_id;
        request_key.handler = direct_sql;
        request_key.request_id = 1;
        request_key.next = NULL;
        if ((result = conn->db_conn->use_result(NULL, &request_key, &error_num)))
        {
          end_of_file = FALSE;
          if (roop_count >= 0)
          {
            while (!error_num && !end_of_file)
            {
              udf_table_mutex_index=
                  spider_udf_calc_hash(direct_sql->db_names[roop_count],
                                       spider_udf_table_lock_mutex_count);
              udf_table_mutex_index+=
                  spider_udf_calc_hash(direct_sql->table_names[roop_count],
                                       spider_udf_table_lock_mutex_count);
              udf_table_mutex_index%= spider_udf_table_lock_mutex_count;
              pthread_mutex_lock(
                &trx->udf_table_mutexes[udf_table_mutex_index]);
              table = direct_sql->tables[roop_count];
              table->in_use = c_thd;
              memset((uchar *) table->null_flags, ~(uchar) 0,
                sizeof(uchar) * table->s->null_bytes);
              insert_start = TRUE;

              field_num = result->num_fields();
              if (field_num > table->s->fields)
              {
                set_on = table->s->fields;
                set_off = table->s->fields;
              } else {
                set_on = field_num;
                set_off = table->s->fields;
              }
              for (roop_count2 = 0; roop_count2 < set_on; roop_count2++)
                bitmap_set_bit(table->write_set, (uint) roop_count2);
              for (; roop_count2 < set_off; roop_count2++)
                bitmap_clear_bit(table->write_set, (uint) roop_count2);

              {
                THR_LOCK_DATA *to[2];
                table->file->store_lock(table->in_use, to,
                  TL_WRITE_CONCURRENT_INSERT);
                if ((error_num = table->file->ha_external_lock(table->in_use,
                  F_WRLCK)))
                {
                  table->file->print_error(error_num, MYF(0));
                  break;
                }
                if (
                  table->s->tmp_table == NO_TMP_TABLE &&
                  table->pos_in_table_list
                ) {
                  TABLE_LIST *next_tables =
                    table->pos_in_table_list->next_global;
                  while (next_tables && next_tables->parent_l)
                  {
                    DBUG_PRINT("info",("spider call child lock"));
                    TABLE *child_table = next_tables->table;
                    child_table->file->store_lock(child_table->in_use, to,
                      TL_WRITE_CONCURRENT_INSERT);
                    if ((error_num = child_table->file->ha_external_lock(
                      child_table->in_use, F_WRLCK)))
                    {
                      table->file->print_error(error_num, MYF(0));
                      break;
                    }
                    next_tables = next_tables->next_global;
                  }
                }
              }

              if (direct_sql->iop)
              {
                if (direct_sql->iop[roop_count] == 1)
                  table->file->extra(HA_EXTRA_IGNORE_DUP_KEY);
                else if (direct_sql->iop[roop_count] == 2)
                  table->file->extra(HA_EXTRA_WRITE_CAN_REPLACE);
              }
              table->file->ha_start_bulk_insert(
                (ha_rows) bulk_insert_rows);

              for (roop_count2 = 0;
                roop_count2 < bulk_insert_rows;
                roop_count2++)
              {
                if ((error_num = spider_db_udf_fetch_table(
                  trx, conn, table, result, set_on, set_off)))
                {
                  if (error_num == HA_ERR_END_OF_FILE)
                  {
                    end_of_file = TRUE;
                    error_num = 0;
                  }
                  break;
                }
                if (direct_sql->iop && direct_sql->iop[roop_count] == 2)
                {
                  if ((error_num = spider_sys_replace(table,
                    &direct_sql->modified_non_trans_table)))
                  {
                    table->file->print_error(error_num, MYF(0));
                    break;
                  }
                } else if ((error_num =
                  table->file->ha_write_row(table->record[0])))
                {
                  /* insert */
                  if (
                    !direct_sql->iop || direct_sql->iop[roop_count] != 1 ||
                    table->file->is_fatal_error(error_num, HA_CHECK_DUP)
                  ) {
                    DBUG_PRINT("info",("spider error_num=%d", error_num));
                    table->file->print_error(error_num, MYF(0));
                    break;
                  } else
                    error_num = 0;
                }
              }

              if (error_num)
                table->file->ha_end_bulk_insert();
              else
                error_num = table->file->ha_end_bulk_insert();
              if (direct_sql->iop)
              {
                if (direct_sql->iop[roop_count] == 1)
                  table->file->extra(HA_EXTRA_NO_IGNORE_DUP_KEY);
                else if (direct_sql->iop[roop_count] == 2)
                  table->file->extra(HA_EXTRA_WRITE_CANNOT_REPLACE);
              }
              {
                table->file->ha_external_unlock(table->in_use);
                if (
                  table->s->tmp_table == NO_TMP_TABLE &&
                  table->pos_in_table_list
                ) {
                  TABLE_LIST *next_tables =
                    table->pos_in_table_list->next_global;
                  while (next_tables && next_tables->parent_l)
                  {
                    DBUG_PRINT("info",("spider call child lock"));
                    TABLE *child_table = next_tables->table;
                    child_table->file->ha_external_lock(child_table->in_use,
                      F_UNLCK);
                    next_tables = next_tables->next_global;
                  }
                }
              }
              table->file->ha_reset();
              table->in_use = thd;
              pthread_mutex_unlock(
                &trx->udf_table_mutexes[udf_table_mutex_index]);
            }
            if (error_num)
              roop_count = -1;
          }
          result->free_result();
          delete result;
        } else {
          if (!error_num)
          {
            error_num = spider_db_errorno(conn);
          }
          if (error_num)
          {
            if (error_num == ER_SPIDER_REMOTE_SERVER_GONE_AWAY_NUM)
              my_message(ER_SPIDER_REMOTE_SERVER_GONE_AWAY_NUM,
                ER_SPIDER_REMOTE_SERVER_GONE_AWAY_STR, MYF(0));
            else if (error_num == HA_ERR_FOUND_DUPP_KEY)
            {
              my_printf_error(ER_SPIDER_HS_NUM, ER_SPIDER_HS_STR, MYF(0),
                conn->db_conn->get_errno(), conn->db_conn->get_error());
            }
            break;
          }
        }
        if ((status = conn->db_conn->next_result()) > 0)
        {
          error_num = status;
          break;
        }
        if (roop_count >= 0)
          roop_count++;
      } while (status == 0);
    }
  }
  spider_unlock_after_query(conn, 0);
  if (need_trx_end && insert_start)
  {
    if (error_num)
    {
      (void) ha_rollback_trans(c_thd, FALSE);
      if (need_all_commit)
        (void) ha_rollback_trans(c_thd, TRUE);
    } else {
      if ((error_num = ha_commit_trans(c_thd, FALSE)))
        my_error(error_num, MYF(0));
      if (need_all_commit)
      {
        if ((error_num = ha_commit_trans(c_thd, TRUE)))
          my_error(error_num, MYF(0));
      }
    }
  }
  c_thd->lex->sql_command = sql_command_backup;
  DBUG_RETURN(error_num);
}

int spider_db_udf_direct_sql_select_db(
  SPIDER_DIRECT_SQL *direct_sql,
  SPIDER_CONN *conn
) {
  int error_num, need_mon = 0;
  SPIDER_DB_CONN *db_conn = conn->db_conn;
  DBUG_ENTER("spider_db_udf_direct_sql_select_db");
  pthread_mutex_assert_owner(&conn->mta_conn_mutex);
  if (
    spider_dbton[conn->dbton_id].db_util->database_has_default_value()
  ) {
    if (
      !conn->default_database.length() ||
      conn->default_database.length() !=
        direct_sql->tgt_default_db_name_length ||
      memcmp(direct_sql->tgt_default_db_name, conn->default_database.ptr(),
        direct_sql->tgt_default_db_name_length)
    ) {
      if (
        (
          spider_db_before_query(conn, &need_mon) ||
          db_conn->select_db(direct_sql->tgt_default_db_name)
        ) &&
        (error_num = spider_db_errorno(conn))
      ) {
        if (
          error_num == ER_SPIDER_REMOTE_SERVER_GONE_AWAY_NUM &&
          !conn->disable_reconnect
        )
          my_message(ER_SPIDER_REMOTE_SERVER_GONE_AWAY_NUM,
            ER_SPIDER_REMOTE_SERVER_GONE_AWAY_STR, MYF(0));
        DBUG_RETURN(error_num);
      }
      conn->default_database.length(0);
      if (conn->default_database.reserve(
        direct_sql->tgt_default_db_name_length + 1))
        DBUG_RETURN(HA_ERR_OUT_OF_MEM);
      conn->default_database.q_append(direct_sql->tgt_default_db_name,
        direct_sql->tgt_default_db_name_length + 1);
      conn->default_database.length(direct_sql->tgt_default_db_name_length);
    }
  }
  DBUG_RETURN(0);
}

int spider_db_udf_direct_sql_set_names(
  SPIDER_DIRECT_SQL *direct_sql,
  SPIDER_TRX *trx,
  SPIDER_CONN *conn
) {
  int error_num, need_mon = 0;
  DBUG_ENTER("spider_db_udf_direct_sql_set_names");
  pthread_mutex_assert_owner(&conn->mta_conn_mutex);
    if (
      !conn->access_charset ||
      trx->udf_access_charset->cset != conn->access_charset->cset
    ) {
      if (
        (
          spider_db_before_query(conn, &need_mon) ||
          conn->db_conn->set_character_set(trx->udf_access_charset->cs_name.str)
        ) &&
        (error_num = spider_db_errorno(conn))
      ) {
        if (
          error_num == ER_SPIDER_REMOTE_SERVER_GONE_AWAY_NUM &&
          !conn->disable_reconnect
        ) {
          my_message(ER_SPIDER_REMOTE_SERVER_GONE_AWAY_NUM,
            ER_SPIDER_REMOTE_SERVER_GONE_AWAY_STR, MYF(0));
        }
        DBUG_RETURN(error_num);
      }
      conn->access_charset = trx->udf_access_charset;
    }
  DBUG_RETURN(0);
}

int spider_db_udf_check_and_set_set_names(
  SPIDER_TRX *trx
) {
  int error_num;
  DBUG_ENTER("spider_db_udf_check_and_set_set_names");
  if (
    !trx->udf_access_charset ||
    trx->udf_access_charset->cset !=
      trx->thd->variables.character_set_client->cset)
  {
    trx->udf_access_charset = trx->thd->variables.character_set_client;
    if ((error_num = spider_db_udf_append_set_names(trx)))
      DBUG_RETURN(error_num);
  }
  DBUG_RETURN(0);
}

int spider_db_udf_append_set_names(
  SPIDER_TRX *trx
) {
  DBUG_ENTER("spider_db_udf_append_set_names");
  DBUG_RETURN(0);
}

void spider_db_udf_free_set_names(
  SPIDER_TRX *trx
) {
  DBUG_ENTER("spider_db_udf_free_set_names");
  DBUG_VOID_RETURN;
}

int spider_db_udf_ping_table(
  SPIDER_TABLE_MON_LIST *table_mon_list,
  SPIDER_SHARE *share,
  SPIDER_TRX *trx,
  SPIDER_CONN *conn,
  char *where_clause,
  uint where_clause_length,
  bool ping_only,
  bool use_where,
  longlong limit
) {
  int error_num;
  DBUG_ENTER("spider_db_udf_ping_table");
  if (!pthread_mutex_trylock(&table_mon_list->monitor_mutex))
  {
    int need_mon = 0;
    uint tmp_conn_link_idx = 0;
    ha_spider spider;
    SPIDER_WIDE_HANDLER wide_handler;
    uchar db_request_phase = 0;
    ulonglong db_request_id = 0;
    spider.share = share;
    spider.wide_handler = &wide_handler;
    wide_handler.trx = trx;
    spider.need_mons = &need_mon;
    spider.conn_link_idx = &tmp_conn_link_idx;
    spider.db_request_phase = &db_request_phase;
    spider.db_request_id = &db_request_id;
    spider_lock_before_query(conn, &need_mon);
    if ((error_num = spider_db_ping(&spider, conn, 0)))
    {
      spider_unlock_after_query(conn, 0);
      table_mon_list->last_mon_result = error_num;
      pthread_mutex_unlock(&table_mon_list->monitor_mutex);
      if (error_num == ER_CON_COUNT_ERROR)
      {
        my_error(ER_CON_COUNT_ERROR, MYF(0));
        DBUG_RETURN(ER_CON_COUNT_ERROR);
      }
      my_error(ER_CONNECT_TO_FOREIGN_DATA_SOURCE, MYF(0),
        share->server_names[0]);
      DBUG_RETURN(ER_CONNECT_TO_FOREIGN_DATA_SOURCE);
    }
    spider_unlock_after_query(conn, 0);
    if (!ping_only)
    {
      int init_sql_alloc_size =
        spider_param_init_sql_alloc_size(trx->thd, share->init_sql_alloc_size);
      char *sql_buf = (char *) my_alloca(init_sql_alloc_size * 2);
      if (!sql_buf)
      {
        table_mon_list->last_mon_result = HA_ERR_OUT_OF_MEM;
        pthread_mutex_unlock(&table_mon_list->monitor_mutex);
        my_error(HA_ERR_OUT_OF_MEM, MYF(0));
        DBUG_RETURN(HA_ERR_OUT_OF_MEM);
      }
      char *where_buf = sql_buf + init_sql_alloc_size;
      spider_string sql_str(sql_buf, sizeof(sql_buf),
        system_charset_info);
      spider_string where_str(where_buf, sizeof(where_buf),
        system_charset_info);
      sql_str.init_calc_mem(SPD_MID_DB_UDF_PING_TABLE_1);
      where_str.init_calc_mem(SPD_MID_DB_UDF_PING_TABLE_2);
      sql_str.length(0);
      where_str.length(0);
      if (
        use_where &&
        where_str.append(where_clause, where_clause_length,
          trx->thd->variables.character_set_client)
      ) {
        table_mon_list->last_mon_result = HA_ERR_OUT_OF_MEM;
        pthread_mutex_unlock(&table_mon_list->monitor_mutex);
        my_error(HA_ERR_OUT_OF_MEM, MYF(0));
        my_afree(sql_buf);
        DBUG_RETURN(HA_ERR_OUT_OF_MEM);
      }
      share->access_charset = system_charset_info;
      if ((error_num = spider_db_udf_ping_table_append_select(&sql_str,
        share, trx, &where_str, use_where, limit, conn->dbton_id)))
      {
        table_mon_list->last_mon_result = error_num;
        pthread_mutex_unlock(&table_mon_list->monitor_mutex);
        my_error(error_num, MYF(0));
        my_afree(sql_buf);
        DBUG_RETURN(error_num);
      }
      spider_lock_before_query(conn, &need_mon);
      if ((error_num = spider_db_set_names(&spider, conn, 0)))
      {
        spider_unlock_after_query(conn, 0);
        table_mon_list->last_mon_result = error_num;
        pthread_mutex_unlock(&table_mon_list->monitor_mutex);
        DBUG_PRINT("info",("spider error_num=%d", error_num));
        my_afree(sql_buf);
        DBUG_RETURN(error_num);
      }
      spider_conn_set_timeout_from_share(conn, 0, trx->thd, share);
      if (spider_db_query(
        conn,
        sql_str.ptr(),
        sql_str.length(),
        -1,
        &need_mon)
      ) {
        error_num = spider_unlock_after_query_1(conn);
        table_mon_list->last_mon_result = error_num;
        pthread_mutex_unlock(&table_mon_list->monitor_mutex);
        DBUG_PRINT("info",("spider error_num=%d", error_num));
        my_afree(sql_buf);
        DBUG_RETURN(error_num);
      }
      spider_unlock_after_query(conn, 0);
      spider_db_discard_result(&spider, 0, conn);
      my_afree(sql_buf);
    }
    table_mon_list->last_mon_result = 0;
    pthread_mutex_unlock(&table_mon_list->monitor_mutex);
  } else {
    pthread_mutex_lock(&table_mon_list->monitor_mutex);
    error_num = table_mon_list->last_mon_result;
    pthread_mutex_unlock(&table_mon_list->monitor_mutex);
    DBUG_RETURN(error_num);
  }

  DBUG_RETURN(0);
}

int spider_db_udf_ping_table_append_mon_next(
  spider_string *str,
  char *child_table_name,
  uint child_table_name_length,
  int link_id,
  char *static_link_id,
  uint static_link_id_length,
  char *where_clause,
  uint where_clause_length,
  longlong first_sid,
  int full_mon_count,
  int current_mon_count,
  int success_count,
  int fault_count,
  int flags,
  longlong limit
) {
  char limit_str[SPIDER_SQL_INT_LEN], sid_str[SPIDER_SQL_INT_LEN];
  int limit_str_length, sid_str_length;
  spider_string child_table_name_str(child_table_name,
    child_table_name_length + 1, str->charset());
  spider_string where_clause_str(where_clause ? where_clause : "",
    where_clause_length + 1, str->charset());
  DBUG_ENTER("spider_db_udf_ping_table_append_mon_next");
  child_table_name_str.init_calc_mem(SPD_MID_DB_UDF_PING_TABLE_APPEND_MON_NEXT_1);
  where_clause_str.init_calc_mem(SPD_MID_DB_UDF_PING_TABLE_APPEND_MON_NEXT_2);
  child_table_name_str.length(child_table_name_length);
  where_clause_str.length(where_clause_length);
  limit_str_length = my_sprintf(limit_str, (limit_str, "%lld", limit));
  sid_str_length = my_sprintf(sid_str, (sid_str, "%lld", first_sid));
  if (str->reserve(
    SPIDER_SQL_SELECT_LEN +
    SPIDER_SQL_PING_TABLE_LEN +
    (child_table_name_length * 2) +
    (
      static_link_id ?
      (SPIDER_SQL_INT_LEN * 5) +
      (SPIDER_SQL_VALUE_QUOTE_LEN * 2) +
      (static_link_id_length * 2) :
      (SPIDER_SQL_INT_LEN * 6)
    ) +
    sid_str_length +
    limit_str_length +
    (where_clause_length * 2) +
    (SPIDER_SQL_VALUE_QUOTE_LEN * 4) +
    (SPIDER_SQL_COMMA_LEN * 9) +
    SPIDER_SQL_CLOSE_PAREN_LEN
  ))
    DBUG_RETURN(HA_ERR_OUT_OF_MEM);
  str->q_append(SPIDER_SQL_SELECT_STR, SPIDER_SQL_SELECT_LEN);
  str->q_append(SPIDER_SQL_PING_TABLE_STR, SPIDER_SQL_PING_TABLE_LEN);
  str->q_append(SPIDER_SQL_VALUE_QUOTE_STR, SPIDER_SQL_VALUE_QUOTE_LEN);
  str->append_escape_string(child_table_name_str.ptr(), child_table_name_str.length());
  str->q_append(SPIDER_SQL_VALUE_QUOTE_STR, SPIDER_SQL_VALUE_QUOTE_LEN);
  str->q_append(SPIDER_SQL_COMMA_STR, SPIDER_SQL_COMMA_LEN);
  if (static_link_id)
  {
    str->q_append(SPIDER_SQL_VALUE_QUOTE_STR, SPIDER_SQL_VALUE_QUOTE_LEN);
    str->append_for_single_quote(static_link_id, static_link_id_length);
    str->q_append(SPIDER_SQL_VALUE_QUOTE_STR, SPIDER_SQL_VALUE_QUOTE_LEN);
  } else {
    str->qs_append(link_id);
  }
  str->q_append(SPIDER_SQL_COMMA_STR, SPIDER_SQL_COMMA_LEN);
  str->qs_append(flags);
  str->q_append(SPIDER_SQL_COMMA_STR, SPIDER_SQL_COMMA_LEN);
  str->q_append(limit_str, limit_str_length);
  str->q_append(SPIDER_SQL_COMMA_STR, SPIDER_SQL_COMMA_LEN);
  str->q_append(SPIDER_SQL_VALUE_QUOTE_STR, SPIDER_SQL_VALUE_QUOTE_LEN);
  str->append_escape_string(where_clause_str.ptr(), where_clause_str.length());
  str->q_append(SPIDER_SQL_VALUE_QUOTE_STR, SPIDER_SQL_VALUE_QUOTE_LEN);
  str->q_append(SPIDER_SQL_COMMA_STR, SPIDER_SQL_COMMA_LEN);
  str->q_append(sid_str, sid_str_length);
  str->q_append(SPIDER_SQL_COMMA_STR, SPIDER_SQL_COMMA_LEN);
  str->qs_append(full_mon_count);
  str->q_append(SPIDER_SQL_COMMA_STR, SPIDER_SQL_COMMA_LEN);
  str->qs_append(current_mon_count);
  str->q_append(SPIDER_SQL_COMMA_STR, SPIDER_SQL_COMMA_LEN);
  str->qs_append(success_count);
  str->q_append(SPIDER_SQL_COMMA_STR, SPIDER_SQL_COMMA_LEN);
  str->qs_append(fault_count);
  str->q_append(SPIDER_SQL_CLOSE_PAREN_STR, SPIDER_SQL_CLOSE_PAREN_LEN);
  DBUG_RETURN(0);
}

int spider_db_udf_ping_table_append_select(
  spider_string *str,
  SPIDER_SHARE *share,
  SPIDER_TRX *trx,
  spider_string *where_str,
  bool use_where,
  longlong limit,
  uint dbton_id
) {
  int error_num;
  char limit_str[SPIDER_SQL_INT_LEN];
  int limit_str_length;
  DBUG_ENTER("spider_db_udf_ping_table_append_select");
  if (str->reserve(SPIDER_SQL_SELECT_LEN + SPIDER_SQL_ONE_LEN +
    SPIDER_SQL_FROM_LEN))
    DBUG_RETURN(HA_ERR_OUT_OF_MEM);
  str->q_append(SPIDER_SQL_SELECT_STR, SPIDER_SQL_SELECT_LEN);
  str->q_append(SPIDER_SQL_ONE_STR, SPIDER_SQL_ONE_LEN);
  str->q_append(SPIDER_SQL_FROM_STR, SPIDER_SQL_FROM_LEN);
  if (share->tgt_dbs[0])
  {
    if ((error_num = spider_db_append_name_with_quote_str(str,
      share->tgt_dbs[0], dbton_id)))
      DBUG_RETURN(error_num);
    if (str->reserve(SPIDER_SQL_DOT_LEN))
      DBUG_RETURN(HA_ERR_OUT_OF_MEM);
    str->q_append(SPIDER_SQL_DOT_STR, SPIDER_SQL_DOT_LEN);
  }
  if ((error_num = spider_db_append_name_with_quote_str(str,
    share->tgt_table_names[0], share->sql_dbton_ids[0])))
    DBUG_RETURN(error_num);

  if (spider_dbton[dbton_id].db_util->limit_mode() == 1)
  {
    if (use_where)
    {
      if (str->reserve(where_str->length() * 2))
        DBUG_RETURN(HA_ERR_OUT_OF_MEM);
      str->append_escape_string(where_str->ptr(), where_str->length());
    }
  } else {
    limit_str_length = my_sprintf(limit_str, (limit_str, "%lld", limit));
    if (str->reserve(
      (use_where ? (where_str->length() * 2) : 0) +
      SPIDER_SQL_LIMIT_LEN + limit_str_length
    ))
      DBUG_RETURN(HA_ERR_OUT_OF_MEM);
    if (use_where)
    {
      str->append_escape_string(where_str->ptr(), where_str->length());
    }
    str->q_append(SPIDER_SQL_LIMIT_STR, SPIDER_SQL_LIMIT_LEN);
    str->q_append(limit_str, limit_str_length);
  }
  DBUG_RETURN(0);
}

/* Stack size 33032 with clang */
PRAGMA_DISABLE_CHECK_STACK_FRAME

int spider_db_udf_ping_table_mon_next(
  THD *thd,
  SPIDER_TABLE_MON *table_mon,
  SPIDER_CONN *conn,
  SPIDER_MON_TABLE_RESULT *mon_table_result,
  char *child_table_name,
  uint child_table_name_length,
  int link_id,
  char *where_clause,
  uint where_clause_length,
  longlong first_sid,
  int full_mon_count,
  int current_mon_count,
  int success_count,
  int fault_count,
  int flags,
  longlong limit
) {
  int error_num, need_mon = 0;
  uint tmp_conn_link_idx = 0;
  SPIDER_DB_RESULT *res;
  SPIDER_SHARE *share = table_mon->share;
  int init_sql_alloc_size =
    spider_param_init_sql_alloc_size(thd, share->init_sql_alloc_size);
  ha_spider spider;
  SPIDER_WIDE_HANDLER wide_handler;
  SPIDER_TRX trx;
  DBUG_ENTER("spider_db_udf_ping_table_mon_next");
  char *sql_buf = (char *) my_alloca(init_sql_alloc_size);
  if (!sql_buf)
  {
    my_error(HA_ERR_OUT_OF_MEM, MYF(0));
    DBUG_RETURN(HA_ERR_OUT_OF_MEM);
  }
  spider_string sql_str(sql_buf, sizeof(sql_buf),
    thd->variables.character_set_client);
  sql_str.init_calc_mem(SPD_MID_DB_UDF_PING_TABLE_MON_NEXT_1);
  sql_str.length(0);
  trx.thd = thd;
  spider.share = share;
  spider.wide_handler = &wide_handler;
  wide_handler.trx = &trx;
  spider.need_mons = &need_mon;
  spider.conn_link_idx = &tmp_conn_link_idx;

  share->access_charset = thd->variables.character_set_client;
  if ((error_num = spider_db_udf_ping_table_append_mon_next(&sql_str,
    child_table_name, child_table_name_length, link_id,
    table_mon->parent->share->static_link_ids[0],
    table_mon->parent->share->static_link_ids_lengths[0],
    where_clause,
    where_clause_length, first_sid, full_mon_count, current_mon_count,
    success_count, fault_count, flags, limit)))
  {
    my_error(error_num, MYF(0));
    my_afree(sql_buf);
    DBUG_RETURN(error_num);
  }

  spider_lock_before_query(conn, &need_mon);
  if ((error_num = spider_db_ping(&spider, conn, 0)))
  {
    my_error(ER_CONNECT_TO_FOREIGN_DATA_SOURCE, MYF(0),
      share->server_names[0]);
    my_afree(sql_buf);
    DBUG_RETURN(spider_unlock_after_query(conn, ER_CONNECT_TO_FOREIGN_DATA_SOURCE));
  }
  if ((error_num = spider_db_set_names(&spider, conn, 0)))
  {
    my_afree(sql_buf);
    DBUG_RETURN(spider_unlock_after_query(conn, error_num));
  }
  spider_conn_set_timeout_from_share(conn, 0, thd, share);
  if (spider_db_query(
    conn,
    sql_str.ptr(),
    sql_str.length(),
    -1,
    &need_mon)
  ) {
    my_afree(sql_buf);
    DBUG_RETURN(spider_unlock_after_query_1(conn));
  }
  st_spider_db_request_key request_key;
  request_key.spider_thread_id = trx.spider_thread_id;
  request_key.query_id = trx.thd->query_id;
  request_key.handler = table_mon;
  request_key.request_id = 1;
  request_key.next = NULL;
  if (!(res = conn->db_conn->store_result(NULL, &request_key, &error_num)))
  {
    if (error_num)
    {
      my_afree(sql_buf);
      DBUG_RETURN(spider_unlock_after_query(conn, error_num));
    }
    else if ((error_num = spider_unlock_after_query_1(conn)))
    {
      my_afree(sql_buf);
      DBUG_RETURN(error_num);
    }
    spider_unlock_after_query(conn, 0);
    my_error(HA_ERR_OUT_OF_MEM, MYF(0));
    my_afree(sql_buf);
    DBUG_RETURN(HA_ERR_OUT_OF_MEM);
  }
  spider_unlock_after_query(conn, 0);
  my_afree(sql_buf);
  error_num = res->fetch_table_mon_status(mon_table_result->result_status);
  res->free_result();
  delete res;
  DBUG_RETURN(error_num);
}
PRAGMA_REENABLE_CHECK_STACK_FRAME

int spider_db_udf_copy_key_row(
  spider_string *str,
  spider_string *source_str,
  Field *field,
  ulong *row_pos,
  ulong *length,
  const char *joint_str,
  const int joint_length,
  uint dbton_id
) {
  int error_num;
  DBUG_ENTER("spider_db_udf_copy_key_row");
  if ((error_num = spider_db_append_name_with_quote_str(str,
    (char *) field->field_name.str, dbton_id)))
    DBUG_RETURN(error_num);
  if (str->reserve(joint_length + *length + SPIDER_SQL_AND_LEN))
    DBUG_RETURN(HA_ERR_OUT_OF_MEM);
  str->q_append(joint_str, joint_length);
  str->q_append(source_str->ptr() + *row_pos, *length);
  str->q_append(SPIDER_SQL_AND_STR, SPIDER_SQL_AND_LEN);
  DBUG_RETURN(0);
}

int spider_db_udf_copy_tables(
  SPIDER_COPY_TABLES *copy_tables,
  ha_spider *spider,
  TABLE *table,
  longlong bulk_insert_rows
) {
  int error_num = 0, roop_count;
  bool end_of_file = FALSE;
  ulong *last_lengths, *last_row_pos = NULL;
  ha_spider *tmp_spider;
  SPIDER_CONN *tmp_conn;
  int all_link_cnt =
    copy_tables->link_idx_count[0] + copy_tables->link_idx_count[1];
  SPIDER_COPY_TABLE_CONN *src_tbl_conn = copy_tables->table_conn[0];
  SPIDER_COPY_TABLE_CONN *dst_tbl_conn;
  spider_db_copy_table *select_ct = src_tbl_conn->copy_table;
  spider_db_copy_table *insert_ct = NULL;
  KEY *key_info = &table->key_info[table->s->primary_key];
  DBUG_ENTER("spider_db_udf_copy_tables");
  if (!(last_row_pos = (ulong *)
    spider_bulk_malloc(spider_current_trx, SPD_MID_DB_UDF_COPY_TABLES_1, MYF(MY_WME),
      &last_row_pos, (uint) (sizeof(ulong) * table->s->fields),
      &last_lengths, (uint) (sizeof(ulong) * table->s->fields),
      NullS))
  ) {
    my_error(ER_OUT_OF_RESOURCES, MYF(0), HA_ERR_OUT_OF_MEM);
    goto error;
  }
  while (!end_of_file)
  {
    if (copy_tables->trx->thd->killed)
    {
      my_error(ER_QUERY_INTERRUPTED, MYF(0));
      error_num = ER_QUERY_INTERRUPTED;
      goto error_killed;
    }
    if (copy_tables->use_transaction)
    {
      for (roop_count = 0; roop_count < all_link_cnt; roop_count++)
      {
        tmp_spider = &spider[roop_count];
        tmp_conn = tmp_spider->conns[0];
        /* disable transaction */
        spider_conn_clear_queue_at_commit(tmp_conn);
        if (!tmp_conn->trx_start)
        {
          spider_lock_before_query(tmp_conn, &tmp_spider->need_mons[0]);
          if (spider_db_ping(tmp_spider, tmp_conn, 0))
          {
            spider_unlock_after_query(tmp_conn, 0);
            my_error(ER_CONNECT_TO_FOREIGN_DATA_SOURCE, MYF(0),
              tmp_spider->share->server_names[0]);
            error_num = ER_CONNECT_TO_FOREIGN_DATA_SOURCE;
            goto error_db_ping;
          }
          if (
            (error_num = spider_db_set_names(tmp_spider, tmp_conn, 0)) ||
            (error_num = spider_db_start_transaction(tmp_conn,
              tmp_spider->need_mons))
          ) {
            spider_unlock_after_query(tmp_conn, 0);
            goto error_start_transaction;
          }
          spider_unlock_after_query(tmp_conn, 0);
        }
      }
    } else {
      for (roop_count = 0; roop_count < all_link_cnt; roop_count++)
      {
        tmp_spider = &spider[roop_count];
        tmp_conn = tmp_spider->conns[0];
        /* disable transaction */
        spider_conn_clear_queue_at_commit(tmp_conn);
        spider_db_handler *tmp_dbton_hdl =
          tmp_spider->dbton_handler[tmp_conn->dbton_id];
        if ((error_num = tmp_dbton_hdl->insert_lock_tables_list(tmp_conn, 0)))
          goto error_lock_table_hash;
        tmp_conn->table_lock = 2;
      }
      for (roop_count = 0; roop_count < all_link_cnt; roop_count++)
      {
        tmp_spider = &spider[roop_count];
        tmp_conn = tmp_spider->conns[0];
        spider_lock_before_query(tmp_conn, &tmp_spider->need_mons[0]);
        if (spider_db_ping(tmp_spider, tmp_conn, 0))
        {
          spider_unlock_after_query(tmp_conn, 0);
          my_error(ER_CONNECT_TO_FOREIGN_DATA_SOURCE, MYF(0),
            tmp_spider->share->server_names[0]);
          error_num = ER_CONNECT_TO_FOREIGN_DATA_SOURCE;
          goto error_db_ping;
        }
        if (
          tmp_conn->db_conn->have_lock_table_list() &&
          (
            (error_num = spider_db_set_names(tmp_spider, tmp_conn, 0)) ||
            (error_num = spider_db_lock_tables(tmp_spider, 0))
          )
        ) {
          spider_unlock_after_query(tmp_conn, 0);
          tmp_conn->table_lock = 0;
          if (error_num == HA_ERR_OUT_OF_MEM)
            my_error(ER_OUT_OF_RESOURCES, MYF(0), HA_ERR_OUT_OF_MEM);
          goto error_lock_tables;
        }
        spider_unlock_after_query(tmp_conn, 0);
        tmp_conn->table_lock = 1;
      }
    }

    tmp_conn = src_tbl_conn->conn;
    spider_conn_set_timeout_from_share(tmp_conn, 0,
      copy_tables->trx->thd, src_tbl_conn->share);
    spider_lock_before_query(tmp_conn, &src_tbl_conn->need_mon);
    if (select_ct->exec_query(
      tmp_conn,
      -1,
      &src_tbl_conn->need_mon)
    ) {
      error_num= spider_unlock_after_query_1(tmp_conn);
      if (error_num == ER_SPIDER_REMOTE_SERVER_GONE_AWAY_NUM)
        my_message(ER_SPIDER_REMOTE_SERVER_GONE_AWAY_NUM,
          ER_SPIDER_REMOTE_SERVER_GONE_AWAY_STR, MYF(0));
      goto error_db_query;
    } else {
      SPIDER_DB_RESULT *result;
      st_spider_db_request_key request_key;
      request_key.spider_thread_id = copy_tables->trx->spider_thread_id;
      request_key.query_id = copy_tables->trx->thd->query_id;
      request_key.handler = copy_tables;
      request_key.request_id = 1;
      request_key.next = NULL;
      if ((result = tmp_conn->db_conn->use_result(NULL, &request_key, &error_num)))
      {
        SPIDER_DB_ROW *row;
        roop_count = 0;
        while ((row = result->fetch_row()))
        {
          dst_tbl_conn = copy_tables->table_conn[1];
          insert_ct = dst_tbl_conn->copy_table;
          if ((error_num = insert_ct->copy_rows(table, row,
            &last_row_pos, &last_lengths)))
          {
            if (error_num == HA_ERR_OUT_OF_MEM)
              my_error(ER_OUT_OF_RESOURCES, MYF(0), HA_ERR_OUT_OF_MEM);
            result->free_result();
            delete result;
            spider_unlock_after_query(tmp_conn, 0);
            goto error_db_query;
          }
          for (dst_tbl_conn = dst_tbl_conn->next; dst_tbl_conn;
            dst_tbl_conn = dst_tbl_conn->next)
          {
            row->first();
            insert_ct = dst_tbl_conn->copy_table;
            if ((error_num = insert_ct->copy_rows(table, row)))
            {
              if (error_num == HA_ERR_OUT_OF_MEM)
                my_error(ER_OUT_OF_RESOURCES, MYF(0), HA_ERR_OUT_OF_MEM);
              result->free_result();
              delete result;
              spider_unlock_after_query(tmp_conn, 0);
              goto error_db_query;
            }
          }
          ++roop_count;
        }
        error_num = result->get_errno();
        if (error_num == HA_ERR_END_OF_FILE)
        {
          if (roop_count < bulk_insert_rows)
          {
            end_of_file = TRUE;
            if (roop_count)
              error_num = 0;
          } else {
            /* add next where clause */
            select_ct->set_sql_to_pos();
            error_num = select_ct->append_copy_where(insert_ct, key_info,
              last_row_pos, last_lengths);
            if (error_num)
            {
              if (error_num == HA_ERR_OUT_OF_MEM)
                my_error(ER_OUT_OF_RESOURCES, MYF(0), HA_ERR_OUT_OF_MEM);
              result->free_result();
              delete result;
              spider_unlock_after_query(tmp_conn, 0);
              goto error_db_query;
            }
            if (
              select_ct->append_key_order_str(key_info, 0, FALSE) ||
              select_ct->append_limit(0, bulk_insert_rows) ||
              (
                copy_tables->use_transaction &&
                select_ct->append_select_lock_str(SPIDER_LOCK_MODE_SHARED)
              )
            ) {
              my_error(ER_OUT_OF_RESOURCES, MYF(0), HA_ERR_OUT_OF_MEM);
              result->free_result();
              delete result;
              error_num= spider_unlock_after_query(tmp_conn, ER_OUT_OF_RESOURCES);
              goto error_db_query;
            }
            error_num = 0;
          }
        } else {
          if (error_num == HA_ERR_OUT_OF_MEM)
            my_error(ER_OUT_OF_RESOURCES, MYF(0), HA_ERR_OUT_OF_MEM);
          result->free_result();
          delete result;
          spider_unlock_after_query(tmp_conn, 0);
          goto error_db_query;
        }
        result->free_result();
        delete result;
        spider_unlock_after_query(tmp_conn, 0);
        for (dst_tbl_conn = copy_tables->table_conn[1]; dst_tbl_conn;
          dst_tbl_conn = dst_tbl_conn->next)
        {
          insert_ct = dst_tbl_conn->copy_table;
          if ((error_num = insert_ct->append_insert_terminator()))
          {
            if (error_num == HA_ERR_OUT_OF_MEM)
              my_error(ER_OUT_OF_RESOURCES, MYF(0), HA_ERR_OUT_OF_MEM);
            goto error_db_query;
          }
        }
      } else {
        if (!error_num)
        {
          error_num = spider_db_errorno(tmp_conn);
        }
        if (error_num)
        {
          spider_unlock_after_query(tmp_conn, 0);
          if (error_num == ER_SPIDER_REMOTE_SERVER_GONE_AWAY_NUM)
            my_message(ER_SPIDER_REMOTE_SERVER_GONE_AWAY_NUM,
              ER_SPIDER_REMOTE_SERVER_GONE_AWAY_STR, MYF(0));
          goto error_db_query;
        }
        error_num = HA_ERR_END_OF_FILE;
        end_of_file = TRUE;
        spider_unlock_after_query(tmp_conn, 0);
      }
    }

    if (!error_num && roop_count)
    {
      if (copy_tables->bg_mode)
      {
        for (dst_tbl_conn = copy_tables->table_conn[1]; dst_tbl_conn;
          dst_tbl_conn = dst_tbl_conn->next)
        {
          if (spider_udf_bg_copy_exec_sql(dst_tbl_conn))
          {
            my_error(ER_OUT_OF_RESOURCES, MYF(0), HA_ERR_OUT_OF_MEM);
            error_num = ER_OUT_OF_RESOURCES;
            goto error_db_query;
          }
        }
      } else {
        for (dst_tbl_conn = copy_tables->table_conn[1]; dst_tbl_conn;
          dst_tbl_conn = dst_tbl_conn->next)
        {
          tmp_conn = dst_tbl_conn->conn;
          insert_ct = dst_tbl_conn->copy_table;
          spider_lock_before_query(tmp_conn, &dst_tbl_conn->need_mon);
          spider_conn_set_timeout_from_share(tmp_conn, 0,
            copy_tables->trx->thd, dst_tbl_conn->share);
          if (insert_ct->exec_query(
            tmp_conn,
            -1,
            &dst_tbl_conn->need_mon)
          ) {
          error_num= spider_unlock_after_query_1(tmp_conn);
            if (error_num == ER_SPIDER_REMOTE_SERVER_GONE_AWAY_NUM)
              my_message(ER_SPIDER_REMOTE_SERVER_GONE_AWAY_NUM,
                ER_SPIDER_REMOTE_SERVER_GONE_AWAY_STR, MYF(0));
            goto error_db_query;
          } else {
            spider_unlock_after_query(tmp_conn, 0);
          }
        }
      }

      if (copy_tables->bg_mode)
      {
        for (dst_tbl_conn = copy_tables->table_conn[1]; dst_tbl_conn;
          dst_tbl_conn = dst_tbl_conn->next)
        {
          tmp_conn = dst_tbl_conn->conn;
          if (tmp_conn->bg_exec_sql)
          {
            /* wait */
            pthread_mutex_lock(&tmp_conn->bg_conn_mutex);
            pthread_mutex_unlock(&tmp_conn->bg_conn_mutex);
          }

          if (dst_tbl_conn->bg_error_num)
          {
            if (error_num == ER_SPIDER_REMOTE_SERVER_GONE_AWAY_NUM)
              my_message(ER_SPIDER_REMOTE_SERVER_GONE_AWAY_NUM,
                ER_SPIDER_REMOTE_SERVER_GONE_AWAY_STR, MYF(0));
            goto error_db_query;
          }
        }
      }
    }

    if (copy_tables->use_transaction)
    {
      for (roop_count = 0; roop_count < all_link_cnt; roop_count++)
      {
        tmp_spider = &spider[roop_count];
        tmp_conn = tmp_spider->conns[0];
        if (tmp_conn->trx_start)
        {
          if ((error_num = spider_db_commit(tmp_conn)))
            goto error_commit;
        }
      }
    } else {
      for (roop_count = 0; roop_count < all_link_cnt; roop_count++)
      {
        tmp_spider = &spider[roop_count];
        tmp_conn = tmp_spider->conns[0];
        if (tmp_conn->table_lock == 1)
        {
          tmp_conn->table_lock = 0;
          if ((error_num = spider_db_unlock_tables(tmp_spider, 0)))
            goto error_unlock_tables;
        }
      }
    }
    if (!end_of_file)
    {
      for (dst_tbl_conn = copy_tables->table_conn[1]; dst_tbl_conn;
        dst_tbl_conn = dst_tbl_conn->next)
      {
        insert_ct = dst_tbl_conn->copy_table;
        insert_ct->set_sql_to_pos();
      }
      DBUG_PRINT("info",("spider sleep"));
      my_sleep(copy_tables->bulk_insert_interval);
    }
  }
  spider_free(spider_current_trx, last_row_pos, MYF(0));
  DBUG_RETURN(0);

error_db_query:
  if (copy_tables->bg_mode)
  {
    for (dst_tbl_conn = copy_tables->table_conn[1]; dst_tbl_conn;
      dst_tbl_conn = dst_tbl_conn->next)
    {
      tmp_conn = dst_tbl_conn->conn;
      if (tmp_conn->bg_exec_sql)
      {
        /* wait */
        pthread_mutex_lock(&tmp_conn->bg_conn_mutex);
        pthread_mutex_unlock(&tmp_conn->bg_conn_mutex);
      }
    }
  }
error_unlock_tables:
error_commit:
error_lock_tables:
error_lock_table_hash:
error_start_transaction:
error_db_ping:
error_killed:
  if (copy_tables->use_transaction)
  {
    for (roop_count = 0; roop_count < all_link_cnt; roop_count++)
    {
      tmp_spider = &spider[roop_count];
      tmp_conn = tmp_spider->conns[0];
      if (tmp_conn->trx_start)
        spider_db_rollback(tmp_conn);
    }
  } else {
    if (copy_tables->trx->locked_connections)
    {
      for (roop_count = 0; roop_count < all_link_cnt; roop_count++)
      {
        tmp_spider = &spider[roop_count];
        tmp_conn = tmp_spider->conns[0];
        if (tmp_conn->table_lock == 1)
        {
          tmp_conn->table_lock = 0;
          spider_db_unlock_tables(tmp_spider, 0);
        }
      }
    }
  }
error:
  if (last_row_pos)
  {
    spider_free(spider_current_trx, last_row_pos, MYF(0));
  }
  DBUG_RETURN(error_num);
}

<<<<<<< HEAD
=======
int spider_db_open_handler(
  ha_spider *spider,
  SPIDER_CONN *conn,
  int link_idx
) {
  int error_num= 0;
  SPIDER_SHARE *share = spider->share;
  uint *handler_id_ptr =
      &spider->m_handler_id[link_idx]
    ;
  spider_db_handler *dbton_hdl = spider->dbton_handler[conn->dbton_id];
  DBUG_ENTER("spider_db_open_handler");
  spider_lock_before_query(conn, &spider->need_mons[link_idx]);
  if (!spider->handler_opened(link_idx))
    *handler_id_ptr = conn->opened_handlers;
  if (!spider->handler_opened(link_idx))
    my_sprintf(spider->m_handler_cid[link_idx],
               (spider->m_handler_cid[link_idx],
                SPIDER_SQL_HANDLER_CID_FORMAT,
                *handler_id_ptr));

  if ((error_num = dbton_hdl->append_open_handler_part(
         SPIDER_SQL_TYPE_HANDLER, *handler_id_ptr, conn, link_idx)))
  {
    goto error;
  }

    spider_conn_set_timeout_from_share(conn, link_idx,
      spider->wide_handler->trx->thd,
      share);
    if (dbton_hdl->execute_sql(
      SPIDER_SQL_TYPE_HANDLER,
      conn,
      -1,
      &spider->need_mons[link_idx])
    ) {
      error_num = spider_db_errorno(conn);
      goto error;
    }
    dbton_hdl->reset_sql(SPIDER_SQL_TYPE_HANDLER);
  if (!spider->handler_opened(link_idx))
  {
    if ((error_num = dbton_hdl->insert_opened_handler(conn, link_idx)))
      goto error;
    conn->opened_handlers++;
  }
  DBUG_PRINT("info",("spider conn=%p", conn));
  DBUG_PRINT("info",("spider opened_handlers=%u", conn->opened_handlers));

error:
  DBUG_RETURN(spider_unlock_after_query(conn, error_num));
}


int spider_db_close_handler(
  ha_spider *spider,
  SPIDER_CONN *conn,
  int link_idx
) {
  int error_num= 0;
  spider_db_handler *dbton_hdl = spider->dbton_handler[conn->dbton_id];
  DBUG_ENTER("spider_db_close_handler");
  DBUG_PRINT("info",("spider conn=%p", conn));
  spider_lock_before_query(conn, &spider->need_mons[link_idx]);
  if (spider->handler_opened(link_idx))
  {
      dbton_hdl->reset_sql(SPIDER_SQL_TYPE_HANDLER);
      if ((error_num = dbton_hdl->append_close_handler_part(
        SPIDER_SQL_TYPE_HANDLER, link_idx)))
        goto error;
      spider_conn_set_timeout_from_share(conn, link_idx,
        spider->wide_handler->trx->thd,
        spider->share);
      if (dbton_hdl->execute_sql(
        SPIDER_SQL_TYPE_HANDLER,
        conn,
        -1,
        &spider->need_mons[link_idx])
      ) {
        error_num = spider_db_errorno(conn);
        goto error;
      }
      dbton_hdl->reset_sql(SPIDER_SQL_TYPE_HANDLER);
    if ((error_num = dbton_hdl->delete_opened_handler(conn, link_idx)))
      goto error;
    conn->opened_handlers--;
    DBUG_PRINT("info",("spider opened_handlers=%u", conn->opened_handlers));
  }

error:
  DBUG_RETURN(spider_unlock_after_query(conn, error_num));
}


>>>>>>> e80a8cd0
bool spider_db_conn_is_network_error(
  int error_num
) {
  DBUG_ENTER("spider_db_conn_is_network_error");
  if (
    error_num == ER_SPIDER_REMOTE_SERVER_GONE_AWAY_NUM ||
    error_num == ER_CONNECT_TO_FOREIGN_DATA_SOURCE ||
    (
      error_num >= CR_MIN_ERROR &&
      error_num <= CR_MAX_ERROR
    )
  ) {
    DBUG_RETURN(TRUE);
  }
  DBUG_RETURN(FALSE);
}<|MERGE_RESOLUTION|>--- conflicted
+++ resolved
@@ -9318,103 +9318,6 @@
   DBUG_RETURN(error_num);
 }
 
-<<<<<<< HEAD
-=======
-int spider_db_open_handler(
-  ha_spider *spider,
-  SPIDER_CONN *conn,
-  int link_idx
-) {
-  int error_num= 0;
-  SPIDER_SHARE *share = spider->share;
-  uint *handler_id_ptr =
-      &spider->m_handler_id[link_idx]
-    ;
-  spider_db_handler *dbton_hdl = spider->dbton_handler[conn->dbton_id];
-  DBUG_ENTER("spider_db_open_handler");
-  spider_lock_before_query(conn, &spider->need_mons[link_idx]);
-  if (!spider->handler_opened(link_idx))
-    *handler_id_ptr = conn->opened_handlers;
-  if (!spider->handler_opened(link_idx))
-    my_sprintf(spider->m_handler_cid[link_idx],
-               (spider->m_handler_cid[link_idx],
-                SPIDER_SQL_HANDLER_CID_FORMAT,
-                *handler_id_ptr));
-
-  if ((error_num = dbton_hdl->append_open_handler_part(
-         SPIDER_SQL_TYPE_HANDLER, *handler_id_ptr, conn, link_idx)))
-  {
-    goto error;
-  }
-
-    spider_conn_set_timeout_from_share(conn, link_idx,
-      spider->wide_handler->trx->thd,
-      share);
-    if (dbton_hdl->execute_sql(
-      SPIDER_SQL_TYPE_HANDLER,
-      conn,
-      -1,
-      &spider->need_mons[link_idx])
-    ) {
-      error_num = spider_db_errorno(conn);
-      goto error;
-    }
-    dbton_hdl->reset_sql(SPIDER_SQL_TYPE_HANDLER);
-  if (!spider->handler_opened(link_idx))
-  {
-    if ((error_num = dbton_hdl->insert_opened_handler(conn, link_idx)))
-      goto error;
-    conn->opened_handlers++;
-  }
-  DBUG_PRINT("info",("spider conn=%p", conn));
-  DBUG_PRINT("info",("spider opened_handlers=%u", conn->opened_handlers));
-
-error:
-  DBUG_RETURN(spider_unlock_after_query(conn, error_num));
-}
-
-
-int spider_db_close_handler(
-  ha_spider *spider,
-  SPIDER_CONN *conn,
-  int link_idx
-) {
-  int error_num= 0;
-  spider_db_handler *dbton_hdl = spider->dbton_handler[conn->dbton_id];
-  DBUG_ENTER("spider_db_close_handler");
-  DBUG_PRINT("info",("spider conn=%p", conn));
-  spider_lock_before_query(conn, &spider->need_mons[link_idx]);
-  if (spider->handler_opened(link_idx))
-  {
-      dbton_hdl->reset_sql(SPIDER_SQL_TYPE_HANDLER);
-      if ((error_num = dbton_hdl->append_close_handler_part(
-        SPIDER_SQL_TYPE_HANDLER, link_idx)))
-        goto error;
-      spider_conn_set_timeout_from_share(conn, link_idx,
-        spider->wide_handler->trx->thd,
-        spider->share);
-      if (dbton_hdl->execute_sql(
-        SPIDER_SQL_TYPE_HANDLER,
-        conn,
-        -1,
-        &spider->need_mons[link_idx])
-      ) {
-        error_num = spider_db_errorno(conn);
-        goto error;
-      }
-      dbton_hdl->reset_sql(SPIDER_SQL_TYPE_HANDLER);
-    if ((error_num = dbton_hdl->delete_opened_handler(conn, link_idx)))
-      goto error;
-    conn->opened_handlers--;
-    DBUG_PRINT("info",("spider opened_handlers=%u", conn->opened_handlers));
-  }
-
-error:
-  DBUG_RETURN(spider_unlock_after_query(conn, error_num));
-}
-
-
->>>>>>> e80a8cd0
 bool spider_db_conn_is_network_error(
   int error_num
 ) {
