/* Copyright (C) 2008-2019 Kentoku Shiba
   Copyright (C) 2019 MariaDB corp

  This program is free software; you can redistribute it and/or modify
  it under the terms of the GNU General Public License as published by
  the Free Software Foundation; version 2 of the License.

  This program is distributed in the hope that it will be useful,
  but WITHOUT ANY WARRANTY; without even the implied warranty of
  MERCHANTABILITY or FITNESS FOR A PARTICULAR PURPOSE.  See the
  GNU General Public License for more details.

  You should have received a copy of the GNU General Public License
  along with this program; if not, write to the Free Software
  Foundation, Inc., 51 Franklin Street, Fifth Floor, Boston, MA 02110-1335 USA */

#define MYSQL_SERVER 1
#include <my_global.h>
#include "mysql_version.h"
#include "sql_priv.h"
#include "probes_mysql.h"
#include "sql_class.h"
#include "sql_partition.h"
#include "records.h"
#include "spd_err.h"
#include "spd_param.h"
#include "spd_db_include.h"
#include "spd_include.h"
#include "spd_sys_table.h"
#include "ha_spider.h"
#include "spd_trx.h"
#include "spd_db_conn.h"
#include "spd_table.h"
#include "spd_conn.h"
#include "spd_ping_table.h"
#include "spd_malloc.h"

#ifdef SPIDER_XID_USES_xid_cache_iterate
#else
#ifdef XID_CACHE_IS_SPLITTED
extern uint *spd_db_att_xid_cache_split_num;
#endif
extern pthread_mutex_t *spd_db_att_LOCK_xid_cache;
extern HASH *spd_db_att_xid_cache;
#endif
extern struct charset_info_st *spd_charset_utf8mb3_bin;

extern handlerton *spider_hton_ptr;
extern SPIDER_DBTON spider_dbton[SPIDER_DBTON_SIZE];
pthread_mutex_t spider_thread_id_mutex;
/*
  Starts from 1 and increment by 1 whenever a new SPIDER_TRX is
  created.
*/
ulonglong spider_thread_id;

#ifdef HAVE_PSI_INTERFACE
extern PSI_mutex_key spd_key_mutex_udf_table;
#endif

extern HASH spider_allocated_thds;
extern uint spider_allocated_thds_id;
extern const char *spider_allocated_thds_func_name;
extern const char *spider_allocated_thds_file_name;
extern ulong spider_allocated_thds_line_no;
extern pthread_mutex_t spider_allocated_thds_mutex;

// for spider_alter_tables
const uchar *spider_alter_tbl_get_key(
  const void *alter_table_,
  size_t *length,
  my_bool
) {
  auto alter_table= static_cast<const SPIDER_ALTER_TABLE *>(alter_table_);
  DBUG_ENTER("spider_alter_tbl_get_key");
  *length = alter_table->table_name_length;
  DBUG_PRINT("info",("spider table_name_length=%zu", *length));
  DBUG_PRINT("info",("spider table_name=%s", alter_table->table_name));
  DBUG_RETURN(reinterpret_cast<const uchar *>(alter_table->table_name));
}

// for SPIDER_TRX_HA
const uchar *spider_trx_ha_get_key(
  const void *trx_ha_,
  size_t *length,
  my_bool
) {
  auto trx_ha= static_cast<const SPIDER_TRX_HA *>(trx_ha_);
  DBUG_ENTER("spider_trx_ha_get_key");
  *length = trx_ha->table_name_length;
  DBUG_PRINT("info",("spider table_name_length=%zu", *length));
  DBUG_PRINT("info",("spider table_name=%s", trx_ha->table_name));
  DBUG_RETURN(reinterpret_cast<const uchar *>(trx_ha->table_name));
}

/*
  Try to free the connections held by the given transaction.
*/
int spider_free_trx_conn(SPIDER_TRX *trx, bool trx_free)
{
  int loop_count= 0;
  SPIDER_CONN *conn;
  HASH *conn_hash= &trx->trx_conn_hash;

  DBUG_ENTER("spider_free_trx_conn");

  /* Clear the connection queues in any case. */
  while ((conn= (SPIDER_CONN *) my_hash_element(conn_hash, loop_count)))
  {
    spider_conn_clear_queue_at_commit(conn);
    loop_count++;
  }

  if (trx_free || spider_param_conn_recycle_mode(trx->thd) != 2)
  {
    loop_count= 0;
    while ((conn= (SPIDER_CONN *) my_hash_element(&trx->trx_conn_hash,
                                                  loop_count)))
    {
      if (conn->table_lock)
      {
        DBUG_ASSERT(!trx_free);
        loop_count++;
      }
      else
      {
        spider_free_conn_from_trx(trx, conn, FALSE, trx_free, &loop_count);
      }
    }
    trx->trx_conn_adjustment++;

    DBUG_RETURN(0);
  }

  loop_count= 0;
  while ((conn= (SPIDER_CONN *) my_hash_element(conn_hash, loop_count)))
  {
    if (!conn->table_lock)
    {
      conn->error_mode= 1;
    }
    loop_count++;
  }

  DBUG_RETURN(0);
}

int spider_free_trx_another_conn(
  SPIDER_TRX *trx,
  bool lock
) {
  int error_num, tmp_error_num;
  int roop_count = 0;
  SPIDER_CONN *conn;
  DBUG_ENTER("spider_free_trx_another_conn");
  trx->tmp_spider->conns = &conn;
  error_num = 0;
  while ((conn = (SPIDER_CONN*) my_hash_element(&trx->trx_another_conn_hash,
    roop_count)))
  {
    if (lock && (tmp_error_num = spider_db_unlock_tables(trx->tmp_spider, 0)))
      error_num = tmp_error_num;
    spider_free_conn_from_trx(trx, conn, TRUE, TRUE, &roop_count);
  }
  DBUG_RETURN(error_num);
}

int spider_trx_another_lock_tables(
  SPIDER_TRX *trx
) {
  int error_num;
  int roop_count = 0, need_mon = 0;
  THD *thd = trx->thd;
  SPIDER_CONN *conn;
  ha_spider tmp_spider;
  SPIDER_SHARE tmp_share;
  SPIDER_WIDE_HANDLER tmp_wide_handler;
  char sql_buf[MAX_FIELD_WIDTH];
  spider_string sql_str(sql_buf, sizeof(sql_buf), system_charset_info);
  DBUG_ENTER("spider_trx_another_lock_tables");
  SPIDER_BACKUP_DASTATUS;
  sql_str.init_calc_mem(SPD_MID_TRX_ANOTHER_LOCK_TABLES_1);
  sql_str.length(0);
  memset((void*)&tmp_spider, 0, sizeof(ha_spider));
  memset((void*)&tmp_share, 0, sizeof(SPIDER_SHARE));
  memset((void*)&tmp_wide_handler, 0, sizeof(SPIDER_WIDE_HANDLER));
  tmp_spider.share = &tmp_share;
  tmp_spider.wide_handler = &tmp_wide_handler;
  tmp_wide_handler.trx = trx;
  tmp_share.access_charset = system_charset_info;
  tmp_spider.conns = &conn;
  tmp_spider.result_list.sqls = &sql_str;
  tmp_spider.need_mons = &need_mon;
  while ((conn = (SPIDER_CONN*) my_hash_element(&trx->trx_another_conn_hash,
    roop_count)))
  {
    if ((error_num = spider_db_lock_tables(&tmp_spider, 0)))
    {
      SPIDER_CONN_RESTORE_DASTATUS_AND_RESET_ERROR_NUM;
      if (error_num)
      {
        DBUG_RETURN(error_num);
      }
    }
    roop_count++;
  }
  DBUG_RETURN(0);
}

int spider_trx_another_flush_tables(
  SPIDER_TRX *trx
) {
  int error_num;
  int roop_count = 0, need_mon = 0;
  THD *thd = trx->thd;
  SPIDER_CONN *conn;
  ha_spider tmp_spider;
  SPIDER_SHARE tmp_share;
  long tmp_link_statuses = SPIDER_LINK_STATUS_OK;
  DBUG_ENTER("spider_trx_another_flush_tables");
  SPIDER_BACKUP_DASTATUS;
  memset((void*)&tmp_spider, 0, sizeof(ha_spider));
  tmp_share.link_count = 1;
  tmp_share.all_link_count = 1;
  tmp_share.link_statuses = &tmp_link_statuses;
  tmp_share.link_statuses_length = 1;
  tmp_spider.share = &tmp_share;
  tmp_spider.conns = &conn;
  tmp_spider.need_mons = &need_mon;
  while ((conn = (SPIDER_CONN*) my_hash_element(&trx->trx_another_conn_hash,
    roop_count)))
  {
    if ((error_num = spider_db_flush_tables(&tmp_spider, FALSE)))
    {
      SPIDER_CONN_RESTORE_DASTATUS_AND_RESET_ERROR_NUM;
      if (error_num)
        DBUG_RETURN(error_num);
    }
    roop_count++;
  }
  DBUG_RETURN(0);
}

int spider_trx_all_flush_tables(
  SPIDER_TRX *trx
) {
  int error_num;
  int roop_count = 0, need_mon = 0;
  THD *thd = trx->thd;
  SPIDER_CONN *conn;
  ha_spider tmp_spider;
  SPIDER_SHARE tmp_share;
  long tmp_link_statuses = SPIDER_LINK_STATUS_OK;
  DBUG_ENTER("spider_trx_all_flush_tables");
  SPIDER_BACKUP_DASTATUS;
  memset((void*)&tmp_spider, 0, sizeof(ha_spider));
  tmp_share.link_count = 1;
  tmp_share.all_link_count = 1;
  tmp_share.link_statuses = &tmp_link_statuses;
  tmp_share.link_statuses_length = 1;
  tmp_spider.share = &tmp_share;
  tmp_spider.conns = &conn;
  tmp_spider.need_mons = &need_mon;
  while ((conn = (SPIDER_CONN*) my_hash_element(&trx->trx_conn_hash,
    roop_count)))
  {
    if ((error_num = spider_db_flush_tables(&tmp_spider, TRUE)))
    {
      SPIDER_CONN_RESTORE_DASTATUS_AND_RESET_ERROR_NUM;
      if (error_num)
        DBUG_RETURN(error_num);
    }
    roop_count++;
  }
  DBUG_RETURN(0);
}

int spider_trx_all_unlock_tables(
  SPIDER_TRX *trx
) {
  int error_num;
  int roop_count = 0;
  THD *thd = trx->thd;
  SPIDER_CONN *conn;
  DBUG_ENTER("spider_trx_all_unlock_tables");
  SPIDER_BACKUP_DASTATUS;
  trx->tmp_spider->conns = &conn;
  while ((conn = (SPIDER_CONN*) my_hash_element(&trx->trx_conn_hash,
    roop_count)))
  {
    if ((error_num = spider_db_unlock_tables(trx->tmp_spider, 0)))
    {
      SPIDER_CONN_RESTORE_DASTATUS_AND_RESET_ERROR_NUM;
      if (error_num)
        DBUG_RETURN(error_num);
    }
    roop_count++;
  }
  DBUG_RETURN(0);
}

int spider_trx_all_start_trx(
  SPIDER_TRX *trx
) {
  int error_num, need_mon = 0;
  int roop_count = 0;
  THD *thd = trx->thd;
  SPIDER_CONN *conn;
  ha_spider tmp_spider;
  SPIDER_WIDE_HANDLER tmp_wide_handler;
  DBUG_ENTER("spider_trx_all_start_trx");
  SPIDER_BACKUP_DASTATUS;
  memset((void*)&tmp_spider, 0, sizeof(ha_spider));
  memset(&tmp_wide_handler, 0, sizeof(SPIDER_WIDE_HANDLER));
  tmp_spider.wide_handler = &tmp_wide_handler;
  tmp_wide_handler.trx = trx;
  tmp_spider.need_mons = &need_mon;
  while ((conn = (SPIDER_CONN*) my_hash_element(&trx->trx_conn_hash,
    roop_count)))
  {
    if (
      (spider_param_sync_trx_isolation(trx->thd) &&
        (error_num = spider_check_and_set_trx_isolation(conn, &need_mon))) ||
      (error_num = spider_internal_start_trx_for_connection(&tmp_spider,
        conn, 0))
    ) {
      SPIDER_CONN_RESTORE_DASTATUS_AND_RESET_ERROR_NUM;
      if (error_num)
        DBUG_RETURN(error_num);
    }
    roop_count++;
  }
  DBUG_RETURN(0);
}

int spider_trx_all_flush_logs(
  SPIDER_TRX *trx
) {
  int error_num;
  int roop_count = 0, need_mon = 0;
  THD *thd = trx->thd;
  SPIDER_CONN *conn;
  ha_spider tmp_spider;
  SPIDER_SHARE tmp_share;
  SPIDER_WIDE_HANDLER tmp_wide_handler;
  long tmp_link_statuses = SPIDER_LINK_STATUS_OK;
  uint conn_link_idx = 0;
  long net_read_timeout = 600;
  long net_write_timeout = 600;
  DBUG_ENTER("spider_trx_all_flush_logs");
  SPIDER_BACKUP_DASTATUS;
  memset((void*)&tmp_spider, 0, sizeof(ha_spider));
  memset(&tmp_wide_handler, 0, sizeof(SPIDER_WIDE_HANDLER));
  tmp_share.link_count = 1;
  tmp_share.all_link_count = 1;
  tmp_share.link_statuses = &tmp_link_statuses;
  tmp_share.link_statuses_length = 1;
  tmp_share.net_read_timeouts = &net_read_timeout;
  tmp_share.net_read_timeouts_length = 1;
  tmp_share.net_write_timeouts = &net_write_timeout;
  tmp_share.net_write_timeouts_length = 1;
  tmp_spider.share = &tmp_share;
  tmp_spider.conns = &conn;
  tmp_spider.need_mons = &need_mon;
  tmp_spider.conn_link_idx = &conn_link_idx;
  tmp_spider.wide_handler = &tmp_wide_handler;
  tmp_wide_handler.trx = trx;
  while ((conn = (SPIDER_CONN*) my_hash_element(&trx->trx_conn_hash,
    roop_count)))
  {
    if ((error_num = spider_db_flush_logs(&tmp_spider)))
    {
      SPIDER_CONN_RESTORE_DASTATUS_AND_RESET_ERROR_NUM;
      if (error_num)
        DBUG_RETURN(error_num);
    }
    roop_count++;
  }
  DBUG_RETURN(0);
}

void spider_free_trx_alter_table_alloc(
  SPIDER_TRX *trx,
  SPIDER_ALTER_TABLE *alter_table
) {
  DBUG_ENTER("spider_free_trx_alter_table_alloc");
  my_hash_delete(&trx->trx_alter_table_hash, (uchar*) alter_table);
  if (alter_table->tmp_char)
    spider_free(trx, alter_table->tmp_char, MYF(0));
  spider_free(trx, alter_table, MYF(0));
  DBUG_VOID_RETURN;
}

int spider_free_trx_alter_table(
  SPIDER_TRX *trx
) {
  SPIDER_ALTER_TABLE *alter_table;
  DBUG_ENTER("spider_free_trx_alter_table");
  while ((alter_table =
    (SPIDER_ALTER_TABLE*) my_hash_element(&trx->trx_alter_table_hash, 0)))
  {
    spider_free_trx_alter_table_alloc(trx, alter_table);
  }
  DBUG_RETURN(0);
}

/** Copy a string from one array to another */
static inline void spider_maybe_memcpy_indexed_string(
  char **dests,
  char **srcs,
  const uint* lengths,
  const int idx,
  char *&ptr)
{
  if (size_t len= sizeof(char) * lengths[idx])
  {
    dests[idx]= ptr;
    memcpy(ptr, srcs[idx], len);
    ptr+= len + 1;
  }
}

int spider_create_trx_alter_table(
  SPIDER_TRX *trx,
  SPIDER_SHARE *share,
  bool now_create
) {
  int error_num, link_idx;
  SPIDER_ALTER_TABLE *alter_table, *share_alter;
  char *tmp_name;
  char **tmp_server_names;
  char **tmp_tgt_table_names;
  char **tmp_tgt_dbs;
  char **tmp_tgt_hosts;
  char **tmp_tgt_usernames;
  char **tmp_tgt_passwords;
  char **tmp_tgt_sockets;
  char **tmp_tgt_wrappers;
  char **tmp_tgt_ssl_cas;
  char **tmp_tgt_ssl_capaths;
  char **tmp_tgt_ssl_certs;
  char **tmp_tgt_ssl_ciphers;
  char **tmp_tgt_ssl_keys;
  char **tmp_tgt_default_files;
  char **tmp_tgt_default_groups;
  char **tmp_tgt_dsns;
  char **tmp_tgt_filedsns;
  char **tmp_tgt_drivers;
  char **tmp_static_link_ids;
  uint *tmp_server_names_lengths;
  uint *tmp_tgt_table_names_lengths;
  uint *tmp_tgt_dbs_lengths;
  uint *tmp_tgt_hosts_lengths;
  uint *tmp_tgt_usernames_lengths;
  uint *tmp_tgt_passwords_lengths;
  uint *tmp_tgt_sockets_lengths;
  uint *tmp_tgt_wrappers_lengths;
  uint *tmp_tgt_ssl_cas_lengths;
  uint *tmp_tgt_ssl_capaths_lengths;
  uint *tmp_tgt_ssl_certs_lengths;
  uint *tmp_tgt_ssl_ciphers_lengths;
  uint *tmp_tgt_ssl_keys_lengths;
  uint *tmp_tgt_default_files_lengths;
  uint *tmp_tgt_default_groups_lengths;
  uint *tmp_tgt_dsns_lengths;
  uint *tmp_tgt_filedsns_lengths;
  uint *tmp_tgt_drivers_lengths;
  uint *tmp_static_link_ids_lengths;
  long *tmp_tgt_ports;
  long *tmp_tgt_ssl_vscs;
  long *tmp_monitoring_binlog_pos_at_failing;
  long *tmp_link_statuses;
  char *tmp_server_names_char;
  char *tmp_tgt_table_names_char;
  char *tmp_tgt_dbs_char;
  char *tmp_tgt_hosts_char;
  char *tmp_tgt_usernames_char;
  char *tmp_tgt_passwords_char;
  char *tmp_tgt_sockets_char;
  char *tmp_tgt_wrappers_char;
  char *tmp_tgt_ssl_cas_char;
  char *tmp_tgt_ssl_capaths_char;
  char *tmp_tgt_ssl_certs_char;
  char *tmp_tgt_ssl_ciphers_char;
  char *tmp_tgt_ssl_keys_char;
  char *tmp_tgt_default_files_char;
  char *tmp_tgt_default_groups_char;
  char *tmp_tgt_dsns_char;
  char *tmp_tgt_filedsns_char;
  char *tmp_tgt_drivers_char;
  char *tmp_static_link_ids_char;
  uint old_elements;

  DBUG_ENTER("spider_create_trx_alter_table");
  share_alter = &share->alter_table;

  if (!(alter_table = (SPIDER_ALTER_TABLE *)
    spider_bulk_malloc(spider_current_trx, SPD_MID_CREATE_TRX_ALTER_TABLE_1, MYF(MY_WME | MY_ZEROFILL),
      &alter_table, (uint) (sizeof(*alter_table)),
      &tmp_name, (uint) (sizeof(char) * (share->table_name_length + 1)),

      &tmp_server_names, (uint) (sizeof(char *) * share->all_link_count),
      &tmp_tgt_table_names, (uint) (sizeof(char *) * share->all_link_count),
      &tmp_tgt_dbs, (uint) (sizeof(char *) * share->all_link_count),
      &tmp_tgt_hosts, (uint) (sizeof(char *) * share->all_link_count),
      &tmp_tgt_usernames, (uint) (sizeof(char *) * share->all_link_count),
      &tmp_tgt_passwords, (uint) (sizeof(char *) * share->all_link_count),
      &tmp_tgt_sockets, (uint) (sizeof(char *) * share->all_link_count),
      &tmp_tgt_wrappers, (uint) (sizeof(char *) * share->all_link_count),
      &tmp_tgt_ssl_cas, (uint) (sizeof(char *) * share->all_link_count),
      &tmp_tgt_ssl_capaths, (uint) (sizeof(char *) * share->all_link_count),
      &tmp_tgt_ssl_certs, (uint) (sizeof(char *) * share->all_link_count),
      &tmp_tgt_ssl_ciphers, (uint) (sizeof(char *) * share->all_link_count),
      &tmp_tgt_ssl_keys, (uint) (sizeof(char *) * share->all_link_count),
      &tmp_tgt_default_files, (uint) (sizeof(char *) * share->all_link_count),
      &tmp_tgt_default_groups, (uint) (sizeof(char *) * share->all_link_count),
      &tmp_tgt_dsns, (uint) (sizeof(char *) * share->all_link_count),
      &tmp_tgt_filedsns, (uint) (sizeof(char *) * share->all_link_count),
      &tmp_tgt_drivers, (uint) (sizeof(char *) * share->all_link_count),
      &tmp_static_link_ids, (uint) (sizeof(char *) * share->all_link_count),

      &tmp_server_names_lengths, (uint) (sizeof(uint) * share->all_link_count),
      &tmp_tgt_table_names_lengths,
        (uint) (sizeof(uint) * share->all_link_count),
      &tmp_tgt_dbs_lengths, (uint) (sizeof(uint) * share->all_link_count),
      &tmp_tgt_hosts_lengths, (uint) (sizeof(uint) * share->all_link_count),
      &tmp_tgt_usernames_lengths,
        (uint) (sizeof(uint) * share->all_link_count),
      &tmp_tgt_passwords_lengths,
        (uint) (sizeof(uint) * share->all_link_count),
      &tmp_tgt_sockets_lengths, (uint) (sizeof(uint) * share->all_link_count),
      &tmp_tgt_wrappers_lengths, (uint) (sizeof(uint) * share->all_link_count),
      &tmp_tgt_ssl_cas_lengths, (uint) (sizeof(uint) * share->all_link_count),
      &tmp_tgt_ssl_capaths_lengths,
        (uint) (sizeof(uint) * share->all_link_count),
      &tmp_tgt_ssl_certs_lengths,
        (uint) (sizeof(uint) * share->all_link_count),
      &tmp_tgt_ssl_ciphers_lengths,
        (uint) (sizeof(uint) * share->all_link_count),
      &tmp_tgt_ssl_keys_lengths, (uint) (sizeof(uint) * share->all_link_count),
      &tmp_tgt_default_files_lengths,
        (uint) (sizeof(uint) * share->all_link_count),
      &tmp_tgt_default_groups_lengths,
        (uint) (sizeof(uint) * share->all_link_count),
      &tmp_tgt_dsns_lengths, (uint) (sizeof(uint) * share->all_link_count),
      &tmp_tgt_filedsns_lengths, (uint) (sizeof(uint) * share->all_link_count),
      &tmp_tgt_drivers_lengths, (uint) (sizeof(uint) * share->all_link_count),
      &tmp_static_link_ids_lengths,
        (uint) (sizeof(uint) * share->all_link_count),

      &tmp_tgt_ports, (uint) (sizeof(long) * share->all_link_count),
      &tmp_tgt_ssl_vscs, (uint) (sizeof(long) * share->all_link_count),
      &tmp_monitoring_binlog_pos_at_failing,
        (uint) (sizeof(long) * share->all_link_count),
      &tmp_link_statuses, (uint) (sizeof(long) * share->all_link_count),

      &tmp_server_names_char, (uint) (sizeof(char) *
        (share_alter->tmp_server_names_charlen + 1)),
      &tmp_tgt_table_names_char, (uint) (sizeof(char) *
        (share_alter->tmp_tgt_table_names_charlen + 1)),
      &tmp_tgt_dbs_char, (uint) (sizeof(char) *
        (share_alter->tmp_tgt_dbs_charlen + 1)),
      &tmp_tgt_hosts_char, (uint) (sizeof(char) *
        (share_alter->tmp_tgt_hosts_charlen + 1)),
      &tmp_tgt_usernames_char, (uint) (sizeof(char) *
        (share_alter->tmp_tgt_usernames_charlen + 1)),
      &tmp_tgt_passwords_char, (uint) (sizeof(char) *
        (share_alter->tmp_tgt_passwords_charlen + 1)),
      &tmp_tgt_sockets_char, (uint) (sizeof(char) *
        (share_alter->tmp_tgt_sockets_charlen + 1)),
      &tmp_tgt_wrappers_char, (uint) (sizeof(char) *
        (share_alter->tmp_tgt_wrappers_charlen + 1)),
      &tmp_tgt_ssl_cas_char, (uint) (sizeof(char) *
        (share_alter->tmp_tgt_ssl_cas_charlen + 1)),
      &tmp_tgt_ssl_capaths_char, (uint) (sizeof(char) *
        (share_alter->tmp_tgt_ssl_capaths_charlen + 1)),
      &tmp_tgt_ssl_certs_char, (uint) (sizeof(char) *
        (share_alter->tmp_tgt_ssl_certs_charlen + 1)),
      &tmp_tgt_ssl_ciphers_char, (uint) (sizeof(char) *
        (share_alter->tmp_tgt_ssl_ciphers_charlen + 1)),
      &tmp_tgt_ssl_keys_char, (uint) (sizeof(char) *
        (share_alter->tmp_tgt_ssl_keys_charlen + 1)),
      &tmp_tgt_default_files_char, (uint) (sizeof(char) *
        (share_alter->tmp_tgt_default_files_charlen + 1)),
      &tmp_tgt_default_groups_char, (uint) (sizeof(char) *
        (share_alter->tmp_tgt_default_groups_charlen + 1)),
      &tmp_tgt_dsns_char, (uint) (sizeof(char) *
        (share_alter->tmp_tgt_dsns_charlen + 1)),
      &tmp_tgt_filedsns_char, (uint) (sizeof(char) *
        (share_alter->tmp_tgt_filedsns_charlen + 1)),
      &tmp_tgt_drivers_char, (uint) (sizeof(char) *
        (share_alter->tmp_tgt_drivers_charlen + 1)),
      &tmp_static_link_ids_char, (uint) (sizeof(char) *
        (share_alter->tmp_static_link_ids_charlen + 1)),
      NullS))
  ) {
    error_num = HA_ERR_OUT_OF_MEM;
    goto error_alloc_alter_table;
  }
  alter_table->now_create = now_create;
  alter_table->table_name = tmp_name;
  memcpy(alter_table->table_name, share->table_name, share->table_name_length);
  alter_table->table_name_length = share->table_name_length;
  DBUG_PRINT("info",("spider table_name_hash_value=%u",
    share->table_name_hash_value));
  alter_table->table_name_hash_value = share->table_name_hash_value;
  alter_table->tmp_priority = share->priority;
  alter_table->link_count = share->link_count;
  alter_table->all_link_count = share->all_link_count;

  alter_table->tmp_server_names = tmp_server_names;
  alter_table->tmp_tgt_table_names = tmp_tgt_table_names;
  alter_table->tmp_tgt_dbs = tmp_tgt_dbs;
  alter_table->tmp_tgt_hosts = tmp_tgt_hosts;
  alter_table->tmp_tgt_usernames = tmp_tgt_usernames;
  alter_table->tmp_tgt_passwords = tmp_tgt_passwords;
  alter_table->tmp_tgt_sockets = tmp_tgt_sockets;
  alter_table->tmp_tgt_wrappers = tmp_tgt_wrappers;
  alter_table->tmp_tgt_ssl_cas = tmp_tgt_ssl_cas;
  alter_table->tmp_tgt_ssl_capaths = tmp_tgt_ssl_capaths;
  alter_table->tmp_tgt_ssl_certs = tmp_tgt_ssl_certs;
  alter_table->tmp_tgt_ssl_ciphers = tmp_tgt_ssl_ciphers;
  alter_table->tmp_tgt_ssl_keys = tmp_tgt_ssl_keys;
  alter_table->tmp_tgt_default_files = tmp_tgt_default_files;
  alter_table->tmp_tgt_default_groups = tmp_tgt_default_groups;
  alter_table->tmp_tgt_dsns = tmp_tgt_dsns;
  alter_table->tmp_tgt_filedsns = tmp_tgt_filedsns;
  alter_table->tmp_tgt_drivers = tmp_tgt_drivers;
  alter_table->tmp_static_link_ids = tmp_static_link_ids;

  alter_table->tmp_tgt_ports = tmp_tgt_ports;
  alter_table->tmp_tgt_ssl_vscs = tmp_tgt_ssl_vscs;
  alter_table->tmp_monitoring_binlog_pos_at_failing =
    tmp_monitoring_binlog_pos_at_failing;
  alter_table->tmp_link_statuses = tmp_link_statuses;

  alter_table->tmp_server_names_lengths = tmp_server_names_lengths;
  alter_table->tmp_tgt_table_names_lengths = tmp_tgt_table_names_lengths;
  alter_table->tmp_tgt_dbs_lengths = tmp_tgt_dbs_lengths;
  alter_table->tmp_tgt_hosts_lengths = tmp_tgt_hosts_lengths;
  alter_table->tmp_tgt_usernames_lengths = tmp_tgt_usernames_lengths;
  alter_table->tmp_tgt_passwords_lengths = tmp_tgt_passwords_lengths;
  alter_table->tmp_tgt_sockets_lengths = tmp_tgt_sockets_lengths;
  alter_table->tmp_tgt_wrappers_lengths = tmp_tgt_wrappers_lengths;
  alter_table->tmp_tgt_ssl_cas_lengths = tmp_tgt_ssl_cas_lengths;
  alter_table->tmp_tgt_ssl_capaths_lengths = tmp_tgt_ssl_capaths_lengths;
  alter_table->tmp_tgt_ssl_certs_lengths = tmp_tgt_ssl_certs_lengths;
  alter_table->tmp_tgt_ssl_ciphers_lengths = tmp_tgt_ssl_ciphers_lengths;
  alter_table->tmp_tgt_ssl_keys_lengths = tmp_tgt_ssl_keys_lengths;
  alter_table->tmp_tgt_default_files_lengths = tmp_tgt_default_files_lengths;
  alter_table->tmp_tgt_default_groups_lengths = tmp_tgt_default_groups_lengths;
  alter_table->tmp_tgt_dsns_lengths = tmp_tgt_dsns_lengths;
  alter_table->tmp_tgt_filedsns_lengths = tmp_tgt_filedsns_lengths;
  alter_table->tmp_tgt_drivers_lengths = tmp_tgt_drivers_lengths;
  alter_table->tmp_static_link_ids_lengths = tmp_static_link_ids_lengths;

  for(link_idx = 0; link_idx < (int) share->all_link_count; link_idx++)
  {
    spider_maybe_memcpy_indexed_string(
      tmp_server_names, share_alter->tmp_server_names,
      share_alter->tmp_server_names_lengths, link_idx, tmp_server_names_char);

    spider_maybe_memcpy_indexed_string(
      tmp_tgt_table_names, share_alter->tmp_tgt_table_names,
      share_alter->tmp_tgt_table_names_lengths, link_idx, tmp_tgt_table_names_char);

    spider_maybe_memcpy_indexed_string(
      tmp_tgt_dbs, share_alter->tmp_tgt_dbs,
      share_alter->tmp_tgt_dbs_lengths, link_idx, tmp_tgt_dbs_char);

    spider_maybe_memcpy_indexed_string(
      tmp_tgt_hosts, share_alter->tmp_tgt_hosts,
      share_alter->tmp_tgt_hosts_lengths, link_idx, tmp_tgt_hosts_char);

    spider_maybe_memcpy_indexed_string(
      tmp_tgt_usernames, share_alter->tmp_tgt_usernames,
      share_alter->tmp_tgt_usernames_lengths, link_idx, tmp_tgt_usernames_char);

    spider_maybe_memcpy_indexed_string(
      tmp_tgt_passwords, share_alter->tmp_tgt_passwords,
      share_alter->tmp_tgt_passwords_lengths, link_idx, tmp_tgt_passwords_char);

    spider_maybe_memcpy_indexed_string(
      tmp_tgt_sockets, share_alter->tmp_tgt_sockets,
      share_alter->tmp_tgt_sockets_lengths, link_idx, tmp_tgt_sockets_char);

    spider_maybe_memcpy_indexed_string(
      tmp_tgt_wrappers, share_alter->tmp_tgt_wrappers,
      share_alter->tmp_tgt_wrappers_lengths, link_idx, tmp_tgt_wrappers_char);

    spider_maybe_memcpy_indexed_string(
      tmp_tgt_ssl_cas, share_alter->tmp_tgt_ssl_cas,
      share_alter->tmp_tgt_ssl_cas_lengths, link_idx, tmp_tgt_ssl_cas_char);

    spider_maybe_memcpy_indexed_string(
      tmp_tgt_ssl_capaths, share_alter->tmp_tgt_ssl_capaths,
      share_alter->tmp_tgt_ssl_capaths_lengths, link_idx, tmp_tgt_ssl_capaths_char);

    spider_maybe_memcpy_indexed_string(
      tmp_tgt_ssl_certs, share_alter->tmp_tgt_ssl_certs,
      share_alter->tmp_tgt_ssl_certs_lengths, link_idx, tmp_tgt_ssl_certs_char);

    spider_maybe_memcpy_indexed_string(
      tmp_tgt_ssl_ciphers, share_alter->tmp_tgt_ssl_ciphers,
      share_alter->tmp_tgt_ssl_ciphers_lengths, link_idx, tmp_tgt_ssl_ciphers_char);

    spider_maybe_memcpy_indexed_string(
      tmp_tgt_ssl_keys, share_alter->tmp_tgt_ssl_keys,
      share_alter->tmp_tgt_ssl_keys_lengths, link_idx, tmp_tgt_ssl_keys_char);

    spider_maybe_memcpy_indexed_string(
      tmp_tgt_default_files, share_alter->tmp_tgt_default_files,
      share_alter->tmp_tgt_default_files_lengths, link_idx, tmp_tgt_default_files_char);

    spider_maybe_memcpy_indexed_string(
      tmp_tgt_default_groups, share_alter->tmp_tgt_default_groups,
      share_alter->tmp_tgt_default_groups_lengths, link_idx, tmp_tgt_default_groups_char);
    spider_maybe_memcpy_indexed_string(
      tmp_tgt_dsns, share_alter->tmp_tgt_dsns,
      share_alter->tmp_tgt_dsns_lengths, link_idx, tmp_tgt_dsns_char);

    spider_maybe_memcpy_indexed_string(
      tmp_tgt_filedsns, share_alter->tmp_tgt_filedsns,
      share_alter->tmp_tgt_filedsns_lengths, link_idx, tmp_tgt_filedsns_char);

    spider_maybe_memcpy_indexed_string(
      tmp_tgt_drivers, share_alter->tmp_tgt_drivers,
      share_alter->tmp_tgt_drivers_lengths, link_idx, tmp_tgt_drivers_char);

    spider_maybe_memcpy_indexed_string(
      tmp_static_link_ids, share_alter->tmp_static_link_ids,
      share_alter->tmp_static_link_ids_lengths, link_idx, tmp_static_link_ids_char);
  }

  memcpy(tmp_tgt_ports, share_alter->tmp_tgt_ports,
    sizeof(long) * share->all_link_count);
  memcpy(tmp_tgt_ssl_vscs, share_alter->tmp_tgt_ssl_vscs,
    sizeof(long) * share->all_link_count);
  memcpy(tmp_monitoring_binlog_pos_at_failing,
    share_alter->tmp_monitoring_binlog_pos_at_failing,
    sizeof(long) * share->all_link_count);
  memcpy(tmp_link_statuses, share_alter->tmp_link_statuses,
    sizeof(long) * share->all_link_count);

  memcpy(tmp_server_names_lengths, share_alter->tmp_server_names_lengths,
    sizeof(uint) * share->all_link_count);
  memcpy(tmp_tgt_table_names_lengths, share_alter->tmp_tgt_table_names_lengths,
    sizeof(uint) * share->all_link_count);
  memcpy(tmp_tgt_dbs_lengths, share_alter->tmp_tgt_dbs_lengths,
    sizeof(uint) * share->all_link_count);
  memcpy(tmp_tgt_hosts_lengths, share_alter->tmp_tgt_hosts_lengths,
    sizeof(uint) * share->all_link_count);
  memcpy(tmp_tgt_usernames_lengths, share_alter->tmp_tgt_usernames_lengths,
    sizeof(uint) * share->all_link_count);
  memcpy(tmp_tgt_passwords_lengths, share_alter->tmp_tgt_passwords_lengths,
    sizeof(uint) * share->all_link_count);
  memcpy(tmp_tgt_sockets_lengths, share_alter->tmp_tgt_sockets_lengths,
    sizeof(uint) * share->all_link_count);
  memcpy(tmp_tgt_wrappers_lengths, share_alter->tmp_tgt_wrappers_lengths,
    sizeof(uint) * share->all_link_count);
  memcpy(tmp_tgt_ssl_cas_lengths, share_alter->tmp_tgt_ssl_cas_lengths,
    sizeof(uint) * share->all_link_count);
  memcpy(tmp_tgt_ssl_capaths_lengths, share_alter->tmp_tgt_ssl_capaths_lengths,
    sizeof(uint) * share->all_link_count);
  memcpy(tmp_tgt_ssl_certs_lengths, share_alter->tmp_tgt_ssl_certs_lengths,
    sizeof(uint) * share->all_link_count);
  memcpy(tmp_tgt_ssl_ciphers_lengths, share_alter->tmp_tgt_ssl_ciphers_lengths,
    sizeof(uint) * share->all_link_count);
  memcpy(tmp_tgt_ssl_keys_lengths, share_alter->tmp_tgt_ssl_keys_lengths,
    sizeof(uint) * share->all_link_count);
  memcpy(tmp_tgt_default_files_lengths,
    share_alter->tmp_tgt_default_files_lengths,
    sizeof(uint) * share->all_link_count);
  memcpy(tmp_tgt_default_groups_lengths,
    share_alter->tmp_tgt_default_groups_lengths,
    sizeof(uint) * share->all_link_count);
  memcpy(tmp_tgt_dsns_lengths, share_alter->tmp_tgt_dsns_lengths,
    sizeof(uint) * share->all_link_count);
  memcpy(tmp_tgt_filedsns_lengths, share_alter->tmp_tgt_filedsns_lengths,
    sizeof(uint) * share->all_link_count);
  memcpy(tmp_tgt_drivers_lengths, share_alter->tmp_tgt_drivers_lengths,
    sizeof(uint) * share->all_link_count);
  memcpy(tmp_static_link_ids_lengths,
    share_alter->tmp_static_link_ids_lengths,
    sizeof(uint) * share->all_link_count);

  alter_table->tmp_server_names_length =
    share_alter->tmp_server_names_length;
  alter_table->tmp_tgt_table_names_length =
    share_alter->tmp_tgt_table_names_length;
  alter_table->tmp_tgt_dbs_length =
    share_alter->tmp_tgt_dbs_length;
  alter_table->tmp_tgt_hosts_length =
    share_alter->tmp_tgt_hosts_length;
  alter_table->tmp_tgt_usernames_length =
    share_alter->tmp_tgt_usernames_length;
  alter_table->tmp_tgt_passwords_length =
    share_alter->tmp_tgt_passwords_length;
  alter_table->tmp_tgt_sockets_length =
    share_alter->tmp_tgt_sockets_length;
  alter_table->tmp_tgt_wrappers_length =
    share_alter->tmp_tgt_wrappers_length;
  alter_table->tmp_tgt_ssl_cas_length =
    share_alter->tmp_tgt_ssl_cas_length;
  alter_table->tmp_tgt_ssl_capaths_length =
    share_alter->tmp_tgt_ssl_capaths_length;
  alter_table->tmp_tgt_ssl_certs_length =
    share_alter->tmp_tgt_ssl_certs_length;
  alter_table->tmp_tgt_ssl_ciphers_length =
    share_alter->tmp_tgt_ssl_ciphers_length;
  alter_table->tmp_tgt_ssl_keys_length =
    share_alter->tmp_tgt_ssl_keys_length;
  alter_table->tmp_tgt_default_files_length =
    share_alter->tmp_tgt_default_files_length;
  alter_table->tmp_tgt_default_groups_length =
    share_alter->tmp_tgt_default_groups_length;
  alter_table->tmp_tgt_dsns_length =
    share_alter->tmp_tgt_dsns_length;
  alter_table->tmp_tgt_filedsns_length =
    share_alter->tmp_tgt_filedsns_length;
  alter_table->tmp_tgt_drivers_length =
    share_alter->tmp_tgt_drivers_length;
  alter_table->tmp_static_link_ids_length =
    share_alter->tmp_static_link_ids_length;
  alter_table->tmp_tgt_ports_length =
    share_alter->tmp_tgt_ports_length;
  alter_table->tmp_tgt_ssl_vscs_length =
    share_alter->tmp_tgt_ssl_vscs_length;
  alter_table->tmp_monitoring_binlog_pos_at_failing_length =
    share_alter->tmp_monitoring_binlog_pos_at_failing_length;
  alter_table->tmp_link_statuses_length =
    share_alter->tmp_link_statuses_length;

  old_elements = trx->trx_alter_table_hash.array.max_element;
  if (my_hash_insert(&trx->trx_alter_table_hash, (uchar*) alter_table))
  {
    error_num = HA_ERR_OUT_OF_MEM;
    goto error;
  }
  if (trx->trx_alter_table_hash.array.max_element > old_elements)
  {
    spider_alloc_calc_mem(spider_current_trx,
      trx->trx_alter_table_hash,
      (trx->trx_alter_table_hash.array.max_element - old_elements) *
      trx->trx_alter_table_hash.array.size_of_element);
  }
  DBUG_RETURN(0);

error:
  spider_free(trx, alter_table, MYF(0));
error_alloc_alter_table:
  DBUG_RETURN(error_num);
}

<<<<<<< HEAD
bool spider_cmp_trx_alter_table(
  SPIDER_ALTER_TABLE *cmp1,
  SPIDER_ALTER_TABLE *cmp2
) {
  int roop_count;
  DBUG_ENTER("spider_cmp_trx_alter_table");
  if (
    cmp1->tmp_priority != cmp2->tmp_priority ||
    cmp1->link_count != cmp2->link_count ||
    cmp1->all_link_count != cmp2->all_link_count
  )
    DBUG_RETURN(TRUE);

  for (roop_count = 0; roop_count < (int) cmp1->all_link_count; roop_count++)
  {
    if (
      (
        cmp1->tmp_server_names[roop_count] !=
          cmp2->tmp_server_names[roop_count] &&
        (
          !cmp1->tmp_server_names[roop_count] ||
          !cmp2->tmp_server_names[roop_count] ||
          strcmp(cmp1->tmp_server_names[roop_count],
            cmp2->tmp_server_names[roop_count])
        )
      ) ||
      (
        cmp1->tmp_tgt_table_names[roop_count] !=
          cmp2->tmp_tgt_table_names[roop_count] &&
        (
          !cmp1->tmp_tgt_table_names[roop_count] ||
          !cmp2->tmp_tgt_table_names[roop_count] ||
          strcmp(cmp1->tmp_tgt_table_names[roop_count],
            cmp2->tmp_tgt_table_names[roop_count])
        )
      ) ||
      (
        cmp1->tmp_tgt_dbs[roop_count] !=
          cmp2->tmp_tgt_dbs[roop_count] &&
        (
          !cmp1->tmp_tgt_dbs[roop_count] ||
          !cmp2->tmp_tgt_dbs[roop_count] ||
          strcmp(cmp1->tmp_tgt_dbs[roop_count],
            cmp2->tmp_tgt_dbs[roop_count])
        )
      ) ||
      (
        cmp1->tmp_tgt_hosts[roop_count] !=
          cmp2->tmp_tgt_hosts[roop_count] &&
        (
          !cmp1->tmp_tgt_hosts[roop_count] ||
          !cmp2->tmp_tgt_hosts[roop_count] ||
          strcmp(cmp1->tmp_tgt_hosts[roop_count],
            cmp2->tmp_tgt_hosts[roop_count])
        )
      ) ||
      (
        cmp1->tmp_tgt_usernames[roop_count] !=
          cmp2->tmp_tgt_usernames[roop_count] &&
        (
          !cmp1->tmp_tgt_usernames[roop_count] ||
          !cmp2->tmp_tgt_usernames[roop_count] ||
          strcmp(cmp1->tmp_tgt_usernames[roop_count],
            cmp2->tmp_tgt_usernames[roop_count])
        )
      ) ||
      (
        cmp1->tmp_tgt_passwords[roop_count] !=
          cmp2->tmp_tgt_passwords[roop_count] &&
        (
          !cmp1->tmp_tgt_passwords[roop_count] ||
          !cmp2->tmp_tgt_passwords[roop_count] ||
          strcmp(cmp1->tmp_tgt_passwords[roop_count],
            cmp2->tmp_tgt_passwords[roop_count])
        )
      ) ||
      (
        cmp1->tmp_tgt_sockets[roop_count] !=
          cmp2->tmp_tgt_sockets[roop_count] &&
        (
          !cmp1->tmp_tgt_sockets[roop_count] ||
          !cmp2->tmp_tgt_sockets[roop_count] ||
          strcmp(cmp1->tmp_tgt_sockets[roop_count],
            cmp2->tmp_tgt_sockets[roop_count])
        )
      ) ||
      (
        cmp1->tmp_tgt_wrappers[roop_count] !=
          cmp2->tmp_tgt_wrappers[roop_count] &&
        (
          !cmp1->tmp_tgt_wrappers[roop_count] ||
          !cmp2->tmp_tgt_wrappers[roop_count] ||
          strcmp(cmp1->tmp_tgt_wrappers[roop_count],
            cmp2->tmp_tgt_wrappers[roop_count])
        )
      ) ||
      (
        cmp1->tmp_tgt_ssl_cas[roop_count] !=
          cmp2->tmp_tgt_ssl_cas[roop_count] &&
        (
          !cmp1->tmp_tgt_ssl_cas[roop_count] ||
          !cmp2->tmp_tgt_ssl_cas[roop_count] ||
          strcmp(cmp1->tmp_tgt_ssl_cas[roop_count],
            cmp2->tmp_tgt_ssl_cas[roop_count])
        )
      ) ||
      (
        cmp1->tmp_tgt_ssl_capaths[roop_count] !=
          cmp2->tmp_tgt_ssl_capaths[roop_count] &&
        (
          !cmp1->tmp_tgt_ssl_capaths[roop_count] ||
          !cmp2->tmp_tgt_ssl_capaths[roop_count] ||
          strcmp(cmp1->tmp_tgt_ssl_capaths[roop_count],
            cmp2->tmp_tgt_ssl_capaths[roop_count])
        )
      ) ||
      (
        cmp1->tmp_tgt_ssl_certs[roop_count] !=
          cmp2->tmp_tgt_ssl_certs[roop_count] &&
        (
          !cmp1->tmp_tgt_ssl_certs[roop_count] ||
          !cmp2->tmp_tgt_ssl_certs[roop_count] ||
          strcmp(cmp1->tmp_tgt_ssl_certs[roop_count],
            cmp2->tmp_tgt_ssl_certs[roop_count])
        )
      ) ||
      (
        cmp1->tmp_tgt_ssl_ciphers[roop_count] !=
          cmp2->tmp_tgt_ssl_ciphers[roop_count] &&
        (
          !cmp1->tmp_tgt_ssl_ciphers[roop_count] ||
          !cmp2->tmp_tgt_ssl_ciphers[roop_count] ||
          strcmp(cmp1->tmp_tgt_ssl_ciphers[roop_count],
            cmp2->tmp_tgt_ssl_ciphers[roop_count])
        )
      ) ||
      (
        cmp1->tmp_tgt_ssl_keys[roop_count] !=
          cmp2->tmp_tgt_ssl_keys[roop_count] &&
        (
          !cmp1->tmp_tgt_ssl_keys[roop_count] ||
          !cmp2->tmp_tgt_ssl_keys[roop_count] ||
          strcmp(cmp1->tmp_tgt_ssl_keys[roop_count],
            cmp2->tmp_tgt_ssl_keys[roop_count])
        )
      ) ||
      (
        cmp1->tmp_tgt_default_files[roop_count] !=
          cmp2->tmp_tgt_default_files[roop_count] &&
        (
          !cmp1->tmp_tgt_default_files[roop_count] ||
          !cmp2->tmp_tgt_default_files[roop_count] ||
          strcmp(cmp1->tmp_tgt_default_files[roop_count],
            cmp2->tmp_tgt_default_files[roop_count])
        )
      ) ||
      (
        cmp1->tmp_tgt_default_groups[roop_count] !=
          cmp2->tmp_tgt_default_groups[roop_count] &&
        (
          !cmp1->tmp_tgt_default_groups[roop_count] ||
          !cmp2->tmp_tgt_default_groups[roop_count] ||
          strcmp(cmp1->tmp_tgt_default_groups[roop_count],
            cmp2->tmp_tgt_default_groups[roop_count])
        )
      ) ||
      (
        cmp1->tmp_tgt_dsns[roop_count] !=
          cmp2->tmp_tgt_dsns[roop_count] &&
        (
          !cmp1->tmp_tgt_dsns[roop_count] ||
          !cmp2->tmp_tgt_dsns[roop_count] ||
          strcmp(cmp1->tmp_tgt_dsns[roop_count],
            cmp2->tmp_tgt_dsns[roop_count])
        )
      ) ||
      (
        cmp1->tmp_tgt_filedsns[roop_count] !=
          cmp2->tmp_tgt_filedsns[roop_count] &&
        (
          !cmp1->tmp_tgt_filedsns[roop_count] ||
          !cmp2->tmp_tgt_filedsns[roop_count] ||
          strcmp(cmp1->tmp_tgt_filedsns[roop_count],
            cmp2->tmp_tgt_filedsns[roop_count])
        )
      ) ||
      (
        cmp1->tmp_tgt_drivers[roop_count] !=
          cmp2->tmp_tgt_drivers[roop_count] &&
        (
          !cmp1->tmp_tgt_drivers[roop_count] ||
          !cmp2->tmp_tgt_drivers[roop_count] ||
          strcmp(cmp1->tmp_tgt_drivers[roop_count],
            cmp2->tmp_tgt_drivers[roop_count])
        )
      ) ||
      (
        cmp1->tmp_static_link_ids[roop_count] !=
          cmp2->tmp_static_link_ids[roop_count] &&
        (
          !cmp1->tmp_static_link_ids[roop_count] ||
          !cmp2->tmp_static_link_ids[roop_count] ||
          strcmp(cmp1->tmp_static_link_ids[roop_count],
            cmp2->tmp_static_link_ids[roop_count])
        )
      ) ||
      cmp1->tmp_tgt_ports[roop_count] != cmp2->tmp_tgt_ports[roop_count] ||
      cmp1->tmp_tgt_ssl_vscs[roop_count] !=
        cmp2->tmp_tgt_ssl_vscs[roop_count] ||
      cmp1->tmp_monitoring_binlog_pos_at_failing[roop_count] !=
        cmp2->tmp_monitoring_binlog_pos_at_failing[roop_count] ||
      cmp1->tmp_link_statuses[roop_count] !=
        cmp2->tmp_link_statuses[roop_count]
    )
      DBUG_RETURN(TRUE);
  }
  DBUG_RETURN(FALSE);
}

=======
>>>>>>> 04d731b6
int spider_free_trx_alloc(
  SPIDER_TRX *trx
) {
  int roop_count;
  DBUG_ENTER("spider_free_trx_alloc");
  if (trx->tmp_spider)
  {
    for (roop_count = 0; roop_count < SPIDER_DBTON_SIZE; ++roop_count)
    {
      if (trx->tmp_spider->dbton_handler[roop_count])
      {
        delete trx->tmp_spider->dbton_handler[roop_count];
        trx->tmp_spider->dbton_handler[roop_count] = NULL;
      }
    }
    if (trx->tmp_spider->result_list.sqls)
    {
      delete [] trx->tmp_spider->result_list.sqls;
      trx->tmp_spider->result_list.sqls = NULL;
    }
    delete trx->tmp_spider;
    trx->tmp_spider = NULL;
  }
  if (trx->tmp_share)
  {
    for (roop_count = 0; roop_count < SPIDER_DBTON_SIZE; ++roop_count)
    {
      if (trx->tmp_share->dbton_share[roop_count])
      {
        delete trx->tmp_share->dbton_share[roop_count];
        trx->tmp_share->dbton_share[roop_count] = NULL;
      }
    }
    spider_free_tmp_share_alloc(trx->tmp_share);
  }
  spider_db_udf_free_set_names(trx);
  for (roop_count = spider_param_udf_table_lock_mutex_count() - 1;
    roop_count >= 0; roop_count--)
    pthread_mutex_destroy(&trx->udf_table_mutexes[roop_count]);
  spider_free_trx_ha(trx);
  spider_free_trx_conn(trx, TRUE);
  spider_free_trx_alter_table(trx);
  spider_free_mem_calc(spider_current_trx,
    trx->trx_conn_hash_id,
    trx->trx_conn_hash.array.max_element *
    trx->trx_conn_hash.array.size_of_element);
  my_hash_free(&trx->trx_conn_hash);
  spider_free_mem_calc(spider_current_trx,
    trx->trx_another_conn_hash_id,
    trx->trx_another_conn_hash.array.max_element *
    trx->trx_another_conn_hash.array.size_of_element);
  my_hash_free(&trx->trx_another_conn_hash);
  spider_free_mem_calc(spider_current_trx,
    trx->trx_ha_hash_id,
    trx->trx_ha_hash.array.max_element *
    trx->trx_ha_hash.array.size_of_element);
  my_hash_free(&trx->trx_ha_hash);
  spider_free_mem_calc(spider_current_trx,
    trx->trx_alter_table_hash_id,
    trx->trx_alter_table_hash.array.max_element *
    trx->trx_alter_table_hash.array.size_of_element);
  my_hash_free(&trx->trx_alter_table_hash);
  free_root(&trx->mem_root, MYF(0));
  DBUG_RETURN(0);
}

/* Get or create a trx associated with the given THD. */
SPIDER_TRX *spider_get_trx(
  THD *thd,
  bool regist_allocated_thds,
  int *error_num
) {
  int roop_count = 0, roop_count2;
  SPIDER_TRX *trx;
  SPIDER_SHARE *tmp_share;
  SPIDER_WIDE_HANDLER *tmp_wide_handler;
  pthread_mutex_t *udf_table_mutexes;
  DBUG_ENTER("spider_get_trx");

  if (
    !thd ||
    !(trx = (SPIDER_TRX*) thd_get_ha_data(thd, spider_hton_ptr))
  ) {
    DBUG_PRINT("info",("spider create new trx"));
    if (!(trx = (SPIDER_TRX *)
      spider_bulk_malloc(NULL, SPD_MID_GET_TRX_1, MYF(MY_WME | MY_ZEROFILL),
        &trx, (uint) (sizeof(*trx)),
        &tmp_share, (uint) (sizeof(SPIDER_SHARE)),
        &tmp_wide_handler, (uint) sizeof(SPIDER_WIDE_HANDLER),
        &udf_table_mutexes, (uint) (sizeof(pthread_mutex_t) *
          spider_param_udf_table_lock_mutex_count()),
        NullS))
    )
      goto error_alloc_trx;

    SPD_INIT_ALLOC_ROOT(&trx->mem_root, 4096, 0, MYF(MY_WME));
    trx->tmp_share = tmp_share;
    trx->udf_table_mutexes = udf_table_mutexes;

    for (roop_count = 0;
      roop_count < (int) spider_param_udf_table_lock_mutex_count();
      roop_count++)
    {
      if (mysql_mutex_init(spd_key_mutex_udf_table,
        &trx->udf_table_mutexes[roop_count], MY_MUTEX_INIT_FAST))
        goto error_init_udf_table_mutex;
    }

    if (my_hash_init(PSI_INSTRUMENT_ME, &trx->trx_conn_hash,
                     spd_charset_utf8mb3_bin, 32, 0, 0, spider_conn_get_key, 0,
                     0))
      goto error_init_hash;
    spider_alloc_calc_mem_init(trx->trx_conn_hash, SPD_MID_GET_TRX_2);
    spider_alloc_calc_mem(
      thd ? ((SPIDER_TRX *) thd_get_ha_data(thd, spider_hton_ptr)) : NULL,
      trx->trx_conn_hash,
      trx->trx_conn_hash.array.max_element *
      trx->trx_conn_hash.array.size_of_element);

    if (my_hash_init(PSI_INSTRUMENT_ME, &trx->trx_another_conn_hash,
                     spd_charset_utf8mb3_bin, 32, 0, 0, spider_conn_get_key, 0,
                     0))
      goto error_init_another_hash;
    spider_alloc_calc_mem_init(trx->trx_another_conn_hash, SPD_MID_GET_TRX_3);
    spider_alloc_calc_mem(
      thd ? ((SPIDER_TRX *) thd_get_ha_data(thd, spider_hton_ptr)) : NULL,
      trx->trx_another_conn_hash,
      trx->trx_another_conn_hash.array.max_element *
      trx->trx_another_conn_hash.array.size_of_element);

    if (my_hash_init(PSI_INSTRUMENT_ME, &trx->trx_alter_table_hash,
                     spd_charset_utf8mb3_bin, 32, 0, 0,
                     spider_alter_tbl_get_key, 0, 0))
      goto error_init_alter_hash;
    spider_alloc_calc_mem_init(trx->trx_alter_table_hash, SPD_MID_GET_TRX_8);
    spider_alloc_calc_mem(
      thd ? ((SPIDER_TRX *) thd_get_ha_data(thd, spider_hton_ptr)) : NULL,
      trx->trx_alter_table_hash,
      trx->trx_alter_table_hash.array.max_element *
      trx->trx_alter_table_hash.array.size_of_element);

    if (my_hash_init(PSI_INSTRUMENT_ME, &trx->trx_ha_hash,
                     spd_charset_utf8mb3_bin, 32, 0, 0, spider_trx_ha_get_key,
                     0, 0))
      goto error_init_trx_ha_hash;
    spider_alloc_calc_mem_init(trx->trx_ha_hash, SPD_MID_GET_TRX_9);
    spider_alloc_calc_mem(
      thd ? ((SPIDER_TRX *) thd_get_ha_data(thd, spider_hton_ptr)) : NULL,
      trx->trx_ha_hash,
      trx->trx_ha_hash.array.max_element *
      trx->trx_ha_hash.array.size_of_element);

    trx->thd = (THD*) thd;
    if (thd)
      trx->thd_hash_value = my_calc_hash(&spider_allocated_thds,
        (uchar*) thd, sizeof(THD *));
    else
      trx->thd_hash_value = 0;
    pthread_mutex_lock(&spider_thread_id_mutex);
    trx->spider_thread_id = spider_thread_id;
    ++spider_thread_id;
    pthread_mutex_unlock(&spider_thread_id_mutex);
    trx->trx_conn_adjustment = 1;

    if (thd)
    {
      spider_set_tmp_share_pointer(trx->tmp_share, trx->tmp_connect_info,
        trx->tmp_connect_info_length, trx->tmp_long, trx->tmp_longlong);
      if (
        spider_set_connect_info_default(
          trx->tmp_share,
#ifdef WITH_PARTITION_STORAGE_ENGINE
          NULL,
          NULL,
#endif
          NULL
        ) ||
        spider_set_connect_info_default_db_table(
          trx->tmp_share,
          "", 0,
          "", 0
        ) ||
        spider_create_conn_keys(trx->tmp_share)
      ) {
        goto error_set_connect_info_default;
      }

      if (!(trx->tmp_spider = new (&trx->mem_root) ha_spider()))
      {
        goto error_alloc_spider;
      }
      trx->tmp_spider->need_mons = &trx->tmp_need_mon;
      trx->tmp_spider->share = trx->tmp_share;
      trx->tmp_spider->wide_handler = tmp_wide_handler;
      tmp_wide_handler->trx = trx;
      trx->tmp_spider->dbton_handler = trx->tmp_dbton_handler;
      if (!(trx->tmp_spider->result_list.sqls =
        new spider_string[trx->tmp_share->link_count]))
      {
        goto error_init_result_list_sql;
      }
      for (roop_count2 = 0; roop_count2 < (int) trx->tmp_share->link_count;
        ++roop_count2)
      {
        trx->tmp_spider->result_list.sqls[roop_count2].init_calc_mem(SPD_MID_GET_TRX_10);
        trx->tmp_spider->result_list.sqls[roop_count2].set_charset(
          trx->tmp_share->access_charset);
      }

      for (roop_count2 = 0; roop_count2 < SPIDER_DBTON_SIZE; ++roop_count2)
      {
        if (!spider_dbton[roop_count2].init)
          continue;

        if (!(trx->tmp_share->dbton_share[roop_count2] =
          spider_dbton[roop_count2].create_db_share(trx->tmp_share)))
        {
          goto error_create_db_share;
        }
        if (trx->tmp_share->dbton_share[roop_count2]->init())
        {
          delete trx->tmp_share->dbton_share[roop_count2];
          trx->tmp_share->dbton_share[roop_count2] = NULL;
          goto error_create_db_share;
        }

        if (!(trx->tmp_spider->dbton_handler[roop_count2] =
          spider_dbton[roop_count2].create_db_handler(trx->tmp_spider,
            trx->tmp_share->dbton_share[roop_count2])))
        {
          goto error_create_db_share;
        }
        if (trx->tmp_spider->dbton_handler[roop_count2]->init())
        {
          delete trx->tmp_spider->dbton_handler[roop_count2];
          trx->tmp_spider->dbton_handler[roop_count2] = NULL;
          goto error_create_db_share;
        }
      }

      if (regist_allocated_thds)
      {
        pthread_mutex_lock(&spider_allocated_thds_mutex);
        uint old_elements = spider_allocated_thds.array.max_element;
        if (my_hash_insert(&spider_allocated_thds, (uchar*) thd))
        {
          pthread_mutex_unlock(&spider_allocated_thds_mutex);
          goto error_allocated_thds_insert;
        }
        if (spider_allocated_thds.array.max_element > old_elements)
        {
          spider_alloc_calc_mem(trx,
            spider_allocated_thds,
            (spider_allocated_thds.array.max_element - old_elements) *
            spider_allocated_thds.array.size_of_element);
        }
        pthread_mutex_unlock(&spider_allocated_thds_mutex);
        trx->registed_allocated_thds = TRUE;
      }
      thd_set_ha_data(thd, spider_hton_ptr, trx);
    }
  }

  DBUG_PRINT("info",("spider trx=%p", trx));
  DBUG_RETURN(trx);

error_allocated_thds_insert:
error_alloc_spider:
error_create_db_share:
  if (thd)
  {
    delete [] trx->tmp_spider->result_list.sqls;
    trx->tmp_spider->result_list.sqls = NULL;
  }
error_init_result_list_sql:
  if (thd)
  {
    delete trx->tmp_spider;
    trx->tmp_spider = NULL;
    for (roop_count2 = 0; roop_count2 < SPIDER_DBTON_SIZE; ++roop_count2)
    {
      if (trx->tmp_spider->dbton_handler[roop_count2])
      {
        delete trx->tmp_spider->dbton_handler[roop_count2];
        trx->tmp_spider->dbton_handler[roop_count2] = NULL;
      }
      if (trx->tmp_share->dbton_share[roop_count2])
      {
        delete trx->tmp_share->dbton_share[roop_count2];
        trx->tmp_share->dbton_share[roop_count2] = NULL;
      }
    }
  }
error_set_connect_info_default:
  if (thd)
  {
    spider_free_tmp_share_alloc(trx->tmp_share);
  }
  spider_free_mem_calc(trx,
    trx->trx_ha_hash_id,
    trx->trx_ha_hash.array.max_element *
    trx->trx_ha_hash.array.size_of_element);
  my_hash_free(&trx->trx_ha_hash);
error_init_trx_ha_hash:
  spider_free_mem_calc(
    thd ? ((SPIDER_TRX *) thd_get_ha_data(thd, spider_hton_ptr)) : NULL,
    trx->trx_alter_table_hash_id,
    trx->trx_alter_table_hash.array.max_element *
    trx->trx_alter_table_hash.array.size_of_element);
  my_hash_free(&trx->trx_alter_table_hash);
error_init_alter_hash:
  spider_free_mem_calc(
    thd ? ((SPIDER_TRX *) thd_get_ha_data(thd, spider_hton_ptr)) : NULL,
    trx->trx_another_conn_hash_id,
    trx->trx_another_conn_hash.array.max_element *
    trx->trx_another_conn_hash.array.size_of_element);
  my_hash_free(&trx->trx_another_conn_hash);
error_init_another_hash:
  spider_free_mem_calc(
    thd ? ((SPIDER_TRX *) thd_get_ha_data(thd, spider_hton_ptr)) : NULL,
    trx->trx_conn_hash_id,
    trx->trx_conn_hash.array.max_element *
    trx->trx_conn_hash.array.size_of_element);
  my_hash_free(&trx->trx_conn_hash);
error_init_hash:
  if (roop_count > 0)
  {
    for (roop_count--; roop_count >= 0; roop_count--)
      pthread_mutex_destroy(&trx->udf_table_mutexes[roop_count]);
  }
error_init_udf_table_mutex:
  free_root(&trx->mem_root, MYF(0));
  spider_free(NULL, trx, MYF(0));
error_alloc_trx:
  *error_num = HA_ERR_OUT_OF_MEM;
  DBUG_RETURN(NULL);
}

int spider_free_trx(
  SPIDER_TRX *trx,
  bool need_lock,
  bool reset_ha_data
) {
  DBUG_ENTER("spider_free_trx");
  if (trx->thd)
  {
    if (trx->registed_allocated_thds)
    {
      if (need_lock)
        pthread_mutex_lock(&spider_allocated_thds_mutex);
      my_hash_delete(&spider_allocated_thds, (uchar*) trx->thd);
      if (need_lock)
        pthread_mutex_unlock(&spider_allocated_thds_mutex);
    }
    if (reset_ha_data)
      thd_set_ha_data(trx->thd, spider_hton_ptr, NULL);
  }
  spider_free_trx_alloc(trx);
  spider_merge_mem_calc(trx, TRUE);
  spider_free(NULL, trx, MYF(0));
  DBUG_RETURN(0);
}

int spider_check_and_set_trx_isolation(
  SPIDER_CONN *conn,
  int *need_mon
) {
  THD *thd = conn->thd;
  int trx_isolation;
  DBUG_ENTER("spider_check_and_set_trx_isolation");
  if (thd->system_thread == SYSTEM_THREAD_SLAVE_SQL)
  {
    if ((trx_isolation = spider_param_slave_trx_isolation()) == -1)
    {
      trx_isolation = thd_tx_isolation(thd);
      DBUG_PRINT("info",("spider local trx_isolation=%d", trx_isolation));
    } else {
      DBUG_PRINT("info",("spider slave trx_isolation=%d", trx_isolation));
    }
  } else {
    trx_isolation = thd_tx_isolation(thd);
    DBUG_PRINT("info",("spider local trx_isolation=%d", trx_isolation));
  }
  spider_conn_queue_trx_isolation(conn, trx_isolation);
  DBUG_RETURN(0);
}

int spider_check_and_set_autocommit(
  THD *thd,
  SPIDER_CONN *conn,
  int *need_mon
) {
  DBUG_ENTER("spider_check_and_set_autocommit");
  spider_conn_queue_autocommit(
    conn, !thd_test_options(thd, OPTION_NOT_AUTOCOMMIT));
  DBUG_RETURN(0);
}

int spider_check_and_set_sql_log_off(
  THD *thd,
  SPIDER_CONN *conn,
  int *need_mon
) {
  int internal_sql_log_off;
  DBUG_ENTER("spider_check_and_set_sql_log_off");

  internal_sql_log_off = spider_param_internal_sql_log_off(thd);
  if (internal_sql_log_off != -1)
  {
    if (internal_sql_log_off)
    {
      spider_conn_queue_sql_log_off(conn, TRUE);
    } else {
      spider_conn_queue_sql_log_off(conn, FALSE);
    }
  }
  DBUG_RETURN(0);
}

int spider_check_and_set_wait_timeout(
  THD *thd,
  SPIDER_CONN *conn,
  int *need_mon
) {
  int wait_timeout;
  DBUG_ENTER("spider_check_and_set_wait_timeout");

  wait_timeout = spider_param_wait_timeout(thd);
  if (wait_timeout > 0)
  {
    spider_conn_queue_wait_timeout(conn, wait_timeout);
  }
  DBUG_RETURN(0);
}

int spider_check_and_set_sql_mode(
  THD *thd,
  SPIDER_CONN *conn,
  int *need_mon
) {
  DBUG_ENTER("spider_check_and_set_sql_mode");
  spider_conn_queue_sql_mode(conn, thd->variables.sql_mode);
  DBUG_RETURN(0);
}

int spider_check_and_set_time_zone(
  THD *thd,
  SPIDER_CONN *conn,
  int *need_mon
) {
  Time_zone *time_zone;
  DBUG_ENTER("spider_check_and_set_time_zone");

  time_zone = thd->variables.time_zone;
  DBUG_PRINT("info",("spider local time_zone=%p", time_zone));
/*
  DBUG_PRINT("info",("spider conn->time_zone=%p", conn->time_zone));
  if (time_zone != conn->time_zone)
  {
*/
    spider_conn_queue_time_zone(conn, time_zone);
/*
    conn->time_zone = time_zone;
  }
*/
  DBUG_RETURN(0);
}

static int spider_xa_lock(
  XID_STATE *xid_state,
  XID *xid
) {
  THD *thd = current_thd;
  int error_num;
  const char *old_proc_info;
  DBUG_ENTER("spider_xa_lock");
#ifdef SPIDER_XID_USES_xid_cache_iterate
#else
  my_hash_value_type hash_value = my_calc_hash(spd_db_att_xid_cache,
    (uchar*) xid_state->xid.key(), xid_state->xid.key_length());
#ifdef XID_CACHE_IS_SPLITTED
  uint idx = hash_value % *spd_db_att_xid_cache_split_num;
#endif
#endif
  old_proc_info = thd_proc_info(thd, "Locking xid by Spider");
#ifdef SPIDER_XID_USES_xid_cache_iterate
  if (xid_cache_insert(thd, xid_state, xid))
  {
    error_num = (spider_stmt_da_sql_errno(thd) == ER_XAER_DUPID ?
      ER_SPIDER_XA_LOCKED_NUM : HA_ERR_OUT_OF_MEM);
    goto error;
  }
#else
#ifdef XID_CACHE_IS_SPLITTED
  pthread_mutex_lock(&spd_db_att_LOCK_xid_cache[idx]);
#else
  pthread_mutex_lock(spd_db_att_LOCK_xid_cache);
#endif
#ifdef XID_CACHE_IS_SPLITTED
  if (my_hash_search_using_hash_value(&spd_db_att_xid_cache[idx], hash_value,
    xid_state->xid.key(), xid_state->xid.key_length()))
#else
  if (my_hash_search_using_hash_value(spd_db_att_xid_cache, hash_value,
    xid_state->xid.key(), xid_state->xid.key_length()))
#endif
  {
    error_num = ER_SPIDER_XA_LOCKED_NUM;
    goto error;
  }
  if (my_hash_insert(spd_db_att_xid_cache, (uchar*)xid_state))
  {
    error_num = HA_ERR_OUT_OF_MEM;
    goto error;
  }
#ifdef XID_CACHE_IS_SPLITTED
  pthread_mutex_unlock(&spd_db_att_LOCK_xid_cache[idx]);
#else
  pthread_mutex_unlock(spd_db_att_LOCK_xid_cache);
#endif
#endif
  thd_proc_info(thd, old_proc_info);
  DBUG_RETURN(0);

error:
#ifdef SPIDER_XID_USES_xid_cache_iterate
#else
#ifdef XID_CACHE_IS_SPLITTED
  pthread_mutex_unlock(&spd_db_att_LOCK_xid_cache[idx]);
#else
  pthread_mutex_unlock(spd_db_att_LOCK_xid_cache);
#endif
#endif
  thd_proc_info(thd, old_proc_info);
  DBUG_RETURN(error_num);
}

static int spider_xa_unlock(
  XID_STATE *xid_state
) {
  THD *thd = current_thd;
  const char *old_proc_info;
  DBUG_ENTER("spider_xa_unlock");
#ifdef SPIDER_XID_USES_xid_cache_iterate
#else
#endif
  old_proc_info = thd_proc_info(thd, "Unlocking xid by Spider");
#ifdef SPIDER_XID_USES_xid_cache_iterate
  xid_cache_delete(thd, xid_state);
#else
#ifdef XID_CACHE_IS_SPLITTED
  pthread_mutex_lock(&spd_db_att_LOCK_xid_cache[idx]);
#else
  pthread_mutex_lock(spd_db_att_LOCK_xid_cache);
#endif
  my_hash_delete(spd_db_att_xid_cache, (uchar *)xid_state);
#ifdef XID_CACHE_IS_SPLITTED
  pthread_mutex_unlock(&spd_db_att_LOCK_xid_cache[idx]);
#else
  pthread_mutex_unlock(spd_db_att_LOCK_xid_cache);
#endif
#endif
  thd_proc_info(thd, old_proc_info);
  DBUG_RETURN(0);
}

int spider_start_internal_consistent_snapshot(
  SPIDER_TRX *trx,
  SPIDER_CONN *conn,
  int *need_mon
) {
  DBUG_ENTER("spider_start_internal_consistent_snapshot");
  if (trx->trx_consistent_snapshot)
    DBUG_RETURN(spider_db_consistent_snapshot(conn, need_mon));
  DBUG_RETURN(0);
}

int spider_internal_start_trx(
  ha_spider *spider
) {
  int error_num;
  SPIDER_TRX *trx = spider->wide_handler->trx;
  THD *thd = trx->thd;
  bool xa_lock = FALSE;
  DBUG_ENTER("spider_internal_start_trx");

  if (!trx->trx_start)
  {
    if (!trx->trx_consistent_snapshot)
    {
      trx->use_consistent_snapshot =
        spider_param_use_consistent_snapshot(thd);
      trx->internal_xa = spider_param_internal_xa(thd);
      trx->internal_xa_snapshot = spider_param_internal_xa_snapshot(thd);
    }
  }
  spider->wide_handler->consistent_snapshot = FALSE;
  if (trx->trx_consistent_snapshot)
  {
    if (trx->internal_xa && trx->internal_xa_snapshot < 2)
    {
      error_num = ER_SPIDER_CANT_USE_BOTH_INNER_XA_AND_SNAPSHOT_NUM;
      my_message(error_num, ER_SPIDER_CANT_USE_BOTH_INNER_XA_AND_SNAPSHOT_STR,
        MYF(0));
      goto error;
    } else if (!trx->internal_xa || trx->internal_xa_snapshot == 2)
    {
      spider->wide_handler->consistent_snapshot = TRUE;
    }
  }
  DBUG_PRINT("info",("spider trx->trx_start= %s",
    trx->trx_start ? "TRUE" : "FALSE"));
  if (!trx->trx_start)
  {
    if (
      thd->transaction->xid_state.is_explicit_XA() &&
      spider_param_support_xa()
    ) {
      trx->trx_xa = TRUE;
      thd_get_xid(thd, (MYSQL_XID*) &trx->xid);
    }

    if (
      !trx->trx_xa &&
      trx->internal_xa &&
      (!trx->trx_consistent_snapshot || trx->internal_xa_snapshot == 3) &&
      spider->wide_handler->sql_command != SQLCOM_LOCK_TABLES
    ) {
      trx->trx_xa = TRUE;
      trx->xid.formatID = 1;
      if (spider_param_internal_xa_id_type(thd) == 0)
      {
        trx->xid.gtrid_length
          = my_sprintf(trx->xid.data,
          (trx->xid.data, "%lx", thd_get_thread_id(thd)));
      } else {
        trx->xid.gtrid_length
          = my_sprintf(trx->xid.data,
          (trx->xid.data, "%lx%016llx", thd_get_thread_id(thd),
            thd->query_id));
      }
      trx->xid.bqual_length
        = my_sprintf(trx->xid.data + trx->xid.gtrid_length,
        (trx->xid.data + trx->xid.gtrid_length, "%lx",
        thd->variables.server_id));

#ifdef SPIDER_XID_STATE_HAS_in_thd
      trx->internal_xid_state.in_thd = 1;
#endif
      if ((error_num = spider_xa_lock(&trx->internal_xid_state, &trx->xid)))
      {
        if (error_num == ER_SPIDER_XA_LOCKED_NUM)
          my_message(error_num, ER_SPIDER_XA_LOCKED_STR, MYF(0));
        goto error;
      }
      xa_lock = TRUE;
    } else
      trx->internal_xa = FALSE;

    DBUG_PRINT("info",("spider trx->trx_consistent_snapshot= %s",
      trx->trx_consistent_snapshot ? "TRUE" : "FALSE"));
    if (!trx->trx_consistent_snapshot)
    {
      trans_register_ha(thd, FALSE, spider_hton_ptr, 0);
      if (thd_test_options(thd, OPTION_NOT_AUTOCOMMIT | OPTION_BEGIN))
        trans_register_ha(thd, TRUE, spider_hton_ptr, 0);
    }
    trx->trx_start = TRUE;
    trx->trx_xa_prepared = FALSE;
    trx->updated_in_this_trx = FALSE;
    DBUG_PRINT("info",("spider trx->updated_in_this_trx=FALSE"));
  }
  DBUG_RETURN(0);

error:
  if (xa_lock)
    spider_xa_unlock(&trx->internal_xid_state);
  DBUG_RETURN(error_num);
}

int spider_internal_start_trx_for_connection(
  ha_spider *spider,
  SPIDER_CONN *conn,
  int link_idx
) {
  int error_num;
  SPIDER_TRX *trx = spider->wide_handler->trx;
  THD *thd = trx->thd;
  bool sync_autocommit = spider_param_sync_autocommit(thd);
  double ping_interval_at_trx_start =
    spider_param_ping_interval_at_trx_start(thd);
  time_t tmp_time = (time_t) time((time_t*) 0);
  DBUG_ENTER("spider_internal_start_trx_for_connection");
  if (
    conn->server_lost ||
    difftime(tmp_time, conn->ping_time) >= ping_interval_at_trx_start
  ) {
    spider_conn_queue_ping(spider, conn, link_idx);
  }
  conn->disable_reconnect = TRUE;
  if (
    (error_num = spider_check_and_set_sql_log_off(thd, conn,
      &spider->need_mons[link_idx])) ||
    (error_num = spider_check_and_set_wait_timeout(thd, conn,
      &spider->need_mons[link_idx])) ||
    (spider_param_sync_sql_mode(thd) &&
      (error_num = spider_check_and_set_sql_mode(thd, conn,
        &spider->need_mons[link_idx]))) ||
    (sync_autocommit &&
      (error_num = spider_check_and_set_autocommit(thd, conn,
        &spider->need_mons[link_idx])))
  )
    goto error;

  if (spider->wide_handler->consistent_snapshot)
  {
    if ((error_num = spider_start_internal_consistent_snapshot(trx, conn,
      &spider->need_mons[link_idx])))
      goto error;
  }

  DBUG_PRINT("info",("spider sync_autocommit = %d", sync_autocommit));
  DBUG_PRINT("info",("spider conn->semi_trx_chk = %d", conn->semi_trx_chk));
  DBUG_PRINT("info",("spider conn->table_lock = %d", conn->table_lock));
  DBUG_PRINT("info",("spider conn->autocommit = %d", conn->autocommit));
  DBUG_PRINT("info",("spider semi_trx = %d", spider_param_semi_trx(thd)));
  conn->semi_trx = FALSE;
  if (conn->table_lock == 3)
  {
    DBUG_PRINT("info",("spider conn->table_lock == 3"));
    conn->disable_xa = TRUE;
  } else if (trx->trx_xa)
  {
    DBUG_PRINT("info",("spider trx->trx_xa"));
    if (
      sync_autocommit &&
      conn->semi_trx_chk &&
      !conn->table_lock &&
      (
        (!conn->queued_autocommit && conn->autocommit == 1) ||
        (conn->queued_autocommit && conn->queued_autocommit_val == TRUE)
      ) &&
      spider_param_semi_trx(thd)
    ) {
      DBUG_PRINT("info",("spider semi_trx is set"));
      conn->semi_trx = TRUE;
    }
    spider_conn_queue_xa_start(conn, &trx->xid);
    conn->disable_xa = FALSE;
  } else if (
    !trx->trx_consistent_snapshot &&
    !thd_test_options(thd, OPTION_BEGIN) &&
    sync_autocommit &&
    conn->semi_trx_chk &&
    !conn->table_lock &&
    (
      (!conn->queued_autocommit && conn->autocommit == 1) ||
      (conn->queued_autocommit && conn->queued_autocommit_val == TRUE)
    ) &&
    spider_param_semi_trx(thd)
  ) {
    DBUG_PRINT("info",("spider semi_trx is set"));
    spider_conn_queue_start_transaction(conn);
    conn->semi_trx = TRUE;
  } else if (
    !trx->trx_consistent_snapshot &&
    thd_test_options(thd, OPTION_BEGIN)
  ) {
    DBUG_PRINT("info",("spider start transaction"));
    spider_conn_queue_start_transaction(conn);
  }

  conn->join_trx = 1;
  if (trx->join_trx_top)
    spider_tree_insert(trx->join_trx_top, conn);
  else {
    conn->p_small = NULL;
    conn->p_big = NULL;
    conn->c_small = NULL;
    conn->c_big = NULL;
    trx->join_trx_top = conn;
  }
  DBUG_RETURN(0);

error:
  DBUG_RETURN(error_num);
}

int spider_internal_xa_commit(
  THD* thd,
  SPIDER_TRX *trx,
  XID* xid,
  TABLE *table_xa,
  TABLE *table_xa_member
) {
  int error_num = 0, tmp_error_num;
  char xa_key[MAX_KEY_LENGTH];
  SPIDER_CONN *conn;
  uint force_commit = spider_param_force_commit(thd);
  MEM_ROOT mem_root;
  SPIDER_Open_tables_backup open_tables_backup;
  bool table_xa_opened = FALSE;
  bool table_xa_member_opened = FALSE;
  DBUG_ENTER("spider_internal_xa_commit");

  if (trx->updated_in_this_trx || spider_param_xa_register_mode(thd) == 0)
  {
    /*
      select
        status
      from
        mysql.spider_xa
      where
        format_id = xid->format_id and
        gtrid_length = xid->gtrid_length and
        data = xid->data
    */
    if (
      !(table_xa = spider_open_sys_table(
        thd, SPIDER_SYS_XA_TABLE_NAME_STR, SPIDER_SYS_XA_TABLE_NAME_LEN,
        TRUE, &open_tables_backup, TRUE, &error_num))
    )
      goto error_open_table;
    table_xa_opened = TRUE;
    spider_store_xa_pk(table_xa, &trx->xid);
    if (
      (error_num = spider_check_sys_table(table_xa, xa_key))
    ) {
      if (error_num != HA_ERR_KEY_NOT_FOUND && error_num != HA_ERR_END_OF_FILE)
      {
        table_xa->file->print_error(error_num, MYF(0));
        goto error;
      }
      my_message(ER_SPIDER_XA_NOT_EXISTS_NUM, ER_SPIDER_XA_NOT_EXISTS_STR,
        MYF(0));
      error_num = ER_SPIDER_XA_NOT_EXISTS_NUM;
      goto error;
    }
    SPD_INIT_ALLOC_ROOT(&mem_root, 4096, 0, MYF(MY_WME));
    if (
      force_commit != 2 &&
      (error_num = spider_check_sys_xa_status(
        table_xa,
        SPIDER_SYS_XA_PREPARED_STR,
        SPIDER_SYS_XA_COMMIT_STR,
        NULL,
        ER_SPIDER_XA_NOT_PREPARED_NUM,
        &mem_root))
    ) {
      free_root(&mem_root, MYF(0));
      if (error_num == ER_SPIDER_XA_NOT_PREPARED_NUM)
        my_message(error_num, ER_SPIDER_XA_NOT_PREPARED_STR, MYF(0));
      goto error;
    }
    free_root(&mem_root, MYF(0));

    /*
      update
        mysql.spider_xa
      set
        status = 'COMMIT'
      where
        format_id = trx->xid.format_id and
        gtrid_length = trx->xid.gtrid_length and
        data = trx->xid.data
    */
    if (
      (error_num = spider_update_xa(
        table_xa, &trx->xid, SPIDER_SYS_XA_COMMIT_STR))
    )
      goto error;
    spider_close_sys_table(thd, table_xa, &open_tables_backup, TRUE);
    table_xa_opened = FALSE;
  }

  SPIDER_BACKUP_DASTATUS;
  if ((conn = spider_tree_first(trx->join_trx_top)))
  {
    do {
      if (conn->bg_search)
        spider_bg_conn_break(conn, NULL);
      DBUG_PRINT("info",("spider conn=%p", conn));
      DBUG_PRINT("info",("spider conn->join_trx=%u", conn->join_trx));
      if (conn->join_trx)
      {
        if ((tmp_error_num = spider_db_xa_commit(conn, &trx->xid)))
        {
          if (force_commit == 0 ||
            (force_commit == 1 && tmp_error_num != ER_XAER_NOTA))
          {
            SPIDER_CONN_RESTORE_DASTATUS_AND_RESET_TMP_ERROR_NUM;
            if (!error_num && tmp_error_num)
              error_num = tmp_error_num;
          }
          spider_sys_log_xa_failed(thd, &trx->xid, conn,
            SPIDER_SYS_XA_COMMIT_STR, TRUE);
        }
        if ((tmp_error_num = spider_end_trx(trx, conn)))
        {
          SPIDER_CONN_RESTORE_DASTATUS_AND_RESET_TMP_ERROR_NUM;
          if (!error_num && tmp_error_num)
            error_num = tmp_error_num;
        }
        conn->join_trx = 0;
      }
    } while ((conn = spider_tree_next(conn)));
    trx->join_trx_top = NULL;
  }
  if (error_num)
    goto error_in_commit;

  if (trx->updated_in_this_trx || spider_param_xa_register_mode(thd) == 0)
  {
    /*
      delete from
        mysql.spider_xa_member
      where
        format_id = xid->format_id and
        gtrid_length = xid->gtrid_length and
        data = xid->data
    */
    if (
      !(table_xa_member = spider_open_sys_table(
        thd, SPIDER_SYS_XA_MEMBER_TABLE_NAME_STR,
        SPIDER_SYS_XA_MEMBER_TABLE_NAME_LEN, TRUE, &open_tables_backup, TRUE,
        &error_num))
    )
      goto error_open_table;
    table_xa_member_opened = TRUE;
    if ((error_num = spider_delete_xa_member(table_xa_member, &trx->xid)))
      goto error;
    spider_close_sys_table(thd, table_xa_member, &open_tables_backup, TRUE);
    table_xa_member_opened = FALSE;

    /*
      delete from
        mysql.spider_xa
      where
        format_id = xid->format_id and
        gtrid_length = xid->gtrid_length and
        data = xid->data
    */
    if (
      !(table_xa = spider_open_sys_table(
        thd, SPIDER_SYS_XA_TABLE_NAME_STR, SPIDER_SYS_XA_TABLE_NAME_LEN,
        TRUE, &open_tables_backup, TRUE, &error_num))
    )
      goto error_open_table;
    table_xa_opened = TRUE;
    if ((error_num = spider_delete_xa(table_xa, &trx->xid)))
      goto error;
    spider_close_sys_table(thd, table_xa, &open_tables_backup, TRUE);
    table_xa_opened = FALSE;
  }
  if (trx->internal_xa)
  {
    spider_xa_unlock(&trx->internal_xid_state);
  }
  DBUG_RETURN(0);

error:
  if (table_xa_opened)
    spider_close_sys_table(thd, table_xa, &open_tables_backup, TRUE);
  if (table_xa_member_opened)
    spider_close_sys_table(thd, table_xa_member, &open_tables_backup, TRUE);
error_in_commit:
error_open_table:
  if (trx->internal_xa)
  {
    spider_xa_unlock(&trx->internal_xid_state);
  }
  DBUG_RETURN(error_num);
}

int spider_internal_xa_rollback(
  THD* thd,
  SPIDER_TRX *trx
) {
  int error_num = 0, tmp_error_num;
  TABLE *table_xa, *table_xa_member;
  char xa_key[MAX_KEY_LENGTH];
  SPIDER_CONN *conn;
  uint force_commit = spider_param_force_commit(thd);
  MEM_ROOT mem_root;
  SPIDER_Open_tables_backup open_tables_backup;
  bool server_lost = FALSE;
  bool table_xa_opened = FALSE;
  bool table_xa_member_opened = FALSE;
  DBUG_ENTER("spider_internal_xa_rollback");

  if (
    trx->trx_xa_prepared &&
    (
      trx->updated_in_this_trx ||
      spider_param_xa_register_mode(thd) == 0
    )
  ) {
    /*
      select
        status
      from
        mysql.spider_xa
      where
        format_id = xid->format_id and
        gtrid_length = xid->gtrid_length and
        data = xid->data
    */
    if (
      !(table_xa = spider_open_sys_table(
        thd, SPIDER_SYS_XA_TABLE_NAME_STR, SPIDER_SYS_XA_TABLE_NAME_LEN,
        TRUE, &open_tables_backup, TRUE, &error_num))
    )
      goto error_open_table;
    table_xa_opened = TRUE;
    spider_store_xa_pk(table_xa, &trx->xid);
    if (
      (error_num = spider_check_sys_table(table_xa, xa_key))
    ) {
      if (error_num != HA_ERR_KEY_NOT_FOUND && error_num != HA_ERR_END_OF_FILE)
      {
        table_xa->file->print_error(error_num, MYF(0));
        goto error;
      }
      my_message(ER_SPIDER_XA_NOT_EXISTS_NUM, ER_SPIDER_XA_NOT_EXISTS_STR,
        MYF(0));
      error_num = ER_SPIDER_XA_NOT_EXISTS_NUM;
      goto error;
    }
    SPD_INIT_ALLOC_ROOT(&mem_root, 4096, 0, MYF(MY_WME));
    if (
      force_commit != 2 &&
      (error_num = spider_check_sys_xa_status(
        table_xa,
        SPIDER_SYS_XA_PREPARED_STR,
        SPIDER_SYS_XA_ROLLBACK_STR,
        NULL,
        ER_SPIDER_XA_NOT_PREPARED_NUM,
        &mem_root))
    ) {
      free_root(&mem_root, MYF(0));
      if (error_num == ER_SPIDER_XA_NOT_PREPARED_NUM)
        my_message(error_num, ER_SPIDER_XA_NOT_PREPARED_STR, MYF(0));
      goto error;
    }
    free_root(&mem_root, MYF(0));

    /*
      update
        mysql.spider_xa
      set
        status = 'COMMIT'
      where
        format_id = trx->xid.format_id and
        gtrid_length = trx->xid.gtrid_length and
        data = trx->xid.data
    */
    if (
      (error_num = spider_update_xa(
        table_xa, &trx->xid, SPIDER_SYS_XA_ROLLBACK_STR))
    )
      goto error;
    spider_close_sys_table(thd, table_xa, &open_tables_backup, TRUE);
    table_xa_opened = FALSE;
  }

  SPIDER_BACKUP_DASTATUS;
  if ((conn = spider_tree_first(trx->join_trx_top)))
  {
    do {
      if (conn->bg_search)
        spider_bg_conn_break(conn, NULL);
      if (conn->join_trx)
      {
        if (conn->disable_xa)
        {
          if (conn->table_lock != 3 && !trx->trx_xa_prepared)
          {
            if (
              !conn->server_lost &&
              (tmp_error_num = spider_db_rollback(conn))
            ) {
              SPIDER_CONN_RESTORE_DASTATUS_AND_RESET_TMP_ERROR_NUM;
              if (!error_num && tmp_error_num)
                error_num = tmp_error_num;
            }
          }
        } else {
          if (!conn->server_lost)
          {
            if (
              !trx->trx_xa_prepared &&
              (tmp_error_num = spider_db_xa_end(conn, &trx->xid))
            ) {
              if (
                force_commit == 0 ||
                (force_commit == 1 &&
                  (
                    tmp_error_num != ER_XAER_NOTA &&
                    tmp_error_num != ER_XA_RBTIMEOUT &&
                    tmp_error_num != ER_XA_RBDEADLOCK
                  )
                )
              ) {
                SPIDER_CONN_RESTORE_DASTATUS_AND_RESET_TMP_ERROR_NUM;
                if (!error_num && tmp_error_num)
                  error_num = tmp_error_num;
              }
            }
            if ((tmp_error_num = spider_db_xa_rollback(conn, &trx->xid)))
            {
              if (
                force_commit == 0 ||
                (force_commit == 1 &&
                  (
                    tmp_error_num != ER_XAER_NOTA &&
                    tmp_error_num != ER_XA_RBTIMEOUT &&
                    tmp_error_num != ER_XA_RBDEADLOCK
                  )
                )
              ) {
                SPIDER_CONN_RESTORE_DASTATUS_AND_RESET_TMP_ERROR_NUM;
                if (!error_num && tmp_error_num)
                  error_num = tmp_error_num;
              }
            }
          }
        }
        if ((tmp_error_num = spider_end_trx(trx, conn)))
        {
          SPIDER_CONN_RESTORE_DASTATUS_AND_RESET_TMP_ERROR_NUM;
          if (!error_num && tmp_error_num)
            error_num = tmp_error_num;
        }
        conn->join_trx = 0;
        if (conn->server_lost)
          server_lost = TRUE;
      }
    } while ((conn = spider_tree_next(conn)));
    trx->join_trx_top = NULL;
  }
  if (error_num)
    goto error_in_rollback;

  if (
    trx->trx_xa_prepared &&
    !server_lost &&
    (
      trx->updated_in_this_trx ||
      spider_param_xa_register_mode(thd) == 0
    )
  ) {
    /*
      delete from
        mysql.spider_xa_member
      where
        format_id = xid->format_id and
        gtrid_length = xid->gtrid_length and
        data = xid->data
    */
    if (
      !(table_xa_member = spider_open_sys_table(
        thd, SPIDER_SYS_XA_MEMBER_TABLE_NAME_STR,
        SPIDER_SYS_XA_MEMBER_TABLE_NAME_LEN, TRUE, &open_tables_backup, TRUE,
        &error_num))
    )
      goto error_open_table;
    table_xa_member_opened = TRUE;
    if ((error_num = spider_delete_xa_member(table_xa_member, &trx->xid)))
      goto error;
    spider_close_sys_table(thd, table_xa_member, &open_tables_backup, TRUE);
    table_xa_member_opened = FALSE;

    /*
      delete from
        mysql.spider_xa
      where
        format_id = xid->format_id and
        gtrid_length = xid->gtrid_length and
        data = xid->data
    */
    if (
      !(table_xa = spider_open_sys_table(
        thd, SPIDER_SYS_XA_TABLE_NAME_STR, SPIDER_SYS_XA_TABLE_NAME_LEN,
        TRUE, &open_tables_backup, TRUE, &error_num))
    )
      goto error_open_table;
    table_xa_opened = TRUE;
    if ((error_num = spider_delete_xa(table_xa, &trx->xid)))
      goto error;
    spider_close_sys_table(thd, table_xa, &open_tables_backup, TRUE);
    table_xa_opened = FALSE;
  }
  if (trx->internal_xa)
  {
    spider_xa_unlock(&trx->internal_xid_state);
  }
  DBUG_RETURN(0);

error:
  if (table_xa_opened)
    spider_close_sys_table(thd, table_xa, &open_tables_backup, TRUE);
  if (table_xa_member_opened)
    spider_close_sys_table(thd, table_xa_member, &open_tables_backup, TRUE);
error_in_rollback:
error_open_table:
  if (trx->internal_xa)
  {
    spider_xa_unlock(&trx->internal_xid_state);
  }
  DBUG_RETURN(error_num);
}

int spider_internal_xa_prepare(
  THD* thd,
  SPIDER_TRX *trx,
  TABLE *table_xa,
  TABLE *table_xa_member,
  bool internal_xa
) {
  int error_num;
  SPIDER_CONN *conn;
  uint force_commit = spider_param_force_commit(thd);
  SPIDER_Open_tables_backup open_tables_backup;
  bool table_xa_opened = FALSE;
  bool table_xa_member_opened = FALSE;
  DBUG_ENTER("spider_internal_xa_prepare");
  if (trx->updated_in_this_trx || spider_param_xa_register_mode(thd) == 0)
  {
    /*
      insert into mysql.spider_xa
        (format_id, gtrid_length, bqual_length, data, status) values
        (trx->xid.format_id, trx->xid.gtrid_length, trx->xid.bqual_length,
        trx->xid.data, 'NOT YET')
    */
    if (
      !(table_xa = spider_open_sys_table(
        thd, SPIDER_SYS_XA_TABLE_NAME_STR, SPIDER_SYS_XA_TABLE_NAME_LEN,
        TRUE, &open_tables_backup, TRUE, &error_num))
    )
      goto error_open_table;
    table_xa_opened = TRUE;
    if (
      (error_num = spider_insert_xa(
        table_xa, &trx->xid, SPIDER_SYS_XA_NOT_YET_STR))
    )
      goto error;
    spider_close_sys_table(thd, table_xa, &open_tables_backup, TRUE);
    table_xa_opened = FALSE;

    if (
      !(table_xa_member = spider_open_sys_table(
        thd, SPIDER_SYS_XA_MEMBER_TABLE_NAME_STR,
        SPIDER_SYS_XA_MEMBER_TABLE_NAME_LEN, TRUE, &open_tables_backup, TRUE,
        &error_num))
    )
      goto error_open_table;
    table_xa_member_opened = TRUE;
  }
  SPIDER_BACKUP_DASTATUS;
  if ((conn = spider_tree_first(trx->join_trx_top)))
  {
    do {
      if (conn->bg_search)
        spider_bg_conn_break(conn, NULL);
      if (conn->disable_xa)
      {
        if (conn->table_lock != 3)
        {
          if ((error_num = spider_db_rollback(conn)))
          {
            SPIDER_CONN_RESTORE_DASTATUS_AND_RESET_ERROR_NUM;
            if (error_num)
              goto error;
          }
        }
        if ((error_num = spider_end_trx(trx, conn)))
        {
          SPIDER_CONN_RESTORE_DASTATUS_AND_RESET_ERROR_NUM;
          if (error_num)
            goto error;
        }
        conn->join_trx = 0;
      } else {
        if (trx->updated_in_this_trx || spider_param_xa_register_mode(thd) == 0)
        {
          /*
            insert into mysql.spider_xa_member
              (format_id, gtrid_length, bqual_length, data,
              scheme, host, port, socket, username, password) values
              (trx->xid.format_id, trx->xid.gtrid_length,
              trx->xid.bqual_length, trx->xid.data,
              conn->tgt_wrapper,
              conn->tgt_host,
              conn->tgt_port,
              conn->tgt_socket,
              conn->tgt_username,
              conn->tgt_password)
          */
          if (
            (error_num = spider_insert_xa_member(
              table_xa_member, &trx->xid, conn))
          ) {
            SPIDER_CONN_RESTORE_DASTATUS_AND_RESET_ERROR_NUM;
            if (error_num)
              goto error;
          }
        }

        if ((error_num = spider_db_xa_end(conn, &trx->xid)))
        {
          if (force_commit == 0 ||
            (force_commit == 1 && error_num != ER_XAER_NOTA))
          {
            SPIDER_CONN_RESTORE_DASTATUS_AND_RESET_ERROR_NUM;
            if (error_num)
              goto error;
          }
        }
        if ((error_num = spider_db_xa_prepare(conn, &trx->xid)))
        {
          if (force_commit == 0 ||
            (force_commit == 1 && error_num != ER_XAER_NOTA))
          {
            SPIDER_CONN_RESTORE_DASTATUS_AND_RESET_ERROR_NUM;
            if (error_num)
              goto error;
          }
        }
/*
        if (!internal_xa)
        {
          if ((error_num = spider_end_trx(trx, conn)))
            DBUG_RETURN(error_num);
          conn->join_trx = 0;
        }
*/
      }
    } while ((conn = spider_tree_next(conn)));
/*
    if (!internal_xa)
      trx->join_trx_top = NULL;
*/
  }
  if (trx->updated_in_this_trx || spider_param_xa_register_mode(thd) == 0)
  {
    spider_close_sys_table(thd, table_xa_member, &open_tables_backup, TRUE);
    table_xa_member_opened = FALSE;

    /*
      update
        mysql.spider_xa
      set
        status = 'PREPARED'
      where
        format_id = trx->xid.format_id and
        gtrid_length = trx->xid.gtrid_length and
        data = trx->xid.data
    */
    if (
      !(table_xa = spider_open_sys_table(
        thd, SPIDER_SYS_XA_TABLE_NAME_STR, SPIDER_SYS_XA_TABLE_NAME_LEN,
        TRUE, &open_tables_backup, TRUE, &error_num))
    )
      goto error_open_table;
    table_xa_opened = TRUE;
    if (
      (error_num = spider_update_xa(
        table_xa, &trx->xid, SPIDER_SYS_XA_PREPARED_STR))
    )
      goto error;
    spider_close_sys_table(thd, table_xa, &open_tables_backup, TRUE);
    table_xa_opened = FALSE;
  }
  DBUG_RETURN(0);

error:
  if (table_xa_opened)
    spider_close_sys_table(thd, table_xa, &open_tables_backup, TRUE);
  if (table_xa_member_opened)
    spider_close_sys_table(thd, table_xa_member, &open_tables_backup, TRUE);
error_open_table:
  DBUG_RETURN(error_num);
}

int spider_internal_xa_recover(
  THD* thd,
  XID* xid_list,
  uint len
) {
  TABLE *table_xa;
  int cnt = 0;
  char xa_key[MAX_KEY_LENGTH];
  MEM_ROOT mem_root;
  SPIDER_Open_tables_backup open_tables_backup;
  DBUG_ENTER("spider_internal_xa_recover");
  /*
    select
      format_id,
      gtrid_length,
      bqual_length,
      data
    from
      mysql.spider_xa
    where
      status = 'PREPARED'
  */
  if (
    !(table_xa = spider_open_sys_table(
      thd, SPIDER_SYS_XA_TABLE_NAME_STR, SPIDER_SYS_XA_TABLE_NAME_LEN,
      FALSE, &open_tables_backup, TRUE, &my_errno))
  )
    goto error_open_table;
  spider_store_xa_status(table_xa, SPIDER_SYS_XA_PREPARED_STR);
  if (
    (my_errno = spider_get_sys_table_by_idx(table_xa, xa_key, 1,
    SPIDER_SYS_XA_IDX1_COL_CNT))
  ) {
    spider_sys_index_end(table_xa);
    if (my_errno != HA_ERR_KEY_NOT_FOUND && my_errno != HA_ERR_END_OF_FILE)
    {
      table_xa->file->print_error(my_errno, MYF(0));
      goto error;
    }
    goto error;
  }

  SPD_INIT_ALLOC_ROOT(&mem_root, 4096, 0, MYF(MY_WME));
  do {
    spider_get_sys_xid(table_xa, &xid_list[cnt], &mem_root);
    cnt++;
    my_errno = spider_sys_index_next_same(table_xa, xa_key);
  } while (my_errno == 0 && cnt < (int) len);
  free_root(&mem_root, MYF(0));
  spider_sys_index_end(table_xa);
  spider_close_sys_table(thd, table_xa, &open_tables_backup, TRUE);
  DBUG_RETURN(cnt);

error:
  spider_close_sys_table(thd, table_xa, &open_tables_backup, TRUE);
error_open_table:
  DBUG_RETURN(0);
}

int spider_initinal_xa_recover(
  XID* xid_list,
  uint len
) {
  int error_num;
  THD *thd;
  TABLE *table_xa;
  READ_RECORD *read_record;
  SPIDER_Open_tables_backup open_tables_backup;
  int cnt = 0;
  MEM_ROOT mem_root;
  DBUG_ENTER("spider_initinal_xa_recover");
  if (!(read_record = new READ_RECORD))
  {
    error_num = HA_ERR_OUT_OF_MEM;
    goto error_create_read_record;
  }

  if (!(thd = spider_create_tmp_thd()))
  {
    error_num = HA_ERR_OUT_OF_MEM;
    goto error_create_thd;
  }

  /*
    select
      format_id,
      gtrid_length,
      bqual_length,
      data
    from
      mysql.spider_xa
  */
  if (
    !(table_xa = spider_open_sys_table(
      thd, SPIDER_SYS_XA_TABLE_NAME_STR, SPIDER_SYS_XA_TABLE_NAME_LEN,
      FALSE, &open_tables_backup, TRUE, &error_num))
  )
    goto error_open_table;
  SPIDER_init_read_record(read_record, thd, table_xa, NULL, NULL, TRUE,
    FALSE, FALSE);
  SPD_INIT_ALLOC_ROOT(&mem_root, 4096, 0, MYF(MY_WME));
  while ((!(read_record->SPIDER_read_record_read_record(read_record))) &&
    cnt < (int) len)
  {
    spider_get_sys_xid(table_xa, &xid_list[cnt], &mem_root);
    cnt++;
  }
  free_root(&mem_root, MYF(0));

  end_read_record(read_record);
  spider_close_sys_table(thd, table_xa, &open_tables_backup, TRUE);
  table_xa = NULL;
  spider_free_tmp_thd(thd);
  thd = NULL;
  delete read_record;
  read_record = NULL;
  DBUG_RETURN(cnt);

error_open_table:
  spider_free_tmp_thd(thd);
  thd = NULL;
error_create_thd:
  delete read_record;
  read_record = NULL;
error_create_read_record:
  DBUG_RETURN(0);
}

int spider_internal_xa_commit_by_xid(
  THD* thd,
  SPIDER_TRX *trx,
  XID* xid
) {
  TABLE *table_xa, *table_xa_member = 0;
  int error_num;
  char xa_key[MAX_KEY_LENGTH];
  char xa_member_key[MAX_KEY_LENGTH];
  SPIDER_SHARE tmp_share;
  char *tmp_connect_info[SPIDER_TMP_SHARE_CHAR_PTR_COUNT];
  uint tmp_connect_info_length[SPIDER_TMP_SHARE_UINT_COUNT];
  long tmp_long[SPIDER_TMP_SHARE_LONG_COUNT];
  longlong tmp_longlong[SPIDER_TMP_SHARE_LONGLONG_COUNT];
  SPIDER_CONN *conn;
  uint force_commit = spider_param_force_commit(thd);
  MEM_ROOT mem_root;
  SPIDER_Open_tables_backup open_tables_backup;
  bool table_xa_opened = FALSE;
  bool table_xa_member_opened = FALSE;
  bool created_tmp_thd = FALSE;
  DBUG_ENTER("spider_internal_xa_commit_by_xid");
  if (!thd)
  {
    if (!(thd = spider_create_tmp_thd()))
    {
      error_num = HA_ERR_OUT_OF_MEM;
      goto error;
    }
    created_tmp_thd= TRUE;
  }
  /*
    select
      status
    from
      mysql.spider_xa
    where
      format_id = xid->format_id and
      gtrid_length = xid->gtrid_length and
      data = xid->data
  */
  if (
    !(table_xa = spider_open_sys_table(
      thd, SPIDER_SYS_XA_TABLE_NAME_STR, SPIDER_SYS_XA_TABLE_NAME_LEN,
      TRUE, &open_tables_backup, TRUE, &error_num))
  )
    goto error_open_table;
  table_xa_opened = TRUE;
  spider_store_xa_pk(table_xa, xid);
  if (
    (error_num = spider_check_sys_table(table_xa, xa_key))
  ) {
    if (error_num != HA_ERR_KEY_NOT_FOUND && error_num != HA_ERR_END_OF_FILE)
    {
      table_xa->file->print_error(error_num, MYF(0));
      goto error;
    }
    my_message(ER_SPIDER_XA_NOT_EXISTS_NUM, ER_SPIDER_XA_NOT_EXISTS_STR,
      MYF(0));
    error_num = ER_SPIDER_XA_NOT_EXISTS_NUM;
    goto error;
  }
  SPD_INIT_ALLOC_ROOT(&mem_root, 4096, 0, MYF(MY_WME));
  if (
    force_commit != 2 &&
    (error_num = spider_check_sys_xa_status(
      table_xa,
      SPIDER_SYS_XA_PREPARED_STR,
      SPIDER_SYS_XA_COMMIT_STR,
      NULL,
      ER_SPIDER_XA_NOT_PREPARED_NUM,
      &mem_root))
  ) {
    free_root(&mem_root, MYF(0));
    if (error_num == ER_SPIDER_XA_NOT_PREPARED_NUM)
      my_message(error_num, ER_SPIDER_XA_NOT_PREPARED_STR, MYF(0));
    goto error;
  }

  /*
    update
      mysql.spider_xa
    set
      status = 'COMMIT'
    where
      format_id = trx->xid.format_id and
      gtrid_length = trx->xid.gtrid_length and
      data = trx->xid.data
  */
  if (
    (error_num = spider_update_xa(
      table_xa, xid, SPIDER_SYS_XA_COMMIT_STR))
  ) {
    free_root(&mem_root, MYF(0));
    goto error;
  }
  spider_close_sys_table(thd, table_xa, &open_tables_backup, TRUE);
  table_xa_opened = FALSE;

  /*
    select
      scheme tmp_share.tgt_wrappers,
      host tmp_share.tgt_hosts,
      port tmp_share.tgt_ports,
      socket tmp_share.tgt_sockets,
      username tmp_share.tgt_usernames,
      password tmp_share.tgt_passwords
    from
      mysql.spider_xa_member
    where
      format_id = xid->format_id and
      gtrid_length = xid->gtrid_length and
      data = xid->data
  */
  if (
    !(table_xa_member = spider_open_sys_table(
      thd, SPIDER_SYS_XA_MEMBER_TABLE_NAME_STR,
      SPIDER_SYS_XA_MEMBER_TABLE_NAME_LEN, TRUE, &open_tables_backup, TRUE,
      &error_num))
  ) {
    free_root(&mem_root, MYF(0));
    goto error_open_table;
  }
  table_xa_member_opened = TRUE;
  spider_store_xa_pk(table_xa_member, xid);
  if (
    (error_num = spider_get_sys_table_by_idx(table_xa_member, xa_member_key, 0,
    SPIDER_SYS_XA_PK_COL_CNT))
  ) {
    if (error_num != HA_ERR_KEY_NOT_FOUND && error_num != HA_ERR_END_OF_FILE)
    {
      free_root(&mem_root, MYF(0));
      table_xa_member->file->print_error(error_num, MYF(0));
      goto error;
    } else {
      free_root(&mem_root, MYF(0));
      spider_close_sys_table(thd, table_xa_member, &open_tables_backup, TRUE);
      table_xa_member_opened = FALSE;
      goto xa_delete;
    }
  }

  memset((void*)&tmp_share, 0, sizeof(SPIDER_SHARE));
  memset(&tmp_connect_info, 0,
    sizeof(char *) * SPIDER_TMP_SHARE_CHAR_PTR_COUNT);
  spider_set_tmp_share_pointer(&tmp_share, tmp_connect_info,
    tmp_connect_info_length, tmp_long, tmp_longlong);
  do {
    SPIDER_BACKUP_DASTATUS;
    spider_get_sys_server_info(table_xa_member, &tmp_share, 0, &mem_root);
    if ((error_num = spider_create_conn_keys(&tmp_share)))
    {
      spider_sys_index_end(table_xa_member);
      free_root(&mem_root, MYF(0));
      goto error;
    }

    if (!(conn= spider_get_conn(&tmp_share, 0, tmp_share.conn_keys[0], trx,
                                NULL, FALSE, FALSE, &error_num)) &&
        (force_commit == 0 ||
         (force_commit == 1 && error_num != ER_XAER_NOTA)))
    {
      spider_sys_index_end(table_xa_member);
      spider_free_tmp_share_alloc(&tmp_share);
      free_root(&mem_root, MYF(0));
      goto error;
    }
    conn->error_mode &= spider_param_error_read_mode(thd, 0);
    conn->error_mode &= spider_param_error_write_mode(thd, 0);
    if (
      (error_num = spider_db_xa_commit(conn, xid)) &&
      (force_commit == 0 ||
        (force_commit == 1 && error_num != ER_XAER_NOTA))
    ) {
      SPIDER_CONN_RESTORE_DASTATUS_AND_RESET_ERROR_NUM;
      if (error_num)
      {
        spider_sys_index_end(table_xa_member);
        spider_free_tmp_share_alloc(&tmp_share);
        free_root(&mem_root, MYF(0));
        goto error;
      }
    }
    spider_free_tmp_share_alloc(&tmp_share);
    error_num = spider_sys_index_next_same(table_xa_member, xa_member_key);
  } while (error_num == 0);
  if ((error_num = spider_sys_index_end(table_xa_member)))
  {
    free_root(&mem_root, MYF(0));
    goto error;
  }
  free_root(&mem_root, MYF(0));
  spider_reuse_trx_ha(trx);
  spider_free_trx_conn(trx, FALSE);

  /*
    delete from
      mysql.spider_xa_member
    where
      format_id = xid->format_id and
      gtrid_length = xid->gtrid_length and
      data = xid->data
  */
  if ((error_num = spider_delete_xa_member(table_xa_member, xid)))
    goto error;
  spider_close_sys_table(thd, table_xa_member, &open_tables_backup, TRUE);
  table_xa_member_opened = FALSE;

xa_delete:
  /*
    delete from
      mysql.spider_xa
    where
      format_id = xid->format_id and
      gtrid_length = xid->gtrid_length and
      data = xid->data
  */
  if (
    !(table_xa = spider_open_sys_table(
      thd, SPIDER_SYS_XA_TABLE_NAME_STR, SPIDER_SYS_XA_TABLE_NAME_LEN,
      TRUE, &open_tables_backup, TRUE, &error_num))
  )
    goto error_open_table;
  table_xa_opened = TRUE;
  if ((error_num = spider_delete_xa(table_xa, xid)))
    goto error;
  spider_close_sys_table(thd, table_xa, &open_tables_backup, TRUE);
  table_xa_opened = FALSE;
  if (created_tmp_thd)
    spider_free_tmp_thd(thd);
  DBUG_RETURN(0);

error:
  if (table_xa_opened)
    spider_close_sys_table(thd, table_xa, &open_tables_backup, TRUE);
  if (table_xa_member_opened)
    spider_close_sys_table(thd, table_xa_member, &open_tables_backup, TRUE);
error_open_table:
  if (created_tmp_thd)
    spider_free_tmp_thd(thd);
  DBUG_RETURN(error_num);
}

int spider_internal_xa_rollback_by_xid(
  THD* thd,
  SPIDER_TRX *trx,
  XID* xid
) {
  TABLE *table_xa, *table_xa_member = 0;
  int error_num;
  char xa_key[MAX_KEY_LENGTH];
  char xa_member_key[MAX_KEY_LENGTH];
  /* This share has only one link */
  SPIDER_SHARE tmp_share;
  char *tmp_connect_info[SPIDER_TMP_SHARE_CHAR_PTR_COUNT];
  uint tmp_connect_info_length[SPIDER_TMP_SHARE_UINT_COUNT];
  long tmp_long[SPIDER_TMP_SHARE_LONG_COUNT];
  longlong tmp_longlong[SPIDER_TMP_SHARE_LONGLONG_COUNT];
  SPIDER_CONN *conn;
  uint force_commit = spider_param_force_commit(thd);
  MEM_ROOT mem_root;
  SPIDER_Open_tables_backup open_tables_backup;
  bool table_xa_opened = FALSE;
  bool table_xa_member_opened = FALSE;
  bool created_tmp_thd= FALSE;
  DBUG_ENTER("spider_internal_xa_rollback_by_xid");
  if (!thd)
  {
    if (!(thd = spider_create_tmp_thd()))
    {
      error_num = HA_ERR_OUT_OF_MEM;
      goto error;
    }
    created_tmp_thd= TRUE;
  }
  /*
    select
      status
    from
      mysql.spider_xa
    where
      format_id = xid->format_id and
      gtrid_length = xid->gtrid_length and
      data = xid->data
  */
  if (
    !(table_xa = spider_open_sys_table(
      thd, SPIDER_SYS_XA_TABLE_NAME_STR, SPIDER_SYS_XA_TABLE_NAME_LEN,
      TRUE, &open_tables_backup, TRUE, &error_num))
  )
    goto error_open_table;
  table_xa_opened = TRUE;
  spider_store_xa_pk(table_xa, xid);
  if (
    (error_num = spider_check_sys_table(table_xa, xa_key))
  ) {
    if (error_num != HA_ERR_KEY_NOT_FOUND && error_num != HA_ERR_END_OF_FILE)
    {
      table_xa->file->print_error(error_num, MYF(0));
      goto error;
    }
    error_num = ER_SPIDER_XA_NOT_EXISTS_NUM;
    goto error;
  }
  SPD_INIT_ALLOC_ROOT(&mem_root, 4096, 0, MYF(MY_WME));
  if (
    force_commit != 2 &&
    (error_num = spider_check_sys_xa_status(
      table_xa,
      SPIDER_SYS_XA_NOT_YET_STR,
      SPIDER_SYS_XA_PREPARED_STR,
      SPIDER_SYS_XA_ROLLBACK_STR,
      ER_SPIDER_XA_PREPARED_NUM,
      &mem_root))
  ) {
    free_root(&mem_root, MYF(0));
    if (error_num == ER_SPIDER_XA_PREPARED_NUM)
      my_message(error_num, ER_SPIDER_XA_PREPARED_STR, MYF(0));
    goto error;
  }

  /*
    update
      mysql.spider_xa
    set
      status = 'ROLLBACK'
    where
      format_id = trx->xid.format_id and
      gtrid_length = trx->xid.gtrid_length and
      data = trx->xid.data
  */
  if (
    (error_num = spider_update_xa(
      table_xa, xid, SPIDER_SYS_XA_ROLLBACK_STR))
  ) {
    free_root(&mem_root, MYF(0));
    goto error;
  }
  spider_close_sys_table(thd, table_xa, &open_tables_backup, TRUE);
  table_xa_opened = FALSE;

  /*
    select
      scheme tmp_share.tgt_wrappers,
      host tmp_share.tgt_hosts,
      port tmp_share.tgt_ports,
      socket tmp_share.tgt_sockets,
      username tmp_share.tgt_usernames,
      password tmp_share.tgt_passwords
    from
      mysql.spider_xa_member
    where
      format_id = xid->format_id and
      gtrid_length = xid->gtrid_length and
      data = xid->data
  */
  if (
    !(table_xa_member = spider_open_sys_table(
      thd, SPIDER_SYS_XA_MEMBER_TABLE_NAME_STR,
      SPIDER_SYS_XA_MEMBER_TABLE_NAME_LEN, TRUE, &open_tables_backup, TRUE,
      &error_num))
  ) {
    free_root(&mem_root, MYF(0));
    goto error_open_table;
  }
  table_xa_member_opened = TRUE;
  spider_store_xa_pk(table_xa_member, xid);
  if (
    (error_num = spider_get_sys_table_by_idx(table_xa_member, xa_member_key, 0,
    SPIDER_SYS_XA_PK_COL_CNT))
  ) {
    if (error_num != HA_ERR_KEY_NOT_FOUND && error_num != HA_ERR_END_OF_FILE)
    {
      free_root(&mem_root, MYF(0));
      table_xa_member->file->print_error(error_num, MYF(0));
      goto error;
    } else {
      free_root(&mem_root, MYF(0));
      spider_close_sys_table(thd, table_xa_member, &open_tables_backup, TRUE);
      table_xa_member_opened = FALSE;
      goto xa_delete;
    }
  }

  memset((void*)&tmp_share, 0, sizeof(SPIDER_SHARE));
  memset(&tmp_connect_info, 0,
    sizeof(char *) * SPIDER_TMP_SHARE_CHAR_PTR_COUNT);
  spider_set_tmp_share_pointer(&tmp_share, tmp_connect_info,
    tmp_connect_info_length, tmp_long, tmp_longlong);
  do {
    SPIDER_BACKUP_DASTATUS;
    spider_get_sys_server_info(table_xa_member, &tmp_share, 0, &mem_root);
    if ((error_num = spider_create_conn_keys(&tmp_share)))
    {
      spider_sys_index_end(table_xa_member);
      free_root(&mem_root, MYF(0));
      goto error;
    }

    if (!(conn= spider_get_conn(&tmp_share, 0, tmp_share.conn_keys[0], trx,
                                NULL, FALSE, FALSE, &error_num)) &&
        (force_commit == 0 ||
         (force_commit == 1 && error_num != ER_XAER_NOTA)))
    {
      spider_sys_index_end(table_xa_member);
      spider_free_tmp_share_alloc(&tmp_share);
      free_root(&mem_root, MYF(0));
      goto error;
    }
    conn->error_mode &= spider_param_error_read_mode(thd, 0);
    conn->error_mode &= spider_param_error_write_mode(thd, 0);
    if (
      (error_num = spider_db_xa_rollback(conn, xid)) &&
      (force_commit == 0 ||
        (force_commit == 1 && error_num != ER_XAER_NOTA))
    ) {
      SPIDER_CONN_RESTORE_DASTATUS_AND_RESET_ERROR_NUM;
      if (error_num)
      {
        spider_sys_index_end(table_xa_member);
        spider_free_tmp_share_alloc(&tmp_share);
        free_root(&mem_root, MYF(0));
        goto error;
      }
    }
    spider_free_tmp_share_alloc(&tmp_share);
    error_num = spider_sys_index_next_same(table_xa_member, xa_member_key);
  } while (error_num == 0);
  if ((error_num = spider_sys_index_end(table_xa_member)))
  {
    free_root(&mem_root, MYF(0));
    goto error;
  }
  free_root(&mem_root, MYF(0));
  spider_reuse_trx_ha(trx);
  spider_free_trx_conn(trx, FALSE);

  /*
    delete from
      mysql.spider_xa_member
    where
      format_id = xid->format_id and
      gtrid_length = xid->gtrid_length and
      data = xid->data
  */
  if ((error_num = spider_delete_xa_member(table_xa_member, xid)))
    goto error;
  spider_close_sys_table(thd, table_xa_member, &open_tables_backup, TRUE);
  table_xa_member_opened = FALSE;

xa_delete:
  /*
    delete from
      mysql.spider_xa
    where
      format_id = xid->format_id and
      gtrid_length = xid->gtrid_length and
      data = xid->data
  */
  if (
    !(table_xa = spider_open_sys_table(
      thd, SPIDER_SYS_XA_TABLE_NAME_STR, SPIDER_SYS_XA_TABLE_NAME_LEN,
      TRUE, &open_tables_backup, TRUE, &error_num))
  )
    goto error_open_table;
  table_xa_opened = TRUE;
  if ((error_num = spider_delete_xa(table_xa, xid)))
    goto error;
  spider_close_sys_table(thd, table_xa, &open_tables_backup, TRUE);
  table_xa_opened = FALSE;
  if (created_tmp_thd)
    spider_free_tmp_thd(thd);
  DBUG_RETURN(0);

error:
  if (table_xa_opened)
    spider_close_sys_table(thd, table_xa, &open_tables_backup, TRUE);
  if (table_xa_member_opened)
    spider_close_sys_table(thd, table_xa_member, &open_tables_backup, TRUE);
error_open_table:
  if (created_tmp_thd)
    spider_free_tmp_thd(thd);
  DBUG_RETURN(error_num);
}

int spider_start_consistent_snapshot(
  handlerton *hton,
  THD* thd
) {
  int error_num;
  SPIDER_TRX *trx;
  DBUG_ENTER("spider_start_consistent_snapshot");

  if (!(trx = spider_get_trx(thd, TRUE, &error_num)))
    DBUG_RETURN(error_num);
  if (spider_param_use_consistent_snapshot(trx->thd))
  {
    if (spider_param_internal_xa(trx->thd) &&
      spider_param_internal_xa_snapshot(trx->thd) == 1)
    {
      error_num = ER_SPIDER_CANT_USE_BOTH_INNER_XA_AND_SNAPSHOT_NUM;
      my_message(error_num, ER_SPIDER_CANT_USE_BOTH_INNER_XA_AND_SNAPSHOT_STR,
        MYF(0));
      goto error;
    } else {
      trx->trx_consistent_snapshot = TRUE;
      trx->use_consistent_snapshot = TRUE;
      trx->internal_xa_snapshot = spider_param_internal_xa_snapshot(trx->thd);
      trans_register_ha(trx->thd, FALSE, spider_hton_ptr, 0);
      trans_register_ha(trx->thd, TRUE, spider_hton_ptr, 0);
      if (spider_param_use_all_conns_snapshot(trx->thd))
      {
        trx->internal_xa = FALSE;
        if ((error_num = spider_open_all_tables(trx, TRUE)))
          goto error_open_all_tables;
        if (
          spider_param_use_snapshot_with_flush_tables(trx->thd) == 1 &&
          (error_num = spider_trx_all_flush_tables(trx))
        )
          goto error_trx_all_flush_tables;
        if (spider_param_use_snapshot_with_flush_tables(trx->thd) == 2)
        {
          if ((error_num = spider_trx_another_lock_tables(trx)))
            goto error_trx_another_lock_tables;
          if ((error_num = spider_trx_another_flush_tables(trx)))
            goto error_trx_another_flush_tables;
        }
        if ((error_num = spider_trx_all_start_trx(trx)))
          goto error_trx_all_start_trx;
        if (spider_param_use_snapshot_with_flush_tables(trx->thd) == 1)
        {
          if (
            spider_param_use_flash_logs(trx->thd) &&
            (error_num = spider_trx_all_flush_logs(trx))
          )
            goto error_trx_all_flush_logs;
          if ((error_num = spider_trx_all_unlock_tables(trx)))
            goto error_trx_all_unlock_tables;
        }
        if (spider_param_use_snapshot_with_flush_tables(trx->thd) == 2)
        {
          if (
            spider_param_use_flash_logs(trx->thd) &&
            (error_num = spider_trx_all_flush_logs(trx))
          )
            goto error_trx_all_flush_logs2;
          if ((error_num = spider_free_trx_another_conn(trx, TRUE)))
            goto error_free_trx_another_conn;
        }
      } else
        trx->internal_xa = spider_param_internal_xa(trx->thd);
    }
  }

  DBUG_RETURN(0);

error_trx_all_flush_logs:
error_trx_all_start_trx:
error_trx_another_flush_tables:
error_trx_another_lock_tables:
error_trx_all_flush_tables:
  if (spider_param_use_snapshot_with_flush_tables(trx->thd) == 1)
    spider_trx_all_unlock_tables(trx);
error_trx_all_flush_logs2:
error_trx_all_unlock_tables:
error_open_all_tables:
  if (spider_param_use_snapshot_with_flush_tables(trx->thd) == 2)
    spider_free_trx_another_conn(trx, TRUE);
error_free_trx_another_conn:
error:
  DBUG_RETURN(error_num);
}

int spider_commit(
  handlerton *hton,
  THD *thd,
  bool all
) {
  SPIDER_TRX *trx;
  TABLE *table_xa = NULL;
  TABLE *table_xa_member = NULL;
  int error_num = 0;
  SPIDER_CONN *conn;
  DBUG_ENTER("spider_commit");

  if (!(trx = (SPIDER_TRX*) thd_get_ha_data(thd, spider_hton_ptr)))
    DBUG_RETURN(0); /* transaction is not started */


  /*
    We do (almost) nothing if the following two conditions are both met:

    * This is just the end of a statement, not an explicit commit.
    * The autocommit is OFF or we are in an explicit transaction.
  */
  if (all || (!thd_test_options(thd, OPTION_NOT_AUTOCOMMIT | OPTION_BEGIN)))
  {
    if (trx->trx_start)
    {
      if (trx->trx_xa)
      {
        if (trx->internal_xa && !trx->trx_xa_prepared)
        {
          if (
            (error_num = spider_internal_xa_prepare(
              thd, trx, table_xa, table_xa_member, TRUE))
          ) {
/*
            if (!thd_test_options(thd, OPTION_NOT_AUTOCOMMIT | OPTION_BEGIN))
            {
*/
              /* rollback for semi_trx */
              spider_rollback(hton, thd, all);
/*
            }
*/
            DBUG_RETURN(error_num);
          }
          trx->trx_xa_prepared = TRUE;
        }
        int tmp_error_num;
        if (
          (tmp_error_num = spider_internal_xa_commit(
            thd, trx, &trx->xid, table_xa, table_xa_member))
        ) {
          if (tmp_error_num)
            error_num = tmp_error_num;
        }
        trx->trx_xa = FALSE;
        trx->join_trx_top = NULL;
      } else {
        if ((conn = spider_tree_first(trx->join_trx_top)))
        {
          SPIDER_BACKUP_DASTATUS;
          int tmp_error_num;
          do {
            if (
              (conn->autocommit != 1 || conn->trx_start) &&
              (tmp_error_num = spider_db_commit(conn))
            ) {
              SPIDER_CONN_RESTORE_DASTATUS_AND_RESET_TMP_ERROR_NUM;
              if (tmp_error_num)
                error_num = tmp_error_num;
            }
            if ((tmp_error_num = spider_end_trx(trx, conn)))
            {
              SPIDER_CONN_RESTORE_DASTATUS_AND_RESET_TMP_ERROR_NUM;
              if (tmp_error_num)
                error_num = tmp_error_num;
            }
            conn->join_trx = 0;
          } while ((conn = spider_tree_next(conn)));
          trx->join_trx_top = NULL;
        }
      }
      trx->trx_start = FALSE;
      trx->updated_in_this_trx = FALSE;
      DBUG_PRINT("info",("spider trx->trx_start=FALSE"));
      DBUG_PRINT("info",("spider trx->updated_in_this_trx=FALSE"));
    }
    spider_reuse_trx_ha(trx);
    spider_free_trx_conn(trx, FALSE);
    trx->trx_consistent_snapshot = FALSE;
  }
  spider_merge_mem_calc(trx, FALSE);
  DBUG_RETURN(error_num);
}

int spider_rollback(
  handlerton *hton,
  THD *thd,
  bool all
) {
  SPIDER_TRX *trx;
  int error_num = 0;
  SPIDER_CONN *conn;
  DBUG_ENTER("spider_rollback");

  if (!(trx = (SPIDER_TRX*) thd_get_ha_data(thd, spider_hton_ptr)))
    DBUG_RETURN(0); /* transaction is not started */


  /* In case the rollback happens due to failure of LOCK TABLE, we
  need to clear the list of tables to lock. */
  for (uint i= 0; i < trx->trx_conn_hash.records; i++)
  {
    conn= (SPIDER_CONN *) my_hash_element(&trx->trx_conn_hash, i);
    conn->db_conn->reset_lock_table_hash();
  }

  /*
    We do (almost) nothing if the following two conditions are both met:

    * This is just the end of a statement, not an explicit rollback.
    * The autocommit is OFF or we are in an explicit transaction.
  */
  if (all || (!thd_test_options(thd, OPTION_NOT_AUTOCOMMIT | OPTION_BEGIN)))
  {
    if (trx->trx_start)
    {
      if (trx->trx_xa)
      {
        int tmp_error_num;
        if (
          (tmp_error_num = spider_internal_xa_rollback(thd, trx))
        ) {
          if (tmp_error_num)
            error_num = tmp_error_num;
        }
        trx->trx_xa = FALSE;
        trx->join_trx_top = NULL;
      } else {
        if ((conn = spider_tree_first(trx->join_trx_top)))
        {
          SPIDER_BACKUP_DASTATUS;
          int tmp_error_num;
          do {
            if (
              !conn->server_lost &&
              (conn->autocommit != 1 || conn->trx_start) &&
              (tmp_error_num = spider_db_rollback(conn))
            ) {
              SPIDER_CONN_RESTORE_DASTATUS_AND_RESET_TMP_ERROR_NUM;
              if (tmp_error_num)
                error_num = tmp_error_num;
            }
            if ((tmp_error_num = spider_end_trx(trx, conn)))
            {
              SPIDER_CONN_RESTORE_DASTATUS_AND_RESET_TMP_ERROR_NUM;
              if (tmp_error_num)
                error_num = tmp_error_num;
            }
            conn->join_trx = 0;
          } while ((conn = spider_tree_next(conn)));
          trx->join_trx_top = NULL;
        }
      }
      trx->trx_start = FALSE;
      trx->updated_in_this_trx = FALSE;
      DBUG_PRINT("info",("spider trx->trx_start=FALSE"));
      DBUG_PRINT("info",("spider trx->updated_in_this_trx=FALSE"));
    }
    spider_reuse_trx_ha(trx);
    spider_free_trx_conn(trx, FALSE);
    trx->trx_consistent_snapshot = FALSE;
  }

  spider_merge_mem_calc(trx, FALSE);
  DBUG_RETURN(error_num);
}

int spider_xa_prepare(
  handlerton *hton,
  THD* thd,
  bool all
) {
  int error_num;
  SPIDER_TRX *trx;
  TABLE *table_xa = NULL;
  TABLE *table_xa_member = NULL;
  DBUG_ENTER("spider_xa_prepare");

  if (all || (!thd_test_options(thd, OPTION_NOT_AUTOCOMMIT | OPTION_BEGIN)))
  {
    if (!(trx = (SPIDER_TRX*) thd_get_ha_data(thd, spider_hton_ptr)))
      DBUG_RETURN(0); /* transaction is not started */

    DBUG_PRINT("info",("spider trx_start=%s",
      trx->trx_start ? "TRUE" : "FALSE"));
    DBUG_PRINT("info",("spider trx_xa=%s",
      trx->trx_xa ? "TRUE" : "FALSE"));
    if (trx->trx_start && trx->trx_xa)
    {
      if ((error_num = spider_internal_xa_prepare(
        thd, trx, table_xa, table_xa_member, FALSE)))
        goto error;
      trx->trx_xa_prepared = TRUE;
    }
  }

  DBUG_RETURN(0);

error:
  DBUG_RETURN(error_num);
}

int spider_xa_recover(
  handlerton *hton,
  XID* xid_list,
  uint len
) {
  THD* thd = current_thd;
  DBUG_ENTER("spider_xa_recover");
  if (len == 0 || xid_list == NULL)
    DBUG_RETURN(0);

  if (thd)
    DBUG_RETURN(spider_internal_xa_recover(thd, xid_list, len));
  else
    DBUG_RETURN(spider_initinal_xa_recover(xid_list, len));
}

int spider_xa_commit_by_xid(
  handlerton *hton,
  XID* xid
) {
  SPIDER_TRX *trx;
  int error_num;
  THD* thd = current_thd;
  DBUG_ENTER("spider_xa_commit_by_xid");

  if (!(trx = spider_get_trx(thd, TRUE, &error_num)))
    DBUG_RETURN(error_num);

  error_num = spider_internal_xa_commit_by_xid(thd, trx, xid);

  if (!thd)
    spider_free_trx(trx, FALSE);
  DBUG_RETURN(error_num);
}

int spider_xa_rollback_by_xid(
  handlerton *hton,
  XID* xid
) {
  SPIDER_TRX *trx;
  int error_num;
  THD* thd = current_thd;
  DBUG_ENTER("spider_xa_rollback_by_xid");

  if (!(trx = spider_get_trx(thd, TRUE, &error_num)))
    DBUG_RETURN(error_num);

  error_num = spider_internal_xa_rollback_by_xid(thd, trx, xid);

  if (!thd)
    spider_free_trx(trx, FALSE);
  DBUG_RETURN(error_num);
}

void spider_copy_table_free_trx_conn(
  SPIDER_TRX *trx
) {
  SPIDER_CONN *conn;
  DBUG_ENTER("spider_copy_table_free_trx_conn");
  if ((conn = spider_tree_first(trx->join_trx_top)))
  {
    do {
      spider_end_trx(trx, conn);
      conn->join_trx = 0;
    } while ((conn = spider_tree_next(conn)));
    trx->join_trx_top = NULL;
  }
  spider_reuse_trx_ha(trx);
  spider_free_trx_conn(trx, FALSE);
  trx->trx_consistent_snapshot = FALSE;
  spider_merge_mem_calc(trx, FALSE);
  DBUG_VOID_RETURN;
}

int spider_end_trx(
  SPIDER_TRX *trx,
  SPIDER_CONN *conn
) {
  int error_num = 0, need_mon = 0;
  DBUG_ENTER("spider_end_trx");
  if (conn->table_lock == 3)
  {
    trx->tmp_spider->conns = &conn;
    conn->table_lock = 0;
    conn->disable_reconnect = FALSE;
    if (
      !conn->server_lost &&
      (error_num = spider_db_unlock_tables(trx->tmp_spider, 0))
    ) {
      if (error_num == ER_SPIDER_REMOTE_SERVER_GONE_AWAY_NUM)
        error_num = 0;
    }
  } else if (!conn->table_lock)
    conn->disable_reconnect = FALSE;
  if (
    conn->semi_trx_isolation >= 0 &&
    conn->trx_isolation != conn->semi_trx_isolation
  ) {
    DBUG_PRINT("info",("spider conn=%p", conn));
    DBUG_PRINT("info",("spider conn->trx_isolation=%d", conn->trx_isolation));
    if (
      !conn->server_lost &&
      !conn->queued_semi_trx_isolation &&
      (error_num = spider_db_set_trx_isolation(
        conn, conn->trx_isolation, &need_mon))
    ) {
      if (
        !conn->disable_reconnect &&
        error_num == ER_SPIDER_REMOTE_SERVER_GONE_AWAY_NUM
      )
        error_num = 0;
    }
  }
  conn->semi_trx_isolation = -2;
  conn->semi_trx_isolation_chk = FALSE;
  conn->semi_trx_chk = FALSE;
  DBUG_RETURN(error_num);
}

/*
  Report a table error.

  The error_msg requires two format params, db name and table name.
*/
static int spider_report_table_error(ha_spider *spider,
                                     int error_num, const char *error_msg)
{
  TABLE *table = spider->get_table();
  TABLE_SHARE *table_share = table->s;
  char *db = (char *) my_alloca(
    table_share->db.length + 1 + table_share->table_name.length + 1);
  if (!db)
  {
    my_error(HA_ERR_OUT_OF_MEM, MYF(0));
    return HA_ERR_OUT_OF_MEM;
  }
  char *table_name = db + table_share->db.length + 1;
  memcpy(db, table_share->db.str, table_share->db.length);
  db[table_share->db.length] = '\0';
  memcpy(table_name, table_share->table_name.str,
    table_share->table_name.length);
  table_name[table_share->table_name.length] = '\0';
  my_printf_error(error_num, error_msg, MYF(0), db, table_name);
  my_afree(db);
  return error_num;
}

/* Only called from spider_check_trx_and_get_conn. */
static int spider_trx_update(THD *thd, ha_spider *spider, SPIDER_TRX *trx)
{
  int search_link_idx, roop_count;
  SPIDER_SHARE *share = spider->share;
  DBUG_ENTER("spider_trx_update");
  DBUG_PRINT("info", ("spider next trx"));
  spider->trx_conn_adjustment = trx->trx_conn_adjustment;
  if (
    spider->spider_thread_id != trx->spider_thread_id ||
    spider->search_link_query_id != thd->query_id
  ) {
    search_link_idx = spider_conn_first_link_idx(thd,
      share->link_statuses, share->access_balances, spider->conn_link_idx,
      share->link_count, SPIDER_LINK_STATUS_OK);
    if (search_link_idx == -1)
      DBUG_RETURN(spider_report_table_error(spider,
                                            ER_SPIDER_ALL_LINKS_FAILED_NUM,
                                            ER_SPIDER_ALL_LINKS_FAILED_STR));
    else if (search_link_idx == -2)
    {
      my_error(HA_ERR_OUT_OF_MEM, MYF(0));
      DBUG_RETURN(HA_ERR_OUT_OF_MEM);
    }
    spider->search_link_idx = search_link_idx;
    spider->search_link_query_id = thd->query_id;
  }
  spider->spider_thread_id = trx->spider_thread_id;

  for (roop_count = 0; roop_count < (int) share->link_count; roop_count++)
  {
    if (!spider->handler_opened(roop_count))
      spider->conns[roop_count] = NULL;
  }
  DBUG_RETURN(0);
}

/*
  Only called from spider_check_trx_and_get_conn

  TODO: this function comes from a refactoring, and the from_if param
  is true iff the call is from the "if" branch, for lack of a better
  name. This needs to be further understood and explained or removed
  accordingly.
*/
static int spider_trx_get_conn(ha_spider *spider, SPIDER_TRX *trx,
                               bool from_if)
{
  int roop_count, error_num;
  bool search_link_idx_is_checked = FALSE;
  SPIDER_CONN *conn;
  SPIDER_SHARE *share = spider->share;
  DBUG_ENTER("spider_trx_get_conn");
  for (
    roop_count = spider_conn_link_idx_next(share->link_statuses,
      spider->conn_link_idx, -1, share->link_count,
      SPIDER_LINK_STATUS_RECOVERY);
    roop_count < (int) share->link_count;
    roop_count = spider_conn_link_idx_next(share->link_statuses,
      spider->conn_link_idx, roop_count, share->link_count,
      SPIDER_LINK_STATUS_RECOVERY)
  ) {
    if (roop_count == spider->search_link_idx)
      search_link_idx_is_checked = TRUE;
    if ((conn= spider->conns[roop_count]))
    {
      /* TODO: do we need the check for !from_if here? */
      if (!from_if)
        conn->error_mode&= spider->error_mode;
      if (conn->queued_connect)
        conn->queued_connect_share= share;
    }
    else if (!(conn =
               spider_get_conn(share, roop_count,
                               spider->conn_keys[roop_count], trx,
                               spider, FALSE, TRUE,
                               &error_num)))
    {
      if (
        share->monitoring_kind[roop_count] &&
        spider->need_mons[roop_count]
      ) {
        error_num = spider_ping_table_mon_from_table(
          trx,
          trx->thd,
          share,
          roop_count,
          (uint32) share->monitoring_sid[roop_count],
          share->table_name,
          share->table_name_length,
          spider->conn_link_idx[roop_count],
          NULL,
          0,
          share->monitoring_kind[roop_count],
          share->monitoring_limit[roop_count],
          share->monitoring_flag[roop_count],
          TRUE
        );
      }
      DBUG_PRINT("info",("spider get conn error"));
      /*
        Flag for another update (trx->spider_thread_id is at least
        1, causing the next check spider->spider_thread_id !=
        trx->spider_thread_id to return true).

        TODO: do we need the check for from_if here?
        */
      if (from_if)
        spider->spider_thread_id = 0;
      DBUG_RETURN(error_num);
    }
    else
      conn->error_mode &= spider->error_mode;
  }
  if (!search_link_idx_is_checked)
    DBUG_RETURN(spider_report_table_error(spider,
                                          ER_SPIDER_LINK_MON_JUST_NG_NUM,
                                          ER_SPIDER_LINK_MON_JUST_NG_STR));
  DBUG_RETURN(0);
}

int spider_check_trx_and_get_conn(
  THD *thd,
  ha_spider *spider
) {
  int error_num;
  SPIDER_TRX *trx;
  SPIDER_SHARE *share = spider->share;
  DBUG_ENTER("spider_check_trx_and_get_conn");
  if (!(trx = spider_get_trx(thd, TRUE, &error_num)))
  {
    DBUG_PRINT("info",("spider get trx error"));
    DBUG_RETURN(error_num);
  }
  spider->wide_handler->trx = trx;
  spider->set_error_mode();
  if (spider->wide_handler->sql_command != SQLCOM_DROP_TABLE)
  {
    SPIDER_TRX_HA *trx_ha = spider_check_trx_ha(trx, spider);
    if (!trx_ha || trx_ha->wait_for_reusing)
      spider_trx_set_link_idx_for_all(spider);

    if (
      !trx_ha ||
      trx_ha->wait_for_reusing ||
      trx->spider_thread_id != spider->spider_thread_id ||
      trx->trx_conn_adjustment != spider->trx_conn_adjustment ||
      share->link_statuses[spider->conn_link_idx[spider->search_link_idx]] ==
        SPIDER_LINK_STATUS_NG
    ) {
      if ((error_num= spider_trx_update(thd, spider, trx)))
        DBUG_RETURN(error_num);
      if ((error_num= spider_trx_get_conn(spider, trx, true)))
        DBUG_RETURN(error_num);
    }
    else if ((error_num= spider_trx_get_conn(spider, trx, false)))
      DBUG_RETURN(error_num);
    spider->set_first_link_idx();
    DBUG_RETURN(spider_create_trx_ha(trx, spider, trx_ha));
  }
  spider->spider_thread_id = trx->spider_thread_id;
  DBUG_RETURN(0);
}

THD *spider_create_tmp_thd()
{
  THD *thd;
  DBUG_ENTER("spider_create_tmp_thd");
  if (!(thd = SPIDER_new_THD((my_thread_id) 0)))
    DBUG_RETURN(NULL);
  thd->killed = NOT_KILLED;
  thd->proc_info = "";
  thd->thread_stack = (char*) &thd;
  thd->store_globals();
  lex_start(thd);
  DBUG_RETURN(thd);
}

void spider_free_tmp_thd(
  THD *thd
) {
  DBUG_ENTER("spider_free_tmp_thd");
  thd->cleanup();
  thd->reset_globals();
  delete thd;
  DBUG_VOID_RETURN;
}

/*
  Check the info of a given SPIDER_TRX_HA with spider->share. If it
  does not match or if the given SPIDER_TRX_HA is NULL, then create a
  new one from spider and spider->share, and add the new SPIDER_TRX_HA
  to trx->trx_ha_hash. On mismatch and non-NULL trx_ha, then it will
  be removed from the hash and freed before the creation of a new one.
*/
int spider_create_trx_ha(
  SPIDER_TRX *trx,
  ha_spider *spider,
  SPIDER_TRX_HA *trx_ha
) {
  bool need_create;
  char *tmp_name;
  uint *conn_link_idx;
  uchar *conn_can_fo;
  SPIDER_SHARE *share = spider->share;
  DBUG_ENTER("spider_create_trx_ha");
  if (!trx_ha)
  {
    DBUG_PRINT("info",("spider need create"));
    need_create = TRUE;
  } else if (
    trx_ha->share != share ||
    trx_ha->link_count != share->link_count ||
    trx_ha->link_bitmap_size != share->link_bitmap_size
  ) {
    DBUG_PRINT("info",("spider need recreate"));
    need_create = TRUE;
    my_hash_delete(&trx->trx_ha_hash, (uchar*) trx_ha);
    spider_free(trx, trx_ha, MYF(0));
  } else {
    DBUG_PRINT("info",("spider use this"));
    trx_ha->wait_for_reusing = FALSE;
    need_create = FALSE;
  }
  if (need_create)
  {
    if (!(trx_ha = (SPIDER_TRX_HA *)
      spider_bulk_malloc(spider_current_trx, SPD_MID_CREATE_TRX_HA_1, MYF(MY_WME),
        &trx_ha, (uint) (sizeof(SPIDER_TRX_HA)),
        &tmp_name, (uint) (sizeof(char *) * (share->table_name_length + 1)),
        &conn_link_idx, (uint) (sizeof(uint) * share->link_count),
        &conn_can_fo, (uint) (sizeof(uchar) * share->link_bitmap_size),
        NullS))
    ) {
      DBUG_RETURN(HA_ERR_OUT_OF_MEM);
    }
    trx_ha->table_name = tmp_name;
    memcpy(trx_ha->table_name, share->table_name, share->table_name_length);
    trx_ha->table_name[share->table_name_length] = '\0';
    trx_ha->table_name_length = share->table_name_length;
    trx_ha->share = share;
    trx_ha->link_count = share->link_count;
    trx_ha->link_bitmap_size = share->link_bitmap_size;
    trx_ha->conn_link_idx = conn_link_idx;
    trx_ha->conn_can_fo = conn_can_fo;
    trx_ha->wait_for_reusing = FALSE;
    uint old_elements = trx->trx_ha_hash.array.max_element;
    if (my_hash_insert(&trx->trx_ha_hash, (uchar*) trx_ha))
    {
      spider_free(trx, trx_ha, MYF(0));
      DBUG_RETURN(HA_ERR_OUT_OF_MEM);
    }
    if (trx->trx_ha_hash.array.max_element > old_elements)
    {
      spider_alloc_calc_mem(spider_current_trx,
        trx->trx_ha_hash,
        (trx->trx_ha_hash.array.max_element - old_elements) *
        trx->trx_ha_hash.array.size_of_element);
    }
  }
  memcpy(trx_ha->conn_link_idx, spider->conn_link_idx,
    sizeof(uint) * share->link_count);
  memcpy(trx_ha->conn_can_fo, spider->conn_can_fo,
    sizeof(uint) * share->link_bitmap_size);
  DBUG_RETURN(0);
}

SPIDER_TRX_HA *spider_check_trx_ha(
  SPIDER_TRX *trx,
  ha_spider *spider
) {
  SPIDER_TRX_HA *trx_ha;
  SPIDER_SHARE *share = spider->share;
  DBUG_ENTER("spider_check_trx_ha");
  /*
    Check for mismatch in trx_ha->share, link_count and
    link_bitmap_size, which is an indication of a share that has been
    freed. Delete the trx_ha and return NULL on mismatch.
  */
  if ((trx_ha = (SPIDER_TRX_HA *) my_hash_search_using_hash_value(
    &trx->trx_ha_hash, share->table_name_hash_value,
    (uchar*) share->table_name, share->table_name_length)))
  {
    if (trx_ha->share == share && trx_ha->link_count == share->link_count &&
        trx_ha->link_bitmap_size == share->link_bitmap_size)
    {
      memcpy(spider->conn_link_idx, trx_ha->conn_link_idx,
             sizeof(uint) * share->link_count);
      memcpy(spider->conn_can_fo, trx_ha->conn_can_fo,
             sizeof(uint) * share->link_bitmap_size);
      DBUG_RETURN(trx_ha);
    }
    else
    {
      my_hash_delete(&trx->trx_ha_hash, (uchar*) trx_ha);
      spider_free(trx, trx_ha, MYF(0));
    }
  }
  DBUG_RETURN(NULL);
}

void spider_free_trx_ha(
  SPIDER_TRX *trx
) {
  ulong roop_count;
  SPIDER_TRX_HA *trx_ha;
  DBUG_ENTER("spider_free_trx_ha");
  for (roop_count = 0; roop_count < trx->trx_ha_hash.records; roop_count++)
  {
    trx_ha = (SPIDER_TRX_HA *) my_hash_element(&trx->trx_ha_hash, roop_count);
    spider_free(spider_current_trx, trx_ha, MYF(0));
  }
  my_hash_reset(&trx->trx_ha_hash);
  DBUG_VOID_RETURN;
}

void spider_reuse_trx_ha(
  SPIDER_TRX *trx
) {
  ulong roop_count;
  SPIDER_TRX_HA *trx_ha;
  DBUG_ENTER("spider_reuse_trx_ha");
  if (trx->trx_ha_reuse_count < 10000)
  {
    trx->trx_ha_reuse_count++;
    for (roop_count = 0; roop_count < trx->trx_ha_hash.records; roop_count++)
    {
      trx_ha = (SPIDER_TRX_HA *) my_hash_element(&trx->trx_ha_hash,
        roop_count);
      trx_ha->wait_for_reusing = TRUE;
    }
  } else {
    trx->trx_ha_reuse_count = 0;
    spider_free_trx_ha(trx);
  }
  DBUG_VOID_RETURN;
}

/**
  Sets link indices for load balancing read connections

  Assuming `spider->share->link_count` is the number of active servers
  to use, this function updates `spider->conn_link_idx` with the first
  server in the same "modulus group" whose link status is not
  `SPIDER_LINK_STATUS_NG`, or if one cannot be found, use the
  `link_idx`th server
*/
void spider_trx_set_link_idx_for_all(
  ha_spider *spider
) {
  int roop_count, roop_count2;
  SPIDER_SHARE *share = spider->share;
  long *link_statuses = share->link_statuses;
  uint *conn_link_idx = spider->conn_link_idx;
  int link_count = share->link_count;
  int all_link_count = share->all_link_count;
  uchar *conn_can_fo = spider->conn_can_fo;
  DBUG_ENTER("spider_trx_set_link_idx_for_all");
  DBUG_PRINT("info",("spider set link_count=%d", link_count));
  DBUG_PRINT("info",("spider set all_link_count=%d", all_link_count));
  memset(conn_can_fo, 0, sizeof(uchar) * share->link_bitmap_size);
  for (roop_count = 0; roop_count < link_count; roop_count++)
  {
    for (roop_count2 = roop_count; roop_count2 < all_link_count;
      roop_count2 += link_count)
    {
      if (link_statuses[roop_count2] <= SPIDER_LINK_STATUS_RECOVERY)
        break;
    }
    if (roop_count2 < all_link_count)
    {
      conn_link_idx[roop_count] = roop_count2;
      if (roop_count2 + link_count < all_link_count)
        spider_set_bit(conn_can_fo, roop_count);
      DBUG_PRINT("info",("spider set conn_link_idx[%d]=%d",
        roop_count, roop_count2));
    } else {
      conn_link_idx[roop_count] = roop_count;
      DBUG_PRINT("info",("spider set2 conn_link_idx[%d]=%d",
        roop_count, roop_count));
    }
    spider->conn_keys[roop_count] =
      ADD_TO_PTR(spider->conn_keys_first_ptr,
        PTR_BYTE_DIFF(share->conn_keys[conn_link_idx[roop_count]],
          share->conn_keys[0]), char*);
    DBUG_PRINT("info",("spider conn_keys[%d]=%s",
      roop_count, spider->conn_keys[roop_count]));
  }
  DBUG_VOID_RETURN;
}

int spider_trx_check_link_idx_failed(
  ha_spider *spider
) {
  int roop_count;
  SPIDER_SHARE *share = spider->share;
  long *link_statuses = share->link_statuses;
  uint *conn_link_idx = spider->conn_link_idx;
  int link_count = share->link_count;
  uchar *conn_can_fo = spider->conn_can_fo;
  DBUG_ENTER("spider_trx_check_link_idx_failed");
  for (roop_count = 0; roop_count < link_count; roop_count++)
  {
    if (
      link_statuses[conn_link_idx[roop_count]] == SPIDER_LINK_STATUS_NG &&
      spider_bit_is_set(conn_can_fo, roop_count)
    ) {
      my_message(ER_SPIDER_LINK_IS_FAILOVER_NUM,
        ER_SPIDER_LINK_IS_FAILOVER_STR, MYF(0));
      DBUG_RETURN(ER_SPIDER_LINK_IS_FAILOVER_NUM);
    }
  }
  DBUG_RETURN(0);
}
<|MERGE_RESOLUTION|>--- conflicted
+++ resolved
@@ -852,228 +852,6 @@
   DBUG_RETURN(error_num);
 }
 
-<<<<<<< HEAD
-bool spider_cmp_trx_alter_table(
-  SPIDER_ALTER_TABLE *cmp1,
-  SPIDER_ALTER_TABLE *cmp2
-) {
-  int roop_count;
-  DBUG_ENTER("spider_cmp_trx_alter_table");
-  if (
-    cmp1->tmp_priority != cmp2->tmp_priority ||
-    cmp1->link_count != cmp2->link_count ||
-    cmp1->all_link_count != cmp2->all_link_count
-  )
-    DBUG_RETURN(TRUE);
-
-  for (roop_count = 0; roop_count < (int) cmp1->all_link_count; roop_count++)
-  {
-    if (
-      (
-        cmp1->tmp_server_names[roop_count] !=
-          cmp2->tmp_server_names[roop_count] &&
-        (
-          !cmp1->tmp_server_names[roop_count] ||
-          !cmp2->tmp_server_names[roop_count] ||
-          strcmp(cmp1->tmp_server_names[roop_count],
-            cmp2->tmp_server_names[roop_count])
-        )
-      ) ||
-      (
-        cmp1->tmp_tgt_table_names[roop_count] !=
-          cmp2->tmp_tgt_table_names[roop_count] &&
-        (
-          !cmp1->tmp_tgt_table_names[roop_count] ||
-          !cmp2->tmp_tgt_table_names[roop_count] ||
-          strcmp(cmp1->tmp_tgt_table_names[roop_count],
-            cmp2->tmp_tgt_table_names[roop_count])
-        )
-      ) ||
-      (
-        cmp1->tmp_tgt_dbs[roop_count] !=
-          cmp2->tmp_tgt_dbs[roop_count] &&
-        (
-          !cmp1->tmp_tgt_dbs[roop_count] ||
-          !cmp2->tmp_tgt_dbs[roop_count] ||
-          strcmp(cmp1->tmp_tgt_dbs[roop_count],
-            cmp2->tmp_tgt_dbs[roop_count])
-        )
-      ) ||
-      (
-        cmp1->tmp_tgt_hosts[roop_count] !=
-          cmp2->tmp_tgt_hosts[roop_count] &&
-        (
-          !cmp1->tmp_tgt_hosts[roop_count] ||
-          !cmp2->tmp_tgt_hosts[roop_count] ||
-          strcmp(cmp1->tmp_tgt_hosts[roop_count],
-            cmp2->tmp_tgt_hosts[roop_count])
-        )
-      ) ||
-      (
-        cmp1->tmp_tgt_usernames[roop_count] !=
-          cmp2->tmp_tgt_usernames[roop_count] &&
-        (
-          !cmp1->tmp_tgt_usernames[roop_count] ||
-          !cmp2->tmp_tgt_usernames[roop_count] ||
-          strcmp(cmp1->tmp_tgt_usernames[roop_count],
-            cmp2->tmp_tgt_usernames[roop_count])
-        )
-      ) ||
-      (
-        cmp1->tmp_tgt_passwords[roop_count] !=
-          cmp2->tmp_tgt_passwords[roop_count] &&
-        (
-          !cmp1->tmp_tgt_passwords[roop_count] ||
-          !cmp2->tmp_tgt_passwords[roop_count] ||
-          strcmp(cmp1->tmp_tgt_passwords[roop_count],
-            cmp2->tmp_tgt_passwords[roop_count])
-        )
-      ) ||
-      (
-        cmp1->tmp_tgt_sockets[roop_count] !=
-          cmp2->tmp_tgt_sockets[roop_count] &&
-        (
-          !cmp1->tmp_tgt_sockets[roop_count] ||
-          !cmp2->tmp_tgt_sockets[roop_count] ||
-          strcmp(cmp1->tmp_tgt_sockets[roop_count],
-            cmp2->tmp_tgt_sockets[roop_count])
-        )
-      ) ||
-      (
-        cmp1->tmp_tgt_wrappers[roop_count] !=
-          cmp2->tmp_tgt_wrappers[roop_count] &&
-        (
-          !cmp1->tmp_tgt_wrappers[roop_count] ||
-          !cmp2->tmp_tgt_wrappers[roop_count] ||
-          strcmp(cmp1->tmp_tgt_wrappers[roop_count],
-            cmp2->tmp_tgt_wrappers[roop_count])
-        )
-      ) ||
-      (
-        cmp1->tmp_tgt_ssl_cas[roop_count] !=
-          cmp2->tmp_tgt_ssl_cas[roop_count] &&
-        (
-          !cmp1->tmp_tgt_ssl_cas[roop_count] ||
-          !cmp2->tmp_tgt_ssl_cas[roop_count] ||
-          strcmp(cmp1->tmp_tgt_ssl_cas[roop_count],
-            cmp2->tmp_tgt_ssl_cas[roop_count])
-        )
-      ) ||
-      (
-        cmp1->tmp_tgt_ssl_capaths[roop_count] !=
-          cmp2->tmp_tgt_ssl_capaths[roop_count] &&
-        (
-          !cmp1->tmp_tgt_ssl_capaths[roop_count] ||
-          !cmp2->tmp_tgt_ssl_capaths[roop_count] ||
-          strcmp(cmp1->tmp_tgt_ssl_capaths[roop_count],
-            cmp2->tmp_tgt_ssl_capaths[roop_count])
-        )
-      ) ||
-      (
-        cmp1->tmp_tgt_ssl_certs[roop_count] !=
-          cmp2->tmp_tgt_ssl_certs[roop_count] &&
-        (
-          !cmp1->tmp_tgt_ssl_certs[roop_count] ||
-          !cmp2->tmp_tgt_ssl_certs[roop_count] ||
-          strcmp(cmp1->tmp_tgt_ssl_certs[roop_count],
-            cmp2->tmp_tgt_ssl_certs[roop_count])
-        )
-      ) ||
-      (
-        cmp1->tmp_tgt_ssl_ciphers[roop_count] !=
-          cmp2->tmp_tgt_ssl_ciphers[roop_count] &&
-        (
-          !cmp1->tmp_tgt_ssl_ciphers[roop_count] ||
-          !cmp2->tmp_tgt_ssl_ciphers[roop_count] ||
-          strcmp(cmp1->tmp_tgt_ssl_ciphers[roop_count],
-            cmp2->tmp_tgt_ssl_ciphers[roop_count])
-        )
-      ) ||
-      (
-        cmp1->tmp_tgt_ssl_keys[roop_count] !=
-          cmp2->tmp_tgt_ssl_keys[roop_count] &&
-        (
-          !cmp1->tmp_tgt_ssl_keys[roop_count] ||
-          !cmp2->tmp_tgt_ssl_keys[roop_count] ||
-          strcmp(cmp1->tmp_tgt_ssl_keys[roop_count],
-            cmp2->tmp_tgt_ssl_keys[roop_count])
-        )
-      ) ||
-      (
-        cmp1->tmp_tgt_default_files[roop_count] !=
-          cmp2->tmp_tgt_default_files[roop_count] &&
-        (
-          !cmp1->tmp_tgt_default_files[roop_count] ||
-          !cmp2->tmp_tgt_default_files[roop_count] ||
-          strcmp(cmp1->tmp_tgt_default_files[roop_count],
-            cmp2->tmp_tgt_default_files[roop_count])
-        )
-      ) ||
-      (
-        cmp1->tmp_tgt_default_groups[roop_count] !=
-          cmp2->tmp_tgt_default_groups[roop_count] &&
-        (
-          !cmp1->tmp_tgt_default_groups[roop_count] ||
-          !cmp2->tmp_tgt_default_groups[roop_count] ||
-          strcmp(cmp1->tmp_tgt_default_groups[roop_count],
-            cmp2->tmp_tgt_default_groups[roop_count])
-        )
-      ) ||
-      (
-        cmp1->tmp_tgt_dsns[roop_count] !=
-          cmp2->tmp_tgt_dsns[roop_count] &&
-        (
-          !cmp1->tmp_tgt_dsns[roop_count] ||
-          !cmp2->tmp_tgt_dsns[roop_count] ||
-          strcmp(cmp1->tmp_tgt_dsns[roop_count],
-            cmp2->tmp_tgt_dsns[roop_count])
-        )
-      ) ||
-      (
-        cmp1->tmp_tgt_filedsns[roop_count] !=
-          cmp2->tmp_tgt_filedsns[roop_count] &&
-        (
-          !cmp1->tmp_tgt_filedsns[roop_count] ||
-          !cmp2->tmp_tgt_filedsns[roop_count] ||
-          strcmp(cmp1->tmp_tgt_filedsns[roop_count],
-            cmp2->tmp_tgt_filedsns[roop_count])
-        )
-      ) ||
-      (
-        cmp1->tmp_tgt_drivers[roop_count] !=
-          cmp2->tmp_tgt_drivers[roop_count] &&
-        (
-          !cmp1->tmp_tgt_drivers[roop_count] ||
-          !cmp2->tmp_tgt_drivers[roop_count] ||
-          strcmp(cmp1->tmp_tgt_drivers[roop_count],
-            cmp2->tmp_tgt_drivers[roop_count])
-        )
-      ) ||
-      (
-        cmp1->tmp_static_link_ids[roop_count] !=
-          cmp2->tmp_static_link_ids[roop_count] &&
-        (
-          !cmp1->tmp_static_link_ids[roop_count] ||
-          !cmp2->tmp_static_link_ids[roop_count] ||
-          strcmp(cmp1->tmp_static_link_ids[roop_count],
-            cmp2->tmp_static_link_ids[roop_count])
-        )
-      ) ||
-      cmp1->tmp_tgt_ports[roop_count] != cmp2->tmp_tgt_ports[roop_count] ||
-      cmp1->tmp_tgt_ssl_vscs[roop_count] !=
-        cmp2->tmp_tgt_ssl_vscs[roop_count] ||
-      cmp1->tmp_monitoring_binlog_pos_at_failing[roop_count] !=
-        cmp2->tmp_monitoring_binlog_pos_at_failing[roop_count] ||
-      cmp1->tmp_link_statuses[roop_count] !=
-        cmp2->tmp_link_statuses[roop_count]
-    )
-      DBUG_RETURN(TRUE);
-  }
-  DBUG_RETURN(FALSE);
-}
-
-=======
->>>>>>> 04d731b6
 int spider_free_trx_alloc(
   SPIDER_TRX *trx
 ) {
