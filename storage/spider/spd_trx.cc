--- conflicted
+++ resolved
@@ -3410,11 +3410,6 @@
   DBUG_RETURN(error_num);
 }
 
-<<<<<<< HEAD
-int spider_check_trx_and_get_conn(THD *thd, ha_spider *spider)
-{
-  int error_num, roop_count, search_link_idx;
-=======
 /*
   Report a table error.
 
@@ -3568,7 +3563,6 @@
   ha_spider *spider
 ) {
   int error_num;
->>>>>>> 60fec141
   SPIDER_TRX *trx;
   SPIDER_SHARE *share = spider->share;
   DBUG_ENTER("spider_check_trx_and_get_conn");
@@ -3593,212 +3587,10 @@
       share->link_statuses[spider->conn_link_idx[spider->search_link_idx]] ==
         SPIDER_LINK_STATUS_NG
     ) {
-<<<<<<< HEAD
-      DBUG_PRINT("info",(first_byte != *spider->conn_keys[0] ?
-        "spider change conn type" : trx != spider->wide_handler->trx ?
-        "spider change thd" : "spider next trx"));
-      spider->wide_handler->trx = trx;
-      spider->trx_conn_adjustment = trx->trx_conn_adjustment;
-      if (
-        spider->spider_thread_id != trx->spider_thread_id ||
-        spider->search_link_query_id != thd->query_id
-      ) {
-        search_link_idx = spider_conn_first_link_idx(thd,
-          share->link_statuses, share->access_balances, spider->conn_link_idx,
-          share->link_count, SPIDER_LINK_STATUS_OK);
-        if (search_link_idx == -1)
-        {
-          TABLE *table = spider->get_table();
-          TABLE_SHARE *table_share = table->s;
-          char *db = (char *) my_alloca(
-            table_share->db.length + 1 + table_share->table_name.length + 1);
-          if (!db)
-          {
-            my_error(HA_ERR_OUT_OF_MEM, MYF(0));
-            DBUG_RETURN(HA_ERR_OUT_OF_MEM);
-          }
-          char *table_name = db + table_share->db.length + 1;
-          memcpy(db, table_share->db.str, table_share->db.length);
-          db[table_share->db.length] = '\0';
-          memcpy(table_name, table_share->table_name.str,
-            table_share->table_name.length);
-          table_name[table_share->table_name.length] = '\0';
-          my_printf_error(ER_SPIDER_ALL_LINKS_FAILED_NUM,
-            ER_SPIDER_ALL_LINKS_FAILED_STR, MYF(0), db, table_name);
-          my_afree(db);
-          DBUG_RETURN(ER_SPIDER_ALL_LINKS_FAILED_NUM);
-        } else if (search_link_idx == -2)
-        {
-          my_error(HA_ERR_OUT_OF_MEM, MYF(0));
-          DBUG_RETURN(HA_ERR_OUT_OF_MEM);
-        }
-        spider->search_link_idx = search_link_idx;
-        spider->search_link_query_id = thd->query_id;
-      }
-      spider->spider_thread_id = trx->spider_thread_id;
-
-      first_byte_bak = *spider->conn_keys[0];
-      *spider->conn_keys[0] = first_byte;
-      for (roop_count = 0; roop_count < (int) share->link_count; roop_count++)
-      {
-        spider->conns[roop_count]= NULL;
-      }
-      bool search_link_idx_is_checked = FALSE;
-      for (
-        roop_count = spider_conn_link_idx_next(share->link_statuses,
-          spider->conn_link_idx, -1, share->link_count,
-          SPIDER_LINK_STATUS_RECOVERY);
-        roop_count < (int) share->link_count;
-        roop_count = spider_conn_link_idx_next(share->link_statuses,
-          spider->conn_link_idx, roop_count, share->link_count,
-          SPIDER_LINK_STATUS_RECOVERY)
-      ) {
-        if (roop_count == spider->search_link_idx)
-          search_link_idx_is_checked = TRUE;
-        if (!spider->conns[roop_count])
-        {
-          *spider->conn_keys[roop_count] = first_byte;
-          if (
-            !(conn =
-              spider_get_conn(share, roop_count,
-                spider->conn_keys[roop_count], trx,
-                spider, FALSE, TRUE,
-                &error_num))
-          ) {
-            if (
-              share->monitoring_kind[roop_count] &&
-              spider->need_mons[roop_count]
-            ) {
-              error_num = spider_ping_table_mon_from_table(
-                trx,
-                trx->thd,
-                share,
-                roop_count,
-                (uint32) share->monitoring_sid[roop_count],
-                share->table_name,
-                share->table_name_length,
-                spider->conn_link_idx[roop_count],
-                NULL,
-                0,
-                share->monitoring_kind[roop_count],
-                share->monitoring_limit[roop_count],
-                share->monitoring_flag[roop_count],
-                TRUE
-              );
-            }
-            DBUG_PRINT("info",("spider get conn error"));
-            *spider->conn_keys[0] = first_byte_bak;
-            spider->spider_thread_id = 0;
-            DBUG_RETURN(error_num);
-          }
-          conn->error_mode &= spider->error_mode;
-        }
-      }
-      if (!search_link_idx_is_checked)
-      {
-        TABLE *table = spider->get_table();
-        TABLE_SHARE *table_share = table->s;
-        char *db = (char *) my_alloca(
-          table_share->db.length + 1 + table_share->table_name.length + 1);
-        if (!db)
-        {
-          my_error(HA_ERR_OUT_OF_MEM, MYF(0));
-          DBUG_RETURN(HA_ERR_OUT_OF_MEM);
-        }
-        char *table_name = db + table_share->db.length + 1;
-        memcpy(db, table_share->db.str, table_share->db.length);
-        db[table_share->db.length] = '\0';
-        memcpy(table_name, table_share->table_name.str,
-          table_share->table_name.length);
-        table_name[table_share->table_name.length] = '\0';
-        my_printf_error(ER_SPIDER_LINK_MON_JUST_NG_NUM,
-          ER_SPIDER_LINK_MON_JUST_NG_STR, MYF(0), db, table_name);
-        my_afree(db);
-        DBUG_RETURN(ER_SPIDER_LINK_MON_JUST_NG_NUM);
-      }
-    } else {
-      DBUG_PRINT("info",("spider link_status = %ld",
-        share->link_statuses[spider->conn_link_idx[spider->search_link_idx]]));
-      bool search_link_idx_is_checked = FALSE;
-      for (
-        roop_count = spider_conn_link_idx_next(share->link_statuses,
-          spider->conn_link_idx, -1, share->link_count,
-          SPIDER_LINK_STATUS_RECOVERY);
-        roop_count < (int) share->link_count;
-        roop_count = spider_conn_link_idx_next(share->link_statuses,
-          spider->conn_link_idx, roop_count, share->link_count,
-          SPIDER_LINK_STATUS_RECOVERY)
-      ) {
-        if (roop_count == spider->search_link_idx)
-          search_link_idx_is_checked = TRUE;
-
-        conn= spider->conns[roop_count];
-
-        if (!conn)
-        {
-          DBUG_PRINT("info",("spider get conn %d", roop_count));
-          if (
-            !(conn =
-              spider_get_conn(share, roop_count,
-                spider->conn_keys[roop_count], trx,
-                spider, FALSE, TRUE,
-                &error_num))
-          ) {
-            if (
-              share->monitoring_kind[roop_count] &&
-              spider->need_mons[roop_count]
-            ) {
-              error_num = spider_ping_table_mon_from_table(
-                trx,
-                trx->thd,
-                share,
-                roop_count,
-                (uint32) share->monitoring_sid[roop_count],
-                share->table_name,
-                share->table_name_length,
-                spider->conn_link_idx[roop_count],
-                NULL,
-                0,
-                share->monitoring_kind[roop_count],
-                share->monitoring_limit[roop_count],
-                share->monitoring_flag[roop_count],
-                TRUE
-              );
-            }
-            DBUG_PRINT("info",("spider get conn error"));
-            DBUG_RETURN(error_num);
-          }
-        }
-        conn->error_mode &= spider->error_mode;
-      }
-      if (!search_link_idx_is_checked)
-      {
-        TABLE *table = spider->get_table();
-        TABLE_SHARE *table_share = table->s;
-        char *db = (char *) my_alloca(
-          table_share->db.length + 1 + table_share->table_name.length + 1);
-        if (!db)
-        {
-          my_error(HA_ERR_OUT_OF_MEM, MYF(0));
-          DBUG_RETURN(HA_ERR_OUT_OF_MEM);
-        }
-        char *table_name = db + table_share->db.length + 1;
-        memcpy(db, table_share->db.str, table_share->db.length);
-        db[table_share->db.length] = '\0';
-        memcpy(table_name, table_share->table_name.str,
-          table_share->table_name.length);
-        table_name[table_share->table_name.length] = '\0';
-        my_printf_error(ER_SPIDER_LINK_MON_JUST_NG_NUM,
-          ER_SPIDER_LINK_MON_JUST_NG_STR, MYF(0), db, table_name);
-        my_afree(db);
-        DBUG_RETURN(ER_SPIDER_LINK_MON_JUST_NG_NUM);
-      }
-=======
       if ((error_num= spider_trx_update(thd, spider, trx)))
         DBUG_RETURN(error_num);
       if ((error_num= spider_trx_get_conn(spider, trx, true)))
         DBUG_RETURN(error_num);
->>>>>>> 60fec141
     }
     else if ((error_num= spider_trx_get_conn(spider, trx, false)))
       DBUG_RETURN(error_num);
