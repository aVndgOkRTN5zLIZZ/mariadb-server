--- conflicted
+++ resolved
@@ -4921,7 +4921,6 @@
   DBUG_RETURN(NULL);
 }
 
-<<<<<<< HEAD
 /**
   Checks for spider table self-reference
 
@@ -4959,86 +4958,6 @@
       my_printf_error(error_num, ER_SPIDER_INFINITE_LOOP_STR, MYF(0),
                       share->db.str, share->table_name.str);
       DBUG_RETURN(error_num);
-=======
-SPIDER_SHARE *spider_get_share(
-  const char *table_name,
-  TABLE *table,
-  THD *thd,
-  ha_spider *spider,
-  int *error_num
-) {
-  SPIDER_SHARE *share;
-  TABLE_SHARE *table_share = table->s;
-  SPIDER_RESULT_LIST *result_list = &spider->result_list;
-  uint length, tmp_conn_link_idx = 0, buf_sz;
-  char *tmp_name;
-  int roop_count;
-  double sts_interval;
-  int sts_mode;
-  int sts_sync;
-  int auto_increment_mode;
-  double crd_interval;
-  int crd_mode;
-  int crd_sync;
-  int search_link_idx;
-  uint sql_command = thd_sql_command(thd);
-  SPIDER_Open_tables_backup open_tables_backup;
-  MEM_ROOT mem_root;
-  TABLE *table_tables = NULL;
-  bool init_mem_root = FALSE;
-  bool same_server_link;
-  int load_sts_at_startup;
-  int load_crd_at_startup;
-  user_var_entry *loop_check;
-  char *loop_check_buf;
-  TABLE_SHARE *top_share;
-  LEX_CSTRING lex_str;
-  DBUG_ENTER("spider_get_share");
-  top_share = spider->wide_handler->top_share;
-  length = (uint) strlen(table_name);
-  my_hash_value_type hash_value = my_calc_hash(&spider_open_tables,
-    (uchar*) table_name, length);
-  if (top_share)
-  {
-    lex_str.length = top_share->path.length + SPIDER_SQL_LOP_CHK_PRM_PRF_LEN;
-    buf_sz = spider_unique_id.length > SPIDER_SQL_LOP_CHK_PRM_PRF_LEN ?
-      top_share->path.length + spider_unique_id.length + 2 :
-      lex_str.length + 2;
-    loop_check_buf = (char *) my_alloca(buf_sz);
-    if (unlikely(!loop_check_buf))
-    {
-      *error_num = HA_ERR_OUT_OF_MEM;
-      DBUG_RETURN(NULL);
-    }
-    lex_str.str = loop_check_buf + buf_sz - lex_str.length - 2;
-    memcpy((void *) lex_str.str,
-      SPIDER_SQL_LOP_CHK_PRM_PRF_STR, SPIDER_SQL_LOP_CHK_PRM_PRF_LEN);
-    memcpy((void *) (lex_str.str + SPIDER_SQL_LOP_CHK_PRM_PRF_LEN),
-      top_share->path.str, top_share->path.length);
-    ((char *) lex_str.str)[lex_str.length] = '\0';
-    DBUG_PRINT("info",("spider loop check param name=%s", lex_str.str));
-    loop_check = get_variable(&thd->user_vars, &lex_str, FALSE);
-    if (loop_check && loop_check->type_handler()->result_type() == STRING_RESULT)
-    {
-      lex_str.length = top_share->path.length + spider_unique_id.length + 1;
-      lex_str.str = loop_check_buf + buf_sz - top_share->path.length -
-        spider_unique_id.length - 2;
-      memcpy((void *) lex_str.str, spider_unique_id.str,
-        spider_unique_id.length);
-      ((char *) lex_str.str)[lex_str.length - 1] = '-';
-      ((char *) lex_str.str)[lex_str.length] = '\0';
-      DBUG_PRINT("info",("spider loop check key=%s", lex_str.str));
-      DBUG_PRINT("info",("spider loop check param value=%s",
-        loop_check->value));
-      if (unlikely(strstr(loop_check->value, lex_str.str)))
-      {
-        *error_num = ER_SPIDER_INFINITE_LOOP_NUM;
-        my_printf_error(*error_num, ER_SPIDER_INFINITE_LOOP_STR, MYF(0),
-          top_share->db.str, top_share->table_name.str);
-        my_afree(loop_check_buf);
-        DBUG_RETURN(NULL);
-      }
->>>>>>> 60fec141
     }
   }
   DBUG_RETURN(0);
@@ -5160,13 +5079,10 @@
   }
   share->have_recovery_link = spider_conn_check_recovery_link(share);
 
-<<<<<<< HEAD
   if (init_mem_root)
     free_root(&mem_root, MYF(0));
   DBUG_RETURN(FALSE);
 }
-=======
->>>>>>> 60fec141
 
 /** Creates an `ha_spider` for the sts thread of the spider share. */
 int spider_share_init_sts(
@@ -5287,7 +5203,6 @@
   return error_num;
 }
 
-<<<<<<< HEAD
 /** Gets or creates connections to all active servers */
 bool spider_share_get_conns(ha_spider *spider, SPIDER_SHARE *share,
                             int *error_num)
@@ -5326,52 +5241,6 @@
         );
       }
       DBUG_RETURN(TRUE);
-=======
-    if (
-      sql_command != SQLCOM_DROP_TABLE &&
-      sql_command != SQLCOM_ALTER_TABLE &&
-      sql_command != SQLCOM_SHOW_CREATE &&
-      (*error_num = spider_create_mon_threads(spider->wide_handler->trx,
-        share))
-    ) {
-      share->init_error = TRUE;
-      share->init_error_time = (time_t) time((time_t*) 0);
-      share->init = TRUE;
-      spider_free_share(share);
-      goto error_but_no_delete;
-    }
-
-    if (!(spider->conn_keys = (char **)
-      spider_bulk_alloc_mem(spider_current_trx, SPD_MID_GET_SHARE_1,
-        __func__, __FILE__, __LINE__, MYF(MY_WME | MY_ZEROFILL),
-        &spider->conn_keys, sizeof(char *) * share->link_count,
-        &tmp_name, sizeof(char) * share->conn_keys_charlen,
-        &spider->conns, sizeof(SPIDER_CONN *) * share->link_count,
-        &spider->conn_link_idx, sizeof(uint) * share->link_count,
-        &spider->conn_can_fo, sizeof(uchar) * share->link_bitmap_size,
-        &spider->connection_ids, sizeof(ulonglong) * share->link_count,
-        &spider->db_request_id, sizeof(ulonglong) * share->link_count,
-        &spider->db_request_phase, sizeof(uchar) * share->link_bitmap_size,
-        &spider->need_mons, sizeof(int) * share->link_count,
-        &spider->quick_targets, sizeof(void *) * share->link_count,
-        &result_list->upd_tmp_tbls, sizeof(TABLE *) * share->link_count,
-        &result_list->upd_tmp_tbl_prms,
-          sizeof(TMP_TABLE_PARAM) * share->link_count,
-        &result_list->tmp_table_join_first,
-          sizeof(uchar) * share->link_bitmap_size,
-        &result_list->tmp_table_created,
-          sizeof(uchar) * share->link_bitmap_size,
-        &result_list->casual_read, sizeof(int) * share->link_count,
-        &spider->dbton_handler,
-          sizeof(spider_db_handler *) * SPIDER_DBTON_SIZE,
-        NullS))
-    ) {
-      share->init_error = TRUE;
-      share->init_error_time = (time_t) time((time_t*) 0);
-      share->init = TRUE;
-      spider_free_share(share);
-      goto error_but_no_delete;
->>>>>>> 60fec141
     }
     spider->conns[roop_count]->error_mode &= spider->error_mode;
   }
@@ -5401,15 +5270,8 @@
       table_share->db.length + 1 + table_share->table_name.length + 1);
     if (unlikely(!db))
     {
-<<<<<<< HEAD
       spider_share_init_error_free(share, init_share, false);
       DBUG_RETURN(HA_ERR_OUT_OF_MEM);
-=======
-      spider->conn_keys[roop_count] = tmp_name;
-      tmp_name += share->conn_keys_lengths[roop_count] + 1;
-      result_list->upd_tmp_tbl_prms[roop_count].init();
-      result_list->upd_tmp_tbl_prms[roop_count].field_count = 1;
->>>>>>> 60fec141
     }
     char *table_name = db + table_share->db.length + 1;
     memcpy(db, table_share->db.str, table_share->db.length);
@@ -5506,7 +5368,6 @@
       }
     }
 
-<<<<<<< HEAD
     if ((!same_server_link || load_crd_at_startup) &&
         (*error_num = spider_get_crd(share, spider->search_link_idx, tmp_time,
                                      spider, table, crd_interval, crd_mode,
@@ -5522,55 +5383,6 @@
         pthread_mutex_unlock(&share->sts_mutex);
         spider_share_init_error_free(share, init_share, false);
         DBUG_RETURN(TRUE);
-=======
-    if (
-      sql_command != SQLCOM_DROP_TABLE &&
-      sql_command != SQLCOM_ALTER_TABLE &&
-      sql_command != SQLCOM_SHOW_CREATE
-    ) {
-      for (
-        roop_count = spider_conn_link_idx_next(share->link_statuses,
-          spider->conn_link_idx, -1, share->link_count,
-          SPIDER_LINK_STATUS_RECOVERY);
-        roop_count < (int) share->link_count;
-        roop_count = spider_conn_link_idx_next(share->link_statuses,
-          spider->conn_link_idx, roop_count, share->link_count,
-          SPIDER_LINK_STATUS_RECOVERY)
-      ) {
-        if (
-          !(spider->conns[roop_count] =
-            spider_get_conn(share, roop_count, spider->conn_keys[roop_count],
-              spider->wide_handler->trx, spider, FALSE, TRUE,
-              error_num))
-        ) {
-          if (
-            share->monitoring_kind[roop_count] &&
-            spider->need_mons[roop_count]
-          ) {
-            *error_num = spider_ping_table_mon_from_table(
-                spider->wide_handler->trx,
-                spider->wide_handler->trx->thd,
-                share,
-                roop_count,
-                (uint32) share->monitoring_sid[roop_count],
-                share->table_name,
-                share->table_name_length,
-                spider->conn_link_idx[roop_count],
-                NULL,
-                0,
-                share->monitoring_kind[roop_count],
-                share->monitoring_limit[roop_count],
-                share->monitoring_flag[roop_count],
-                FALSE
-              );
-          }
-          share->init_error = TRUE;
-          share->init_error_time = (time_t) time((time_t*) 0);
-          share->init = TRUE;
-          goto error_after_alloc_dbton_handler;
-        }
-        spider->conns[roop_count]->error_mode &= spider->error_mode;
->>>>>>> 60fec141
       }
     }
     if (!has_lock)
@@ -5594,7 +5406,6 @@
   const bool new_share
 )
 {
-  char first_byte;
   char *tmp_name;
   SPIDER_RESULT_LIST *result_list = &spider->result_list;
   int search_link_idx;
@@ -5614,14 +5425,6 @@
     spider_unlock_udf_table_mon_mutexes(share);
   }
 
-  const int semi_table_lock_conn =
-    spider_param_semi_table_lock_connection(thd, share->semi_table_lock_conn);
-  if (semi_table_lock_conn)
-    first_byte = '0' +
-      spider_param_semi_table_lock(thd, share->semi_table_lock);
-  else
-    first_byte = '0';
-
   if (!(spider->wide_handler->trx = spider_get_trx(thd, TRUE, error_num)))
   {
     spider_share_init_error_free(share, new_share, true);
@@ -5661,7 +5464,6 @@
   for (int link_idx = 0; link_idx < (int) share->link_count; link_idx++)
   {
     spider->conn_keys[link_idx] = tmp_name;
-    *tmp_name = first_byte;
     tmp_name += share->conn_keys_lengths[link_idx] + 1;
     result_list->upd_tmp_tbl_prms[link_idx].init();
     result_list->upd_tmp_tbl_prms[link_idx].field_count = 1;
@@ -5818,365 +5620,7 @@
       my_sleep(10000); // wait 10 ms
     }
 
-<<<<<<< HEAD
     spider->share = share;
-=======
-    if (!share->link_status_init)
-    {
-      pthread_mutex_lock(&share->mutex);
-      for (roop_count = 0;
-        roop_count < (int) spider_udf_table_mon_mutex_count;
-        roop_count++
-      ) {
-        if (spider_bit_is_set(share->table_mon_mutex_bitmap, roop_count))
-          pthread_mutex_lock(&spider_udf_table_mon_mutexes[roop_count]);
-      }
-      if (!share->link_status_init)
-      {
-        DBUG_ASSERT(!table_tables);
-        /*
-          The link statuses need to be refreshed from the spider_tables table
-          if the operation:
-          - Is not a DROP TABLE on a permanent table; or
-          - Is an ALTER TABLE.
-
-          Note that SHOW CREATE TABLE is not excluded, because the commands
-          that follow it require up-to-date link statuses.
-        */
-        if ((table_share->tmp_table == NO_TMP_TABLE &&
-             sql_command != SQLCOM_DROP_TABLE) ||
-            /* for alter change link status */
-            sql_command == SQLCOM_ALTER_TABLE)
-        {
-          SPD_INIT_ALLOC_ROOT(&mem_root, 4096, 0, MYF(MY_WME));
-          init_mem_root = TRUE;
-
-          if (
-            !(table_tables = spider_open_sys_table(
-              thd, SPIDER_SYS_TABLES_TABLE_NAME_STR,
-              SPIDER_SYS_TABLES_TABLE_NAME_LEN, FALSE, &open_tables_backup,
-              FALSE, error_num))
-          ) {
-            for (roop_count = 0;
-              roop_count < (int) spider_udf_table_mon_mutex_count;
-              roop_count++
-            ) {
-              if (spider_bit_is_set(share->table_mon_mutex_bitmap, roop_count))
-                pthread_mutex_unlock(&spider_udf_table_mon_mutexes[roop_count]);
-            }
-            pthread_mutex_unlock(&share->mutex);
-            spider_free_share(share);
-            goto error_open_sys_table;
-          }
-          *error_num = spider_get_link_statuses(table_tables, share,
-            &mem_root);
-          if (*error_num)
-          {
-            if (
-              *error_num != HA_ERR_KEY_NOT_FOUND &&
-              *error_num != HA_ERR_END_OF_FILE
-            ) {
-              for (roop_count = 0;
-                roop_count < (int) spider_udf_table_mon_mutex_count;
-                roop_count++
-              ) {
-                if (spider_bit_is_set(share->table_mon_mutex_bitmap, roop_count))
-                  pthread_mutex_unlock(&spider_udf_table_mon_mutexes[roop_count]);
-              }
-              pthread_mutex_unlock(&share->mutex);
-              spider_free_share(share);
-              spider_close_sys_table(thd, table_tables,
-                &open_tables_backup, FALSE);
-              table_tables = NULL;
-              goto error_open_sys_table;
-            }
-          } else {
-            memcpy(share->alter_table.tmp_link_statuses, share->link_statuses,
-              sizeof(long) * share->all_link_count);
-            share->link_status_init = TRUE;
-          }
-          spider_close_sys_table(thd, table_tables,
-            &open_tables_backup, FALSE);
-          table_tables = NULL;
-        }
-        share->have_recovery_link = spider_conn_check_recovery_link(share);
-        if (init_mem_root)
-        {
-          free_root(&mem_root, MYF(0));
-          init_mem_root = FALSE;
-        }
-      }
-      for (roop_count = 0;
-        roop_count < (int) spider_udf_table_mon_mutex_count;
-        roop_count++
-      ) {
-        if (spider_bit_is_set(share->table_mon_mutex_bitmap, roop_count))
-          pthread_mutex_unlock(&spider_udf_table_mon_mutexes[roop_count]);
-      }
-      pthread_mutex_unlock(&share->mutex);
-    }
-
-    spider->share = share;
-    if (!(spider->wide_handler->trx = spider_get_trx(thd, TRUE, error_num)))
-    {
-      spider_free_share(share);
-      goto error_but_no_delete;
-    }
-    spider->set_error_mode();
-
-    if (!share->sts_spider_init)
-    {
-      pthread_mutex_lock(&share->mutex);
-      if (!share->sts_spider_init)
-      {
-        if ((*error_num = spider_create_spider_object_for_share(
-          spider->wide_handler->trx, share, &share->sts_spider)))
-        {
-          pthread_mutex_unlock(&share->mutex);
-          spider_free_share(share);
-          goto error_sts_spider_init;
-        }
-        share->sts_thread = &spider_table_sts_threads[
-          my_calc_hash(&spider_open_tables, (uchar*) table_name, length) %
-          spider_param_table_sts_thread_count()];
-        share->sts_spider_init = TRUE;
-      }
-      pthread_mutex_unlock(&share->mutex);
-    }
-
-    if (!share->crd_spider_init)
-    {
-      pthread_mutex_lock(&share->mutex);
-      if (!share->crd_spider_init)
-      {
-        if ((*error_num = spider_create_spider_object_for_share(
-          spider->wide_handler->trx, share, &share->crd_spider)))
-        {
-          pthread_mutex_unlock(&share->mutex);
-          spider_free_share(share);
-          goto error_crd_spider_init;
-        }
-        share->crd_thread = &spider_table_crd_threads[
-          my_calc_hash(&spider_open_tables, (uchar*) table_name, length) %
-          spider_param_table_crd_thread_count()];
-        share->crd_spider_init = TRUE;
-      }
-      pthread_mutex_unlock(&share->mutex);
-    }
-
-    if (
-      sql_command != SQLCOM_DROP_TABLE &&
-      sql_command != SQLCOM_ALTER_TABLE &&
-      sql_command != SQLCOM_SHOW_CREATE &&
-      (*error_num = spider_create_mon_threads(spider->wide_handler->trx,
-        share))
-    ) {
-      spider_free_share(share);
-      goto error_but_no_delete;
-    }
-
-    if (!(spider->conn_keys = (char **)
-      spider_bulk_alloc_mem(spider_current_trx, SPD_MID_GET_SHARE_2,
-        __func__, __FILE__, __LINE__, MYF(MY_WME | MY_ZEROFILL),
-        &spider->conn_keys, sizeof(char *) * share->link_count,
-        &tmp_name, sizeof(char) * share->conn_keys_charlen,
-        &spider->conns, sizeof(SPIDER_CONN *) * share->link_count,
-        &spider->conn_link_idx, sizeof(uint) * share->link_count,
-        &spider->conn_can_fo, sizeof(uchar) * share->link_bitmap_size,
-        &spider->connection_ids, sizeof(ulonglong) * share->link_count,
-        &spider->db_request_id, sizeof(ulonglong) * share->link_count,
-        &spider->db_request_phase, sizeof(uchar) * share->link_bitmap_size,
-        &spider->need_mons, sizeof(int) * share->link_count,
-        &spider->quick_targets, sizeof(void *) * share->link_count,
-        &result_list->upd_tmp_tbls, sizeof(TABLE *) * share->link_count,
-        &result_list->upd_tmp_tbl_prms,
-          sizeof(TMP_TABLE_PARAM) * share->link_count,
-        &result_list->tmp_table_join_first,
-          sizeof(uchar) * share->link_bitmap_size,
-        &result_list->tmp_table_created,
-          sizeof(uchar) * share->link_bitmap_size,
-        &result_list->casual_read, sizeof(int) * share->link_count,
-        &spider->dbton_handler,
-          sizeof(spider_db_handler *) * SPIDER_DBTON_SIZE,
-        NullS))
-    ) {
-      spider_free_share(share);
-      goto error_but_no_delete;
-    }
-    memcpy(tmp_name, share->conn_keys[0], share->conn_keys_charlen);
-
-    spider->conn_keys_first_ptr = tmp_name;
-    for (roop_count = 0; roop_count < (int) share->link_count; roop_count++)
-    {
-      spider->conn_keys[roop_count] = tmp_name;
-      tmp_name += share->conn_keys_lengths[roop_count] + 1;
-      result_list->upd_tmp_tbl_prms[roop_count].init();
-      result_list->upd_tmp_tbl_prms[roop_count].field_count = 1;
-    }
-    spider_trx_set_link_idx_for_all(spider);
-
-    for (roop_count = 0; roop_count < (int) share->use_dbton_count;
-      roop_count++)
-    {
-      uint dbton_id = share->use_dbton_ids[roop_count];
-      if (!(spider->dbton_handler[dbton_id] =
-        spider_dbton[dbton_id].create_db_handler(spider,
-        share->dbton_share[dbton_id])))
-      {
-        *error_num = HA_ERR_OUT_OF_MEM;
-        break;
-      }
-      if ((*error_num = spider->dbton_handler[dbton_id]->init()))
-      {
-        break;
-      }
-    }
-    if (roop_count < (int) share->use_dbton_count)
-    {
-      for (; roop_count >= 0; roop_count--)
-      {
-        uint dbton_id = share->use_dbton_ids[roop_count];
-        if (spider->dbton_handler[dbton_id])
-        {
-          delete spider->dbton_handler[dbton_id];
-          spider->dbton_handler[dbton_id] = NULL;
-        }
-      }
-      goto error_after_alloc_conn_keys;
-    }
-
-    if (
-      sql_command != SQLCOM_DROP_TABLE &&
-      sql_command != SQLCOM_ALTER_TABLE &&
-      sql_command != SQLCOM_SHOW_CREATE
-    ) {
-      for (
-        roop_count = spider_conn_link_idx_next(share->link_statuses,
-          spider->conn_link_idx, -1, share->link_count,
-          SPIDER_LINK_STATUS_RECOVERY);
-        roop_count < (int) share->link_count;
-        roop_count = spider_conn_link_idx_next(share->link_statuses,
-          spider->conn_link_idx, roop_count, share->link_count,
-          SPIDER_LINK_STATUS_RECOVERY)
-      ) {
-        if (
-          !(spider->conns[roop_count] =
-            spider_get_conn(share, roop_count, spider->conn_keys[roop_count],
-              spider->wide_handler->trx, spider, FALSE, TRUE,
-              error_num))
-        ) {
-          if (
-            share->monitoring_kind[roop_count] &&
-            spider->need_mons[roop_count]
-          ) {
-            *error_num = spider_ping_table_mon_from_table(
-                spider->wide_handler->trx,
-                spider->wide_handler->trx->thd,
-                share,
-                roop_count,
-                (uint32) share->monitoring_sid[roop_count],
-                share->table_name,
-                share->table_name_length,
-                spider->conn_link_idx[roop_count],
-                NULL,
-                0,
-                share->monitoring_kind[roop_count],
-                share->monitoring_limit[roop_count],
-                share->monitoring_flag[roop_count],
-                FALSE
-              );
-          }
-          goto error_after_alloc_dbton_handler;
-        }
-        spider->conns[roop_count]->error_mode &= spider->error_mode;
-      }
-    }
-    search_link_idx = spider_conn_first_link_idx(thd,
-      share->link_statuses, share->access_balances, spider->conn_link_idx,
-      share->link_count, SPIDER_LINK_STATUS_OK);
-    if (search_link_idx == -1)
-    {
-      char *db = (char *) my_alloca(
-        table_share->db.length + 1 + table_share->table_name.length + 1);
-      if (!db)
-      {
-        *error_num = HA_ERR_OUT_OF_MEM;
-        goto error_after_alloc_dbton_handler;
-      }
-      char *table_name = db + table_share->db.length + 1;
-      memcpy(db, table_share->db.str, table_share->db.length);
-      db[table_share->db.length] = '\0';
-      memcpy(table_name, table_share->table_name.str,
-        table_share->table_name.length);
-      table_name[table_share->table_name.length] = '\0';
-      my_printf_error(ER_SPIDER_ALL_LINKS_FAILED_NUM,
-        ER_SPIDER_ALL_LINKS_FAILED_STR, MYF(0), db, table_name);
-      my_afree(db);
-      *error_num = ER_SPIDER_ALL_LINKS_FAILED_NUM;
-      goto error_after_alloc_dbton_handler;
-    } else if (search_link_idx == -2)
-    {
-      *error_num = HA_ERR_OUT_OF_MEM;
-      goto error_after_alloc_dbton_handler;
-    }
-    spider->search_link_idx = search_link_idx;
-
-    if (share->init_error)
-    {
-      pthread_mutex_lock(&share->sts_mutex);
-      pthread_mutex_lock(&share->crd_mutex);
-      if (share->init_error)
-      {
-        same_server_link = spider_param_same_server_link(thd);
-        load_sts_at_startup =
-          spider_param_load_sts_at_startup(share->load_sts_at_startup);
-        load_crd_at_startup =
-          spider_param_load_crd_at_startup(share->load_crd_at_startup);
-        if (
-          sql_command != SQLCOM_DROP_TABLE &&
-          sql_command != SQLCOM_ALTER_TABLE &&
-          sql_command != SQLCOM_SHOW_CREATE &&
-          !spider->error_mode &&
-          (
-            !same_server_link ||
-            load_sts_at_startup ||
-            load_crd_at_startup
-          )
-        ) {
-          SPIDER_INIT_ERROR_TABLE *spider_init_error_table;
-          sts_interval = spider_param_sts_interval(thd, share->sts_interval);
-          sts_mode = spider_param_sts_mode(thd, share->sts_mode);
-          sts_sync = spider_param_sts_sync(thd, share->sts_sync);
-          auto_increment_mode = spider_param_auto_increment_mode(thd,
-            share->auto_increment_mode);
-          if (auto_increment_mode == 1)
-            sts_sync = 0;
-          crd_interval = spider_param_crd_interval(thd, share->crd_interval);
-          crd_mode = spider_param_crd_mode(thd, share->crd_mode);
-          if (crd_mode == 3)
-            crd_mode = 1;
-          crd_sync = spider_param_crd_sync(thd, share->crd_sync);
-          time_t tmp_time = (time_t) time((time_t*) 0);
-          if ((spider_init_error_table =
-            spider_get_init_error_table(spider->wide_handler->trx, share,
-              FALSE)))
-          {
-            DBUG_PRINT("info",("spider diff2=%f",
-              difftime(tmp_time, spider_init_error_table->init_error_time)));
-            if (difftime(tmp_time,
-              spider_init_error_table->init_error_time) <
-              spider_param_table_init_error_interval())
-            {
-              *error_num = spider_init_error_table->init_error;
-              if (spider_init_error_table->init_error_with_message)
-                my_message(spider_init_error_table->init_error,
-                  spider_init_error_table->init_error_msg, MYF(0));
-              pthread_mutex_unlock(&share->crd_mutex);
-              pthread_mutex_unlock(&share->sts_mutex);
-              goto error_after_alloc_dbton_handler;
-            }
-          }
->>>>>>> 60fec141
 
     if (spider_init_share(table_name, table, thd, spider, error_num, share,
                           table_share, FALSE))
