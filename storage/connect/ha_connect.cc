/* Copyright (C) MariaDB Corporation Ab

  This program is free software; you can redistribute it and/or modify
  it under the terms of the GNU General Public License as published by
  the Free Software Foundation; version 2 of the License.

  This program is distributed in the hope that it will be useful,
  but WITHOUT ANY WARRANTY; without even the implied warranty of
  MERCHANTABILITY or FITNESS FOR A PARTICULAR PURPOSE.  See the
  GNU General Public License for more details.

  You should have received a copy of the GNU General Public License
  along with this program; if not, write to the Free Software
<<<<<<< HEAD
  Foundation, Inc., 51 Franklin Street, Fifth Floor, Boston, MA 02110-1335 USA */
=======
	Foundation, Inc., 51 Franklin Street, Fifth Floor, Boston, MA 02110-1335 USA */
>>>>>>> a1454426

/**
  @file ha_connect.cc

  @brief
  The ha_connect engine is a stubbed storage engine that enables to create tables
  based on external data. Principally they are based on plain files of many
  different types, but also on collections of such files, collection of tables,
  local or remote MySQL/MariaDB tables retrieved via MySQL API,
  ODBC/JDBC tables retrieving data from other DBMS having an ODBC/JDBC server,
	and even virtual tables.

  @details
  ha_connect will let you create/open/delete tables, the created table can be
  done specifying an already existing file, the drop table command will just
  suppress the table definition but not the eventual data file.
  Indexes are not supported for all table types but data can be inserted,
  updated or deleted.

  You can enable the CONNECT storage engine in your build by doing the
  following during your build process:<br> ./configure
  --with-connect-storage-engine

  You can install the CONNECT handler as all other storage handlers.

  Once this is done, MySQL will let you create tables with:<br>
  CREATE TABLE <table name> (...) ENGINE=CONNECT;

  The example storage engine does not use table locks. It
  implements an example "SHARE" that is inserted into a hash by table
  name. This is not used yet.

  Please read the object definition in ha_connect.h before reading the rest
  of this file.

  @note
  This MariaDB CONNECT handler is currently an adaptation of the XDB handler
  that was written for MySQL version 4.1.2-alpha. Its overall design should
  be enhanced in the future to meet MariaDB requirements.

  @note
  It was written also from the Brian's ha_example handler and contains parts
  of it that are there, such as table and system  variables.

  @note
  When you create an CONNECT table, the MySQL Server creates a table .frm
  (format) file in the database directory, using the table name as the file
  name as is customary with MySQL.
  For file based tables, if a file name is not specified, this is an inward
  table. An empty file is made in the current data directory that you can
  populate later like for other engine tables. This file modified on ALTER
  and is deleted when dropping the table.
  If a file name is specified, this in an outward table. The specified file
  will be used as representing the table data and will not be modified or
  deleted on command such as ALTER or DROP.
  To get an idea of what occurs, here is an example select that would do
  a scan of an entire table:

  @code
  ha-connect::open
  ha_connect::store_lock
  ha_connect::external_lock
  ha_connect::info
  ha_connect::rnd_init
  ha_connect::extra
  ENUM HA_EXTRA_CACHE        Cache record in HA_rrnd()
  ha_connect::rnd_next
  ha_connect::rnd_next
  ha_connect::rnd_next
  ha_connect::rnd_next
  ha_connect::rnd_next
  ha_connect::rnd_next
  ha_connect::rnd_next
  ha_connect::rnd_next
  ha_connect::rnd_next
  ha_connect::extra
  ENUM HA_EXTRA_NO_CACHE     End caching of records (def)
  ha_connect::external_lock
  ha_connect::extra
  ENUM HA_EXTRA_RESET        Reset database to after open
  @endcode

  Here you see that the connect storage engine has 9 rows called before
  rnd_next signals that it has reached the end of its data. Calls to
  ha_connect::extra() are hints as to what will be occuring to the request.

	Author  Olivier Bertrand
	*/

#ifdef USE_PRAGMA_IMPLEMENTATION
#pragma implementation        // gcc: Class implementation
#endif

#define MYSQL_SERVER 1
#define DONT_DEFINE_VOID
#include <my_global.h>
#include "sql_parse.h"
#include "sql_base.h"
#include "sql_partition.h"
#undef  OFFSET

#define NOPARSE
#define NJDBC
#if defined(UNIX)
#include "osutil.h"
#endif   // UNIX
#include "global.h"
#include "plgdbsem.h"
#include "xtable.h"
#include "tabext.h"
#if defined(ODBC_SUPPORT)
#include "odbccat.h"
#endif   // ODBC_SUPPORT
#if defined(JAVA_SUPPORT)
#include "tabjdbc.h"
#include "jdbconn.h"
#endif   // JAVA_SUPPORT
#if defined(CMGO_SUPPORT)
#include "cmgoconn.h"
#endif   // CMGO_SUPPORT
#include "tabmysql.h"
#include "filamdbf.h"
#include "tabxcl.h"
#include "tabfmt.h"
//#include "reldef.h"
#include "tabcol.h"
#include "xindex.h"
#if defined(__WIN__)
#include <io.h>
#include "tabwmi.h"
#endif   // __WIN__
#include "connect.h"
#include "user_connect.h"
#include "ha_connect.h"
#include "myutil.h"
#include "preparse.h"
#include "inihandl.h"
#if defined(LIBXML2_SUPPORT)
#include "libdoc.h"
#endif   // LIBXML2_SUPPORT
#include "taboccur.h"
#include "tabpivot.h"
#include "tabfix.h"

#define my_strupr(p)    my_caseup_str(default_charset_info, (p));
#define my_strlwr(p)    my_casedn_str(default_charset_info, (p));
#define my_stricmp(a,b) my_strcasecmp(default_charset_info, (a), (b))


/***********************************************************************/
/*  Initialize the ha_connect static members.                          */
/***********************************************************************/
#define SZCONV     1024							// Default converted text size
#define SZWORK 67108864             // Default work area size 64M
#define SZWMIN  4194304             // Minimum work area size  4M
#define JSONMAX      10             // JSON Default max grp size

extern "C" {
<<<<<<< HEAD
       char version[]= "Version 1.06.0010 August 22, 2019";
=======
       char version[]= "Version 1.06.0010 June 01, 2019";
>>>>>>> a1454426
#if defined(__WIN__)
       char compver[]= "Version 1.06.0010 " __DATE__ " "  __TIME__;
       char slash= '\\';
#else   // !__WIN__
       char slash= '/';
#endif  // !__WIN__
} // extern "C"

#if MYSQL_VERSION_ID > 100200
#define stored_in_db stored_in_db()
#endif   // MYSQL_VERSION_ID

#if defined(XMAP)
       my_bool xmap= false;
#endif   // XMAP

ulong  ha_connect::num= 0;

#if defined(XMSG)
extern "C" {
       char *msg_path;
} // extern "C"
#endif   // XMSG

#if defined(JAVA_SUPPORT)
	     char *JvmPath;
			 char *ClassPath;
#endif   // JAVA_SUPPORT

pthread_mutex_t parmut;
pthread_mutex_t usrmut;
pthread_mutex_t tblmut;

#if defined(DEVELOPMENT)
char *GetUserVariable(PGLOBAL g, const uchar *varname);

char *GetUserVariable(PGLOBAL g, const uchar *varname)
{
	char buf[1024];
	bool b;
	THD *thd= current_thd;
	CHARSET_INFO *cs= system_charset_info;
	String *str= NULL, tmp(buf, sizeof(buf), cs);
	HASH uvars= thd->user_vars;
	user_var_entry *uvar= (user_var_entry*)my_hash_search(&uvars, varname, 0);

	if (uvar)
		str= uvar->val_str(&b, &tmp, NOT_FIXED_DEC);

	return str ? PlugDup(g, str->ptr()) : NULL;
}; // end of GetUserVariable
#endif   // DEVELOPMENT

/***********************************************************************/
/*  Utility functions.                                                 */
/***********************************************************************/
PQRYRES OEMColumns(PGLOBAL g, PTOS topt, char *tab, char *db, bool info);
PQRYRES VirColumns(PGLOBAL g, bool info);
PQRYRES JSONColumns(PGLOBAL g, PCSZ db, PCSZ dsn, PTOS topt, bool info);
PQRYRES XMLColumns(PGLOBAL g, char *db, char *tab, PTOS topt, bool info);
#if defined(REST_SUPPORT)
PQRYRES RESTColumns(PGLOBAL g, PTOS topt, char *tab, char *db, bool info);
#endif // REST_SUPPORT
#if defined(JAVA_SUPPORT)
PQRYRES MGOColumns(PGLOBAL g, PCSZ db, PCSZ url, PTOS topt, bool info);
#endif   // JAVA_SUPPORT
int     TranslateJDBCType(int stp, char *tn, int prec, int& len, char& v);
void    PushWarning(PGLOBAL g, THD *thd, int level);
bool    CheckSelf(PGLOBAL g, TABLE_SHARE *s, PCSZ host, PCSZ db,
	                                           PCSZ tab, PCSZ src, int port);
#if defined(ZIP_SUPPORT)
bool    ZipLoadFile(PGLOBAL, PCSZ, PCSZ, PCSZ, bool, bool);
#endif   // ZIP_SUPPORT
bool    ExactInfo(void);
#if defined(CMGO_SUPPORT)
//void    mongo_init(bool);
#endif   // CMGO_SUPPORT
USETEMP UseTemp(void);
int     GetConvSize(void);
TYPCONV GetTypeConv(void);
char   *GetJsonNull(void);
uint    GetJsonGrpSize(void);
char   *GetJavaWrapper(void);
uint    GetWorkSize(void);
void    SetWorkSize(uint);
extern "C" const char *msglang(void);
<<<<<<< HEAD
static char *strz(PGLOBAL g, LEX_CSTRING &ls);
=======

>>>>>>> a1454426
static void PopUser(PCONNECT xp);
static PCONNECT GetUser(THD *thd, PCONNECT xp);
static PGLOBAL  GetPlug(THD *thd, PCONNECT& lxp);

static handler *connect_create_handler(handlerton *hton,
                                       TABLE_SHARE *table,
                                       MEM_ROOT *mem_root);

static int connect_assisted_discovery(handlerton *hton, THD* thd,
                                      TABLE_SHARE *table_s,
                                      HA_CREATE_INFO *info);

/****************************************************************************/
/*  Return str as a zero terminated string.                                 */
/****************************************************************************/
static char *strz(PGLOBAL g, LEX_CSTRING &ls)
{
  char *str= (char*)PlugSubAlloc(g, NULL, ls.length + 1);

  memcpy(str, ls.str, ls.length);
  str[ls.length]= 0;
  return str;
} // end of strz

/***********************************************************************/
/*  CONNECT session variables definitions.                             */
/***********************************************************************/
// Tracing: 0 no, 1 yes, 2 more, 4 index... 511 all
const char *xtrace_names[] =
{
	"YES", "MORE", "INDEX", "MEMORY", "SUBALLOC",
	"QUERY", "STMT", "HANDLER", "BLOCK", "MONGO", NullS
};

TYPELIB xtrace_typelib =
{
	array_elements(xtrace_names) - 1, "xtrace_typelib",
	xtrace_names, NULL
};

static MYSQL_THDVAR_SET(
	xtrace,                    // name
	PLUGIN_VAR_RQCMDARG,       // opt
	"Trace values.",           // comment
	NULL,                      // check
	NULL,                      // update function
	0,                         // def (NO)
	&xtrace_typelib);          // typelib

// Getting exact info values
static MYSQL_THDVAR_BOOL(exact_info, PLUGIN_VAR_RQCMDARG,
       "Getting exact info values",
       NULL, NULL, 0);

// Enabling cond_push
static MYSQL_THDVAR_BOOL(cond_push, PLUGIN_VAR_RQCMDARG,
	"Enabling cond_push",
	NULL, NULL, 1);							// YES by default

/**
  Temporary file usage:
    no:    Not using temporary file
    auto:  Using temporary file when needed
    yes:   Allways using temporary file
    force: Force using temporary file (no MAP)
    test:  Reserved
*/
const char *usetemp_names[]=
{
  "NO", "AUTO", "YES", "FORCE", "TEST", NullS
};

TYPELIB usetemp_typelib=
{
  array_elements(usetemp_names) - 1, "usetemp_typelib",
  usetemp_names, NULL
};

static MYSQL_THDVAR_ENUM(
  use_tempfile,                    // name
  PLUGIN_VAR_RQCMDARG,             // opt
  "Temporary file use.",           // comment
  NULL,                            // check
  NULL,                            // update function
  1,                               // def (AUTO)
  &usetemp_typelib);               // typelib

// Size used for g->Sarea_Size
static MYSQL_THDVAR_UINT(work_size,
       PLUGIN_VAR_RQCMDARG, 
       "Size of the CONNECT work area.",
       NULL, NULL, SZWORK, SZWMIN, UINT_MAX, 1);

// Size used when converting TEXT columns to VARCHAR
static MYSQL_THDVAR_INT(conv_size,
       PLUGIN_VAR_RQCMDARG,             // opt
       "Size used when converting TEXT columns.",
       NULL, NULL, SZCONV, 0, 65500, 1);

/**
  Type conversion:
    no:   Unsupported types -> TYPE_ERROR
    yes:  TEXT -> VARCHAR
		force: Do it also for ODBC BINARY and BLOBs
    skip: skip unsupported type columns in Discovery
*/
const char *xconv_names[]=
{
  "NO", "YES", "FORCE", "SKIP", NullS
};

TYPELIB xconv_typelib=
{
  array_elements(xconv_names) - 1, "xconv_typelib",
  xconv_names, NULL
};

static MYSQL_THDVAR_ENUM(
  type_conv,                       // name
  PLUGIN_VAR_RQCMDARG,             // opt
  "Unsupported types conversion.", // comment
  NULL,                            // check
  NULL,                            // update function
  1,                               // def (yes)
  &xconv_typelib);                 // typelib

// Null representation for JSON values
static MYSQL_THDVAR_STR(json_null,
	PLUGIN_VAR_RQCMDARG | PLUGIN_VAR_MEMALLOC,
	"Representation of Json null values",
	//     check_json_null, update_json_null,
	NULL, NULL, "<null>");

// Estimate max number of rows for JSON aggregate functions
static MYSQL_THDVAR_UINT(json_grp_size,
       PLUGIN_VAR_RQCMDARG,             // opt
       "max number of rows for JSON aggregate functions.",
       NULL, NULL, JSONMAX, 1, INT_MAX, 1);

#if defined(JAVA_SUPPORT)
// Default java wrapper to use with JDBC tables
static MYSQL_THDVAR_STR(java_wrapper,
	PLUGIN_VAR_RQCMDARG | PLUGIN_VAR_MEMALLOC,
	"Java wrapper class name",
	//     check_java_wrapper, update_java_wrapper,
	NULL, NULL, "wrappers/JdbcInterface");
#endif   // JAVA_SUPPORT

// This is apparently not acceptable for a plugin so it is undocumented
#if defined(JAVA_SUPPORT) || defined(CMGO_SUPPORT)
// Enabling MONGO table type
#if defined(MONGO_SUPPORT) || (MYSQL_VERSION_ID > 100200)
static MYSQL_THDVAR_BOOL(enable_mongo, PLUGIN_VAR_RQCMDARG,
	"Enabling the MongoDB access", NULL, NULL, 1);
#else   // !version 2,3
static MYSQL_THDVAR_BOOL(enable_mongo, PLUGIN_VAR_RQCMDARG,
	"Enabling the MongoDB access", NULL, NULL, 0);
#endif  // !version 2,3
#endif   // JAVA_SUPPORT || CMGO_SUPPORT   

#if defined(XMSG) || defined(NEWMSG)
const char *language_names[]=
{
  "default", "english", "french", NullS
};

TYPELIB language_typelib=
{
  array_elements(language_names) - 1, "language_typelib",
  language_names, NULL
};

static MYSQL_THDVAR_ENUM(
  msg_lang,                        // name
  PLUGIN_VAR_RQCMDARG,             // opt
  "Message language",              // comment
  NULL,                            // check
  NULL,                            // update
  1,                               // def (ENGLISH)      
  &language_typelib);              // typelib
#endif   // XMSG || NEWMSG

/***********************************************************************/
/*  The CONNECT handlerton object.                                     */
/***********************************************************************/
handlerton *connect_hton= NULL;

/***********************************************************************/
/*  Function to export session variable values to other source files.  */
/***********************************************************************/
uint GetTraceValue(void)
	{return (uint)(connect_hton ? THDVAR(current_thd, xtrace) : 0);}
bool ExactInfo(void) {return THDVAR(current_thd, exact_info);}
static bool CondPushEnabled(void) {return THDVAR(current_thd, cond_push);}
USETEMP UseTemp(void) {return (USETEMP)THDVAR(current_thd, use_tempfile);}
int GetConvSize(void) {return THDVAR(current_thd, conv_size);}
TYPCONV GetTypeConv(void) {return (TYPCONV)THDVAR(current_thd, type_conv);}
char *GetJsonNull(void)
	{return connect_hton ? THDVAR(current_thd, json_null) : NULL;}
uint GetJsonGrpSize(void)
  {return connect_hton ? THDVAR(current_thd, json_grp_size) : 10;}
uint GetWorkSize(void) {return THDVAR(current_thd, work_size);}
void SetWorkSize(uint) 
{
  // Changing the session variable value seems to be impossible here
  // and should be done in a check function 
  push_warning(current_thd, Sql_condition::WARN_LEVEL_WARN, 0, 
    "Work size too big, try setting a smaller value");
} // end of SetWorkSize

#if defined(JAVA_SUPPORT)
char *GetJavaWrapper(void)
{return connect_hton ? THDVAR(current_thd, java_wrapper) : (char*)"wrappers/JdbcInterface";}
#endif   // JAVA_SUPPORT

#if defined(JAVA_SUPPORT) || defined(CMGO_SUPPORT)
bool MongoEnabled(void) {return THDVAR(current_thd, enable_mongo);}
#endif   // JAVA_SUPPORT || CMGO_SUPPORT

#if defined(XMSG) || defined(NEWMSG)
extern "C" const char *msglang(void)
	{return language_names[THDVAR(current_thd, msg_lang)];}
#else   // !XMSG && !NEWMSG
extern "C" const char *msglang(void)
{
#if defined(FRENCH)
  return "french";
#else  // DEFAULT
  return "english";
#endif // DEFAULT
} // end of msglang
#endif  // !XMSG && !NEWMSG

#if 0
/***********************************************************************/
/*  Global variables update functions.                                 */
/***********************************************************************/
static void update_connect_zconv(MYSQL_THD thd,
                                  struct st_mysql_sys_var *var,
                                  void *var_ptr, const void *save)
{
  zconv= *(int *)var_ptr= *(int *)save;
} // end of update_connect_zconv

static void update_connect_xconv(MYSQL_THD thd,
                                 struct st_mysql_sys_var *var,
                                 void *var_ptr, const void *save)
{
  xconv= (int)(*(ulong *)var_ptr= *(ulong *)save);
} // end of update_connect_xconv

#if defined(XMAP)
static void update_connect_xmap(MYSQL_THD thd,
                                struct st_mysql_sys_var *var,
                                void *var_ptr, const void *save)
{
  xmap= (my_bool)(*(my_bool *)var_ptr= *(my_bool *)save);
} // end of update_connect_xmap
#endif   // XMAP
#endif // 0

#if 0 // (was XMSG) Unuseful because not called for default value
static void update_msg_path(MYSQL_THD thd,
                            struct st_mysql_sys_var *var,
                            void *var_ptr, const void *save)
{
  char *value= *(char**)save;
  char *old= *(char**)var_ptr;

  if (value)
    *(char**)var_ptr= my_strdup(value, MYF(0));
  else
    *(char**)var_ptr= 0;

  my_free(old);
} // end of update_msg_path

static int check_msg_path (MYSQL_THD thd, struct st_mysql_sys_var *var,
	                         void *save, struct st_mysql_value *value)
{
	const char *path;
	char	buff[512];
	int		len= sizeof(buff);

	path= value->val_str(value, buff, &len);

	if (path && *path != '*') {
		/* Save a pointer to the name in the
		'file_format_name_map' constant array. */
		*(char**)save= my_strdup(path, MYF(0));
		return(0);
	} else {
		push_warning_printf(thd,
		  Sql_condition::WARN_LEVEL_WARN,
		  ER_WRONG_ARGUMENTS,
		  "CONNECT: invalid message path");
	} // endif path

	*(char**)save= NULL;
	return(1);
} // end of check_msg_path
#endif   // 0

/**
  CREATE TABLE option list (table options)

  These can be specified in the CREATE TABLE:
  CREATE TABLE ( ... ) {...here...}
*/
ha_create_table_option connect_table_option_list[]=
{
  HA_TOPTION_STRING("TABLE_TYPE", type),
  HA_TOPTION_STRING("FILE_NAME", filename),
  HA_TOPTION_STRING("XFILE_NAME", optname),
//HA_TOPTION_STRING("CONNECT_STRING", connect),
  HA_TOPTION_STRING("TABNAME", tabname),
  HA_TOPTION_STRING("TABLE_LIST", tablist),
  HA_TOPTION_STRING("DBNAME", dbname),
  HA_TOPTION_STRING("SEP_CHAR", separator),
  HA_TOPTION_STRING("QCHAR", qchar),
  HA_TOPTION_STRING("MODULE", module),
  HA_TOPTION_STRING("SUBTYPE", subtype),
  HA_TOPTION_STRING("CATFUNC", catfunc),
  HA_TOPTION_STRING("SRCDEF", srcdef),
  HA_TOPTION_STRING("COLIST", colist),
	HA_TOPTION_STRING("FILTER", filter),
	HA_TOPTION_STRING("OPTION_LIST", oplist),
  HA_TOPTION_STRING("DATA_CHARSET", data_charset),
<<<<<<< HEAD
  HA_TOPTION_STRING("HTTP", http),
  HA_TOPTION_STRING("URI", uri),
  HA_TOPTION_NUMBER("LRECL", lrecl, 0, 0, INT_MAX32, 1),
=======
	HA_TOPTION_STRING("HTTP", http),
	HA_TOPTION_STRING("URI", uri),
	HA_TOPTION_NUMBER("LRECL", lrecl, 0, 0, INT_MAX32, 1),
>>>>>>> a1454426
  HA_TOPTION_NUMBER("BLOCK_SIZE", elements, 0, 0, INT_MAX32, 1),
//HA_TOPTION_NUMBER("ESTIMATE", estimate, 0, 0, INT_MAX32, 1),
  HA_TOPTION_NUMBER("MULTIPLE", multiple, 0, 0, 3, 1),
  HA_TOPTION_NUMBER("HEADER", header, 0, 0, 3, 1),
  HA_TOPTION_NUMBER("QUOTED", quoted, (ulonglong) -1, 0, 3, 1),
  HA_TOPTION_NUMBER("ENDING", ending, (ulonglong) -1, 0, INT_MAX32, 1),
  HA_TOPTION_NUMBER("COMPRESS", compressed, 0, 0, 2, 1),
  HA_TOPTION_BOOL("MAPPED", mapped, 0),
  HA_TOPTION_BOOL("HUGE", huge, 0),
  HA_TOPTION_BOOL("SPLIT", split, 0),
  HA_TOPTION_BOOL("READONLY", readonly, 0),
  HA_TOPTION_BOOL("SEPINDEX", sepindex, 0),
	HA_TOPTION_BOOL("ZIPPED", zipped, 0),
	HA_TOPTION_END
};


/**
  CREATE TABLE option list (field options)

  These can be specified in the CREATE TABLE per field:
  CREATE TABLE ( field ... {...here...}, ... )
*/
ha_create_table_option connect_field_option_list[]=
{
  HA_FOPTION_NUMBER("FLAG", offset, (ulonglong) -1, 0, INT_MAX32, 1),
  HA_FOPTION_NUMBER("MAX_DIST", freq, 0, 0, INT_MAX32, 1), // BLK_INDX
  HA_FOPTION_NUMBER("FIELD_LENGTH", fldlen, 0, 0, INT_MAX32, 1),
  HA_FOPTION_STRING("DATE_FORMAT", dateformat),
  HA_FOPTION_STRING("FIELD_FORMAT", fieldformat),
  HA_FOPTION_STRING("SPECIAL", special),
  HA_FOPTION_ENUM("DISTRIB", opt, "scattered,clustered,sorted", 0),
  HA_FOPTION_END
};

/*
  CREATE TABLE option list (index options)

  These can be specified in the CREATE TABLE per index:
  CREATE TABLE ( field ..., .., INDEX .... *here*, ... )
*/
ha_create_table_option connect_index_option_list[]=
{
  HA_IOPTION_BOOL("DYNAM", dynamic, 0),
  HA_IOPTION_BOOL("MAPPED", mapped, 0),
  HA_IOPTION_END
};

/***********************************************************************/
/*  Push G->Message as a MySQL warning.                                */
/***********************************************************************/
bool PushWarning(PGLOBAL g, PTDB tdbp, int level)
{
  PHC    phc;
  THD   *thd;
  MYCAT *cat= (MYCAT*)tdbp->GetDef()->GetCat();

  if (!cat || !(phc= cat->GetHandler()) || !phc->GetTable() ||
      !(thd= (phc->GetTable())->in_use))
    return true;

  PushWarning(g, thd, level);
  return false;
} // end of PushWarning

void PushWarning(PGLOBAL g, THD *thd, int level)
  {
  if (thd) {
    Sql_condition::enum_warning_level wlvl;

    wlvl= (Sql_condition::enum_warning_level)level;
    push_warning(thd, wlvl, 0, g->Message);
  } else
    htrc("%s\n", g->Message);

  } // end of PushWarning

#ifdef HAVE_PSI_INTERFACE
static PSI_mutex_key con_key_mutex_CONNECT_SHARE_mutex;

static PSI_mutex_info all_connect_mutexes[]=
{
  { &con_key_mutex_CONNECT_SHARE_mutex, "CONNECT_SHARE::mutex", 0}
};

static void init_connect_psi_keys()
{
  const char* category= "connect";
  int count;

  if (PSI_server == NULL)
    return;

  count= array_elements(all_connect_mutexes);
  PSI_server->register_mutex(category, all_connect_mutexes, count);
}
#else
static void init_connect_psi_keys() {}
#endif


DllExport LPCSTR PlugSetPath(LPSTR to, LPCSTR name, LPCSTR dir)
{
  const char *res= PlugSetPath(to, mysql_data_home, name, dir);
  return res;
}


/**
  @brief
  If frm_error() is called then we will use this to determine
  the file extensions that exist for the storage engine. This is also
  used by the default rename_table and delete_table method in
  handler.cc.

  For engines that have two file name extentions (separate meta/index file
  and data file), the order of elements is relevant. First element of engine
  file name extentions array should be meta/index file extention. Second
  element - data file extention. This order is assumed by
  prepare_for_repair() when REPAIR TABLE ... USE_FRM is issued.

  @see
  rename_table method in handler.cc and
  delete_table method in handler.cc
*/
static const char *ha_connect_exts[]= {
  ".dos", ".fix", ".csv", ".bin", ".fmt", ".dbf", ".xml", ".json", ".ini",
  ".vec", ".dnx", ".fnx", ".bnx", ".vnx", ".dbx", ".dop", ".fop", ".bop",
  ".vop", NULL};

/**
  @brief
  Plugin initialization
*/
static int connect_init_func(void *p)
{
  DBUG_ENTER("connect_init_func");

// added from Sergei mail  
#if 0 // (defined(LINUX))
  Dl_info dl_info;
  if (dladdr(&connect_hton, &dl_info))
  {
    if (dlopen(dl_info.dli_fname, RTLD_NOLOAD | RTLD_NOW | RTLD_GLOBAL) == 0)
    {
      sql_print_information("CONNECT: dlopen() failed, OEM table type is not supported");
      sql_print_information("CONNECT: %s", dlerror());
    }
  }
  else
  {
    sql_print_information("CONNECT: dladdr() failed, OEM table type is not supported");
    sql_print_information("CONNECT: %s", dlerror());
  }
#endif   // 0 (LINUX)

#if defined(__WIN__)
  sql_print_information("CONNECT: %s", compver);
#else   // !__WIN__
  sql_print_information("CONNECT: %s", version);
#endif  // !__WIN__
	pthread_mutex_init(&parmut, NULL);
	pthread_mutex_init(&usrmut, NULL);
	pthread_mutex_init(&tblmut, NULL);

#if defined(LIBXML2_SUPPORT)
  XmlInitParserLib();
#endif   // LIBXML2_SUPPORT

#if 0  //defined(CMGO_SUPPORT)
	mongo_init(true);
#endif   // CMGO_SUPPORT

  init_connect_psi_keys();

  connect_hton= (handlerton *)p;
  connect_hton->state= SHOW_OPTION_YES;
  connect_hton->create= connect_create_handler;
  connect_hton->flags= HTON_TEMPORARY_NOT_SUPPORTED;
  connect_hton->table_options= connect_table_option_list;
  connect_hton->field_options= connect_field_option_list;
  connect_hton->index_options= connect_index_option_list;
  connect_hton->tablefile_extensions= ha_connect_exts;
  connect_hton->discover_table_structure= connect_assisted_discovery;

  if (trace(128))
    sql_print_information("connect_init: hton=%p", p);

  DTVAL::SetTimeShift();      // Initialize time zone shift once for all
  BINCOL::SetEndian();        // Initialize host endian setting
#if defined(JAVA_SUPPORT)
	JAVAConn::SetJVM();
#endif   // JAVA_SUPPORT
  DBUG_RETURN(0);
} // end of connect_init_func


/**
  @brief
  Plugin clean up
*/
static int connect_done_func(void *)
{
  int error= 0;
  PCONNECT pc, pn;
  DBUG_ENTER("connect_done_func");

#ifdef LIBXML2_SUPPORT
  XmlCleanupParserLib();
#endif // LIBXML2_SUPPORT

#if defined(CMGO_SUPPORT)
	CMgoConn::mongo_init(false);
#endif   // CMGO_SUPPORT

#ifdef JAVA_SUPPORT
	JAVAConn::ResetJVM();
#endif // JAVA_SUPPORT

#if	!defined(__WIN__)
	PROFILE_End();
#endif  // !__WIN__

	pthread_mutex_lock(&usrmut);
	for (pc= user_connect::to_users; pc; pc= pn) {
    if (pc->g)
      PlugCleanup(pc->g, true);

    pn= pc->next;
    delete pc;
    } // endfor pc

	pthread_mutex_unlock(&usrmut);

	pthread_mutex_destroy(&usrmut);
	pthread_mutex_destroy(&parmut);
	pthread_mutex_destroy(&tblmut);
	connect_hton= NULL;
  DBUG_RETURN(error);
} // end of connect_done_func


/**
  @brief
  Example of simple lock controls. The "share" it creates is a
  structure we will pass to each CONNECT handler. Do you have to have
  one of these? Well, you have pieces that are used for locking, and
  they are needed to function.
*/

CONNECT_SHARE *ha_connect::get_share()
{
  CONNECT_SHARE *tmp_share;

  lock_shared_ha_data();

  if (!(tmp_share= static_cast<CONNECT_SHARE*>(get_ha_share_ptr()))) {
    tmp_share= new CONNECT_SHARE;
    if (!tmp_share)
      goto err;
    mysql_mutex_init(con_key_mutex_CONNECT_SHARE_mutex,
                     &tmp_share->mutex, MY_MUTEX_INIT_FAST);
    set_ha_share_ptr(static_cast<Handler_share*>(tmp_share));
    } // endif tmp_share

 err:
  unlock_shared_ha_data();
  return tmp_share;
} // end of get_share


static handler* connect_create_handler(handlerton *hton,
                                   TABLE_SHARE *table,
                                   MEM_ROOT *mem_root)
{
  handler *h= new (mem_root) ha_connect(hton, table);

  if (trace(128))
    htrc("New CONNECT %p, table: %.*s\n", h,
          table ? table->table_name.length : 6,
          table ? table->table_name.str : "<null>");

  return h;
} // end of connect_create_handler

/****************************************************************************/
/*  ha_connect constructor.                                                 */
/****************************************************************************/
ha_connect::ha_connect(handlerton *hton, TABLE_SHARE *table_arg)
       :handler(hton, table_arg)
{
  hnum= ++num;
  xp= (table) ? GetUser(ha_thd(), NULL) : NULL;
  if (xp)
    xp->SetHandler(this);
#if defined(__WIN__)
  datapath= ".\\";
#else   // !__WIN__
  datapath= "./";
#endif  // !__WIN__
  tdbp= NULL;
  sdvalin1= sdvalin2= sdvalin3= sdvalin4= NULL;
  sdvalout= NULL;
  xmod= MODE_ANY;
  istable= false;
  memset(partname, 0, sizeof(partname));
  bzero((char*) &xinfo, sizeof(XINFO));
  valid_info= false;
  valid_query_id= 0;
  creat_query_id= (table && table->in_use) ? table->in_use->query_id : 0;
  stop= false;
  alter= false;
  mrr= false;
  nox= true;
  abort= false;
  indexing= -1;
  locked= 0;
  part_id= NULL;
  data_file_name= NULL;
  index_file_name= NULL;
  enable_activate_all_index= 0;
  int_table_flags= (HA_NO_TRANSACTIONS | HA_NO_PREFIX_CHAR_KEYS);
  ref_length= sizeof(int);
  share= NULL;
  tshp= NULL;
} // end of ha_connect constructor


/****************************************************************************/
/*  ha_connect destructor.                                                  */
/****************************************************************************/
ha_connect::~ha_connect(void)
{
  if (trace(128))
    htrc("Delete CONNECT %p, table: %.*s, xp=%p count=%d\n", this,
                         table ? table->s->table_name.length : 6,
                         table ? table->s->table_name.str : "<null>",
                         xp, xp ? xp->count : 0);

	PopUser(xp);
} // end of ha_connect destructor


/****************************************************************************/
/*  Check whether this user can be removed.                                 */
/****************************************************************************/
static void PopUser(PCONNECT xp)
{
	if (xp) {
		pthread_mutex_lock(&usrmut);
		xp->count--;

		if (!xp->count) {
			PCONNECT p;

			for (p= user_connect::to_users; p; p= p->next)
			  if (p == xp)
				  break;

		  if (p) {
			  if (p->next)
				  p->next->previous= p->previous;

			  if (p->previous)
				  p->previous->next= p->next;
			  else
				  user_connect::to_users= p->next;

		  } // endif p

			PlugCleanup(xp->g, true);
			delete xp;
		} // endif count

		pthread_mutex_unlock(&usrmut);
	} // endif xp

} // end of PopUser


/****************************************************************************/
/*  Get a pointer to the user of this handler.                              */
/****************************************************************************/
static PCONNECT GetUser(THD *thd, PCONNECT xp)
{
	if (!thd)
    return NULL;

	if (xp) {
		if (thd == xp->thdp)
			return xp;

		PopUser(xp);		// Avoid memory leak
	} // endif xp

	pthread_mutex_lock(&usrmut);

	for (xp= user_connect::to_users; xp; xp= xp->next)
    if (thd == xp->thdp)
      break;

	if (xp)
		xp->count++;

	pthread_mutex_unlock(&usrmut);

	if (!xp) {
		xp= new user_connect(thd);

		if (xp->user_init()) {
			delete xp;
			xp= NULL;
		} // endif user_init

	}	// endif xp

  //} else
  //  xp->count++;

  return xp;
} // end of GetUser

/****************************************************************************/
/*  Get the global pointer of the user of this handler.                     */
/****************************************************************************/
static PGLOBAL GetPlug(THD *thd, PCONNECT& lxp)
{
  lxp= GetUser(thd, lxp);
  return (lxp) ? lxp->g : NULL;
} // end of GetPlug

/****************************************************************************/
/*  Get the implied table type.                                             */
/****************************************************************************/
TABTYPE ha_connect::GetRealType(PTOS pos)
{
  TABTYPE type;
  
  if (pos || (pos= GetTableOptionStruct())) {
    type= GetTypeID(pos->type);

    if (type == TAB_UNDEF)
      type= pos->srcdef ? TAB_MYSQL : pos->tabname ? TAB_PRX : TAB_DOS;
#if defined(REST_SUPPORT)
		else if (pos->http)
			switch (type) {
<<<<<<< HEAD
			case TAB_JSON:
			case TAB_XML:
			case TAB_CSV:
				type= TAB_REST;
				break;
			case TAB_REST:
				type= TAB_NIY;
				break;
=======
				case TAB_JSON:
				case TAB_XML:
				case TAB_CSV:
					type = TAB_REST;
					break;
				case TAB_REST:
					type = TAB_NIY;
					break;
>>>>>>> a1454426
			}	// endswitch type
#endif   // REST_SUPPORT

  } else
    type= TAB_UNDEF;

  return type;
} // end of GetRealType

/** @brief
  The name of the index type that will be used for display.
  Don't implement this method unless you really have indexes.
 */
const char *ha_connect::index_type(uint inx) 
{ 
  switch (GetIndexType(GetRealType())) {
    case 1:
      if (table_share)
        return (GetIndexOption(&table_share->key_info[inx], "Dynamic"))
             ? "KINDEX" : "XINDEX";
      else
        return "XINDEX";

    case 2: return "REMOTE";
    case 3: return "VIRTUAL";
    } // endswitch

  return "Unknown";
} // end of index_type

/** @brief
  This is a bitmap of flags that indicates how the storage engine
  implements indexes. The current index flags are documented in
  handler.h. If you do not implement indexes, just return zero here.

    @details
  part is the key part to check. First key part is 0.
  If all_parts is set, MySQL wants to know the flags for the combined
  index, up to and including 'part'.
*/
//ong ha_connect::index_flags(uint inx, uint part, bool all_parts) const
ulong ha_connect::index_flags(uint, uint, bool) const
{
  ulong       flags= HA_READ_NEXT | HA_READ_RANGE |
                     HA_KEYREAD_ONLY | HA_KEY_SCAN_NOT_ROR;
  ha_connect *hp= (ha_connect*)this;
  PTOS        pos= hp->GetTableOptionStruct();

  if (pos) {
    TABTYPE type= hp->GetRealType(pos);

    switch (GetIndexType(type)) {
      case 1: flags|= (HA_READ_ORDER | HA_READ_PREV); break;
      case 2: flags|= HA_READ_AFTER_KEY;              break;
      } // endswitch

    } // endif pos

  return flags;
} // end of index_flags

/** @brief
  This is a list of flags that indicate what functionality the storage
  engine implements. The current table flags are documented in handler.h
*/
ulonglong ha_connect::table_flags() const
{
  ulonglong   flags= HA_CAN_VIRTUAL_COLUMNS | HA_REC_NOT_IN_SEQ |
                     HA_NO_AUTO_INCREMENT | HA_NO_PREFIX_CHAR_KEYS |
                     HA_BINLOG_ROW_CAPABLE | HA_BINLOG_STMT_CAPABLE |
                     HA_PARTIAL_COLUMN_READ | HA_FILE_BASED |
//                   HA_NULL_IN_KEY |    not implemented yet
//                   HA_FAST_KEY_READ |  causes error when sorting (???)
                     HA_NO_TRANSACTIONS | HA_DUPLICATE_KEY_NOT_IN_ORDER |
                     HA_NO_BLOBS | HA_MUST_USE_TABLE_CONDITION_PUSHDOWN;
  ha_connect *hp= (ha_connect*)this;
  PTOS        pos= hp->GetTableOptionStruct();

  if (pos) {
    TABTYPE type= hp->GetRealType(pos);

    if (IsFileType(type))
      flags|= HA_FILE_BASED;

    if (IsExactType(type))
      flags|= (HA_HAS_RECORDS | HA_STATS_RECORDS_IS_EXACT);

    // No data change on ALTER for outward tables
    if (!IsFileType(type) || hp->FileExists(pos->filename, true))
      flags|= HA_NO_COPY_ON_ALTER;

    } // endif pos

  return flags;
} // end of table_flags

/****************************************************************************/
/*  Return the value of an option specified in an option list.              */
/****************************************************************************/
PCSZ GetListOption(PGLOBAL g, PCSZ opname, PCSZ oplist, PCSZ def)
{
  if (!oplist)
    return (char*)def;

	char  key[16], val[256];
	char *pv, *pn, *pk= (char*)oplist;
	PCSZ  opval= def;
	int   n;

	while (*pk == ' ')
		pk++;

	for (; pk; pk= pn) {
		pn= strchr(pk, ',');
		pv= strchr(pk, '=');

		if (pv && (!pn || pv < pn)) {
			n= MY_MIN(static_cast<size_t>(pv - pk), sizeof(key) - 1);
			memcpy(key, pk, n);

			while (n && key[n - 1] == ' ')
				n--;

<<<<<<< HEAD
			key[n]=  0;

			while (*(++pv) == ' ');

			n=  MY_MIN((pn ? pn - pv : strlen(pv)), sizeof(val) - 1);
=======
			key[n]= 0;

			while (*(++pv) == ' ');

			n= MY_MIN((pn ? pn - pv : strlen(pv)), sizeof(val) - 1);
>>>>>>> a1454426
			memcpy(val, pv, n);

			while (n && val[n - 1] == ' ')
				n--;

<<<<<<< HEAD
			val[n]=  0;
		} else {
			n=  MY_MIN((pn ? pn - pk : strlen(pk)), sizeof(key) - 1);
=======
			val[n]= 0;
		} else {
			n= MY_MIN((pn ? pn - pk : strlen(pk)), sizeof(key) - 1);
>>>>>>> a1454426
			memcpy(key, pk, n);

			while (n && key[n - 1] == ' ')
				n--;

<<<<<<< HEAD
			key[n]=  0;
			val[0]=  0;
		} // endif pv

		if (!stricmp(opname, key)) {
			opval=  PlugDup(g, val);
=======
			key[n]= 0;
			val[0]= 0;
		} // endif pv

		if (!stricmp(opname, key)) {
			opval= PlugDup(g, val);
>>>>>>> a1454426
			break;
		} else if (!pn)
			break;

		while (*(++pn) == ' ');
	} // endfor pk

  return opval;
} // end of GetListOption

/****************************************************************************/
/*  Return the value of a string option or NULL if not specified.           */
/****************************************************************************/
PCSZ GetStringTableOption(PGLOBAL g, PTOS options, PCSZ opname, PCSZ sdef)
{
	PCSZ opval= NULL;

  if (!options)
    return sdef;
  else if (!stricmp(opname, "Type"))
    opval= options->type;
  else if (!stricmp(opname, "Filename"))
    opval= options->filename;
  else if (!stricmp(opname, "Optname"))
    opval= options->optname;
  else if (!stricmp(opname, "Tabname"))
    opval= options->tabname;
  else if (!stricmp(opname, "Tablist"))
    opval= options->tablist;
  else if (!stricmp(opname, "Database") ||
           !stricmp(opname, "DBname"))
    opval= options->dbname;
  else if (!stricmp(opname, "Separator"))
    opval= options->separator;
  else if (!stricmp(opname, "Qchar"))
    opval= options->qchar;
  else if (!stricmp(opname, "Module"))
    opval= options->module;
  else if (!stricmp(opname, "Subtype"))
    opval= options->subtype;
  else if (!stricmp(opname, "Catfunc"))
    opval= options->catfunc;
  else if (!stricmp(opname, "Srcdef"))
    opval= options->srcdef;
  else if (!stricmp(opname, "Colist"))
    opval= options->colist;
	else if (!stricmp(opname, "Filter"))
<<<<<<< HEAD
		opval=  options->filter;
	else if (!stricmp(opname, "Data_charset"))
    opval= options->data_charset;
  else if (!stricmp(opname, "Http") || !stricmp(opname, "URL"))
    opval= options->http;
  else if (!stricmp(opname, "Uri"))
    opval= options->uri;
=======
		opval= options->filter;
	else if (!stricmp(opname, "Data_charset"))
    opval= options->data_charset;
	else if (!stricmp(opname, "Http") || !stricmp(opname, "URL"))
		opval = options->http;
	else if (!stricmp(opname, "Uri"))
		opval = options->uri;
>>>>>>> a1454426

  if (!opval && options->oplist)
    opval= GetListOption(g, opname, options->oplist);

  return opval ? (char*)opval : sdef;
} // end of GetStringTableOption

/****************************************************************************/
/*  Return the value of a Boolean option or bdef if not specified.          */
/****************************************************************************/
bool GetBooleanTableOption(PGLOBAL g, PTOS options, PCSZ opname, bool bdef)
{
  bool opval= bdef;
	PCSZ pv;

  if (!options)
    return bdef;
  else if (!stricmp(opname, "Mapped"))
    opval= options->mapped;
  else if (!stricmp(opname, "Huge"))
    opval= options->huge;
  else if (!stricmp(opname, "Split"))
    opval= options->split;
  else if (!stricmp(opname, "Readonly"))
    opval= options->readonly;
  else if (!stricmp(opname, "SepIndex"))
    opval= options->sepindex;
  else if (!stricmp(opname, "Header"))
    opval= (options->header != 0);   // Is Boolean for some table types
	else if (!stricmp(opname, "Zipped"))
<<<<<<< HEAD
		opval=  options->zipped;
=======
		opval= options->zipped;
>>>>>>> a1454426
	else if (options->oplist)
    if ((pv= GetListOption(g, opname, options->oplist)))
      opval= (!*pv || *pv == 'y' || *pv == 'Y' || atoi(pv) != 0);

  return opval;
} // end of GetBooleanTableOption

/****************************************************************************/
/*  Return the value of an integer option or NO_IVAL if not specified.      */
/****************************************************************************/
int GetIntegerTableOption(PGLOBAL g, PTOS options, PCSZ opname, int idef)
{
  ulonglong opval= (ulonglong) NO_IVAL;

  if (!options)
    return idef;
  else if (!stricmp(opname, "Lrecl"))
    opval= options->lrecl;
  else if (!stricmp(opname, "Elements"))
    opval= options->elements;
  else if (!stricmp(opname, "Multiple"))
    opval= options->multiple;
  else if (!stricmp(opname, "Header"))
    opval= options->header;
  else if (!stricmp(opname, "Quoted"))
    opval= options->quoted;
  else if (!stricmp(opname, "Ending"))
    opval= options->ending;
  else if (!stricmp(opname, "Compressed"))
    opval= (options->compressed);

  if ((ulonglong) opval == (ulonglong)NO_IVAL) {
		PCSZ pv;

    if ((pv= GetListOption(g, opname, options->oplist)))
      opval= CharToNumber((char*)pv, strlen(pv), ULONGLONG_MAX, true);
    else
      return idef;

    } // endif opval

  return (int)opval;
} // end of GetIntegerTableOption

/****************************************************************************/
/*  Return the table option structure.                                      */
/****************************************************************************/
PTOS ha_connect::GetTableOptionStruct(TABLE_SHARE *s)
{
  TABLE_SHARE *tsp= (tshp) ? tshp : (s) ? s : table_share;

	return (tsp && (!tsp->db_plugin || 
		              !stricmp(plugin_name(tsp->db_plugin)->str, "connect") ||
									!stricmp(plugin_name(tsp->db_plugin)->str, "partition")))
									? tsp->option_struct : NULL;
} // end of GetTableOptionStruct

/****************************************************************************/
/*  Return the string eventually formatted with partition name.             */
/****************************************************************************/
char *ha_connect::GetRealString(PCSZ s)
{
  char *sv;

  if (IsPartitioned() && s && *partname) {
    sv= (char*)PlugSubAlloc(xp->g, NULL, 0);
    sprintf(sv, s, partname);
    PlugSubAlloc(xp->g, NULL, strlen(sv) + 1);
  } else
    sv= (char*)s;

  return sv;
} // end of GetRealString

/****************************************************************************/
/*  Return the value of a string option or sdef if not specified.           */
/****************************************************************************/
PCSZ ha_connect::GetStringOption(PCSZ opname, PCSZ sdef)
{
	PCSZ opval= NULL;
  PTOS options= GetTableOptionStruct();

  if (!stricmp(opname, "Connect")) {
    LEX_CSTRING cnc= (tshp) ? tshp->connect_string 
                           : table->s->connect_string;

    if (cnc.length)
      opval= strz(xp->g, cnc);
		else
			opval= GetListOption(xp->g, opname, options->oplist);

	} else if (!stricmp(opname, "Query_String")) {
//  This escapes everything and returns a wrong query 
<<<<<<< HEAD
//	opval=  thd_query_string(table->in_use)->str;
		opval=  (PCSZ)PlugSubAlloc(xp->g, NULL, 
=======
//	opval= thd_query_string(table->in_use)->str;
		opval= (PCSZ)PlugSubAlloc(xp->g, NULL, 
>>>>>>> a1454426
			thd_query_string(table->in_use)->length + 1);
		strcpy((char*)opval, thd_query_string(table->in_use)->str);
//	sprintf((char*)opval, "%s", thd_query_string(table->in_use)->str);
	} else if (!stricmp(opname, "Partname"))
    opval= partname;
  else if (!stricmp(opname, "Table_charset")) {
    const CHARSET_INFO *chif= (tshp) ? tshp->table_charset 
                                     : table->s->table_charset;

    if (chif)
      opval= (char*)chif->csname;

  } else
    opval= GetStringTableOption(xp->g, options, opname, NULL);

  if (opval && (!stricmp(opname, "connect") 
             || !stricmp(opname, "tabname") 
             || !stricmp(opname, "filename")
						 || !stricmp(opname, "optname")
						 || !stricmp(opname, "entry")))
<<<<<<< HEAD
						 opval=  GetRealString(opval);
=======
						 opval= GetRealString(opval);
>>>>>>> a1454426

  if (!opval) {
    if (sdef && !strcmp(sdef, "*")) {
      // Return the handler default value
      if (!stricmp(opname, "Dbname") || !stricmp(opname, "Database"))
        opval= (char*)GetDBName(NULL);    // Current database
      else if (!stricmp(opname, "Type"))  // Default type
        opval= (!options) ? NULL :
               (options->srcdef)  ? (char*)"MYSQL" :
               (options->tabname) ? (char*)"PROXY" : (char*)"DOS";
      else if (!stricmp(opname, "User"))  // Connected user
        opval= (char *) "root";
      else if (!stricmp(opname, "Host"))  // Connected user host
        opval= (char *) "localhost";
      else
        opval= sdef;                      // Caller default

    } else
      opval= sdef;                        // Caller default

    } // endif !opval

  return opval;
} // end of GetStringOption

/****************************************************************************/
/*  Return the value of a Boolean option or bdef if not specified.          */
/****************************************************************************/
bool ha_connect::GetBooleanOption(PCSZ opname, bool bdef)
{
  bool  opval;
  PTOS  options= GetTableOptionStruct();

  if (!stricmp(opname, "View"))
    opval= (tshp) ? tshp->is_view : table_share->is_view;
  else
    opval= GetBooleanTableOption(xp->g, options, opname, bdef);

  return opval;
} // end of GetBooleanOption

/****************************************************************************/
/*  Set the value of the opname option (does not work for oplist options)   */
/*  Currently used only to set the Sepindex value.                          */
/****************************************************************************/
bool ha_connect::SetBooleanOption(PCSZ opname, bool b)
{
  PTOS options= GetTableOptionStruct();

  if (!options)
    return true;

  if (!stricmp(opname, "SepIndex"))
    options->sepindex= b;
  else
    return true;

  return false;
} // end of SetBooleanOption

/****************************************************************************/
/*  Return the value of an integer option or NO_IVAL if not specified.      */
/****************************************************************************/
int ha_connect::GetIntegerOption(PCSZ opname)
{
  int          opval;
  PTOS         options= GetTableOptionStruct();
  TABLE_SHARE *tsp= (tshp) ? tshp : table_share;

  if (!stricmp(opname, "Avglen"))
    opval= (int)tsp->avg_row_length;
  else if (!stricmp(opname, "Estimate"))
    opval= (int)tsp->max_rows;
  else
    opval= GetIntegerTableOption(xp->g, options, opname, NO_IVAL);

  return opval;
} // end of GetIntegerOption

/****************************************************************************/
/*  Set the value of the opname option (does not work for oplist options)   */
/*  Currently used only to set the Lrecl value.                             */
/****************************************************************************/
bool ha_connect::SetIntegerOption(PCSZ opname, int n)
{
  PTOS options= GetTableOptionStruct();

  if (!options)
    return true;

  if (!stricmp(opname, "Lrecl"))
    options->lrecl= n;
  else if (!stricmp(opname, "Elements"))
    options->elements= n;
//else if (!stricmp(opname, "Estimate"))
//  options->estimate= n;
  else if (!stricmp(opname, "Multiple"))
    options->multiple= n;
  else if (!stricmp(opname, "Header"))
    options->header= n;
  else if (!stricmp(opname, "Quoted"))
    options->quoted= n;
  else if (!stricmp(opname, "Ending"))
    options->ending= n;
  else if (!stricmp(opname, "Compressed"))
    options->compressed= n;
  else
    return true;
//else if (options->oplist)
//  SetListOption(opname, options->oplist, n);

  return false;
} // end of SetIntegerOption

/****************************************************************************/
/*  Return a field option structure.                                        */
/****************************************************************************/
PFOS ha_connect::GetFieldOptionStruct(Field *fdp)
{
  return fdp->option_struct;
} // end of GetFildOptionStruct

/****************************************************************************/
/*  Returns the column description structure used to make the column.       */
/****************************************************************************/
void *ha_connect::GetColumnOption(PGLOBAL g, void *field, PCOLINFO pcf)
{
  const char *cp;
<<<<<<< HEAD
  char   *chset, v=  0;
=======
  char   *chset, v= 0;
>>>>>>> a1454426
  ha_field_option_struct *fop;
  Field*  fp;
  Field* *fldp;

  // Double test to be on the safe side
  if (!table)
    return NULL;

  // Find the column to describe
  if (field) {
    fldp= (Field**)field;
    fldp++;
  } else
    fldp= (tshp) ? tshp->field : table->field;

  if (!fldp || !(fp= *fldp))
    return NULL;

  // Get the CONNECT field options structure
  fop= GetFieldOptionStruct(fp);
  pcf->Flags= 0;

  // Now get column information
  pcf->Name= (char*)fp->field_name.str;

  if (fop && fop->special) {
    pcf->Fieldfmt= (char*)fop->special;
    pcf->Flags= U_SPECIAL;
    return fldp;
    } // endif special

  pcf->Scale= 0;
  pcf->Opt= (fop) ? (int)fop->opt : 0;

  if ((pcf->Length= fp->field_length) < 0)
    pcf->Length= 256;            // BLOB?

  pcf->Precision= pcf->Length;

  if (fop) {
    pcf->Offset= (int)fop->offset;
    pcf->Freq= (int)fop->freq;
    pcf->Datefmt= (char*)fop->dateformat;
    pcf->Fieldfmt= (char*)fop->fieldformat;
  } else {
    pcf->Offset= -1;
    pcf->Freq= 0;
    pcf->Datefmt= NULL;
    pcf->Fieldfmt= NULL;
  } // endif fop

<<<<<<< HEAD
  chset=  (char *)fp->charset()->name;
=======
  chset= (char *)fp->charset()->name;
>>>>>>> a1454426

  switch (fp->type()) {
    case MYSQL_TYPE_BLOB:
    case MYSQL_TYPE_VARCHAR:
    case MYSQL_TYPE_VAR_STRING:
      pcf->Flags |= U_VAR;
			// fall through
    default:
      pcf->Type= MYSQLtoPLG(fp->type(), &v);
      break;
    } // endswitch SQL type

  switch (pcf->Type) {
    case TYPE_STRING:
		case TYPE_BIN:
			// Do something for case
      cp= chset;

      // Find if collation name ends by _ci
      if (!strcmp(cp + strlen(cp) - 3, "_ci")) {
        pcf->Scale= 1;     // Case insensitive
        pcf->Opt= 0;       // Prevent index opt until it is safe
        } // endif ci

      break;
    case TYPE_DOUBLE:
      pcf->Scale= MY_MAX(MY_MIN(fp->decimals(), ((unsigned)pcf->Length - 2)), 0);
      break;
    case TYPE_DECIM:
      pcf->Precision= ((Field_new_decimal*)fp)->precision;
      pcf->Length= pcf->Precision;
      pcf->Scale= fp->decimals();
      break;
    case TYPE_DATE:
      // Field_length is only used for DATE columns
      if (fop && fop->fldlen)
        pcf->Length= (int)fop->fldlen;
      else {
        int len;

        if (pcf->Datefmt) {
          // Find the (max) length produced by the date format
          char    buf[256];
          PGLOBAL g= GetPlug(table->in_use, xp);
          PDTP    pdtp= MakeDateFormat(g, pcf->Datefmt, false, true, 0);
          struct tm datm;
          bzero(&datm, sizeof(datm));
          datm.tm_mday= 12;
          datm.tm_mon= 11;
          datm.tm_year= 112;
          mktime(&datm); // set other fields get proper day name
          len= strftime(buf, 256, pdtp->OutFmt, &datm);
        } else
          len= 0;

        // 11 is for signed numeric representation of the date
        pcf->Length= (len) ? len : 11;
        } // endelse

      // For Value setting
      pcf->Precision= MY_MAX(pcf->Precision, pcf->Length);
      break;
    default:
      break;
    } // endswitch type

  if (fp->flags & UNSIGNED_FLAG)
    pcf->Flags |= U_UNSIGNED;

  if (fp->flags & ZEROFILL_FLAG)
    pcf->Flags |= U_ZEROFILL;

  // This is used to skip null bit
  if (fp->real_maybe_null())
    pcf->Flags |= U_NULLS;

  // Mark virtual columns as such
  if (fp->vcol_info && !fp->stored_in_db)
    pcf->Flags |= U_VIRTUAL;

  pcf->Key= 0;   // Not used when called from MySQL

  // Get the comment if any
  if (fp->comment.str && fp->comment.length)
    pcf->Remark= strz(g, fp->comment);
  else
    pcf->Remark= NULL;

  return fldp;
} // end of GetColumnOption

/****************************************************************************/
/*  Return an index option structure.                                       */
/****************************************************************************/
PXOS ha_connect::GetIndexOptionStruct(KEY *kp)
{
  return kp->option_struct;
} // end of GetIndexOptionStruct

/****************************************************************************/
/*  Return a Boolean index option or false if not specified.                */
/****************************************************************************/
bool ha_connect::GetIndexOption(KEY *kp, PCSZ opname)
{
  bool opval= false;
  PXOS options= GetIndexOptionStruct(kp);

  if (options) {
    if (!stricmp(opname, "Dynamic"))
      opval= options->dynamic;
    else if (!stricmp(opname, "Mapped"))
      opval= options->mapped;

  } else if (kp->comment.str && kp->comment.length) {
		PCSZ pv, oplist= strz(xp->g, kp->comment);

    if ((pv= GetListOption(xp->g, opname, oplist)))
      opval= (!*pv || *pv == 'y' || *pv == 'Y' || atoi(pv) != 0);

  } // endif comment

  return opval;
} // end of GetIndexOption

/****************************************************************************/
/*  Returns the index description structure used to make the index.         */
/****************************************************************************/
bool ha_connect::IsUnique(uint n)
{
  TABLE_SHARE *s= (table) ? table->s : NULL;
  KEY          kp= s->key_info[n];

  return (kp.flags & 1) != 0;
} // end of IsUnique

/****************************************************************************/
/*  Returns the index description structure used to make the index.         */
/****************************************************************************/
PIXDEF ha_connect::GetIndexInfo(TABLE_SHARE *s)
{
  char    *name, *pn;
  bool     unique;
  PIXDEF   xdp, pxd=NULL, toidx= NULL;
  PKPDEF   kpp, pkp;
  KEY      kp;
  PGLOBAL& g= xp->g;

  if (!s)
    s= table->s;

  for (int n= 0; (unsigned)n < s->keynames.count; n++) {
    if (trace(1))
      htrc("Getting created index %d info\n", n + 1);

    // Find the index to describe
    kp= s->key_info[n];

    // Now get index information
    pn= (char*)s->keynames.type_names[n];
    name= PlugDup(g, pn);
    unique= (kp.flags & 1) != 0;
    pkp= NULL;

    // Allocate the index description block
    xdp= new(g) INDEXDEF(name, unique, n);

    // Get the the key parts info
    for (int k= 0; (unsigned)k < kp.user_defined_key_parts; k++) {
      pn= (char*)kp.key_part[k].field->field_name.str;
      name= PlugDup(g, pn);

      // Allocate the key part description block
      kpp= new(g) KPARTDEF(name, k + 1);
      kpp->SetKlen(kp.key_part[k].length);

#if 0             // NIY
    // Index on auto increment column can be an XXROW index
    if (kp.key_part[k].field->flags & AUTO_INCREMENT_FLAG &&
        kp.uder_defined_key_parts == 1) {
      char   *type= GetStringOption("Type", "DOS");
      TABTYPE typ= GetTypeID(type);

      xdp->SetAuto(IsTypeFixed(typ));
      } // endif AUTO_INCREMENT
#endif // 0

      if (pkp)
        pkp->SetNext(kpp);
      else
        xdp->SetToKeyParts(kpp);

      pkp= kpp;
      } // endfor k

    xdp->SetNParts(kp.user_defined_key_parts);
    xdp->Dynamic= GetIndexOption(&kp, "Dynamic");
    xdp->Mapped= GetIndexOption(&kp, "Mapped");

    if (pxd)
      pxd->SetNext(xdp);
    else
      toidx= xdp;

    pxd= xdp;
    } // endfor n

  return toidx;
} // end of GetIndexInfo

/****************************************************************************/
/*  Returns the index description structure used to make the index.         */
/****************************************************************************/
bool ha_connect::CheckVirtualIndex(TABLE_SHARE *s)
{

  char    *rid;
  KEY      kp;
  Field   *fp;
  PGLOBAL& g= xp->g;

  if (!s)
    s= table->s;

  for (int n= 0; (unsigned)n < s->keynames.count; n++) {
    kp= s->key_info[n];

    // Now get index information

    // Get the the key parts info
    for (int k= 0; (unsigned)k < kp.user_defined_key_parts; k++) {
      fp= kp.key_part[k].field;
      rid= (fp->option_struct) ? fp->option_struct->special : NULL;

      if (!rid || (stricmp(rid, "ROWID") && stricmp(rid, "ROWNUM"))) {
        strcpy(g->Message, "Invalid virtual index");
        return true;
        } // endif rowid

      } // endfor k

    } // endfor n

  return false;
} // end of CheckVirtualIndex

bool ha_connect::IsPartitioned(void)
{
#ifdef WITH_PARTITION_STORAGE_ENGINE
	if (tshp)
    return tshp->partition_info_str_len > 0;
  else if (table && table->part_info)
    return true;
  else
#endif
		return false;

} // end of IsPartitioned

PCSZ ha_connect::GetDBName(PCSZ name)
{
  return (name) ? name : table->s->db.str;
} // end of GetDBName

const char *ha_connect::GetTableName(void)
{
  const char *path= tshp ? tshp->path.str : table_share->path.str;
  const char *name= strrchr(path, slash);
  return name ? name + 1 : path;
} // end of GetTableName

char *ha_connect::GetPartName(void)
{
  return (IsPartitioned()) ? partname : (char*)GetTableName();
} // end of GetTableName

#if 0
/****************************************************************************/
/*  Returns the column real or special name length of a field.              */
/****************************************************************************/
int ha_connect::GetColNameLen(Field *fp)
{
  int n;
  PFOS fop= GetFieldOptionStruct(fp);

  // Now get the column name length
  if (fop && fop->special)
    n= strlen(fop->special) + 1;
  else
    n= fp->field_name.length;

  return n;
} // end of GetColNameLen

/****************************************************************************/
/*  Returns the column real or special name of a field.                     */
/****************************************************************************/
char *ha_connect::GetColName(Field *fp)
{
  PFOS fop= GetFieldOptionStruct(fp);

  return (fop && fop->special) ? fop->special : (char*)fp->field_name.str;
} // end of GetColName

/****************************************************************************/
/*  Adds the column real or special name of a field to a string.            */
/****************************************************************************/
void ha_connect::AddColName(char *cp, Field *fp)
{
  PFOS fop= GetFieldOptionStruct(fp);

  // Now add the column name
  if (fop && fop->special)
    // The prefix * mark the column as "special"
    strcat(strcpy(cp, "*"), strupr(fop->special));
  else
    strcpy(cp, fp->field_name.str);

} // end of AddColName
#endif // 0

/***********************************************************************/
/*  This function sets the current database path.                      */
/***********************************************************************/
bool ha_connect::SetDataPath(PGLOBAL g, PCSZ path) 
{
  return (!(datapath= SetPath(g, path)));
} // end of SetDataPath

/****************************************************************************/
/*  Get the table description block of a CONNECT table.                     */
/****************************************************************************/
PTDB ha_connect::GetTDB(PGLOBAL g)
{
  const char *table_name;
  PTDB        tp;

  // Double test to be on the safe side
  if (!g || !table)
    return NULL;

  table_name= GetTableName();

  if (!xp->CheckQuery(valid_query_id) && tdbp
                      && !stricmp(tdbp->GetName(), table_name)
                      && (tdbp->GetMode() == xmod
                       || (tdbp->GetMode() == MODE_READ && xmod == MODE_READX)
                       || tdbp->GetAmType() == TYPE_AM_XML)) {
    tp= tdbp;
    tp->SetMode(xmod);
  } else if ((tp= CntGetTDB(g, table_name, xmod, this))) {
    valid_query_id= xp->last_query_id;
//  tp->SetMode(xmod);
  } else
    htrc("GetTDB: %s\n", g->Message);

  return tp;
} // end of GetTDB

/****************************************************************************/
/*  Open a CONNECT table, restricting column list if cols is true.          */
/****************************************************************************/
int ha_connect::OpenTable(PGLOBAL g, bool del)
{
  bool  rc= false;
  char *c1= NULL, *c2=NULL;

  // Double test to be on the safe side
  if (!g || !table) {
    htrc("OpenTable logical error; g=%p table=%p\n", g, table);
    return HA_ERR_INITIALIZATION;
    } // endif g

  if (!(tdbp= GetTDB(g)))
    return RC_FX;
  else if (tdbp->IsReadOnly())
    switch (xmod) {
      case MODE_WRITE:
      case MODE_INSERT:
      case MODE_UPDATE:
      case MODE_DELETE:
        strcpy(g->Message, MSG(READ_ONLY));
        return HA_ERR_TABLE_READONLY;
      default:
        break;
      } // endswitch xmode

	// g->More is 1 when executing commands from triggers
  if (!g->More && (xmod != MODE_INSERT
		           || tdbp->GetAmType() == TYPE_AM_MYSQL
               || tdbp->GetAmType() == TYPE_AM_ODBC
							 || tdbp->GetAmType() == TYPE_AM_JDBC)) {
		// Get the list of used fields (columns)
    char        *p;
    unsigned int k1, k2, n1, n2;
    Field*      *field;
    Field*       fp;
    MY_BITMAP   *map= (xmod == MODE_INSERT) ? table->write_set : table->read_set;
    MY_BITMAP   *ump= (xmod == MODE_UPDATE) ? table->write_set : NULL;

    k1= k2= 0;
    n1= n2= 1;         // 1 is space for final null character

    for (field= table->field; fp= *field; field++) {
      if (bitmap_is_set(map, fp->field_index)) {
        n1+= (fp->field_name.length + 1);
        k1++;
        } // endif

      if (ump && bitmap_is_set(ump, fp->field_index)) {
        n2+= (fp->field_name.length + 1);
        k2++;
        } // endif

      } // endfor field

    if (k1) {
      p= c1= (char*)PlugSubAlloc(g, NULL, n1);

      for (field= table->field; fp= *field; field++)
        if (bitmap_is_set(map, fp->field_index)) {
          strcpy(p, fp->field_name.str);
          p+= (fp->field_name.length + 1);
          } // endif used field

      *p= '\0';          // mark end of list
      } // endif k1

    if (k2) {
      p= c2= (char*)PlugSubAlloc(g, NULL, n2);

      for (field= table->field; fp= *field; field++)
        if (bitmap_is_set(ump, fp->field_index)) {
          strcpy(p, fp->field_name.str);

          if (part_id && bitmap_is_set(part_id, fp->field_index)) {
            // Trying to update a column used for partitioning
            // This cannot be currently done because it may require
            // a row to be moved in another partition.
            sprintf(g->Message, 
              "Cannot update column %s because it is used for partitioning",
              p);
            return HA_ERR_INTERNAL_ERROR;
            } // endif part_id

          p+= (strlen(p) + 1);
          } // endif used field

      *p= '\0';          // mark end of list
      } // endif k2

    } // endif xmod

  // Open the table
  if (!(rc= CntOpenTable(g, tdbp, xmod, c1, c2, del, this))) {
    istable= true;
//  strmake(tname, table_name, sizeof(tname)-1);

    // We may be in a create index query
    if (xmod == MODE_ANY && *tdbp->GetName() != '#') {
      // The current indexes
      PIXDEF oldpix= GetIndexInfo();
      } // endif xmod

  } else
    htrc("OpenTable: %s\n", g->Message);

  if (rc) {
    tdbp= NULL;
    valid_info= false;
    } // endif rc

  return (rc) ? HA_ERR_INITIALIZATION : 0;
} // end of OpenTable


/****************************************************************************/
/*  CheckColumnList: check that all bitmap columns do exist.                */
/****************************************************************************/
bool ha_connect::CheckColumnList(PGLOBAL g)
{
  // Check the list of used fields (columns)
  bool       brc= false;
  PCOL       colp;
  Field*    *field;
  Field*     fp;
  MY_BITMAP *map= table->read_set;

	try {
    for (field= table->field; fp= *field; field++)
      if (bitmap_is_set(map, fp->field_index)) {
        if (!(colp= tdbp->ColDB(g, (PSZ)fp->field_name.str, 0))) {
          sprintf(g->Message, "Column %s not found in %s", 
                  fp->field_name.str, tdbp->GetName());
					throw 1;
				} // endif colp

        if ((brc= colp->InitValue(g)))
					throw 2;

        colp->AddColUse(U_P);           // For PLG tables
        } // endif

	} catch (int n) {
		if (trace(1))
			htrc("Exception %d: %s\n", n, g->Message);
<<<<<<< HEAD
		brc=  true;
	} catch (const char *msg) {
		strcpy(g->Message, msg);
		brc=  true;
=======
		brc= true;
	} catch (const char *msg) {
		strcpy(g->Message, msg);
		brc= true;
>>>>>>> a1454426
	} // end catch

  return brc;
} // end of CheckColumnList


/****************************************************************************/
/*  IsOpened: returns true if the table is already opened.                  */
/****************************************************************************/
bool ha_connect::IsOpened(void)
{
  return (!xp->CheckQuery(valid_query_id) && tdbp
                                          && tdbp->GetUse() == USE_OPEN);
} // end of IsOpened


/****************************************************************************/
/*  Close a CONNECT table.                                                  */
/****************************************************************************/
int ha_connect::CloseTable(PGLOBAL g)
{
  int rc= CntCloseTable(g, tdbp, nox, abort);
  tdbp= NULL;
  sdvalin1= sdvalin2= sdvalin3= sdvalin4= NULL;
  sdvalout=NULL;
  valid_info= false;
  indexing= -1;
  nox= true;
  abort= false;
  return rc;
} // end of CloseTable


/***********************************************************************/
/*  Make a pseudo record from current row values. Specific to MySQL.   */
/***********************************************************************/
int ha_connect::MakeRecord(char *buf)
{
	PCSZ           fmt;
  char          *p, val[32];
  int            rc= 0;
  Field*        *field;
  Field         *fp;
  my_bitmap_map *org_bitmap;
  CHARSET_INFO  *charset= tdbp->data_charset();
//MY_BITMAP      readmap;
  MY_BITMAP     *map;
  PVAL           value;
  PCOL           colp= NULL;
  DBUG_ENTER("ha_connect::MakeRecord");

  if (trace(2))
    htrc("Maps: read=%08X write=%08X vcol=%08X defr=%08X defw=%08X\n",
            *table->read_set->bitmap, *table->write_set->bitmap,
            (table->vcol_set) ? *table->vcol_set->bitmap : 0,
            *table->def_read_set.bitmap, *table->def_write_set.bitmap);

  // Avoid asserts in field::store() for columns that are not updated
  org_bitmap= dbug_tmp_use_all_columns(table, table->write_set);

  // This is for variable_length rows
  memset(buf, 0, table->s->null_bytes);

  // When sorting read_set selects all columns, so we use def_read_set
  map= (MY_BITMAP *)&table->def_read_set;

  // Make the pseudo record from field values
  for (field= table->field; *field && !rc; field++) {
    fp= *field;

    if (fp->vcol_info && !fp->stored_in_db)
      continue;            // This is a virtual column

    if (bitmap_is_set(map, fp->field_index) || alter) {
      // This is a used field, fill the buffer with value
      for (colp= tdbp->GetColumns(); colp; colp= colp->GetNext())
        if ((!mrr || colp->GetKcol()) &&
            !stricmp(colp->GetName(), fp->field_name.str))
          break;

      if (!colp) {
        if (mrr)
          continue;

        htrc("Column %s not found\n", fp->field_name.str);
        dbug_tmp_restore_column_map(table->write_set, org_bitmap);
        DBUG_RETURN(HA_ERR_WRONG_IN_RECORD);
        } // endif colp

      value= colp->GetValue();
      p= NULL;

      // All this was better optimized
      if (!value->IsNull()) {
        switch (value->GetType()) {
          case TYPE_DATE:
            if (!sdvalout)
              sdvalout= AllocateValue(xp->g, TYPE_STRING, 20);

            switch (fp->type()) {
              case MYSQL_TYPE_DATE:
                fmt= "%Y-%m-%d";
                break;
              case MYSQL_TYPE_TIME:
                fmt= "%H:%M:%S";
                break;
              case MYSQL_TYPE_YEAR:
                fmt= "%Y";
                break;
              default:
                fmt= "%Y-%m-%d %H:%M:%S";
                break;
              } // endswitch type

            // Get date in the format required by MySQL fields
            value->FormatValue(sdvalout, fmt);
            p= sdvalout->GetCharValue();
            rc= fp->store(p, strlen(p), charset, CHECK_FIELD_WARN);
            break;
          case TYPE_STRING:
          case TYPE_DECIM:
            p= value->GetCharString(val);
            charset= tdbp->data_charset();
            rc= fp->store(p, strlen(p), charset, CHECK_FIELD_WARN);
            break;
					case TYPE_BIN:
<<<<<<< HEAD
						p=  value->GetCharValue();
						charset=  &my_charset_bin;
						rc=  fp->store(p, strlen(p), charset, CHECK_FIELD_WARN);
=======
						p= value->GetCharValue();
						charset= &my_charset_bin;
						rc= fp->store(p, strlen(p), charset, CHECK_FIELD_WARN);
>>>>>>> a1454426
						break;
          case TYPE_DOUBLE:
            rc= fp->store(value->GetFloatValue());
            break;
          default:
            rc= fp->store(value->GetBigintValue(), value->IsUnsigned());
            break;
          } // endswitch Type

        // Store functions returns 1 on overflow and -1 on fatal error
        if (rc > 0) {
          char buf[256];
          THD *thd= ha_thd();

          sprintf(buf, "Out of range value %.140s for column '%s' at row %ld",
            value->GetCharString(val),
            fp->field_name.str, 
            thd->get_stmt_da()->current_row_for_warning());

          push_warning(thd, Sql_condition::WARN_LEVEL_WARN, 0, buf);
          DBUG_PRINT("MakeRecord", ("%s", buf));
          rc= 0;
        } else if (rc < 0)
          rc= HA_ERR_WRONG_IN_RECORD;

        fp->set_notnull();
      } else
        fp->set_null();

      } // endif bitmap

    } // endfor field

  // This is sometimes required for partition tables because the buf
  // can be different from the table->record[0] buffer
  if (buf != (char*)table->record[0])
    memcpy(buf, table->record[0], table->s->stored_rec_length);

  // This is copied from ha_tina and is necessary to avoid asserts
  dbug_tmp_restore_column_map(table->write_set, org_bitmap);
  DBUG_RETURN(rc);
} // end of MakeRecord


/***********************************************************************/
/*  Set row values from a MySQL pseudo record. Specific to MySQL.      */
/***********************************************************************/
int ha_connect::ScanRecord(PGLOBAL g, const uchar *)
{
  char    attr_buffer[1024];
  char    data_buffer[1024];
  PCSZ    fmt;
  int     rc= 0;
  PCOL    colp;
  PVAL    value, sdvalin;
  Field  *fp;
//PTDBASE tp= (PTDBASE)tdbp;
  String  attribute(attr_buffer, sizeof(attr_buffer),
                    table->s->table_charset);
  my_bitmap_map *bmap= dbug_tmp_use_all_columns(table, table->read_set);
  const CHARSET_INFO *charset= tdbp->data_charset();
  String  data_charset_value(data_buffer, sizeof(data_buffer),  charset);

  // Scan the pseudo record for field values and set column values
  for (Field **field=table->field ; *field ; field++) {
    fp= *field;

    if ((fp->vcol_info && !fp->stored_in_db) ||
         fp->option_struct->special)
      continue;            // Is a virtual column possible here ???

    if ((xmod == MODE_INSERT && tdbp->GetAmType() != TYPE_AM_MYSQL
                             && tdbp->GetAmType() != TYPE_AM_ODBC
														 && tdbp->GetAmType() != TYPE_AM_JDBC) ||
														 bitmap_is_set(table->write_set, fp->field_index)) {
      for (colp= tdbp->GetSetCols(); colp; colp= colp->GetNext())
        if (!stricmp(colp->GetName(), fp->field_name.str))
          break;

      if (!colp) {
        htrc("Column %s not found\n", fp->field_name.str);
        rc= HA_ERR_WRONG_IN_RECORD;
        goto err;
      } else
        value= colp->GetValue();

      // This is a used field, fill the value from the row buffer
      // All this could be better optimized
      if (fp->is_null()) {
        if (colp->IsNullable())
          value->SetNull(true);

        value->Reset();
      } else switch (value->GetType()) {
        case TYPE_DOUBLE:
          value->SetValue(fp->val_real());
          break;
        case TYPE_DATE:
          // Get date in the format produced by MySQL fields
          switch (fp->type()) {
            case MYSQL_TYPE_DATE:
              if (!sdvalin2) {
                sdvalin2= (DTVAL*)AllocateValue(xp->g, TYPE_DATE, 19);
                fmt= "YYYY-MM-DD";
                ((DTVAL*)sdvalin2)->SetFormat(g, fmt, strlen(fmt));
                } // endif sdvalin1

              sdvalin= sdvalin2;
              break;
            case MYSQL_TYPE_TIME:
              if (!sdvalin3) {
                sdvalin3= (DTVAL*)AllocateValue(xp->g, TYPE_DATE, 19);
                fmt= "hh:mm:ss";
                ((DTVAL*)sdvalin3)->SetFormat(g, fmt, strlen(fmt));
                } // endif sdvalin1

              sdvalin= sdvalin3;
              break;
            case MYSQL_TYPE_YEAR:
              if (!sdvalin4) {
                sdvalin4= (DTVAL*)AllocateValue(xp->g, TYPE_DATE, 19);
                fmt= "YYYY";
                ((DTVAL*)sdvalin4)->SetFormat(g, fmt, strlen(fmt));
                } // endif sdvalin1

              sdvalin= sdvalin4;
              break;
            default:
              if (!sdvalin1) {
                sdvalin1= (DTVAL*)AllocateValue(xp->g, TYPE_DATE, 19);
                fmt= "YYYY-MM-DD hh:mm:ss";
                ((DTVAL*)sdvalin1)->SetFormat(g, fmt, strlen(fmt));
                } // endif sdvalin1

              sdvalin= sdvalin1;
            } // endswitch type

          sdvalin->SetNullable(colp->IsNullable());
          fp->val_str(&attribute);
          sdvalin->SetValue_psz(attribute.c_ptr_safe());
          value->SetValue_pval(sdvalin);
          break;
        default:
          fp->val_str(&attribute);

          if (charset != &my_charset_bin) {
            // Convert from SQL field charset to DATA_CHARSET
            uint cnv_errors;

            data_charset_value.copy(attribute.ptr(), attribute.length(),
                                    attribute.charset(), charset, &cnv_errors);
            value->SetValue_psz(data_charset_value.c_ptr_safe());
          } else
            value->SetValue_psz(attribute.c_ptr_safe());

          break;
        } // endswitch Type

#ifdef NEWCHANGE
    } else if (xmod == MODE_UPDATE) {
      PCOL cp;

      for (cp= tdbp->GetColumns(); cp; cp= cp->GetNext())
        if (!stricmp(colp->GetName(), cp->GetName()))
          break;

      if (!cp) {
        rc= HA_ERR_WRONG_IN_RECORD;
        goto err;
        } // endif cp

      value->SetValue_pval(cp->GetValue());
    } else // mode Insert
      value->Reset();
#else
    } // endif bitmap_is_set
#endif

    } // endfor field

 err:
  dbug_tmp_restore_column_map(table->read_set, bmap);
  return rc;
} // end of ScanRecord


/***********************************************************************/
/*  Check change in index column. Specific to MySQL.                   */
/*  Should be elaborated to check for real changes.                    */
/***********************************************************************/
int ha_connect::CheckRecord(PGLOBAL g, const uchar *, const uchar *newbuf)
{
	return ScanRecord(g, newbuf);
} // end of dummy CheckRecord


/***********************************************************************/
/*  Return true if this field is used in current indexing.             */
/***********************************************************************/
bool ha_connect::IsIndexed(Field *fp)
{
	if (active_index < MAX_KEY) {
		KEY_PART_INFO *kpart;
		KEY           *kfp= &table->key_info[active_index];
		uint           rem= kfp->user_defined_key_parts;

		for (kpart= kfp->key_part; rem; rem--, kpart++)
			if (kpart->field == fp)
				return true;

	} // endif active_index

	return false;
} // end of IsIndexed


/***********************************************************************/
/*  Return the where clause for remote indexed read.                   */
/***********************************************************************/
bool ha_connect::MakeKeyWhere(PGLOBAL g, PSTRG qry, OPVAL vop, char q,
	                            const key_range *kr)
{
	const uchar     *ptr;
//uint             i, rem, len, klen, stlen;
	uint             i, rem, len, stlen;
	bool             nq, both, oom;
	OPVAL            op;
	Field           *fp;
	const key_range *ranges[2];
	my_bitmap_map   *old_map;
	KEY             *kfp;
  KEY_PART_INFO   *kpart;

  if (active_index == MAX_KEY)
    return false;

	ranges[0]= kr;
	ranges[1]= (end_range && !eq_range) ? &save_end_range : NULL;

	if (!ranges[0] && !ranges[1]) {
		strcpy(g->Message, "MakeKeyWhere: No key");
	  return true;
	}	else
		both= ranges[0] && ranges[1];

	kfp= &table->key_info[active_index];
	old_map= dbug_tmp_use_all_columns(table, table->write_set);

<<<<<<< HEAD
	for (i=  0; i <= 1; i++) {
=======
	for (i= 0; i <= 1; i++) {
>>>>>>> a1454426
		if (ranges[i] == NULL)
			continue;

		if (both && i > 0)
			qry->Append(") AND (");
		else
			qry->Append(" WHERE (");

//	klen= len= ranges[i]->length;
		len= ranges[i]->length;
		rem= kfp->user_defined_key_parts;
		ptr= ranges[i]->key;

		for (kpart= kfp->key_part; rem; rem--, kpart++) {
			fp= kpart->field;
			stlen= kpart->store_length;
			nq= fp->str_needs_quotes();

			if (kpart != kfp->key_part)
				qry->Append(" AND ");

			if (q) {
				qry->Append(q);
				qry->Append((PSZ)fp->field_name.str);
				qry->Append(q);
			}	else
				qry->Append((PSZ)fp->field_name.str);

			switch (ranges[i]->flag) {
			case HA_READ_KEY_EXACT:
//			op= (stlen >= len || !nq || fp->result_type() != STRING_RESULT)
//				? OP_EQ : OP_LIKE;
				op= OP_EQ;
				break;
			case HA_READ_AFTER_KEY:	  
				op= (stlen >= len || i > 0) ? (i > 0 ? OP_LE : OP_GT) : OP_GE;
				break;
			case HA_READ_KEY_OR_NEXT:
				op= OP_GE;
				break;
			case HA_READ_BEFORE_KEY:	
				op= (stlen >= len) ? OP_LT : OP_LE;
				break;
			case HA_READ_KEY_OR_PREV:
				op= OP_LE;
				break;
			default:
				sprintf(g->Message, "cannot handle flag %d", ranges[i]->flag);
				goto err;
			}	// endswitch flag

			qry->Append((PSZ)GetValStr(op, false));

			if (nq)
				qry->Append('\'');

			if (kpart->key_part_flag & HA_VAR_LENGTH_PART) {
				String varchar;
				uint   var_length= uint2korr(ptr);

				varchar.set_quick((char*)ptr + HA_KEY_BLOB_LENGTH,
					var_length, &my_charset_bin);
				qry->Append(varchar.ptr(), varchar.length(), nq);
			}	else {
				char   strbuff[MAX_FIELD_WIDTH];
				String str(strbuff, sizeof(strbuff), kpart->field->charset()), *res;

				res= fp->val_str(&str, ptr);
				qry->Append(res->ptr(), res->length(), nq);
			} // endif flag

			if (nq)
				qry->Append('\'');

			if (stlen >= len)
				break;

			len-= stlen;

			/* For nullable columns, null-byte is already skipped before, that is
			ptr was incremented by 1. Since store_length still counts null-byte,
			we need to subtract 1 from store_length. */
			ptr+= stlen - MY_TEST(kpart->null_bit);
		} // endfor kpart

		} // endfor i

	qry->Append(')');

  if ((oom= qry->IsTruncated()))
    strcpy(g->Message, "Out of memory");

	dbug_tmp_restore_column_map(table->write_set, old_map);
	return oom;

err:
	dbug_tmp_restore_column_map(table->write_set, old_map);
	return true;
} // end of MakeKeyWhere


/***********************************************************************/
/*  Return the string representing an operator.                        */
/***********************************************************************/
const char *ha_connect::GetValStr(OPVAL vop, bool neg)
{
  const char *val;

  switch (vop) {
    case OP_EQ:
      val= "= ";
      break;
    case OP_NE:
      val= " <> ";
      break;
    case OP_GT:
      val= " > ";
      break;
    case OP_GE:
      val= " >= ";
      break;
    case OP_LT:
      val= " < ";
      break;
    case OP_LE:
      val= " <= ";
      break;
    case OP_IN:
      val= (neg) ? " NOT IN (" : " IN (";
      break;
    case OP_NULL:
      val= (neg) ? " IS NOT NULL" : " IS NULL";
      break;
    case OP_LIKE:
      val= (neg) ? " NOT LIKE " : " LIKE ";
      break;
    case OP_XX:
      val= (neg) ? " NOT BETWEEN " : " BETWEEN ";
      break;
    case OP_EXIST:
      val= (neg) ? " NOT EXISTS " : " EXISTS ";
      break;
    case OP_AND:
      val= " AND ";
      break;
    case OP_OR:
      val= " OR ";
      break;
    case OP_NOT:
      val= " NOT ";
      break;
    case OP_CNC:
      val= " || ";
      break;
    case OP_ADD:
      val= " + ";
      break;
    case OP_SUB:
      val= " - ";
      break;
    case OP_MULT:
      val= " * ";
      break;
    case OP_DIV:
      val= " / ";
      break;
    default:
      val= " ? ";
      break;
    } /* endswitch */

  return val;
} // end of GetValStr

#if 0
/***********************************************************************/
/*  Check the WHERE condition and return a CONNECT filter.             */
/***********************************************************************/
PFIL ha_connect::CheckFilter(PGLOBAL g)
{
  return CondFilter(g, (Item *)pushed_cond);
} // end of CheckFilter
#endif // 0

/***********************************************************************/
/*  Check the WHERE condition and return a CONNECT filter.             */
/***********************************************************************/
PFIL ha_connect::CondFilter(PGLOBAL g, Item *cond)
{
  unsigned int i;
  bool  ismul= false;
  OPVAL vop= OP_XX;
  PFIL  filp= NULL;

  if (!cond)
    return NULL;

  if (trace(1))
    htrc("Cond type=%d\n", cond->type());

  if (cond->type() == COND::COND_ITEM) {
    PFIL       fp;
    Item_cond *cond_item= (Item_cond *)cond;

    if (trace(1))
      htrc("Cond: Ftype=%d name=%s\n", cond_item->functype(),
                                       cond_item->func_name());

    switch (cond_item->functype()) {
      case Item_func::COND_AND_FUNC: vop= OP_AND; break;
      case Item_func::COND_OR_FUNC:  vop= OP_OR;  break;
      default: return NULL;
      } // endswitch functype

    List<Item>* arglist= cond_item->argument_list();
    List_iterator<Item> li(*arglist);
    Item *subitem;

    for (i= 0; i < arglist->elements; i++)
      if ((subitem= li++)) {
        if (!(fp= CondFilter(g, subitem))) {
          if (vop == OP_OR)
            return NULL;
        } else
          filp= (filp) ? MakeFilter(g, filp, vop, fp) : fp;

      } else
        return NULL;

  } else if (cond->type() == COND::FUNC_ITEM) {
    unsigned int i;
    bool       iscol, neg= FALSE;
    PCOL       colp[2]= {NULL,NULL};
    PPARM      pfirst= NULL, pprec= NULL;
    POPER      pop;
    Item_func *condf= (Item_func *)cond;
    Item*     *args= condf->arguments();

    if (trace(1))
      htrc("Func type=%d argnum=%d\n", condf->functype(),
                                       condf->argument_count());

    switch (condf->functype()) {
      case Item_func::EQUAL_FUNC:
      case Item_func::EQ_FUNC: vop= OP_EQ;  break;
      case Item_func::NE_FUNC: vop= OP_NE;  break;
      case Item_func::LT_FUNC: vop= OP_LT;  break;
      case Item_func::LE_FUNC: vop= OP_LE;  break;
      case Item_func::GE_FUNC: vop= OP_GE;  break;
      case Item_func::GT_FUNC: vop= OP_GT;  break;
      case Item_func::IN_FUNC: vop= OP_IN;	/* fall through */
      case Item_func::BETWEEN:
        ismul= true;
        neg= ((Item_func_opt_neg *)condf)->negated;
        break;
      default: return NULL;
      } // endswitch functype

    pop= (POPER)PlugSubAlloc(g, NULL, sizeof(OPER));
    pop->Name= NULL;
    pop->Val=vop;
    pop->Mod= 0;

    if (condf->argument_count() < 2)
      return NULL;

    for (i= 0; i < condf->argument_count(); i++) {
      if (trace(1))
        htrc("Argtype(%d)=%d\n", i, args[i]->type());

      if (i >= 2 && !ismul) {
        if (trace(1))
          htrc("Unexpected arg for vop=%d\n", vop);

        continue;
        } // endif i

      if ((iscol= args[i]->type() == COND::FIELD_ITEM)) {
        Item_field *pField= (Item_field *)args[i];

        // IN and BETWEEN clauses should be col VOP list
        if (i && ismul)
          return NULL;

        if (pField->field->table != table ||
            !(colp[i]= tdbp->ColDB(g, (PSZ)pField->field->field_name.str, 0)))
          return NULL;  // Column does not belong to this table

				// These types are not yet implemented (buggy)
				switch (pField->field->type()) {
				case MYSQL_TYPE_TIMESTAMP:
				case MYSQL_TYPE_DATE:
				case MYSQL_TYPE_TIME:
				case MYSQL_TYPE_DATETIME:
				case MYSQL_TYPE_YEAR:
				case MYSQL_TYPE_NEWDATE:
					return NULL;
				default:
					break;
				} // endswitch type

        if (trace(1)) {
          htrc("Field index=%d\n", pField->field->field_index);
          htrc("Field name=%s\n", pField->field->field_name.str);
          } // endif trace

      } else {
        char    buff[256];
        String *res, tmp(buff, sizeof(buff), &my_charset_bin);
        Item_basic_constant *pval= (Item_basic_constant *)args[i];
        PPARM pp= (PPARM)PlugSubAlloc(g, NULL, sizeof(PARM));

        // IN and BETWEEN clauses should be col VOP list
        if (!i && (ismul))
          return NULL;

				switch (args[i]->real_type()) {
          case COND::STRING_ITEM:
						res= pval->val_str(&tmp);
						pp->Value= PlugSubAllocStr(g, NULL, res->ptr(), res->length());
            pp->Type= (pp->Value) ? TYPE_STRING : TYPE_ERROR;
            break;
          case COND::INT_ITEM:
            pp->Type= TYPE_INT;
            pp->Value= PlugSubAlloc(g, NULL, sizeof(int));
            *((int*)pp->Value)= (int)pval->val_int();
            break;
          case COND::DATE_ITEM:
            pp->Type= TYPE_DATE;
            pp->Value= PlugSubAlloc(g, NULL, sizeof(int));
            *((int*)pp->Value)= (int)pval->val_int_from_date();
            break;
          case COND::REAL_ITEM:
            pp->Type= TYPE_DOUBLE;
            pp->Value= PlugSubAlloc(g, NULL, sizeof(double));
            *((double*)pp->Value)= pval->val_real();
            break;
          case COND::DECIMAL_ITEM:
            pp->Type= TYPE_DOUBLE;
            pp->Value= PlugSubAlloc(g, NULL, sizeof(double));
            *((double*)pp->Value)= pval->val_real_from_decimal();
            break;
          case COND::CACHE_ITEM:    // Possible ???
          case COND::NULL_ITEM:     // TODO: handle this
          default:
            return NULL;
          } // endswitch type

				if (trace(1))
          htrc("Value type=%hd\n", pp->Type);

        // Append the value to the argument list
        if (pprec)
          pprec->Next= pp;
        else
          pfirst= pp;

        pp->Domain= i;
        pp->Next= NULL;
        pprec= pp;
      } // endif type

      } // endfor i

    filp= MakeFilter(g, colp, pop, pfirst, neg);
  } else {
    if (trace(1))
      htrc("Unsupported condition\n");

    return NULL;
  } // endif's type

  return filp;
} // end of CondFilter

/***********************************************************************/
/*  Check the WHERE condition and return a MYSQL/ODBC/JDBC/WQL filter. */
/***********************************************************************/
PCFIL ha_connect::CheckCond(PGLOBAL g, PCFIL filp, const Item *cond)
{
<<<<<<< HEAD
	AMT   tty=  filp->Type;
=======
	AMT   tty= filp->Type;
>>>>>>> a1454426
  char *body= filp->Body;
	char *havg= filp->Having;
	unsigned int i;
  bool  ismul= false, x= (tty == TYPE_AM_MYX || tty == TYPE_AM_XDBC);
  bool  nonul= ((tty == TYPE_AM_ODBC || tty == TYPE_AM_JDBC) && 
		 (tdbp->GetMode() == MODE_INSERT || tdbp->GetMode() == MODE_DELETE));
  OPVAL vop= OP_XX;

  if (!cond)
    return NULL;

  if (trace(1))
    htrc("Cond type=%d\n", cond->type());

  if (cond->type() == COND::COND_ITEM) {
    char      *pb0, *pb1, *pb2, *ph0= 0, *ph1= 0, *ph2= 0;
<<<<<<< HEAD
		bool       bb=  false, bh=  false;
=======
		bool       bb= false, bh= false;
>>>>>>> a1454426
    Item_cond *cond_item= (Item_cond *)cond;

    if (x)
      return NULL;
		else
			pb0= pb1= pb2= ph0= ph1= ph2= NULL;

    if (trace(1))
      htrc("Cond: Ftype=%d name=%s\n", cond_item->functype(),
                                       cond_item->func_name());

    switch (cond_item->functype()) {
      case Item_func::COND_AND_FUNC: vop= OP_AND; break;
      case Item_func::COND_OR_FUNC:  vop= OP_OR;  break;
      default: return NULL;
      } // endswitch functype

    List<Item>* arglist= cond_item->argument_list();
    List_iterator<Item> li(*arglist);
    const Item *subitem;

    pb0= pb1= body + strlen(body);
    strcpy(pb0, "(");
    pb2= pb1 + 1;

		if (havg) {
			ph0= ph1= havg + strlen(havg);
			strcpy(ph0, "(");
			ph2= ph1 + 1;
		} // endif havg

    for (i= 0; i < arglist->elements; i++)
      if ((subitem= li++)) {
        if (!CheckCond(g, filp, subitem)) {
          if (vop == OP_OR || nonul)
            return NULL;
					else {
						*pb2= 0;
						if (havg) *ph2= 0;
					}	// endelse

        } else {
					if (filp->Bd) {
						pb1= pb2 + strlen(pb2);
						strcpy(pb1, GetValStr(vop, false));
						pb2= pb1 + strlen(pb1);
					} // endif Bd

					if (filp->Hv) {
						ph1= ph2 + strlen(ph2);
						strcpy(ph1, GetValStr(vop, false));
						ph2= ph1 + strlen(ph1);
					} // endif Hv

        } // endif CheckCond

				bb |= filp->Bd;
				bh |= filp->Hv;
<<<<<<< HEAD
				filp->Bd=  filp->Hv=  false;
=======
				filp->Bd= filp->Hv= false;
>>>>>>> a1454426
      } else
        return NULL;

    if (bb)	{
      strcpy(pb1, ")");
<<<<<<< HEAD
			filp->Bd=  bb;
=======
			filp->Bd= bb;
>>>>>>> a1454426
		} else
			*pb0= 0;

		if (havg) {
			if (bb && bh && vop == OP_OR) {
				// Cannot or'ed a where clause with a having clause
				bb= bh= 0;
				*pb0= 0;
				*ph0= 0;
			} else if (bh)	{
				strcpy(ph1, ")");
				filp->Hv= bh;
			} else
				*ph0= 0;

		} // endif havg

		if (!bb && !bh)
			return NULL;

  } else if (cond->type() == COND::FUNC_ITEM) {
    unsigned int i;
    bool       iscol, ishav= false, neg= false;
    Item_func *condf= (Item_func *)cond;
    Item*     *args= condf->arguments();

		filp->Bd= filp->Hv= false;

    if (trace(1))
      htrc("Func type=%d argnum=%d\n", condf->functype(),
                                       condf->argument_count());

    switch (condf->functype()) {
      case Item_func::EQUAL_FUNC:
			case Item_func::EQ_FUNC:     vop= OP_EQ;   break;
			case Item_func::NE_FUNC:     vop= OP_NE;   break;
			case Item_func::LT_FUNC:     vop= OP_LT;   break;
			case Item_func::LE_FUNC:     vop= OP_LE;   break;
			case Item_func::GE_FUNC:     vop= OP_GE;   break;
			case Item_func::GT_FUNC:     vop= OP_GT;   break;
			case Item_func::LIKE_FUNC:
				vop= OP_LIKE; 
				neg= ((Item_func_opt_neg *)condf)->negated;
				break;
			case Item_func::ISNOTNULL_FUNC:
				neg= true;	
				// fall through
			case Item_func::ISNULL_FUNC: vop= OP_NULL; break;
			case Item_func::IN_FUNC:     vop= OP_IN; /* fall through */
      case Item_func::BETWEEN:
        ismul= true;
        neg= ((Item_func_opt_neg *)condf)->negated;
        break;
      default: return NULL;
      } // endswitch functype

    if (condf->argument_count() < 2)
      return NULL;
    else if (ismul && tty == TYPE_AM_WMI)
      return NULL;        // Not supported by WQL

    if (x && (neg || !(vop == OP_EQ || vop == OP_IN || vop == OP_NULL)))
      return NULL;

    for (i= 0; i < condf->argument_count(); i++) {
      if (trace(1))
        htrc("Argtype(%d)=%d\n", i, args[i]->type());

      if (i >= 2 && !ismul) {
        if (trace(1))
          htrc("Unexpected arg for vop=%d\n", vop);

        continue;
        } // endif i

      if ((iscol= args[i]->type() == COND::FIELD_ITEM)) {
        const char *fnm;
        ha_field_option_struct *fop;
        Item_field *pField= (Item_field *)args[i];

				// IN and BETWEEN clauses should be col VOP list
				if (i && (x || ismul))
          return NULL;	// IN and BETWEEN clauses should be col VOP list
				else if (pField->field->table != table)
					return NULL;  // Field does not belong to this table
				else if (tty != TYPE_AM_WMI && IsIndexed(pField->field))
					return NULL;  // Will be handled by ReadKey
        else
          fop= GetFieldOptionStruct(pField->field);

        if (fop && fop->special) {
          if (tty == TYPE_AM_TBL && !stricmp(fop->special, "TABID"))
            fnm= "TABID";
          else if (tty == TYPE_AM_PLG)
            fnm= fop->special;
          else
            return NULL;

				} else if (tty == TYPE_AM_TBL) {
					return NULL;
				} else {
					bool h;

					fnm= filp->Chk(pField->field->field_name.str, &h);

					if (h && i && !ishav)
						return NULL;			// Having should be	col VOP arg
					else
						ishav= h;

				}	// endif's

        if (trace(1)) {
          htrc("Field index=%d\n", pField->field->field_index);
          htrc("Field name=%s\n", pField->field->field_name.str);
          htrc("Field type=%d\n", pField->field->type());
          htrc("Field_type=%d\n", args[i]->field_type());
          } // endif trace

        strcat((ishav ? havg : body), fnm);
      } else if (args[i]->type() == COND::FUNC_ITEM) {
        if (tty == TYPE_AM_MYSQL) {
          if (!CheckCond(g, filp, args[i]))
            return NULL;

        } else
          return NULL;

      } else {
        char    buff[256];
        String *res, tmp(buff, sizeof(buff), &my_charset_bin);
        Item_basic_constant *pval= (Item_basic_constant *)args[i];
        Item::Type type= args[i]->real_type();

        switch (type) {
          case COND::STRING_ITEM:
          case COND::INT_ITEM:
          case COND::REAL_ITEM:
          case COND::NULL_ITEM:
          case COND::DECIMAL_ITEM:
          case COND::DATE_ITEM:
          case COND::CACHE_ITEM:
            break;
          default:
            return NULL;
          } // endswitch type

        if ((res= pval->val_str(&tmp)) == NULL)
          return NULL;                      // To be clarified

        if (trace(1))
          htrc("Value=%.*s\n", res->length(), res->ptr());

        // IN and BETWEEN clauses should be col VOP list
        if (!i && (x || ismul))
          return NULL;

        if (!x) {
					const char *p;
					char *s= (ishav) ? havg : body;
					uint	j, k, n;

          // Append the value to the filter
          switch (args[i]->field_type()) {
            case MYSQL_TYPE_TIMESTAMP:
            case MYSQL_TYPE_DATETIME:
              if (tty == TYPE_AM_ODBC) {
                strcat(s, "{ts '");
                strncat(s, res->ptr(), res->length());

                if (res->length() < 19)
                  strcat(s, &"1970-01-01 00:00:00"[res->length()]);

                strcat(s, "'}");
                break;
                } // endif ODBC

							// fall through
            case MYSQL_TYPE_DATE:
              if (tty == TYPE_AM_ODBC) {
                strcat(s, "{d '");
                strcat(strncat(s, res->ptr(), res->length()), "'}");
                break;
                } // endif ODBC

            case MYSQL_TYPE_TIME:
              if (tty == TYPE_AM_ODBC) {
                strcat(s, "{t '");
                strcat(strncat(s, res->ptr(), res->length()), "'}");
                break;
                } // endif ODBC

            case MYSQL_TYPE_VARCHAR:
              if (tty == TYPE_AM_ODBC && i) {
                switch (args[0]->field_type()) {
                  case MYSQL_TYPE_TIMESTAMP:
                  case MYSQL_TYPE_DATETIME:
                    strcat(s, "{ts '");
                    strncat(s, res->ptr(), res->length());

                    if (res->length() < 19)
                      strcat(s, &"1970-01-01 00:00:00"[res->length()]);

                    strcat(s, "'}");
                    break;
                  case MYSQL_TYPE_DATE:
                    strcat(s, "{d '");
                    strncat(s, res->ptr(), res->length());
                    strcat(s, "'}");
                    break;
                  case MYSQL_TYPE_TIME:
                    strcat(s, "{t '");
                    strncat(s, res->ptr(), res->length());
                    strcat(s, "'}");
                    break;
                  default:
										j= strlen(s);
										s[j++]= '\'';
										p= res->ptr();
										n= res->length();

										for (k= 0; k < n; k++) {
											if (p[k] == '\'')
												s[j++]= '\'';

											s[j++]= p[k];
										} // endfor k

										s[j++]= '\'';
										s[j]= 0;
								} // endswitch field type

              } else {
								j= strlen(s);
								s[j++]= '\'';
								p= res->ptr();
								n= res->length();

								for (k= 0; k < n; k++) {
									if (p[k] == '\'')
										s[j++]= '\'';

									s[j++]= p[k];
								} // endfor k

								s[j++]= '\'';
								s[j]= 0;
							} // endif tty

              break;
            default:
              strncat(s, res->ptr(), res->length());
            } // endswitch field type

        } else {
          if (args[i]->field_type() == MYSQL_TYPE_VARCHAR) {
            // Add the command to the list
            PCMD *ncp, cmdp= new(g) CMD(g, (char*)res->c_ptr());

            for (ncp= &filp->Cmds; *ncp; ncp= &(*ncp)->Next) ;

            *ncp= cmdp;
          } else
            return NULL;

        } // endif x

      } // endif's Type

      if (!x) {
				char *s= (ishav) ? havg : body;

				if (!i)
          strcat(s, GetValStr(vop, neg));
        else if (vop == OP_XX && i == 1)
          strcat(s, " AND ");
        else if (vop == OP_IN)
          strcat(s, (i == condf->argument_count() - 1) ? ")" : ",");

        } // endif x

      } // endfor i

			if (x)
				filp->Op= vop;
			else if (ishav)
				filp->Hv= true;
			else
				filp->Bd= true;

  } else {
    if (trace(1))
      htrc("Unsupported condition\n");

    return NULL;
  } // endif's type

  return filp;
} // end of CheckCond


 /**
   Push condition down to the table handler.

   @param  cond   Condition to be pushed. The condition tree must not be
                  modified by the caller.

   @return
     The 'remainder' condition that caller must use to filter out records.
     NULL means the handler will not return rows that do not match the
     passed condition.

   @note
     CONNECT handles the filtering only for table types that construct
     an SQL or WQL query, but still leaves it to MySQL because only some
     parts of the filter may be relevant.
     The first suballocate finds the position where the string will be
     constructed in the sarea. The second one does make the suballocation
     with the proper length.
 */
const COND *ha_connect::cond_push(const COND *cond)
{
  DBUG_ENTER("ha_connect::cond_push");

  if (tdbp && CondPushEnabled()) {
    PGLOBAL& g= xp->g;
    AMT      tty= tdbp->GetAmType();
    bool     x= (tty == TYPE_AM_MYX || tty == TYPE_AM_XDBC);
    bool     b= (tty == TYPE_AM_WMI || tty == TYPE_AM_ODBC  ||
                 tty == TYPE_AM_TBL || tty == TYPE_AM_MYSQL ||
								 tty == TYPE_AM_PLG || tty == TYPE_AM_JDBC  || x);

		// This should never happen but is done to avoid crashing
		try {
			if (b) {
				PCFIL filp;
				int   rc;

				if ((filp= tdbp->GetCondFil()) && tdbp->GetCond() == cond &&
					filp->Idx == active_index && filp->Type == tty)
					goto fin;

				filp= new(g) CONDFIL(active_index, tty);
				rc= filp->Init(g, this);

				if (rc == RC_INFO) {
					filp->Having= (char*)PlugSubAlloc(g, NULL, 256);
					*filp->Having= 0;
				} else if (rc == RC_FX)
					goto fin;

				filp->Body= (char*)PlugSubAlloc(g, NULL, (x) ? 128 : 0);
				*filp->Body= 0;

				if (CheckCond(g, filp, cond)) {
					if (filp->Having && strlen(filp->Having) > 255)
						goto fin;								// Memory collapse

					if (trace(1))
						htrc("cond_push: %s\n", filp->Body);

					tdbp->SetCond(cond);

					if (!x)
						PlugSubAlloc(g, NULL, strlen(filp->Body) + 1);
					else
						cond= NULL;             // Does this work?

					tdbp->SetCondFil(filp);
				} else if (x && cond)
					tdbp->SetCondFil(filp);   // Wrong filter

			} else if (tdbp->CanBeFiltered()) {
				if (!tdbp->GetCond() || tdbp->GetCond() != cond) {
					tdbp->SetFilter(CondFilter(g, (Item *)cond));

					if (tdbp->GetFilter())
					  tdbp->SetCond(cond);

			  } // endif cond

			}	// endif tty

		} catch (int n) {
			if (trace(1))
				htrc("Exception %d: %s\n", n, g->Message);
		} catch (const char *msg) {
			strcpy(g->Message, msg);
		} // end catch

	fin:;
  } // endif tdbp

  // Let MySQL do the filtering
  DBUG_RETURN(cond);
} // end of cond_push

/**
  Number of rows in table. It will only be called if
  (table_flags() & (HA_HAS_RECORDS | HA_STATS_RECORDS_IS_EXACT)) != 0
*/
ha_rows ha_connect::records()
{
  if (!valid_info)
    info(HA_STATUS_VARIABLE);

  if (tdbp)
    return stats.records;
  else
    return HA_POS_ERROR;

} // end of records


int ha_connect::check(THD* thd, HA_CHECK_OPT* check_opt)
{
	int     rc= HA_ADMIN_OK;
	PGLOBAL g= ((table && table->in_use) ? GetPlug(table->in_use, xp) :
		(xp) ? xp->g : NULL);
	DBUG_ENTER("ha_connect::check");

	if (!g || !table || xmod != MODE_READ)
		DBUG_RETURN(HA_ADMIN_INTERNAL_ERROR);

	// Do not close the table if it was opened yet (possible?)
	if (IsOpened()) {
		if (IsPartitioned() && CheckColumnList(g)) // map can have been changed
			rc= HA_ADMIN_CORRUPT;
		else if (tdbp->OpenDB(g))      // Rewind table
			rc= HA_ADMIN_CORRUPT;

	} else if (xp->CheckQuery(valid_query_id)) {
		tdbp= NULL;       // Not valid anymore

		if (OpenTable(g, false))
			rc= HA_ADMIN_CORRUPT;

	} else // possible?
		DBUG_RETURN(HA_ADMIN_INTERNAL_ERROR);

	if (rc == HA_ADMIN_OK) {
		TABTYPE type= GetTypeID(GetStringOption("Type", "*"));

		if (IsFileType(type)) {
			if (check_opt->flags & T_MEDIUM) {
				// TO DO
				do {
					if ((rc= CntReadNext(g, tdbp)) == RC_FX)
						break;

				} while (rc != RC_EF);

				rc= (rc == RC_EF) ? HA_ADMIN_OK : HA_ADMIN_CORRUPT;
			} else if (check_opt->flags & T_EXTEND) {
				// TO DO
			} // endif's flags

		} // endif file type

	} else
		PushWarning(g, thd, 1);

	DBUG_RETURN(rc);
}	// end of check


/**
  Return an error message specific to this handler.

  @param error  error code previously returned by handler
  @param buf    pointer to String where to add error message

  @return
    Returns true if this is a temporary error
*/
bool ha_connect::get_error_message(int error, String* buf)
{
  DBUG_ENTER("ha_connect::get_error_message");

	if (xp && xp->g) {
		PGLOBAL g= xp->g;

		if (trace(1))
			htrc("GEM(%d): %s\n", error, g->Message);

		buf->append(ErrConvString(g->Message, strlen(g->Message),
			&my_charset_latin1).ptr());
	} else
    buf->append("Cannot retrieve error message");

  DBUG_RETURN(false);
} // end of get_error_message

/**
  Convert a filename partition name to system
*/
static char *decode(PGLOBAL g, const char *pn)
  {
  char  *buf= (char*)PlugSubAlloc(g, NULL, strlen(pn) + 1);
  uint   dummy_errors;
  uint32 len= copy_and_convert(buf, strlen(pn) + 1,
                               system_charset_info,
                               pn, strlen(pn),
                               &my_charset_filename,
                               &dummy_errors);
  buf[len]= '\0';
  return buf;
  } // end of decode

/**
  @brief
  Used for opening tables. The name will be the name of the file.

  @details
  A table is opened when it needs to be opened; e.g. when a request comes in
  for a SELECT on the table (tables are not open and closed for each request,
  they are cached).

  Called from handler.cc by handler::ha_open(). The server opens all tables by
  calling ha_open() which then calls the handler specific open().

  @note
  For CONNECT no open can be done here because field information is not yet
  updated. >>>>> TO BE CHECKED <<<<<
  (Thread information could be get by using 'ha_thd')

  @see
  handler::ha_open() in handler.cc
*/
int ha_connect::open(const char *name, int mode, uint test_if_locked)
{
  int rc= 0;
  DBUG_ENTER("ha_connect::open");

  if (trace(1))
     htrc("open: name=%s mode=%d test=%u\n", name, mode, test_if_locked);

  if (!(share= get_share()))
    DBUG_RETURN(1);

  thr_lock_data_init(&share->lock,&lock,NULL);

  // Try to get the user if possible
  xp= GetUser(ha_thd(), xp);
  PGLOBAL g= (xp) ? xp->g : NULL;

  // Try to set the database environment
  if (g) {
    rc= (CntCheckDB(g, this, name)) ? (-2) : 0;

    if (g->Mrr) {
      // This should only happen for the mrr secondary handler
      mrr= true;
      g->Mrr= false;
    } else
      mrr= false;

#if defined(WITH_PARTITION_STORAGE_ENGINE)
    if (table->part_info) {
      if (GetStringOption("Filename") || GetStringOption("Tabname")
                                      || GetStringOption("Connect")) {
        strncpy(partname, decode(g, strrchr(name, '#') + 1), sizeof(partname) - 1);
//      strcpy(partname, table->part_info->curr_part_elem->partition_name);
//      part_id= &table->part_info->full_part_field_set;
      } else       // Inward table
        strncpy(partname, strrchr(name, slash) + 1, sizeof(partname) - 1);

      part_id= &table->part_info->full_part_field_set; // Temporary
      } // endif part_info
#endif   // WITH_PARTITION_STORAGE_ENGINE
  } else
    rc= HA_ERR_INTERNAL_ERROR;

  DBUG_RETURN(rc);
} // end of open

/**
  @brief
  Make the indexes for this table
*/
int ha_connect::optimize(THD* thd, HA_CHECK_OPT*)
{
  int      rc= 0;
  PGLOBAL& g= xp->g;
  PDBUSER  dup= PlgGetUser(g);

	try {
		// Ignore error on the opt file
		dup->Check &= ~CHK_OPT;
		tdbp= GetTDB(g);
		dup->Check |= CHK_OPT;

		if (tdbp && !tdbp->IsRemote()) {
			bool dop= IsTypeIndexable(GetRealType(NULL));
			bool dox= (tdbp->GetDef()->Indexable() == 1);

			if ((rc= ((PTDBASE)tdbp)->ResetTableOpt(g, dop, dox))) {
				if (rc == RC_INFO) {
					push_warning(thd, Sql_condition::WARN_LEVEL_WARN, 0, g->Message);
					rc= 0;
				} else
					rc= HA_ERR_CRASHED_ON_USAGE;		// Table must be repaired

			} // endif rc

		} else if (!tdbp)
			rc= HA_ERR_INTERNAL_ERROR;

	} catch (int n) {
		if (trace(1))
			htrc("Exception %d: %s\n", n, g->Message);
		rc= HA_ERR_INTERNAL_ERROR;
	} catch (const char *msg) {
		strcpy(g->Message, msg);
		rc= HA_ERR_INTERNAL_ERROR;
	} // end catch

	if (rc)
		my_message(ER_WARN_DATA_OUT_OF_RANGE, g->Message, MYF(0));

  return rc;
} // end of optimize

/**
  @brief
  Closes a table.

  @details
  Called from sql_base.cc, sql_select.cc, and table.cc. In sql_select.cc it is
  only used to close up temporary tables or during the process where a
  temporary table is converted over to being a myisam table.

  For sql_base.cc look at close_data_tables().

  @see
  sql_base.cc, sql_select.cc and table.cc
*/
int ha_connect::close(void)
{
  int rc= 0;
  DBUG_ENTER("ha_connect::close");

  // If this is called by a later query, the table may have
  // been already closed and the tdbp is not valid anymore.
  if (tdbp && xp->last_query_id == valid_query_id)
    rc= CloseTable(xp->g);

  DBUG_RETURN(rc);
} // end of close


/**
  @brief
  write_row() inserts a row. No extra() hint is given currently if a bulk load
  is happening. buf() is a byte array of data. You can use the field
  information to extract the data from the native byte array type.

    @details
  Example of this would be:
    @code
  for (Field **field=table->field ; *field ; field++)
  {
    ...
  }
    @endcode

  See ha_tina.cc for an example of extracting all of the data as strings.
  ha_berekly.cc has an example of how to store it intact by "packing" it
  for ha_berkeley's own native storage type.

  See the note for update_row() on auto_increments and timestamps. This
  case also applies to write_row().

  Called from item_sum.cc, item_sum.cc, sql_acl.cc, sql_insert.cc,
  sql_insert.cc, sql_select.cc, sql_table.cc, sql_udf.cc, and sql_update.cc.

    @see
  item_sum.cc, item_sum.cc, sql_acl.cc, sql_insert.cc,
  sql_insert.cc, sql_select.cc, sql_table.cc, sql_udf.cc and sql_update.cc
*/
int ha_connect::write_row(uchar *buf)
{
  int      rc= 0;
  PGLOBAL& g= xp->g;
  DBUG_ENTER("ha_connect::write_row");

  // This is not tested yet
  if (xmod == MODE_ALTER) {
    if (IsPartitioned() && GetStringOption("Filename", NULL))
      // Why does this happen now that check_if_supported_inplace_alter is called?
      DBUG_RETURN(0);     // Alter table on an outward partition table

    xmod= MODE_INSERT;
  } else if (xmod == MODE_ANY)
    DBUG_RETURN(0);       // Probably never met

  // Open the table if it was not opened yet (locked)
  if (!IsOpened() || xmod != tdbp->GetMode()) {
    if (IsOpened())
      CloseTable(g);

    if ((rc= OpenTable(g)))
      DBUG_RETURN(rc);

    } // endif isopened

#if 0                // AUTO_INCREMENT NIY
  if (table->next_number_field && buf == table->record[0]) {
    int error;

    if ((error= update_auto_increment()))
      return error;

    } // endif nex_number_field
#endif // 0

  // Set column values from the passed pseudo record
  if ((rc= ScanRecord(g, buf)))
    DBUG_RETURN(rc);

  // Return result code from write operation
  if (CntWriteRow(g, tdbp)) {
    DBUG_PRINT("write_row", ("%s", g->Message));
    htrc("write_row: %s\n", g->Message);
    rc= HA_ERR_INTERNAL_ERROR;
  } else                // Table is modified
    nox= false;         // Indexes to be remade

  DBUG_RETURN(rc);
} // end of write_row


/**
  @brief
  Yes, update_row() does what you expect, it updates a row. old_data will have
  the previous row record in it, while new_data will have the newest data in it.
  Keep in mind that the server can do updates based on ordering if an ORDER BY
  clause was used. Consecutive ordering is not guaranteed.

    @details
  Currently new_data will not have an updated auto_increament record, or
  and updated timestamp field. You can do these for example by doing:
    @code
  if (table->timestamp_field_type & TIMESTAMP_AUTO_SET_ON_UPDATE)
    table->timestamp_field->set_time();
  if (table->next_number_field && record == table->record[0])
    update_auto_increment();
    @endcode

  Called from sql_select.cc, sql_acl.cc, sql_update.cc, and sql_insert.cc.

    @see
  sql_select.cc, sql_acl.cc, sql_update.cc and sql_insert.cc
*/
int ha_connect::update_row(const uchar *old_data, const uchar *new_data)
{
  int      rc= 0;
  PGLOBAL& g= xp->g;
  DBUG_ENTER("ha_connect::update_row");

  if (trace(2))
    htrc("update_row: old=%s new=%s\n", old_data, new_data);

  // Check values for possible change in indexed column
  if ((rc= CheckRecord(g, old_data, new_data)))
    DBUG_RETURN(rc);

  if (CntUpdateRow(g, tdbp)) {
    DBUG_PRINT("update_row", ("%s", g->Message));
    htrc("update_row CONNECT: %s\n", g->Message);
    rc= HA_ERR_INTERNAL_ERROR;
  } else
    nox= false;               // Table is modified

  DBUG_RETURN(rc);
} // end of update_row


/**
  @brief
  This will delete a row. buf will contain a copy of the row to be deleted.
  The server will call this right after the current row has been called (from
  either a previous rnd_nexT() or index call).

  @details
  If you keep a pointer to the last row or can access a primary key it will
  make doing the deletion quite a bit easier. Keep in mind that the server does
  not guarantee consecutive deletions. ORDER BY clauses can be used.

  Called in sql_acl.cc and sql_udf.cc to manage internal table
  information.  Called in sql_delete.cc, sql_insert.cc, and
  sql_select.cc. In sql_select it is used for removing duplicates
  while in insert it is used for REPLACE calls.

  @see
  sql_acl.cc, sql_udf.cc, sql_delete.cc, sql_insert.cc and sql_select.cc
*/
int ha_connect::delete_row(const uchar *)
{
  int rc= 0;
  DBUG_ENTER("ha_connect::delete_row");

  if (CntDeleteRow(xp->g, tdbp, false)) {
    rc= HA_ERR_INTERNAL_ERROR;
    htrc("delete_row CONNECT: %s\n", xp->g->Message);
  } else
    nox= false;             // To remake indexes

  DBUG_RETURN(rc);
} // end of delete_row


/****************************************************************************/
/*  We seem to come here at the begining of an index use.                   */
/****************************************************************************/
int ha_connect::index_init(uint idx, bool sorted)
{
  int rc;
  PGLOBAL& g= xp->g;
  DBUG_ENTER("index_init");

  if (trace(1))
    htrc("index_init: this=%p idx=%u sorted=%d\n", this, idx, sorted);

  if (GetIndexType(GetRealType()) == 2) {
    if (xmod == MODE_READ)
      // This is a remote index
      xmod= MODE_READX;

    if (!(rc= rnd_init(0))) {
//    if (xmod == MODE_READX) {
        active_index= idx;
        indexing= IsUnique(idx) ? 1 : 2;
//    } else {
//      active_index= MAX_KEY;
//      indexing= 0;
//    } // endif xmod

      } //endif rc

    DBUG_RETURN(rc);
    } // endif index type

  if ((rc= rnd_init(0)))
    DBUG_RETURN(rc);

  if (locked == 2) {
    // Indexes are not updated in lock write mode
    active_index= MAX_KEY;
    indexing= 0;
    DBUG_RETURN(0);
    } // endif locked

  indexing= CntIndexInit(g, tdbp, (signed)idx, sorted);

  if (indexing <= 0) {
    DBUG_PRINT("index_init", ("%s", g->Message));
    htrc("index_init CONNECT: %s\n", g->Message);
    active_index= MAX_KEY;
    rc= HA_ERR_INTERNAL_ERROR;
  } else if (tdbp->GetKindex()) {
    if (((PTDBDOX)tdbp)->To_Kindex->GetNum_K()) {
      if (tdbp->GetFtype() != RECFM_NAF)
        ((PTDBDOX)tdbp)->GetTxfp()->ResetBuffer(g);

      active_index= idx;
//  } else {        // Void table
//    active_index= MAX_KEY;
//    indexing= 0;
    } // endif Num

    rc= 0;
  } // endif indexing

  if (trace(1))
    htrc("index_init: rc=%d indexing=%d active_index=%d\n",
            rc, indexing, active_index);

  DBUG_RETURN(rc);
} // end of index_init

/****************************************************************************/
/*  We seem to come here at the end of an index use.                        */
/****************************************************************************/
int ha_connect::index_end()
{
  DBUG_ENTER("index_end");
  active_index= MAX_KEY;
  ds_mrr.dsmrr_close();
  DBUG_RETURN(rnd_end());
} // end of index_end


/****************************************************************************/
/*  This is internally called by all indexed reading functions.             */
/****************************************************************************/
int ha_connect::ReadIndexed(uchar *buf, OPVAL op, const key_range *kr) 
{
  int rc;

//statistic_increment(ha_read_key_count, &LOCK_status);

  switch (CntIndexRead(xp->g, tdbp, op, kr, mrr)) {
    case RC_OK:
      xp->fnd++;
      rc= MakeRecord((char*)buf);
      break;
    case RC_EF:         // End of file
      rc= HA_ERR_END_OF_FILE;
      break;
    case RC_NF:         // Not found
      xp->nfd++;
      rc= (op == OP_SAME) ? HA_ERR_END_OF_FILE : HA_ERR_KEY_NOT_FOUND;
      break;
    default:          // Read error
      DBUG_PRINT("ReadIndexed", ("%s", xp->g->Message));
      htrc("ReadIndexed: %s\n", xp->g->Message);
      rc= HA_ERR_INTERNAL_ERROR;
      break;
    } // endswitch RC

  if (trace(2))
    htrc("ReadIndexed: op=%d rc=%d\n", op, rc);

  table->status= (rc == RC_OK) ? 0 : STATUS_NOT_FOUND;
  return rc;
} // end of ReadIndexed


#ifdef NOT_USED
/**
  @brief
  Positions an index cursor to the index specified in the handle. Fetches the
  row if available. If the key value is null, begin at the first key of the
  index.
*/
int ha_connect::index_read_map(uchar *buf, const uchar *key,
                               key_part_map keypart_map __attribute__((unused)),
                               enum ha_rkey_function find_flag
                               __attribute__((unused)))
{
  DBUG_ENTER("ha_connect::index_read");
  DBUG_RETURN(HA_ERR_WRONG_COMMAND);
}
#endif // NOT_USED


/****************************************************************************/
/*  This is called by handler::index_read_map.                              */
/****************************************************************************/
int ha_connect::index_read(uchar * buf, const uchar * key, uint key_len,
                           enum ha_rkey_function find_flag)
{
  int rc;
  OPVAL op= OP_XX;
  DBUG_ENTER("ha_connect::index_read");

  switch(find_flag) {
    case HA_READ_KEY_EXACT:   op= OP_EQ; break;
    case HA_READ_AFTER_KEY:   op= OP_GT; break;
    case HA_READ_KEY_OR_NEXT: op= OP_GE; break;
    default: DBUG_RETURN(-1);      break;
    } // endswitch find_flag

  if (trace(2))
    htrc("%p index_read: op=%d\n", this, op);

  if (indexing > 0) {
		start_key.key= key;
		start_key.length= key_len;
		start_key.flag= find_flag;
		start_key.keypart_map= 0;

    rc= ReadIndexed(buf, op, &start_key);

    if (rc == HA_ERR_INTERNAL_ERROR) {
      nox= true;                  // To block making indexes
      abort= true;                // Don't rename temp file
      } // endif rc

  } else
    rc= HA_ERR_INTERNAL_ERROR;  // HA_ERR_KEY_NOT_FOUND ?

  DBUG_RETURN(rc);
} // end of index_read


/**
  @brief
  Used to read forward through the index.
*/
int ha_connect::index_next(uchar *buf)
{
  int rc;
  DBUG_ENTER("ha_connect::index_next");
  //statistic_increment(ha_read_next_count, &LOCK_status);

  if (indexing > 0)
    rc= ReadIndexed(buf, OP_NEXT);
  else if (!indexing)
    rc= rnd_next(buf);
  else
    rc= HA_ERR_INTERNAL_ERROR;

  DBUG_RETURN(rc);
} // end of index_next


/**
  @brief
  Used to read backwards through the index.
*/
int ha_connect::index_prev(uchar *buf)
{
  DBUG_ENTER("ha_connect::index_prev");
  int rc;

  if (indexing > 0) {
    rc= ReadIndexed(buf, OP_PREV);
  } else
    rc= HA_ERR_WRONG_COMMAND;

  DBUG_RETURN(rc);
} // end of index_prev


/**
  @brief
  index_first() asks for the first key in the index.

    @details
  Called from opt_range.cc, opt_sum.cc, sql_handler.cc, and sql_select.cc.

    @see
  opt_range.cc, opt_sum.cc, sql_handler.cc and sql_select.cc
*/
int ha_connect::index_first(uchar *buf)
{
  int rc;
  DBUG_ENTER("ha_connect::index_first");

  if (indexing > 0)
    rc= ReadIndexed(buf, OP_FIRST);
  else if (indexing < 0)
    rc= HA_ERR_INTERNAL_ERROR;
  else if (CntRewindTable(xp->g, tdbp)) {
    table->status= STATUS_NOT_FOUND;
    rc= HA_ERR_INTERNAL_ERROR;
  } else
    rc= rnd_next(buf);

  DBUG_RETURN(rc);
} // end of index_first


/**
  @brief
  index_last() asks for the last key in the index.

    @details
  Called from opt_range.cc, opt_sum.cc, sql_handler.cc, and sql_select.cc.

    @see
  opt_range.cc, opt_sum.cc, sql_handler.cc and sql_select.cc
*/
int ha_connect::index_last(uchar *buf)
{
  DBUG_ENTER("ha_connect::index_last");
  int rc;

  if (indexing <= 0) {
    rc= HA_ERR_INTERNAL_ERROR;
  } else
    rc= ReadIndexed(buf, OP_LAST);

  DBUG_RETURN(rc);
}


/****************************************************************************/
/*  This is called to get more rows having the same index value.            */
/****************************************************************************/
//t ha_connect::index_next_same(uchar *buf, const uchar *key, uint keylen)
int ha_connect::index_next_same(uchar *buf, const uchar *, uint)
{
  int rc;
  DBUG_ENTER("ha_connect::index_next_same");
//statistic_increment(ha_read_next_count, &LOCK_status);

  if (!indexing)
    rc= rnd_next(buf);
  else if (indexing > 0)
    rc= ReadIndexed(buf, OP_SAME);
  else
    rc= HA_ERR_INTERNAL_ERROR;

  DBUG_RETURN(rc);
} // end of index_next_same


/**
  @brief
  rnd_init() is called when the system wants the storage engine to do a table
  scan. See the example in the introduction at the top of this file to see when
  rnd_init() is called.

    @details
  Called from filesort.cc, records.cc, sql_handler.cc, sql_select.cc, sql_table.cc,
  and sql_update.cc.

    @note
  We always call open and extern_lock/start_stmt before comming here.

    @see
  filesort.cc, records.cc, sql_handler.cc, sql_select.cc, sql_table.cc and sql_update.cc
*/
int ha_connect::rnd_init(bool scan)
{
  PGLOBAL g= ((table && table->in_use) ? GetPlug(table->in_use, xp) :
              (xp) ? xp->g : NULL);
  DBUG_ENTER("ha_connect::rnd_init");

  // This is not tested yet
  if (xmod == MODE_ALTER) {
    xmod= MODE_READ;
    alter= 1;
    } // endif xmod

  if (trace(1))
    htrc("rnd_init: this=%p scan=%d xmod=%d alter=%d\n",
            this, scan, xmod, alter);

  if (!g || !table || xmod == MODE_INSERT)
    DBUG_RETURN(HA_ERR_INITIALIZATION);

  // Do not close the table if it was opened yet (locked?)
  if (IsOpened()) {
    if (IsPartitioned() && xmod != MODE_INSERT)
      if (CheckColumnList(g)) // map can have been changed
        DBUG_RETURN(HA_ERR_INTERNAL_ERROR);

    if (tdbp->OpenDB(g))      // Rewind table
      DBUG_RETURN(HA_ERR_INTERNAL_ERROR);
    else
      DBUG_RETURN(0);

  } else if (xp->CheckQuery(valid_query_id))
    tdbp= NULL;       // Not valid anymore

  // When updating, to avoid skipped update, force the table
  // handler to retrieve write-only fields to be able to compare
  // records and detect data change.
  if (xmod == MODE_UPDATE)
    bitmap_union(table->read_set, table->write_set);

  if (OpenTable(g, xmod == MODE_DELETE))
    DBUG_RETURN(HA_ERR_INITIALIZATION);

  xp->nrd= xp->fnd= xp->nfd= 0;
  xp->tb1= my_interval_timer();
  DBUG_RETURN(0);
} // end of rnd_init

/**
  @brief
  Not described.

  @note
  The previous version said:
  Stop scanning of table. Note that this may be called several times during
  execution of a sub select.
  =====> This has been moved to external lock to avoid closing subselect tables.
*/
int ha_connect::rnd_end()
{
  int rc= 0;
  DBUG_ENTER("ha_connect::rnd_end");

  // If this is called by a later query, the table may have
  // been already closed and the tdbp is not valid anymore.
//  if (tdbp && xp->last_query_id == valid_query_id)
//    rc= CloseTable(xp->g);

  ds_mrr.dsmrr_close();
  DBUG_RETURN(rc);
} // end of rnd_end


/**
  @brief
  This is called for each row of the table scan. When you run out of records
  you should return HA_ERR_END_OF_FILE. Fill buff up with the row information.
  The Field structure for the table is the key to getting data into buf
  in a manner that will allow the server to understand it.

    @details
  Called from filesort.cc, records.cc, sql_handler.cc, sql_select.cc, sql_table.cc,
  and sql_update.cc.

    @see
  filesort.cc, records.cc, sql_handler.cc, sql_select.cc, sql_table.cc and sql_update.cc
*/
int ha_connect::rnd_next(uchar *buf)
{
  int rc;
  DBUG_ENTER("ha_connect::rnd_next");
//statistic_increment(ha_read_rnd_next_count, &LOCK_status);

  if (tdbp->GetMode() == MODE_ANY) {
    // We will stop on next read
    if (!stop) {
      stop= true;
      DBUG_RETURN(RC_OK);
    } else
      DBUG_RETURN(HA_ERR_END_OF_FILE);

    } // endif Mode

  switch (CntReadNext(xp->g, tdbp)) {
    case RC_OK:
      rc= MakeRecord((char*)buf);
      break;
    case RC_EF:         // End of file
      rc= HA_ERR_END_OF_FILE;
      break;
    case RC_NF:         // Not found
      rc= HA_ERR_RECORD_DELETED;
      break;
    default:            // Read error
      htrc("rnd_next CONNECT: %s\n", xp->g->Message);
      rc= (records()) ? HA_ERR_INTERNAL_ERROR : HA_ERR_END_OF_FILE;
      break;
    } // endswitch RC

  if (trace(2) && (rc || !(xp->nrd++ % 16384))) {
    ulonglong tb2= my_interval_timer();
    double elapsed= (double) (tb2 - xp->tb1) / 1000000000ULL;
    DBUG_PRINT("rnd_next", ("rc=%d nrd=%u fnd=%u nfd=%u sec=%.3lf\n",
                             rc, (uint)xp->nrd, (uint)xp->fnd,
                             (uint)xp->nfd, elapsed));
    htrc("rnd_next: rc=%d nrd=%u fnd=%u nfd=%u sec=%.3lf\n",
                             rc, (uint)xp->nrd, (uint)xp->fnd,
                             (uint)xp->nfd, elapsed);
    xp->tb1= tb2;
    xp->fnd= xp->nfd= 0;
    } // endif nrd

  table->status= (!rc) ? 0 : STATUS_NOT_FOUND;
  DBUG_RETURN(rc);
} // end of rnd_next


/**
  @brief
  position() is called after each call to rnd_next() if the data needs
  to be ordered. You can do something like the following to store
  the position:
    @code
  my_store_ptr(ref, ref_length, current_position);
    @endcode

    @details
  The server uses ref to store data. ref_length in the above case is
  the size needed to store current_position. ref is just a byte array
  that the server will maintain. If you are using offsets to mark rows, then
  current_position should be the offset. If it is a primary key like in
  BDB, then it needs to be a primary key.

  Called from filesort.cc, sql_select.cc, sql_delete.cc, and sql_update.cc.

    @see
  filesort.cc, sql_select.cc, sql_delete.cc and sql_update.cc
*/
void ha_connect::position(const uchar *)
{
  DBUG_ENTER("ha_connect::position");
  my_store_ptr(ref, ref_length, (my_off_t)tdbp->GetRecpos());

  if (trace(2))
    htrc("position: pos=%d\n", tdbp->GetRecpos());

  DBUG_VOID_RETURN;
} // end of position


/**
  @brief
  This is like rnd_next, but you are given a position to use
  to determine the row. The position will be of the type that you stored in
  ref. You can use my_get_ptr(pos,ref_length) to retrieve whatever key
  or position you saved when position() was called.

    @details
  Called from filesort.cc, records.cc, sql_insert.cc, sql_select.cc, and sql_update.cc.

    @note
  Is this really useful? It was never called even when sorting.

    @see
  filesort.cc, records.cc, sql_insert.cc, sql_select.cc and sql_update.cc
*/
int ha_connect::rnd_pos(uchar *buf, uchar *pos)
{
  int     rc;
//PTDBASE tp= (PTDBASE)tdbp;
  DBUG_ENTER("ha_connect::rnd_pos");

  if (!tdbp->SetRecpos(xp->g, (int)my_get_ptr(pos, ref_length))) {
    if (trace(1))
      htrc("rnd_pos: %d\n", tdbp->GetRecpos());

    tdbp->SetFilter(NULL);
    rc= rnd_next(buf);
	} else {
		PGLOBAL g= GetPlug((table) ? table->in_use : NULL, xp);
//	strcpy(g->Message, "Not supported by this table type");
		my_message(ER_ILLEGAL_HA, g->Message, MYF(0));
		rc= HA_ERR_INTERNAL_ERROR;
	}	// endif SetRecpos

  DBUG_RETURN(rc);
} // end of rnd_pos


/**
  @brief
  ::info() is used to return information to the optimizer. See my_base.h for
  the complete description.

    @details
  Currently this table handler doesn't implement most of the fields really needed.
  SHOW also makes use of this data.

  You will probably want to have the following in your code:
    @code
  if (records < 2)
    records= 2;
    @endcode
  The reason is that the server will optimize for cases of only a single
  record. If, in a table scan, you don't know the number of records, it
  will probably be better to set records to two so you can return as many
  records as you need. Along with records, a few more variables you may wish
  to set are:
    records
    deleted
    data_file_length
    index_file_length
    delete_length
    check_time
  Take a look at the public variables in handler.h for more information.

  Called in filesort.cc, ha_heap.cc, item_sum.cc, opt_sum.cc, sql_delete.cc,
  sql_delete.cc, sql_derived.cc, sql_select.cc, sql_select.cc, sql_select.cc,
  sql_select.cc, sql_select.cc, sql_show.cc, sql_show.cc, sql_show.cc, sql_show.cc,
  sql_table.cc, sql_union.cc, and sql_update.cc.

    @see
  filesort.cc, ha_heap.cc, item_sum.cc, opt_sum.cc, sql_delete.cc, sql_delete.cc,
  sql_derived.cc, sql_select.cc, sql_select.cc, sql_select.cc, sql_select.cc,
  sql_select.cc, sql_show.cc, sql_show.cc, sql_show.cc, sql_show.cc, sql_table.cc,
  sql_union.cc and sql_update.cc
*/
int ha_connect::info(uint flag)
{
  bool    pure= false;
  PGLOBAL g= GetPlug((table) ? table->in_use : NULL, xp);

  DBUG_ENTER("ha_connect::info");

	if (!g) {
		my_message(ER_UNKNOWN_ERROR, "Cannot get g pointer", MYF(0));
		DBUG_RETURN(HA_ERR_INTERNAL_ERROR);
	}	// endif g

	if (trace(1))
    htrc("%p In info: flag=%u valid_info=%d\n", this, flag, valid_info);

  // tdbp must be available to get updated info
  if (xp->CheckQuery(valid_query_id) || !tdbp) {
    PDBUSER dup= PlgGetUser(g);
    PCATLG  cat= (dup) ? dup->Catalog : NULL;

    if (xmod == MODE_ANY || xmod == MODE_ALTER) {
      // Pure info, not a query
      pure= true;
      xp->CheckCleanup(xmod == MODE_ANY && valid_query_id == 0);
      } // endif xmod

    // This is necessary for getting file length
		if (table) {
			if (SetDataPath(g, table->s->db.str)) {
				my_message(ER_UNKNOWN_ERROR, g->Message, MYF(0));
				DBUG_RETURN(HA_ERR_INTERNAL_ERROR);
			}	// endif SetDataPath

		} else
      DBUG_RETURN(HA_ERR_INTERNAL_ERROR);       // Should never happen

		if (!(tdbp= GetTDB(g))) {
			my_message(ER_UNKNOWN_ERROR, g->Message, MYF(0));
			DBUG_RETURN(HA_ERR_INTERNAL_ERROR);
		} // endif tdbp

    valid_info= false;
    } // endif tdbp

  if (!valid_info) {
    valid_info= CntInfo(g, tdbp, &xinfo);

    if (((signed)xinfo.records) < 0)
      DBUG_RETURN(HA_ERR_INITIALIZATION);  // Error in Cardinality

    } // endif valid_info

  if (flag & HA_STATUS_VARIABLE) {
    stats.records= xinfo.records;
    stats.deleted= 0;
    stats.data_file_length= xinfo.data_file_length;
    stats.index_file_length= 0;
    stats.delete_length= 0;
    stats.check_time= 0;
    stats.mean_rec_length= xinfo.mean_rec_length;
    } // endif HA_STATUS_VARIABLE

  if (flag & HA_STATUS_CONST) {
    // This is imported from the previous handler and must be reconsidered
    stats.max_data_file_length= 4294967295LL;
    stats.max_index_file_length= 4398046510080LL;
    stats.create_time= 0;
    data_file_name= xinfo.data_file_name;
    index_file_name= NULL;
//  sortkey= (uint) - 1;           // Table is not sorted
    ref_length= sizeof(int);      // Pointer size to row
    table->s->db_options_in_use= 03;
    stats.block_size= 1024;
    table->s->keys_in_use.set_prefix(table->s->keys);
    table->s->keys_for_keyread= table->s->keys_in_use;
//  table->s->keys_for_keyread.subtract(table->s->read_only_keys);
    table->s->db_record_offset= 0;
    } // endif HA_STATUS_CONST

  if (flag & HA_STATUS_ERRKEY) {
    errkey= 0;
    } // endif HA_STATUS_ERRKEY

  if (flag & HA_STATUS_TIME)
    stats.update_time= 0;

  if (flag & HA_STATUS_AUTO)
    stats.auto_increment_value= 1;

  if (tdbp && pure)
    CloseTable(g);        // Not used anymore

  DBUG_RETURN(0);
} // end of info


/**
  @brief
  extra() is called whenever the server wishes to send a hint to
  the storage engine. The myisam engine implements the most hints.
  ha_innodb.cc has the most exhaustive list of these hints.

  @note
  This is not yet implemented for CONNECT.

  @see
  ha_innodb.cc
*/
int ha_connect::extra(enum ha_extra_function /*operation*/)
{
  DBUG_ENTER("ha_connect::extra");
  DBUG_RETURN(0);
} // end of extra


/**
  @brief
  Used to delete all rows in a table, including cases of truncate and cases where
  the optimizer realizes that all rows will be removed as a result of an SQL statement.

    @details
  Called from item_sum.cc by Item_func_group_concat::clear(),
  Item_sum_count_distinct::clear(), and Item_func_group_concat::clear().
  Called from sql_delete.cc by mysql_delete().
  Called from sql_select.cc by JOIN::reinit().
  Called from sql_union.cc by st_select_lex_unit::exec().

    @see
  Item_func_group_concat::clear(), Item_sum_count_distinct::clear() and
  Item_func_group_concat::clear() in item_sum.cc;
  mysql_delete() in sql_delete.cc;
  JOIN::reinit() in sql_select.cc and
  st_select_lex_unit::exec() in sql_union.cc.
*/
int ha_connect::delete_all_rows()
{
  int     rc= 0;
  PGLOBAL g= xp->g;
  DBUG_ENTER("ha_connect::delete_all_rows");

  if (tdbp && tdbp->GetUse() == USE_OPEN &&
      tdbp->GetAmType() != TYPE_AM_XML &&
      tdbp->GetFtype() != RECFM_NAF)
    // Close and reopen the table so it will be deleted
    rc= CloseTable(g);

  if (!(rc= OpenTable(g))) {
    if (CntDeleteRow(g, tdbp, true)) {
      htrc("%s\n", g->Message);
      rc= HA_ERR_INTERNAL_ERROR;
    } else
      nox= false;

    } // endif rc

  DBUG_RETURN(rc);
} // end of delete_all_rows


bool ha_connect::check_privileges(THD *thd, PTOS options, const char *dbn, bool quick)
{
  const char *db= (dbn && *dbn) ? dbn : NULL;
  TABTYPE     type=GetRealType(options);

  switch (type) {
    case TAB_UNDEF:
//  case TAB_CATLG:
    case TAB_PLG:
    case TAB_JCT:
    case TAB_DMY:
    case TAB_NIY:
      my_printf_error(ER_UNKNOWN_ERROR,
                      "Unsupported table type %s", MYF(0), options->type);
      return true;

    case TAB_DOS:
    case TAB_FIX:
    case TAB_BIN:
    case TAB_CSV:
    case TAB_FMT:
    case TAB_DBF:
    case TAB_XML:
    case TAB_INI:
    case TAB_VEC:
<<<<<<< HEAD
    case TAB_REST:
=======
		case TAB_REST:
>>>>>>> a1454426
    case TAB_JSON:
			if (options->filename && *options->filename) {
				if (!quick) {
					char path[FN_REFLEN], dbpath[FN_REFLEN];

 					strcpy(dbpath, mysql_real_data_home);

					if (db)
#if defined(__WIN__)
						strcat(strcat(dbpath, db), "\\");
#else   // !__WIN__
						strcat(strcat(dbpath, db), "/");
#endif  // !__WIN__

					(void)fn_format(path, options->filename, dbpath, "",
						MY_RELATIVE_PATH | MY_UNPACK_FILENAME);

					if (!is_secure_file_path(path)) {
						my_error(ER_OPTION_PREVENTS_STATEMENT, MYF(0), "--secure-file-priv");
						return true;
					} // endif path

				}	// endif !quick

			} else
        return false;

			// Fall through
		case TAB_MYSQL:
		case TAB_DIR:
		case TAB_ZIP:
		case TAB_OEM:
      if (table && table->pos_in_table_list) // if SELECT
      {
        Switch_to_definer_security_ctx backup_ctx(thd, table->pos_in_table_list);
        return check_global_access(thd, FILE_ACL);
      }
      else
        return check_global_access(thd, FILE_ACL);
    case TAB_ODBC:
		case TAB_JDBC:
		case TAB_MONGO:
    case TAB_MAC:
    case TAB_WMI:
			return false;
    case TAB_TBL:
    case TAB_XCL:
    case TAB_PRX:
    case TAB_OCCUR:
    case TAB_PIVOT:
    case TAB_VIR:
			// This is temporary until a solution is found
			return false;
    } // endswitch type

  my_printf_error(ER_UNKNOWN_ERROR, "check_privileges failed", MYF(0));
  return true;
} // end of check_privileges

// Check that two indexes are equivalent
bool ha_connect::IsSameIndex(PIXDEF xp1, PIXDEF xp2)
{
  bool   b= true;
  PKPDEF kp1, kp2;

  if (stricmp(xp1->Name, xp2->Name))
    b= false;
  else if (xp1->Nparts  != xp2->Nparts  ||
           xp1->MaxSame != xp2->MaxSame ||
           xp1->Unique  != xp2->Unique)
    b= false;
  else for (kp1= xp1->ToKeyParts, kp2= xp2->ToKeyParts;
            b && (kp1 || kp2);
            kp1= kp1->Next, kp2= kp2->Next)
    if (!kp1 || !kp2)
      b= false;
    else if (stricmp(kp1->Name, kp2->Name))
      b= false;
    else if (kp1->Klen != kp2->Klen)
      b= false;

  return b;
} // end of IsSameIndex

MODE ha_connect::CheckMode(PGLOBAL g, THD *thd, 
	                         MODE newmode, bool *chk, bool *cras)
{
#if defined(DEVELOPMENT)
	if (true) {
#else
  if (trace(65)) {
#endif
    LEX_STRING *query_string= thd_query_string(thd);
    htrc("%p check_mode: cmdtype=%d\n", this, thd_sql_command(thd));
    htrc("Cmd=%.*s\n", (int) query_string->length, query_string->str);
    } // endif trace

  // Next code is temporarily replaced until sql_command is set
  stop= false;

  if (newmode == MODE_WRITE) {
    switch (thd_sql_command(thd)) {
      case SQLCOM_LOCK_TABLES:
        locked= 2; // fall through
      case SQLCOM_CREATE_TABLE:
      case SQLCOM_INSERT:
      case SQLCOM_LOAD:
      case SQLCOM_INSERT_SELECT:
        newmode= MODE_INSERT;
        break;
//    case SQLCOM_REPLACE:
//    case SQLCOM_REPLACE_SELECT:
//      newmode= MODE_UPDATE;               // To be checked
//      break;
			case SQLCOM_DELETE_MULTI:
				*cras= true;
			case SQLCOM_DELETE:
      case SQLCOM_TRUNCATE:
        newmode= MODE_DELETE;
        break;
      case SQLCOM_UPDATE_MULTI:
				*cras= true;
			case SQLCOM_UPDATE:
				newmode= MODE_UPDATE;
        break;
      case SQLCOM_SELECT:
      case SQLCOM_OPTIMIZE:
        newmode= MODE_READ;
        break;
      case SQLCOM_FLUSH:
        locked= 0;
      case SQLCOM_DROP_TABLE:
      case SQLCOM_RENAME_TABLE:
        newmode= MODE_ANY;
        break;
      case SQLCOM_CREATE_VIEW:
      case SQLCOM_DROP_VIEW:
        newmode= MODE_ANY;
        break;
      case SQLCOM_ALTER_TABLE:
        newmode= MODE_ALTER;
        break;
      case SQLCOM_DROP_INDEX:
      case SQLCOM_CREATE_INDEX:
//      if (!IsPartitioned()) {
          newmode= MODE_ANY;
          break;
//        } // endif partitioned
			case SQLCOM_REPAIR: // TODO implement it
				newmode= MODE_UPDATE;
				break;
			default:
        htrc("Unsupported sql_command=%d\n", thd_sql_command(thd));
        strcpy(g->Message, "CONNECT Unsupported command");
        my_message(ER_NOT_ALLOWED_COMMAND, g->Message, MYF(0));
        newmode= MODE_ERROR;
        break;
      } // endswitch newmode

  } else if (newmode == MODE_READ) {
    switch (thd_sql_command(thd)) {
      case SQLCOM_CREATE_TABLE:
        *chk= true;
				break;
			case SQLCOM_UPDATE_MULTI:
			case SQLCOM_DELETE_MULTI:
				*cras= true;
      case SQLCOM_INSERT:
      case SQLCOM_LOAD:
      case SQLCOM_INSERT_SELECT:
//    case SQLCOM_REPLACE:
//    case SQLCOM_REPLACE_SELECT:
      case SQLCOM_DELETE:
      case SQLCOM_TRUNCATE:
      case SQLCOM_UPDATE:
      case SQLCOM_SELECT:
      case SQLCOM_OPTIMIZE:
      case SQLCOM_SET_OPTION:
        break;
      case SQLCOM_LOCK_TABLES:
        locked= 1;
        break;
      case SQLCOM_DROP_TABLE:
      case SQLCOM_RENAME_TABLE:
        newmode= MODE_ANY;
        break;
      case SQLCOM_CREATE_VIEW:
      case SQLCOM_DROP_VIEW:
			case SQLCOM_CREATE_TRIGGER:
			case SQLCOM_DROP_TRIGGER:
				newmode= MODE_ANY;
        break;
      case SQLCOM_ALTER_TABLE:
        *chk= true;
        newmode= MODE_ALTER;
        break;
      case SQLCOM_DROP_INDEX:
      case SQLCOM_CREATE_INDEX:
//      if (!IsPartitioned()) {
          *chk= true;
          newmode= MODE_ANY;
          break;
//        } // endif partitioned

			case SQLCOM_CHECK:   // TODO implement it
			case SQLCOM_ANALYZE: // TODO implement it
			case SQLCOM_END:	   // Met in procedures: IF(EXISTS(SELECT...
				newmode= MODE_READ;
        break;
      default:
        htrc("Unsupported sql_command=%d\n", thd_sql_command(thd));
        strcpy(g->Message, "CONNECT Unsupported command");
        my_message(ER_NOT_ALLOWED_COMMAND, g->Message, MYF(0));
        newmode= MODE_ERROR;
        break;
      } // endswitch newmode

  } // endif's newmode

  if (trace(1))
    htrc("New mode=%d\n", newmode);

  return newmode;
} // end of check_mode

int ha_connect::start_stmt(THD *thd, thr_lock_type lock_type)
{
  int     rc= 0;
  bool    chk=false, cras= false;
  MODE    newmode;
  PGLOBAL g= GetPlug(thd, xp);
  DBUG_ENTER("ha_connect::start_stmt");

  if (check_privileges(thd, GetTableOptionStruct(), table->s->db.str, true))
    DBUG_RETURN(HA_ERR_INTERNAL_ERROR);

  // Action will depend on lock_type
  switch (lock_type) {
    case TL_WRITE_ALLOW_WRITE:
    case TL_WRITE_CONCURRENT_INSERT:
    case TL_WRITE_DELAYED:
    case TL_WRITE_DEFAULT:
    case TL_WRITE_LOW_PRIORITY:
    case TL_WRITE:
    case TL_WRITE_ONLY:
      newmode= MODE_WRITE;
      break;
    case TL_READ:
    case TL_READ_WITH_SHARED_LOCKS:
    case TL_READ_HIGH_PRIORITY:
    case TL_READ_NO_INSERT:
    case TL_READ_DEFAULT:
      newmode= MODE_READ;
      break;
    case TL_UNLOCK:
    default:
      newmode= MODE_ANY;
      break;
    } // endswitch mode

	if (newmode == MODE_ANY) {
		if (CloseTable(g)) {
			// Make error a warning to avoid crash
			push_warning(thd, Sql_condition::WARN_LEVEL_WARN, 0, g->Message);
			rc= 0;
		} // endif Close

		locked= 0;
<<<<<<< HEAD
		xmod= MODE_ANY;               // For info commands
=======
		xmod= MODE_ANY;              // For info commands
>>>>>>> a1454426
		DBUG_RETURN(rc);
	} // endif MODE_ANY

	newmode= CheckMode(g, thd, newmode, &chk, &cras);

	if (newmode == MODE_ERROR)
		DBUG_RETURN(HA_ERR_INTERNAL_ERROR);

	DBUG_RETURN(check_stmt(g, newmode, cras));
} // end of start_stmt

/**
  @brief
  This create a lock on the table. If you are implementing a storage engine
  that can handle transacations look at ha_berkely.cc to see how you will
  want to go about doing this. Otherwise you should consider calling flock()
  here. Hint: Read the section "locking functions for mysql" in lock.cc to understand
  this.

    @details
  Called from lock.cc by lock_external() and unlock_external(). Also called
  from sql_table.cc by copy_data_between_tables().

    @note
  Following what we did in the MySQL XDB handler, we use this call to actually
  physically open the table. This could be reconsider when finalizing this handler
  design, which means we have a better understanding of what MariaDB does.

    @see
  lock.cc by lock_external() and unlock_external() in lock.cc;
  the section "locking functions for mysql" in lock.cc;
  copy_data_between_tables() in sql_table.cc.
*/
int ha_connect::external_lock(THD *thd, int lock_type)
{
  int     rc= 0;
  bool    xcheck=false, cras= false;
  MODE    newmode;
  PTOS    options= GetTableOptionStruct();
  PGLOBAL g= GetPlug(thd, xp);
  DBUG_ENTER("ha_connect::external_lock");

  DBUG_ASSERT(thd == current_thd);

  if (trace(1))
    htrc("external_lock: this=%p thd=%p xp=%p g=%p lock_type=%d\n",
            this, thd, xp, g, lock_type);

  if (!g)
    DBUG_RETURN(HA_ERR_INTERNAL_ERROR);

  // Action will depend on lock_type
  switch (lock_type) {
    case F_WRLCK:
      newmode= MODE_WRITE;
      break;
    case F_RDLCK:
      newmode= MODE_READ;
      break;
    case F_UNLCK:
    default:
      newmode= MODE_ANY;
      break;
    } // endswitch mode

  if (newmode == MODE_ANY) {
    int sqlcom= thd_sql_command(thd);

    // This is unlocking, do it by closing the table
    if (xp->CheckQueryID() && sqlcom != SQLCOM_UNLOCK_TABLES
                           && sqlcom != SQLCOM_LOCK_TABLES
                           && sqlcom != SQLCOM_FLUSH
                           && sqlcom != SQLCOM_BEGIN
                           && sqlcom != SQLCOM_DROP_TABLE) {
      sprintf(g->Message, "external_lock: unexpected command %d", sqlcom);
      push_warning(thd, Sql_condition::WARN_LEVEL_WARN, 0, g->Message);
      DBUG_RETURN(0);
    } else if (g->Xchk) {
      if (!tdbp) {
				if (!(tdbp= GetTDB(g))) {
//        DBUG_RETURN(HA_ERR_INTERNAL_ERROR);  causes assert error
					push_warning(thd, Sql_condition::WARN_LEVEL_WARN, 0, g->Message);
					DBUG_RETURN(0);
				} else if (!tdbp->GetDef()->Indexable()) {
          sprintf(g->Message, "external_lock: Table %s is not indexable", tdbp->GetName());
//        DBUG_RETURN(HA_ERR_INTERNAL_ERROR);  causes assert error
          push_warning(thd, Sql_condition::WARN_LEVEL_WARN, 0, g->Message);
          DBUG_RETURN(0);
        } else if (tdbp->GetDef()->Indexable() == 1) {
          bool    oldsep= ((PCHK)g->Xchk)->oldsep;
          bool    newsep= ((PCHK)g->Xchk)->newsep;
          PTDBDOS tdp= (PTDBDOS)tdbp;
      
          PDOSDEF ddp= (PDOSDEF)tdp->GetDef();
          PIXDEF  xp, xp1, xp2, drp=NULL, adp= NULL;
          PIXDEF  oldpix= ((PCHK)g->Xchk)->oldpix;
          PIXDEF  newpix= ((PCHK)g->Xchk)->newpix;
          PIXDEF *xlst, *xprc; 
      
          ddp->SetIndx(oldpix);
      
          if (oldsep != newsep) {
            // All indexes have to be remade
            ddp->DeleteIndexFile(g, NULL);
            oldpix= NULL;
            ddp->SetIndx(NULL);
            SetBooleanOption("Sepindex", newsep);
          } else if (newsep) {
            // Make the list of dropped indexes
            xlst= &drp; xprc= &oldpix;
      
            for (xp2= oldpix; xp2; xp2= xp) {
              for (xp1= newpix; xp1; xp1= xp1->Next)
                if (IsSameIndex(xp1, xp2))
                  break;        // Index not to drop
      
              xp= xp2->GetNext();
      
              if (!xp1) {
                *xlst= xp2;
                *xprc= xp;
                *(xlst= &xp2->Next)= NULL;
              } else
                xprc= &xp2->Next;
      
              } // endfor xp2
      
            if (drp) {
              // Here we erase the index files
              ddp->DeleteIndexFile(g, drp);
              } // endif xp1
      
          } else if (oldpix) {
            // TODO: optimize the case of just adding new indexes
            if (!newpix)
              ddp->DeleteIndexFile(g, NULL);
      
            oldpix= NULL;     // To remake all indexes
            ddp->SetIndx(NULL);
          } // endif sepindex
      
          // Make the list of new created indexes
          xlst= &adp; xprc= &newpix;
      
          for (xp1= newpix; xp1; xp1= xp) {
            for (xp2= oldpix; xp2; xp2= xp2->Next)
              if (IsSameIndex(xp1, xp2))
                break;        // Index already made
      
            xp= xp1->Next;
      
            if (!xp2) {
              *xlst= xp1;
              *xprc= xp;
              *(xlst= &xp1->Next)= NULL;
            } else
              xprc= &xp1->Next;
      
            } // endfor xp1
      
          if (adp)
            // Here we do make the new indexes
            if (tdp->MakeIndex(g, adp, true) == RC_FX) {
              // Make it a warning to avoid crash
              push_warning(thd, Sql_condition::WARN_LEVEL_WARN, 
                                0, g->Message);
              rc= 0;
							//my_message(ER_UNKNOWN_ERROR, g->Message, MYF(0));
							//rc= HA_ERR_INTERNAL_ERROR;
						} // endif MakeIndex
      
        } else if (tdbp->GetDef()->Indexable() == 3) {
          if (CheckVirtualIndex(NULL)) {
            // Make it a warning to avoid crash
            push_warning(thd, Sql_condition::WARN_LEVEL_WARN, 
                              0, g->Message);
            rc= 0;
            } // endif Check

        } // endif indexable

        } // endif Tdbp

      } // endelse Xchk

    if (CloseTable(g)) {
      // This is an error while builing index
      // Make it a warning to avoid crash
      push_warning(thd, Sql_condition::WARN_LEVEL_WARN, 0, g->Message);
      rc= 0;
		} // endif Close

    locked= 0;
    xmod= MODE_ANY;              // For info commands
    DBUG_RETURN(rc);
	} else if (check_privileges(thd, options, table->s->db.str)) {
		strcpy(g->Message, "This operation requires the FILE privilege");
		htrc("%s\n", g->Message);
		DBUG_RETURN(HA_ERR_INTERNAL_ERROR);
	} // endif check_privileges


  DBUG_ASSERT(table && table->s);

  // Table mode depends on the query type
  newmode= CheckMode(g, thd, newmode, &xcheck, &cras);

  if (newmode == MODE_ERROR)
    DBUG_RETURN(HA_ERR_INTERNAL_ERROR);

	DBUG_RETURN(check_stmt(g, newmode, cras));
} // end of external_lock


int ha_connect::check_stmt(PGLOBAL g, MODE newmode, bool cras)
{
	int rc= 0;
	DBUG_ENTER("ha_connect::check_stmt");

	// If this is the start of a new query, cleanup the previous one
  if (xp->CheckCleanup()) {
    tdbp= NULL;
    valid_info= false;
	} // endif CheckCleanup

  if (cras)
    g->Createas= 1;  // To tell external tables of a multi-table command

	if (trace(1))
		htrc("Calling CntCheckDB db=%s cras=%d\n", GetDBName(NULL), cras);

  // Set or reset the good database environment
  if (CntCheckDB(g, this, GetDBName(NULL))) {
		htrc("%p check_stmt: %s\n", this, g->Message);
		rc= HA_ERR_INTERNAL_ERROR;
  // This can NOT be called without open called first, but
  // the table can have been closed since then
  } else if (!tdbp || xp->CheckQuery(valid_query_id) || xmod != newmode) {
    if (tdbp) {
      // If this is called by a later query, the table may have
      // been already closed and the tdbp is not valid anymore.
      if (xp->last_query_id == valid_query_id)
        rc= CloseTable(g);
      else
        tdbp= NULL;

      } // endif tdbp

    xmod= newmode;

    // Delay open until used fields are known
  } // endif tdbp

  if (trace(1))
		htrc("check_stmt: rc=%d\n", rc);

  DBUG_RETURN(rc);
} // end of check_stmt


/**
  @brief
  The idea with handler::store_lock() is: The statement decides which locks
  should be needed for the table. For updates/deletes/inserts we get WRITE
  locks, for SELECT... we get read locks.

    @details
  Before adding the lock into the table lock handler (see thr_lock.c),
  mysqld calls store lock with the requested locks. Store lock can now
  modify a write lock to a read lock (or some other lock), ignore the
  lock (if we don't want to use MySQL table locks at all), or add locks
  for many tables (like we do when we are using a MERGE handler).

  Berkeley DB, for example, changes all WRITE locks to TL_WRITE_ALLOW_WRITE
  (which signals that we are doing WRITES, but are still allowing other
  readers and writers).

  When releasing locks, store_lock() is also called. In this case one
  usually doesn't have to do anything.

  In some exceptional cases MySQL may send a request for a TL_IGNORE;
  This means that we are requesting the same lock as last time and this
  should also be ignored. (This may happen when someone does a flush
  table when we have opened a part of the tables, in which case mysqld
  closes and reopens the tables and tries to get the same locks at last
  time). In the future we will probably try to remove this.

  Called from lock.cc by get_lock_data().

    @note
  In this method one should NEVER rely on table->in_use, it may, in fact,
  refer to a different thread! (this happens if get_lock_data() is called
  from mysql_lock_abort_for_thread() function)

    @see
  get_lock_data() in lock.cc
*/
THR_LOCK_DATA **ha_connect::store_lock(THD *,
                                       THR_LOCK_DATA **to,
                                       enum thr_lock_type lock_type)
{
  if (lock_type != TL_IGNORE && lock.type == TL_UNLOCK)
    lock.type=lock_type;
  *to++= &lock;
  return to;
}


/**
  Searches for a pointer to the last occurrence of  the
  character c in the string src.
  Returns true on failure, false on success.
*/
static bool
strnrchr(LEX_CSTRING *ls, const char *src, size_t length, int c)
{
  const char *srcend, *s;
  for (s= srcend= src + length; s > src; s--)
  {
    if (s[-1] == c)
    {
      ls->str= s;
      ls->length= srcend - s;
      return false;
    }
  }
  return true;
}


/**
  Split filename into database and table name.
*/
static bool
filename_to_dbname_and_tablename(const char *filename,
                                 char *database, size_t database_size,
                                 char *table, size_t table_size)
{
  LEX_CSTRING d, t;
  size_t length= strlen(filename);

  /* Find filename - the rightmost directory part */
  if (strnrchr(&t, filename, length, slash) || t.length + 1 > table_size)
    return true;
  memcpy(table, t.str, t.length);
  table[t.length]= '\0';
  if (!(length-= t.length))
    return true;

  length--; /* Skip slash */

  /* Find database name - the second rightmost directory part */
  if (strnrchr(&d, filename, length, slash) || d.length + 1 > database_size)
    return true;
  memcpy(database, d.str, d.length);
  database[d.length]= '\0';
  return false;
} // end of filename_to_dbname_and_tablename

/**
  @brief
  Used to delete or rename a table. By the time delete_table() has been
  called all opened references to this table will have been closed
  (and your globally shared references released) ===> too bad!!!
  The variable name will just be the name of the table.
  You will need to remove or rename any files you have created at
  this point.

    @details
  If you do not implement this, the default delete_table() is called from
  handler.cc and it will delete all files with the file extensions returned
  by bas_ext().

  Called from handler.cc by delete_table and ha_create_table(). Only used
  during create if the table_flag HA_DROP_BEFORE_CREATE was specified for
  the storage engine.

    @see
  delete_table and ha_create_table() in handler.cc
*/
int ha_connect::delete_or_rename_table(const char *name, const char *to)
{
  DBUG_ENTER("ha_connect::delete_or_rename_table");
  char db[128], tabname[128];
  int  rc= 0;
  bool ok= false;
  THD *thd= current_thd;
  int  sqlcom= thd_sql_command(thd);

  if (trace(1)) {
    if (to)
      htrc("rename_table: this=%p thd=%p sqlcom=%d from=%s to=%s\n",
              this, thd, sqlcom, name, to);
    else
      htrc("delete_table: this=%p thd=%p sqlcom=%d name=%s\n",
              this, thd, sqlcom, name);

    } // endif trace

  if (to && (filename_to_dbname_and_tablename(to, db, sizeof(db),
                                             tabname, sizeof(tabname))
      || (*tabname == '#' && sqlcom == SQLCOM_CREATE_INDEX)))
    DBUG_RETURN(0);

  if (filename_to_dbname_and_tablename(name, db, sizeof(db),
                                       tabname, sizeof(tabname))
      || (*tabname == '#' && sqlcom == SQLCOM_CREATE_INDEX))
    DBUG_RETURN(0);

  // If a temporary file exists, all the tests below were passed
  // successfully when making it, so they are not needed anymore
  // in particular because they sometimes cause DBUG_ASSERT crash.
  // Also, for partitioned tables, no test can be done because when
  // this function is called, the .par file is already deleted and
  // this causes the open_table_def function to fail.
  // Not having any other clues (table and table_share are NULL)
  // the only mean we have to test for partitioning is this:
  if (*tabname != '#' && !strstr(tabname, "#P#")) {
    // We have to retrieve the information about this table options.
    ha_table_option_struct *pos;
    char         key[MAX_DBKEY_LENGTH];
    uint         key_length;
    TABLE_SHARE *share;

//  if ((p= strstr(tabname, "#P#")))   won't work, see above
//    *p= 0;             // Get the main the table name

    key_length= tdc_create_key(key, db, tabname);

    // share contains the option struct that we need
    if (!(share= alloc_table_share(db, tabname, key, key_length)))
      DBUG_RETURN(rc);

    // Get the share info from the .frm file
    Dummy_error_handler error_handler;
    thd->push_internal_handler(&error_handler);
    bool got_error= open_table_def(thd, share);
    thd->pop_internal_handler();
    if (!got_error) {
      // Now we can work
      if ((pos= share->option_struct)) {
        if (check_privileges(thd, pos, db))
          rc= HA_ERR_INTERNAL_ERROR;         // ???
        else
          if (IsFileType(GetRealType(pos)) && !pos->filename)
            ok= true;

        } // endif pos

      } // endif open_table_def

    free_table_share(share);
  } else              // Temporary file
    ok= true;

  if (ok) {
    // Let the base handler do the job
    if (to)
      rc= handler::rename_table(name, to);
    else if ((rc= handler::delete_table(name)) == ENOENT)
      rc= 0;        // No files is not an error for CONNECT

    } // endif ok

  DBUG_RETURN(rc);
} // end of delete_or_rename_table

int ha_connect::delete_table(const char *name)
{
  return delete_or_rename_table(name, NULL);
} // end of delete_table

int ha_connect::rename_table(const char *from, const char *to)
{
  return delete_or_rename_table(from, to);
} // end of rename_table

/**
  @brief
  Given a starting key and an ending key, estimate the number of rows that
  will exist between the two keys.

  @details
  end_key may be empty, in which case determine if start_key matches any rows.

  Called from opt_range.cc by check_quick_keys().

  @see
  check_quick_keys() in opt_range.cc
*/
ha_rows ha_connect::records_in_range(uint inx, key_range *min_key,
                                               key_range *max_key)
{
  ha_rows rows;
  DBUG_ENTER("ha_connect::records_in_range");

  if (indexing < 0 || inx != active_index)
    if (index_init(inx, false))
      DBUG_RETURN(HA_POS_ERROR);

  if (trace(1))
    htrc("records_in_range: inx=%d indexing=%d\n", inx, indexing);

  if (indexing > 0) {
    int          nval;
    uint         len[2];
    const uchar *key[2];
    bool         incl[2];
    key_part_map kmap[2];

    key[0]= (min_key) ? min_key->key : NULL;
    key[1]= (max_key) ? max_key->key : NULL;
    len[0]= (min_key) ? min_key->length : 0;
    len[1]= (max_key) ? max_key->length : 0;
    incl[0]= (min_key) ? (min_key->flag == HA_READ_KEY_EXACT) : false;
    incl[1]= (max_key) ? (max_key->flag == HA_READ_AFTER_KEY) : false;
    kmap[0]= (min_key) ? min_key->keypart_map : 0;
    kmap[1]= (max_key) ? max_key->keypart_map : 0;

    if ((nval= CntIndexRange(xp->g, tdbp, key, len, incl, kmap)) < 0)
      rows= HA_POS_ERROR;
    else
      rows= (ha_rows)nval;

  } else if (indexing == 0)
    rows= 100000000;        // Don't use missing index
  else
    rows= HA_POS_ERROR;

  if (trace(1))
    htrc("records_in_range: rows=%llu\n", rows);

  DBUG_RETURN(rows);
} // end of records_in_range

// Used to check whether a MYSQL table is created on itself
bool CheckSelf(PGLOBAL g, TABLE_SHARE *s, PCSZ host,
	             PCSZ db, PCSZ tab, PCSZ src, int port)
{
  if (src)
    return false;
  else if (host && stricmp(host, "localhost") && strcmp(host, "127.0.0.1"))
    return false;
  else if (db && stricmp(db, s->db.str))
    return false;
  else if (tab && stricmp(tab, s->table_name.str))
    return false;
  else if (port && port != (signed)GetDefaultPort())
    return false;

  strcpy(g->Message, "This MySQL table is defined on itself");
  return true;
} // end of CheckSelf

/**
  Convert an ISO-8859-1 column name to UTF-8
*/
static char *encode(PGLOBAL g, const char *cnm)
  {
  char  *buf= (char*)PlugSubAlloc(g, NULL, strlen(cnm) * 3);
  uint   dummy_errors;
  uint32 len= copy_and_convert(buf, strlen(cnm) * 3,
                               &my_charset_utf8_general_ci,
                               cnm, strlen(cnm),
                               &my_charset_latin1,
                               &dummy_errors);
  buf[len]= '\0';
  return buf;
  } // end of encode

/**
  Store field definition for create.

  @return
    Return 0 if ok
*/
static bool add_field(String *sql, const char *field_name, int typ, int len,
                      int dec, char *key, uint tm, const char *rem, char *dft,
                      char *xtra, char *fmt, int flag, bool dbf, char v)
{
  char var= (len > 255) ? 'V' : v;
  bool q, error= false;
  const char *type= PLGtoMYSQLtype(typ, dbf, var);

  error|= sql->append('`');
  error|= sql->append(field_name);
  error|= sql->append("` ");
  error|= sql->append(type);

	if (typ == TYPE_STRING || 
		 (len && typ != TYPE_DATE && (typ != TYPE_DOUBLE || dec >= 0))) {
    error|= sql->append('(');
    error|= sql->append_ulonglong(len);

		if (typ == TYPE_DOUBLE) {
      error|= sql->append(',');
      // dec must be < len and < 31
      error|= sql->append_ulonglong(MY_MIN(dec, (MY_MIN(len, 31) - 1)));
    } else if (dec > 0 && !strcmp(type, "DECIMAL")) {
      error|= sql->append(',');
      // dec must be < len
      error|= sql->append_ulonglong(MY_MIN(dec, len - 1));
    } // endif dec

    error|= sql->append(')');
    } // endif len

  if (v == 'U')
    error|= sql->append(" UNSIGNED");
  else if (v == 'Z')
    error|= sql->append(" ZEROFILL");

  if (key && *key) {
    error|= sql->append(" ");
    error|= sql->append(key);
    } // endif key

  if (tm)
    error|= sql->append(STRING_WITH_LEN(" NOT NULL"), system_charset_info);

  if (dft && *dft) {
    error|= sql->append(" DEFAULT ");

    if (typ == TYPE_DATE)
      q= (strspn(dft, "0123456789 -:/") == strlen(dft));
    else
      q= !IsTypeNum(typ);

    if (q) {
      error|= sql->append("'");
      error|= sql->append_for_single_quote(dft, strlen(dft));
      error|= sql->append("'");
    } else
      error|= sql->append(dft);

    } // endif dft

  if (xtra && *xtra) {
    error|= sql->append(" ");
    error|= sql->append(xtra);
    } // endif rem

  if (rem && *rem) {
    error|= sql->append(" COMMENT '");
    error|= sql->append_for_single_quote(rem, strlen(rem));
    error|= sql->append("'");
    } // endif rem

  if (fmt && *fmt) {
    error|= sql->append(" FIELD_FORMAT='");
    error|= sql->append_for_single_quote(fmt, strlen(fmt));
    error|= sql->append("'");
    } // endif flag

  if (flag) {
    error|= sql->append(" FLAG=");
    error|= sql->append_ulonglong(flag);
    } // endif flag

  error|= sql->append(',');
  return error;
} // end of add_field

/**
  Initialise the table share with the new columns.

  @return
    Return 0 if ok
*/
static int init_table_share(THD* thd,
                            TABLE_SHARE *table_s,
                            HA_CREATE_INFO *create_info,
                            String *sql)
{
  bool oom= false;
  PTOS topt= table_s->option_struct;

  sql->length(sql->length()-1); // remove the trailing comma
  sql->append(')');

  for (ha_create_table_option *opt= connect_table_option_list;
       opt->name; opt++) {
    ulonglong   vull;
    const char *vstr;

    switch (opt->type) {
      case HA_OPTION_TYPE_ULL:
        vull= *(ulonglong*)(((char*)topt) + opt->offset);

        if (vull != opt->def_value) {
          oom|= sql->append(' ');
          oom|= sql->append(opt->name);
          oom|= sql->append('=');
          oom|= sql->append_ulonglong(vull);
          } // endif vull

        break;
      case HA_OPTION_TYPE_STRING:
        vstr= *(char**)(((char*)topt) + opt->offset);

        if (vstr) {
          oom|= sql->append(' ');
          oom|= sql->append(opt->name);
          oom|= sql->append("='");
          oom|= sql->append_for_single_quote(vstr, strlen(vstr));
          oom|= sql->append('\'');
          } // endif vstr

        break;
      case HA_OPTION_TYPE_BOOL:
        vull= *(bool*)(((char*)topt) + opt->offset);

        if (vull != opt->def_value) {
          oom|= sql->append(' ');
          oom|= sql->append(opt->name);
          oom|= sql->append('=');
          oom|= sql->append(vull ? "YES" : "NO");
          } // endif vull

        break;
      default: // no enums here, good :)
        break;
      } // endswitch type

    if (oom)
      return HA_ERR_OUT_OF_MEM;

    } // endfor opt

  if (create_info->connect_string.length) {
    oom|= sql->append(' ');
    oom|= sql->append("CONNECTION='");
    oom|= sql->append_for_single_quote(create_info->connect_string.str,
                                       create_info->connect_string.length);
    oom|= sql->append('\'');

    if (oom)
      return HA_ERR_OUT_OF_MEM;

    } // endif string

  if (create_info->default_table_charset) {
    oom|= sql->append(' ');
    oom|= sql->append("CHARSET=");
    oom|= sql->append(create_info->default_table_charset->csname);

    if (oom)
      return HA_ERR_OUT_OF_MEM;

    } // endif charset

  if (trace(1))
    htrc("s_init: %.*s\n", sql->length(), sql->ptr());

  return table_s->init_from_sql_statement_string(thd, true,
                                                 sql->ptr(), sql->length());
} // end of init_table_share

/**
  @brief
  connect_assisted_discovery() is called when creating a table with no columns.

  @details
  When assisted discovery is used the .frm file have not already been
  created. You can overwrite some definitions at this point but the
  main purpose of it is to define the columns for some table types.

  @note
  this function is no more called in case of CREATE .. SELECT
*/
static int connect_assisted_discovery(handlerton *, THD* thd,
                                      TABLE_SHARE *table_s,
                                      HA_CREATE_INFO *create_info)
{
  char     v=0;
	PCSZ     fncn= "?";
	PCSZ     user, fn, db, host, pwd, sep, tbl, src;
	PCSZ     col, ocl, rnk, pic, fcl, skc, zfn;
<<<<<<< HEAD
  char    *tab, *dsn, *shm, *dpath, *url; 
=======
	char    *tab, *dsn, *shm, *dpath, *url;
>>>>>>> a1454426
#if defined(__WIN__)
	PCSZ     nsp= NULL, cls= NULL;
#endif   // __WIN__
//int      hdr, mxe;
	int      port= 0, mxr= 0, rc= 0, mul= 0, lrecl= 0;
//PCSZ     tabtyp= NULL;
#if defined(ODBC_SUPPORT)
  POPARM   sop= NULL;
	PCSZ     ucnc= NULL;
	bool     cnc= false;
  int      cto= -1, qto= -1;
#endif   // ODBC_SUPPORT
#if defined(JAVA_SUPPORT)
	PJPARM   sjp= NULL;
	PCSZ     driver= NULL;
#endif   // JAVA_SUPPORT
  uint     tm, fnc= FNC_NO, supfnc= (FNC_NO | FNC_COL);
  bool     bif, ok= false, dbf= false;
  TABTYPE  ttp= TAB_UNDEF;
  PQRYRES  qrp= NULL;
  PCOLRES  crp;
  PCONNECT xp= NULL;
  PGLOBAL  g= GetPlug(thd, xp);

  if (!g)
    return HA_ERR_INTERNAL_ERROR;

  PDBUSER  dup= PlgGetUser(g);
  PCATLG   cat= (dup) ? dup->Catalog : NULL;
  PTOS     topt= table_s->option_struct;
  char     buf[1024];
  String   sql(buf, sizeof(buf), system_charset_info);

  sql.copy(STRING_WITH_LEN("CREATE TABLE whatever ("), system_charset_info);
<<<<<<< HEAD
  user= host= pwd= tbl= src= col= ocl= pic= fcl= skc= rnk= zfn= NULL;
	dsn= url= NULL;
=======
	user = host = pwd = tbl = src = col = ocl = pic = fcl = skc = rnk = zfn = NULL;
	dsn = url = NULL;
>>>>>>> a1454426

  // Get the useful create options
  ttp= GetTypeID(topt->type);
  fn=  topt->filename;
  tab= (char*)topt->tabname;
  src= topt->srcdef;
  db=  topt->dbname;
  fncn= topt->catfunc;
  fnc= GetFuncID(fncn);
  sep= topt->separator;
	mul= (int)topt->multiple;
	tbl= topt->tablist;
  col= topt->colist;

  if (topt->oplist) {
    host= GetListOption(g, "host", topt->oplist, "localhost");
    user= GetListOption(g, "user", topt->oplist, 
          ((ttp == TAB_ODBC || ttp == TAB_JDBC) ? NULL : "root"));
    // Default value db can come from the DBNAME=xxx option.
    db= GetListOption(g, "database", topt->oplist, db);
    col= GetListOption(g, "colist", topt->oplist, col);
    ocl= GetListOption(g, "occurcol", topt->oplist, NULL);
    pic= GetListOption(g, "pivotcol", topt->oplist, NULL);
    fcl= GetListOption(g, "fnccol", topt->oplist, NULL);
    skc= GetListOption(g, "skipcol", topt->oplist, NULL);
    rnk= GetListOption(g, "rankcol", topt->oplist, NULL);
    pwd= GetListOption(g, "password", topt->oplist);
#if defined(__WIN__)
    nsp= GetListOption(g, "namespace", topt->oplist);
    cls= GetListOption(g, "class", topt->oplist);
#endif   // __WIN__
    port= atoi(GetListOption(g, "port", topt->oplist, "0"));
#if defined(ODBC_SUPPORT)
//	tabtyp= GetListOption(g, "Tabtype", topt->oplist, NULL);
		mxr= atoi(GetListOption(g,"maxres", topt->oplist, "0"));
    cto= atoi(GetListOption(g,"ConnectTimeout", topt->oplist, "-1"));
    qto= atoi(GetListOption(g,"QueryTimeout", topt->oplist, "-1"));
    
    if ((ucnc= GetListOption(g, "UseDSN", topt->oplist)))
      cnc= (!*ucnc || *ucnc == 'y' || *ucnc == 'Y' || atoi(ucnc) != 0);
#endif
#if defined(JAVA_SUPPORT)
		driver= GetListOption(g, "Driver", topt->oplist, NULL);
#endif   // JAVA_SUPPORT
#if defined(PROMPT_OK)
    cop= atoi(GetListOption(g, "checkdsn", topt->oplist, "0"));
#endif   // PROMPT_OK
#if defined(ZIP_SUPPORT)
		zfn= GetListOption(g, "Zipfile", topt->oplist, NULL);
#endif   // ZIP_SUPPORT
  } else {
    host= "localhost";
    user= ((ttp == TAB_ODBC || ttp == TAB_JDBC) ? NULL : "root");
  } // endif option_list

  if (!(shm= (char*)db))
    db= table_s->db.str;                   // Default value

	try {
		// Check table type
		if (ttp == TAB_UNDEF) {
			topt->type= (src) ? "MYSQL" : (tab) ? "PROXY" : "DOS";
			ttp= GetTypeID(topt->type);
			sprintf(g->Message, "No table_type. Was set to %s", topt->type);
			push_warning(thd, Sql_condition::WARN_LEVEL_WARN, 0, g->Message);
		} else if (ttp == TAB_NIY) {
			sprintf(g->Message, "Unsupported table type %s", topt->type);
			rc= HA_ERR_INTERNAL_ERROR;
			goto err;
#if defined(REST_SUPPORT)
		} else if (topt->http) {
			switch (ttp) {
<<<<<<< HEAD
			case TAB_JSON:
			case TAB_XML:
			case TAB_CSV:
				ttp= TAB_REST;
				break;
=======
				case TAB_JSON:
				case TAB_XML:
				case TAB_CSV:
					ttp = TAB_REST;
					break;
>>>>>>> a1454426
			}	// endswitch type
#endif   // REST_SUPPORT
		} // endif ttp

		if (!tab) {
			if (ttp == TAB_TBL) {
				// Make tab the first table of the list
				char *p;

				if (!tbl) {
					strcpy(g->Message, "Missing table list");
					rc= HA_ERR_INTERNAL_ERROR;
					goto err;
				} // endif tbl

				tab= PlugDup(g, tbl);

				if ((p= strchr(tab, ',')))
					*p= 0;

				if ((p= strchr(tab, '.'))) {
					*p= 0;
					db= tab;
					tab= p + 1;
				} // endif p

			} else if (ttp != TAB_ODBC || !(fnc & (FNC_TABLE | FNC_COL)))
			  tab= (char*)table_s->table_name.str;   // Default value

		} // endif tab

		switch (ttp) {
#if defined(ODBC_SUPPORT)
			case TAB_ODBC:
				dsn= strz(g, create_info->connect_string);

				if (fnc & (FNC_DSN | FNC_DRIVER)) {
					ok= true;
#if defined(PROMPT_OK)
				} else if (!stricmp(thd->main_security_ctx.host, "localhost")
					&& cop == 1) {
					if ((dsn= ODBCCheckConnection(g, dsn, cop)) != NULL) {
						thd->make_lex_string(&create_info->connect_string, dsn, strlen(dsn));
						ok= true;
					} // endif dsn
#endif   // PROMPT_OK

				} else if (!dsn) {
					sprintf(g->Message, "Missing %s connection string", topt->type);
				} else {
					// Store ODBC additional parameters
					sop= (POPARM)PlugSubAlloc(g, NULL, sizeof(ODBCPARM));
					sop->User= (char*)user;
					sop->Pwd= (char*)pwd;
					sop->Cto= cto;
					sop->Qto= qto;
					sop->UseCnc= cnc;
					ok= true;
				} // endif's

				supfnc |= (FNC_TABLE | FNC_DSN | FNC_DRIVER);
				break;
#endif   // ODBC_SUPPORT
#if defined(JAVA_SUPPORT)
			case TAB_JDBC:
				if (fnc & FNC_DRIVER) {
					ok= true;
				} else if (!(url= strz(g, create_info->connect_string))) {
					strcpy(g->Message, "Missing URL");
				} else {
					// Store JDBC additional parameters
					int      rc;
					PJDBCDEF jdef= new(g) JDBCDEF();

					jdef->SetName(create_info->alias.str);
					sjp= (PJPARM)PlugSubAlloc(g, NULL, sizeof(JDBCPARM));
					sjp->Driver= driver;
					//		sjp->Properties= prop;
					sjp->Fsize= 0;
					sjp->Scrollable= false;

					if ((rc= jdef->ParseURL(g, url, false)) == RC_OK) {
						sjp->Url= url;
						sjp->User= (char*)user;
						sjp->Pwd= (char*)pwd;
						ok= true;
					} else if (rc == RC_NF) {
						if (jdef->GetTabname())
							tab= (char*)jdef->GetTabname();

						ok= jdef->SetParms(sjp);
					} // endif rc

				} // endif's

				supfnc |= (FNC_DRIVER | FNC_TABLE);
				break;
#endif   // JAVA_SUPPORT
			case TAB_DBF:
				dbf= true;
				// fall through
			case TAB_CSV:
				if (!fn && fnc != FNC_NO)
					sprintf(g->Message, "Missing %s file name", topt->type);
				else if (sep && strlen(sep) > 1)
					sprintf(g->Message, "Invalid separator %s", sep);
				else
					ok= true;

				break;
			case TAB_MYSQL:
				ok= true;

				if (create_info->connect_string.str &&
					create_info->connect_string.length) {
					PMYDEF  mydef= new(g) MYSQLDEF();

					dsn= strz(g, create_info->connect_string);
					mydef->SetName(create_info->alias.str);

					if (!mydef->ParseURL(g, dsn, false)) {
						if (mydef->GetHostname())
							host= mydef->GetHostname();

						if (mydef->GetUsername())
							user= mydef->GetUsername();

						if (mydef->GetPassword())
							pwd= mydef->GetPassword();

						if (mydef->GetTabschema())
							db= mydef->GetTabschema();

						if (mydef->GetTabname())
							tab= (char*)mydef->GetTabname();

						if (mydef->GetPortnumber())
							port= mydef->GetPortnumber();

					} else
						ok= false;

				} else if (!user)
					user= "root";

				if (ok && CheckSelf(g, table_s, host, db, tab, src, port))
					ok= false;

				break;
#if defined(__WIN__)
			case TAB_WMI:
				ok= true;
				break;
#endif   // __WIN__
			case TAB_PIVOT:
				supfnc= FNC_NO;
			case TAB_PRX:
			case TAB_TBL:
			case TAB_XCL:
			case TAB_OCCUR:
				if (!src && !stricmp(tab, create_info->alias.str) &&
					(!db || !stricmp(db, table_s->db.str)))
					sprintf(g->Message, "A %s table cannot refer to itself", topt->type);
				else
					ok= true;

				break;
			case TAB_OEM:
				if (topt->module && topt->subtype)
					ok= true;
				else
					strcpy(g->Message, "Missing OEM module or subtype");

				break;
#if defined(LIBXML2_SUPPORT) || defined(DOMDOC_SUPPORT)
			case TAB_XML:
#endif   // LIBXML2_SUPPORT  ||         DOMDOC_SUPPORT
			case TAB_JSON:
				dsn= strz(g, create_info->connect_string);

				if (!fn && !zfn && !mul && !dsn)
					sprintf(g->Message, "Missing %s file name", topt->type);
				else
					ok= true;

				break;
#if defined(JAVA_SUPPORT)
			case TAB_MONGO:
				if (!topt->tabname)
					topt->tabname= tab;

				ok= true;
				break;
#endif   // JAVA_SUPPORT
#if defined(REST_SUPPORT)
<<<<<<< HEAD
      case TAB_REST:
        if (!topt->http)
          sprintf(g->Message, "Missing %s HTTP address", topt->type);
        else
          ok= true;
=======
			case TAB_REST:
				if (!topt->http)
					sprintf(g->Message, "Missing %s HTTP address", topt->type);
				else
					ok = true;
>>>>>>> a1454426

				break;
#endif   // REST_SUPPORT
			case TAB_VIR:
				ok= true;
				break;
			default:
				sprintf(g->Message, "Cannot get column info for table type %s", topt->type);
				break;
		} // endif ttp

	// Check for supported catalog function
		if (ok && !(supfnc & fnc)) {
			sprintf(g->Message, "Unsupported catalog function %s for table type %s",
				fncn, topt->type);
			ok= false;
		} // endif supfnc

		if (src && fnc != FNC_NO) {
			strcpy(g->Message, "Cannot make catalog table from srcdef");
			ok= false;
		} // endif src

		if (ok) {
			const char *cnm, *rem;
			char *dft, *xtra, *key, *fmt;
			int   i, len, prec, dec, typ, flg;

			if (!(dpath= SetPath(g, table_s->db.str))) {
				rc= HA_ERR_INTERNAL_ERROR;
				goto err;
			}	// endif dpath

			if (src && ttp != TAB_PIVOT && ttp != TAB_ODBC && ttp != TAB_JDBC) {
				qrp= SrcColumns(g, host, db, user, pwd, src, port);

				if (qrp && ttp == TAB_OCCUR)
					if (OcrSrcCols(g, qrp, col, ocl, rnk)) {
						rc= HA_ERR_INTERNAL_ERROR;
						goto err;
					} // endif OcrSrcCols

			} else switch (ttp) {
				case TAB_DBF:
					qrp= DBFColumns(g, dpath, fn, fnc == FNC_COL);
					break;
#if defined(ODBC_SUPPORT)
				case TAB_ODBC:
					switch (fnc) {
						case FNC_NO:
						case FNC_COL:
							if (src) {
								qrp= ODBCSrcCols(g, dsn, (char*)src, sop);
								src= NULL;     // for next tests
							} else
								qrp= ODBCColumns(g, dsn, shm, tab, NULL,
									mxr, fnc == FNC_COL, sop);

							break;
						case FNC_TABLE:
							qrp= ODBCTables(g, dsn, shm, tab, NULL, mxr, true, sop);
							break;
						case FNC_DSN:
							qrp= ODBCDataSources(g, mxr, true);
							break;
						case FNC_DRIVER:
							qrp= ODBCDrivers(g, mxr, true);
							break;
						default:
							sprintf(g->Message, "invalid catfunc %s", fncn);
							break;
					} // endswitch info

					break;
#endif   // ODBC_SUPPORT
#if defined(JAVA_SUPPORT)
				case TAB_JDBC:
					switch (fnc) {
						case FNC_NO:
						case FNC_COL:
							if (src) {
								qrp= JDBCSrcCols(g, (char*)src, sjp);
								src= NULL;     // for next tests
							} else
								qrp= JDBCColumns(g, shm, tab, NULL, mxr, fnc == FNC_COL, sjp);

							break;
						case FNC_TABLE:
//						qrp= JDBCTables(g, shm, tab, tabtyp, mxr, true, sjp);
							qrp= JDBCTables(g, shm, tab, NULL, mxr, true, sjp);
							break;
#if 0
						case FNC_DSN:
							qrp= JDBCDataSources(g, mxr, true);
							break;
#endif // 0
						case FNC_DRIVER:
							qrp= JDBCDrivers(g, mxr, true);
							break;
						default:
							sprintf(g->Message, "invalid catfunc %s", fncn);
							break;
					} // endswitch info

					break;
#endif   // JAVA_SUPPORT
				case TAB_MYSQL:
					qrp= MyColumns(g, thd, host, db, user, pwd, tab,
						NULL, port, fnc == FNC_COL);
					break;
				case TAB_CSV:
					qrp= CSVColumns(g, dpath, topt, fnc == FNC_COL);
					break;
#if defined(__WIN__)
				case TAB_WMI:
					qrp= WMIColumns(g, nsp, cls, fnc == FNC_COL);
					break;
#endif   // __WIN__
				case TAB_PRX:
				case TAB_TBL:
				case TAB_XCL:
				case TAB_OCCUR:
					bif= fnc == FNC_COL;
					qrp= TabColumns(g, thd, db, tab, bif);

					if (!qrp && bif && fnc != FNC_COL)         // tab is a view
						qrp= MyColumns(g, thd, host, db, user, pwd, tab, NULL, port, false);

					if (qrp && ttp == TAB_OCCUR && fnc != FNC_COL)
						if (OcrColumns(g, qrp, col, ocl, rnk)) {
							rc= HA_ERR_INTERNAL_ERROR;
							goto err;
						} // endif OcrColumns

					break;
				case TAB_PIVOT:
					qrp= PivotColumns(g, tab, src, pic, fcl, skc, host, db, user, pwd, port);
					break;
				case TAB_VIR:
					qrp= VirColumns(g, fnc == FNC_COL);
					break;
				case TAB_JSON:
					qrp= JSONColumns(g, db, dsn, topt, fnc == FNC_COL);
					break;
#if defined(JAVA_SUPPORT)
				case TAB_MONGO:
					url= strz(g, create_info->connect_string);
					qrp= MGOColumns(g, db, url, topt, fnc == FNC_COL);
					break;
#endif   // JAVA_SUPPORT
#if defined(LIBXML2_SUPPORT) || defined(DOMDOC_SUPPORT)
				case TAB_XML:
					qrp= XMLColumns(g, (char*)db, tab, topt, fnc == FNC_COL);
					break;
#endif   // LIBXML2_SUPPORT  ||         DOMDOC_SUPPORT
#if defined(REST_SUPPORT)
<<<<<<< HEAD
         case TAB_REST:
           qrp= RESTColumns(g, topt, tab, (char *)db, fnc == FNC_COL);
           break;
#endif   // REST_SUPPORT
        case TAB_OEM:
=======
				case TAB_REST:
					qrp = RESTColumns(g, topt, tab, (char *)db, fnc == FNC_COL);
					break;
#endif   // REST_SUPPORT
				case TAB_OEM:
>>>>>>> a1454426
					qrp= OEMColumns(g, topt, tab, (char*)db, fnc == FNC_COL);
					break;
				default:
					strcpy(g->Message, "System error during assisted discovery");
					break;
			} // endswitch ttp

			if (!qrp) {
				rc= HA_ERR_INTERNAL_ERROR;
				goto err;
			} // endif !qrp

			if (fnc != FNC_NO || src || ttp == TAB_PIVOT) {
				// Catalog like table
				for (crp= qrp->Colresp; !rc && crp; crp= crp->Next) {
					cnm= (ttp == TAB_PIVOT) ? crp->Name : encode(g, crp->Name);
					typ= crp->Type;
					len= crp->Length;
					dec= crp->Prec;
					flg= crp->Flag;
					v= (crp->Kdata->IsUnsigned()) ? 'U' : crp->Var;
					tm= (crp->Kdata->IsNullable()) ? 0 : NOT_NULL_FLAG;

					if (!len && typ == TYPE_STRING)
						len= 256;      // STRBLK's have 0 length

					// Now add the field
					if (add_field(&sql, cnm, typ, len, dec, NULL, tm,
						NULL, NULL, NULL, NULL, flg, dbf, v))
						rc= HA_ERR_OUT_OF_MEM;
				} // endfor crp

			} else {
				char *schem= NULL;
				char *tn= NULL;

				// Not a catalog table
				if (!qrp->Nblin) {
					if (tab)
						sprintf(g->Message, "Cannot get columns from %s", tab);
					else
						strcpy(g->Message, "Fail to retrieve columns");

					rc= HA_ERR_INTERNAL_ERROR;
					goto err;
				} // endif !nblin

				for (i= 0; !rc && i < qrp->Nblin; i++) {
					typ= len= prec= dec= 0;
					tm= NOT_NULL_FLAG;
					cnm= (char*)"noname";
					dft= xtra= key= fmt= tn= NULL;
					v= ' ';
					rem= NULL;

					for (crp= qrp->Colresp; crp; crp= crp->Next)
						switch (crp->Fld) {
							case FLD_NAME:
								if (ttp == TAB_PRX ||
									(ttp == TAB_CSV && topt->data_charset &&
									(!stricmp(topt->data_charset, "UTF8") ||
										!stricmp(topt->data_charset, "UTF-8"))))
									cnm= crp->Kdata->GetCharValue(i);
								else
									cnm= encode(g, crp->Kdata->GetCharValue(i));

								break;
							case FLD_TYPE:
								typ= crp->Kdata->GetIntValue(i);
								v= (crp->Nulls) ? crp->Nulls[i] : 0;
								break;
							case FLD_TYPENAME:
								tn= crp->Kdata->GetCharValue(i);
								break;
							case FLD_PREC:
								// PREC must be always before LENGTH
								len= prec= crp->Kdata->GetIntValue(i);
								break;
							case FLD_LENGTH:
								len= crp->Kdata->GetIntValue(i);
								break;
							case FLD_SCALE:
								dec= (!crp->Kdata->IsNull(i)) ? crp->Kdata->GetIntValue(i) : -1;
								break;
							case FLD_NULL:
								if (crp->Kdata->GetIntValue(i))
									tm= 0;               // Nullable

								break;
							case FLD_FORMAT:
								fmt= (crp->Kdata) ? crp->Kdata->GetCharValue(i) : NULL;
								break;
							case FLD_REM:
								rem= crp->Kdata->GetCharValue(i);
								break;
								//          case FLD_CHARSET:
															// No good because remote table is already translated
								//            if (*(csn= crp->Kdata->GetCharValue(i)))
								//              cs= get_charset_by_name(csn, 0);

								//            break;
							case FLD_DEFAULT:
								dft= crp->Kdata->GetCharValue(i);
								break;
							case FLD_EXTRA:
								xtra= crp->Kdata->GetCharValue(i);

								// Auto_increment is not supported yet
								if (!stricmp(xtra, "AUTO_INCREMENT"))
									xtra= NULL;

								break;
							case FLD_KEY:
								if (ttp == TAB_VIR)
									key= crp->Kdata->GetCharValue(i);

								break;
							case FLD_SCHEM:
#if defined(ODBC_SUPPORT) || defined(JAVA_SUPPORT)
								if ((ttp == TAB_ODBC || ttp == TAB_JDBC) && crp->Kdata) {
									if (schem && stricmp(schem, crp->Kdata->GetCharValue(i))) {
										sprintf(g->Message,
											"Several %s tables found, specify DBNAME", tab);
										rc= HA_ERR_INTERNAL_ERROR;
										goto err;
									} else if (!schem)
										schem= crp->Kdata->GetCharValue(i);

								} // endif ttp
#endif   // ODBC_SUPPORT	||				 JAVA_SUPPORT
							default:
								break;                 // Ignore
						} // endswitch Fld

#if defined(ODBC_SUPPORT)
					if (ttp == TAB_ODBC) {
						int  plgtyp;
						bool w= false;            // Wide character type

						// typ must be PLG type, not SQL type
						if (!(plgtyp= TranslateSQLType(typ, dec, prec, v, w))) {
							if (GetTypeConv() == TPC_SKIP) {
								// Skip this column
								sprintf(g->Message, "Column %s skipped (unsupported type %d)",
									cnm, typ);
								push_warning(thd, Sql_condition::WARN_LEVEL_WARN, 0, g->Message);
								continue;
							} else {
								sprintf(g->Message, "Unsupported SQL type %d", typ);
								rc= HA_ERR_INTERNAL_ERROR;
								goto err;
							} // endif type_conv

						} else
							typ= plgtyp;

						switch (typ) {
							case TYPE_STRING:
								if (w) {
									sprintf(g->Message, "Column %s is wide characters", cnm);
									push_warning(thd, Sql_condition::WARN_LEVEL_NOTE, 0, g->Message);
								} // endif w

								break;
							case TYPE_DOUBLE:
								// Some data sources do not count dec in length (prec)
								prec += (dec + 2);        // To be safe
								break;
							case TYPE_DECIM:
								prec= len;
								break;
							default:
								dec= 0;
						} // endswitch typ

					} else
#endif   // ODBC_SUPPORT
#if defined(JAVA_SUPPORT)
						if (ttp == TAB_JDBC) {
							int  plgtyp;

							// typ must be PLG type, not SQL type
							if (!(plgtyp= TranslateJDBCType(typ, tn, dec, prec, v))) {
								if (GetTypeConv() == TPC_SKIP) {
									// Skip this column
									sprintf(g->Message, "Column %s skipped (unsupported type %d)",
										cnm, typ);
									push_warning(thd, Sql_condition::WARN_LEVEL_WARN, 0, g->Message);
									continue;
								} else {
									sprintf(g->Message, "Unsupported SQL type %d", typ);
									rc= HA_ERR_INTERNAL_ERROR;
									goto err;
								} // endif type_conv

							} else
								typ= plgtyp;

							switch (typ) {
								case TYPE_DOUBLE:
								case TYPE_DECIM:
									// Some data sources do not count dec in length (prec)
									prec += (dec + 2);        // To be safe
									break;
								default:
									dec= 0;
							} // endswitch typ

						} else
#endif   // ODBC_SUPPORT
							// Make the arguments as required by add_fields
							if (typ == TYPE_DOUBLE)
								prec= len;

						if (typ == TYPE_DATE)
							prec= 0;

						// Now add the field
						if (add_field(&sql, cnm, typ, prec, dec, key, tm, rem, dft, xtra,
							fmt, 0, dbf, v))
							rc= HA_ERR_OUT_OF_MEM;
				} // endfor i

			} // endif fnc

			if (!rc)
				rc= init_table_share(thd, table_s, create_info, &sql);

			//g->jump_level--;
			//PopUser(xp);
			//return rc;
		} else {
			rc= HA_ERR_UNSUPPORTED;
		} // endif ok

	} catch (int n) {
		if (trace(1))
			htrc("Exception %d: %s\n", n, g->Message);
		rc= HA_ERR_INTERNAL_ERROR;
	} catch (const char *msg) {
		strcpy(g->Message, msg);
		rc= HA_ERR_INTERNAL_ERROR;
	} // end catch

 err:
  if (rc)
    my_message(ER_UNKNOWN_ERROR, g->Message, MYF(0));

	PopUser(xp);
	return rc;
} // end of connect_assisted_discovery

/**
  Get the database name from a qualified table name.
*/
char *ha_connect::GetDBfromName(const char *name)
{
  char *db, dbname[128], tbname[128];

  if (filename_to_dbname_and_tablename(name, dbname, sizeof(dbname),
                                             tbname, sizeof(tbname)))
    *dbname= 0;

  if (*dbname) {
    assert(xp && xp->g);
    db= (char*)PlugSubAlloc(xp->g, NULL, strlen(dbname + 1));
    strcpy(db, dbname);
  } else
    db= NULL;

  return db;
} // end of GetDBfromName


/**
  @brief
  create() is called to create a database. The variable name will have the name
  of the table.

  @details
  When create() is called you do not need to worry about
  opening the table. Also, the .frm file will have already been
  created so adjusting create_info is not necessary. You can overwrite
  the .frm file at this point if you wish to change the table
  definition, but there are no methods currently provided for doing
  so.

  Called from handle.cc by ha_create_table().

  @note
  Currently we do some checking on the create definitions and stop
  creating if an error is found. We wish we could change the table
  definition such as providing a default table type. However, as said
  above, there are no method to do so.

  @see
  ha_create_table() in handle.cc
*/

int ha_connect::create(const char *name, TABLE *table_arg,
                       HA_CREATE_INFO *create_info)
{
  int     rc= RC_OK;
  bool    dbf, inward;
  Field* *field;
  Field  *fp;
  TABTYPE type;
  TABLE  *st= table;                       // Probably unuseful
  THD    *thd= ha_thd();
<<<<<<< HEAD
  LEX_CSTRING cnc= table_arg->s->connect_string;
=======
  LEX_CSTRING cnc = table_arg->s->connect_string;
>>>>>>> a1454426
#if defined(WITH_PARTITION_STORAGE_ENGINE)
  partition_info *part_info= table_arg->part_info;
#else		// !WITH_PARTITION_STORAGE_ENGINE
#define part_info 0
#endif  // !WITH_PARTITION_STORAGE_ENGINE
  xp= GetUser(thd, xp);
  PGLOBAL g= xp->g;

  DBUG_ENTER("ha_connect::create");
  /*
    This assignment fixes test failures if some
    "ALTER TABLE t1 ADD KEY(a)" query exits on ER_ACCESS_DENIED_ERROR
    (e.g. on missing FILE_ACL). All following "CREATE TABLE" failed with
    "ERROR 1105: CONNECT index modification should be in-place"
    TODO: check with Olivier.
  */
  g->Xchk= NULL;
  int  sqlcom= thd_sql_command(table_arg->in_use);
  PTOS options= GetTableOptionStruct(table_arg->s);

  table= table_arg;         // Used by called functions

  if (trace(1))
    htrc("create: this=%p thd=%p xp=%p g=%p sqlcom=%d name=%s\n",
           this, thd, xp, g, sqlcom, GetTableName());

  // CONNECT engine specific table options:
  DBUG_ASSERT(options);
  type= GetTypeID(options->type);

  // Check table type
  if (type == TAB_UNDEF) {
    options->type= (options->srcdef)  ? "MYSQL" :
                   (options->tabname) ? "PROXY" : "DOS";
    type= GetTypeID(options->type);
    sprintf(g->Message, "No table_type. Will be set to %s", options->type);

    if (sqlcom == SQLCOM_CREATE_TABLE)
      push_warning(thd, Sql_condition::WARN_LEVEL_WARN, 0, g->Message);

  } else if (type == TAB_NIY) {
    sprintf(g->Message, "Unsupported table type %s", options->type);
    my_message(ER_UNKNOWN_ERROR, g->Message, MYF(0));
    DBUG_RETURN(HA_ERR_INTERNAL_ERROR);
  } // endif ttp

  if (check_privileges(thd, options, GetDBfromName(name)))
    DBUG_RETURN(HA_ERR_INTERNAL_ERROR);

  inward= IsFileType(type) && !options->filename &&
		     (type != TAB_JSON || !cnc.length);

  if (options->data_charset) {
    const CHARSET_INFO *data_charset;

    if (!(data_charset= get_charset_by_csname(options->data_charset,
                                              MY_CS_PRIMARY, MYF(0)))) {
      my_error(ER_UNKNOWN_CHARACTER_SET, MYF(0), options->data_charset);
      DBUG_RETURN(HA_ERR_INTERNAL_ERROR);
      } // endif charset

    if (type == TAB_XML && data_charset != &my_charset_utf8_general_ci) {
      my_printf_error(ER_UNKNOWN_ERROR,
                      "DATA_CHARSET='%s' is not supported for TABLE_TYPE=XML",
                        MYF(0), options->data_charset);
      DBUG_RETURN(HA_ERR_INTERNAL_ERROR);
      } // endif utf8

    } // endif charset

  if (!g) {
    rc= HA_ERR_INTERNAL_ERROR;
    DBUG_RETURN(rc);
  } else
    dbf= (GetTypeID(options->type) == TAB_DBF && !options->catfunc);

  // Can be null in ALTER TABLE
  if (create_info->alias.str)
    // Check whether a table is defined on itself
    switch (type) {
      case TAB_PRX:
      case TAB_XCL:
      case TAB_PIVOT:
      case TAB_OCCUR:
        if (options->srcdef) {
          strcpy(g->Message, "Cannot check looping reference");
          push_warning(thd, Sql_condition::WARN_LEVEL_WARN, 0, g->Message);
        } else if (options->tabname) {
          if (!stricmp(options->tabname, create_info->alias.str) &&
             (!options->dbname || 
              !stricmp(options->dbname, table_arg->s->db.str))) {
            sprintf(g->Message, "A %s table cannot refer to itself",
                                options->type);
            my_message(ER_UNKNOWN_ERROR, g->Message, MYF(0));
            DBUG_RETURN(HA_ERR_INTERNAL_ERROR);
            } // endif tab

        } else {
          strcpy(g->Message, "Missing object table name or definition");
          my_message(ER_UNKNOWN_ERROR, g->Message, MYF(0));
          DBUG_RETURN(HA_ERR_INTERNAL_ERROR);
        } // endif tabname

				// fall through
      case TAB_MYSQL:
        if (!part_info)
       {const char *src= options->srcdef;
				PCSZ host, db, tab= options->tabname;
        int  port;

        host= GetListOption(g, "host", options->oplist, NULL);
        db= GetStringOption("database", NULL);
        port= atoi(GetListOption(g, "port", options->oplist, "0"));

        if (create_info->connect_string.str &&
            create_info->connect_string.length) {
          char   *dsn= strz(g, create_info->connect_string);
          PMYDEF  mydef= new(g) MYSQLDEF();

          mydef->SetName(create_info->alias.str);

          if (!mydef->ParseURL(g, dsn, false)) {
            if (mydef->GetHostname())
              host= mydef->GetHostname();

						if (mydef->GetTabschema())
							db= mydef->GetTabschema();

            if (mydef->GetTabname())
              tab= mydef->GetTabname();

            if (mydef->GetPortnumber())
              port= mydef->GetPortnumber();

          } else {
            my_message(ER_UNKNOWN_ERROR, g->Message, MYF(0));
            DBUG_RETURN(HA_ERR_INTERNAL_ERROR);
          } // endif ParseURL

          } // endif connect_string

        if (CheckSelf(g, table_arg->s, host, db, tab, src, port)) {
          my_message(ER_UNKNOWN_ERROR, g->Message, MYF(0));
          DBUG_RETURN(HA_ERR_INTERNAL_ERROR);
          } // endif CheckSelf

       } break;
      default: /* do nothing */;
        break;
     } // endswitch ttp

  if (type == TAB_XML) {
    bool dom;                  // True: MS-DOM, False libxml2
		PCSZ xsup= GetListOption(g, "Xmlsup", options->oplist, "*");

    // Note that if no support is specified, the default is MS-DOM
    // on Windows and libxml2 otherwise
    switch (toupper(*xsup)) {
      case '*':
#if defined(__WIN__)
        dom= true;
#else   // !__WIN__
        dom= false;
#endif  // !__WIN__
        break;
      case 'M':
      case 'D':
        dom= true;
        break;
      default:
        dom= false;
        break;
      } // endswitch xsup

#if !defined(DOMDOC_SUPPORT)
    if (dom) {
      strcpy(g->Message, "MS-DOM not supported by this version");
      xsup= NULL;
      } // endif DomDoc
#endif   // !DOMDOC_SUPPORT

#if !defined(LIBXML2_SUPPORT)
    if (!dom) {
      strcpy(g->Message, "libxml2 not supported by this version");
      xsup= NULL;
      } // endif Libxml2
#endif   // !LIBXML2_SUPPORT

    if (!xsup) {
      my_message(ER_UNKNOWN_ERROR, g->Message, MYF(0));
      rc= HA_ERR_INTERNAL_ERROR;
      DBUG_RETURN(rc);
      } // endif xsup

    } // endif type

  if (type == TAB_JSON) {
    int pretty= atoi(GetListOption(g, "Pretty", options->oplist, "2"));

    if (!options->lrecl && pretty != 2) {
      sprintf(g->Message, "LRECL must be specified for pretty=%d", pretty);
      my_message(ER_UNKNOWN_ERROR, g->Message, MYF(0));
      rc= HA_ERR_INTERNAL_ERROR;
      DBUG_RETURN(rc);
      } // endif lrecl

    } // endif type	JSON

	if (type == TAB_CSV) {
		const char *sep= options->separator;

		if (sep && strlen(sep) > 1) {
			sprintf(g->Message, "Invalid separator %s", sep);
			my_message(ER_UNKNOWN_ERROR, g->Message, MYF(0));
			rc= HA_ERR_INTERNAL_ERROR;
			DBUG_RETURN(rc);
		} // endif sep

	} // endif type	CSV

  // Check column types
  for (field= table_arg->field; *field; field++) {
    fp= *field;

    if (fp->vcol_info && !fp->stored_in_db)
      continue;            // This is a virtual column

    if (fp->flags & AUTO_INCREMENT_FLAG) {
      strcpy(g->Message, "Auto_increment is not supported yet");
      my_message(ER_UNKNOWN_ERROR, g->Message, MYF(0));
      rc= HA_ERR_INTERNAL_ERROR;
      DBUG_RETURN(rc);
      } // endif flags

    if (fp->flags & (BLOB_FLAG | ENUM_FLAG | SET_FLAG)) {
      sprintf(g->Message, "Unsupported type for column %s",
                          fp->field_name.str);
      my_message(ER_UNKNOWN_ERROR, g->Message, MYF(0));
      rc= HA_ERR_INTERNAL_ERROR;
      DBUG_RETURN(rc);
      } // endif flags

    if (type == TAB_VIR)
      if (!fp->option_struct || !fp->option_struct->special) {
        strcpy(g->Message, "Virtual tables accept only special or virtual columns");
        my_message(ER_UNKNOWN_ERROR, g->Message, MYF(0));
        rc= HA_ERR_INTERNAL_ERROR;
        DBUG_RETURN(rc);
        } // endif special
      
    switch (fp->type()) {
      case MYSQL_TYPE_SHORT:
      case MYSQL_TYPE_LONG:
      case MYSQL_TYPE_FLOAT:
      case MYSQL_TYPE_DOUBLE:
      case MYSQL_TYPE_TIMESTAMP:
      case MYSQL_TYPE_DATE:
      case MYSQL_TYPE_TIME:
      case MYSQL_TYPE_DATETIME:
      case MYSQL_TYPE_YEAR:
      case MYSQL_TYPE_NEWDATE:
      case MYSQL_TYPE_LONGLONG:
      case MYSQL_TYPE_TINY:
      case MYSQL_TYPE_DECIMAL:
      case MYSQL_TYPE_NEWDECIMAL:
      case MYSQL_TYPE_INT24:
        break;                     // Ok
      case MYSQL_TYPE_VARCHAR:
      case MYSQL_TYPE_VAR_STRING:
      case MYSQL_TYPE_STRING:
#if 0
        if (!fp->field_length) {
          sprintf(g->Message, "Unsupported 0 length for column %s",
                              fp->field_name.str);
          rc= HA_ERR_INTERNAL_ERROR;
          my_printf_error(ER_UNKNOWN_ERROR,
                          "Unsupported 0 length for column %s",
                          MYF(0), fp->field_name.str);
          DBUG_RETURN(rc);
          } // endif fp
#endif // 0
        break;                     // To be checked
      case MYSQL_TYPE_BIT:
      case MYSQL_TYPE_NULL:
      case MYSQL_TYPE_ENUM:
      case MYSQL_TYPE_SET:
      case MYSQL_TYPE_TINY_BLOB:
      case MYSQL_TYPE_MEDIUM_BLOB:
      case MYSQL_TYPE_LONG_BLOB:
      case MYSQL_TYPE_BLOB:
      case MYSQL_TYPE_GEOMETRY:
      default:
//      fprintf(stderr, "Unsupported type column %s\n", fp->field_name.str);
        sprintf(g->Message, "Unsupported type for column %s",
                            fp->field_name.str);
        rc= HA_ERR_INTERNAL_ERROR;
        my_printf_error(ER_UNKNOWN_ERROR, "Unsupported type for column %s",
                        MYF(0), fp->field_name.str);
        DBUG_RETURN(rc);
        break;
      } // endswitch type

    if ((fp)->real_maybe_null() && !IsTypeNullable(type)) {
      my_printf_error(ER_UNKNOWN_ERROR,
                      "Table type %s does not support nullable columns",
                      MYF(0), options->type);
      DBUG_RETURN(HA_ERR_UNSUPPORTED);
      } // endif !nullable

    if (dbf) {
      bool b= false;

      if ((b= fp->field_name.length > 10))
        sprintf(g->Message, "DBF: Column name '%s' is too long (max=10)",
                            fp->field_name.str);
      else if ((b= fp->field_length > 255))
        sprintf(g->Message, "DBF: Column length too big for '%s' (max=255)",
                            fp->field_name.str);

      if (b) {
        my_message(ER_UNKNOWN_ERROR, g->Message, MYF(0));
        rc= HA_ERR_INTERNAL_ERROR;
        DBUG_RETURN(rc);
        } // endif b

      } // endif dbf

    } // endfor field

  if ((sqlcom == SQLCOM_CREATE_TABLE || *GetTableName() == '#') && inward) {
    // The file name is not specified, create a default file in
    // the database directory named table_name.table_type.
    // (temporarily not done for XML because a void file causes
    // the XML parsers to report an error on the first Insert)
    char buf[_MAX_PATH], fn[_MAX_PATH], dbpath[_MAX_PATH], lwt[12];
    int  h;

    // Check for incompatible options
    if (options->sepindex) {
      my_message(ER_UNKNOWN_ERROR,
            "SEPINDEX is incompatible with unspecified file name", MYF(0));
      DBUG_RETURN(HA_ERR_UNSUPPORTED);
		} else if (GetTypeID(options->type) == TAB_VEC) {
			if (!table->s->max_rows || options->split) {
				my_printf_error(ER_UNKNOWN_ERROR,
					"%s tables whose file name is unspecified cannot be split",
					MYF(0), options->type);
				DBUG_RETURN(HA_ERR_UNSUPPORTED);
			} else if (options->header == 2) {
				my_printf_error(ER_UNKNOWN_ERROR,
					"header=2 is not allowed for %s tables whose file name is unspecified",
					MYF(0), options->type);
				DBUG_RETURN(HA_ERR_UNSUPPORTED);
			} // endif's

		} else if (options->zipped) {
			my_message(ER_UNKNOWN_ERROR,
				"ZIPPED is incompatible with unspecified file name", MYF(0));
			DBUG_RETURN(HA_ERR_UNSUPPORTED);
		}	// endif's options

    // Fold type to lower case
    for (int i= 0; i < 12; i++)
      if (!options->type[i]) {
        lwt[i]= 0;
        break;
      } else
        lwt[i]= tolower(options->type[i]);

    if (part_info) {
      char *p;

      strcpy(dbpath, name);
      p= strrchr(dbpath, slash);
      strncpy(partname, ++p, sizeof(partname) - 1);
      strcat(strcat(strcpy(buf, p), "."), lwt);
      *p= 0;
    } else {
      strcat(strcat(strcpy(buf, GetTableName()), "."), lwt);
      sprintf(g->Message, "No file name. Table will use %s", buf);
  
      if (sqlcom == SQLCOM_CREATE_TABLE)
        push_warning(thd, Sql_condition::WARN_LEVEL_WARN, 0, g->Message);
  
      strcat(strcat(strcpy(dbpath, "./"), table->s->db.str), "/");
    } // endif part_info

    PlugSetPath(fn, buf, dbpath);

    if ((h= ::open(fn, O_CREAT | O_EXCL, 0666)) == -1) {
      if (errno == EEXIST)
        sprintf(g->Message, "Default file %s already exists", fn);
      else
        sprintf(g->Message, "Error %d creating file %s", errno, fn);

      push_warning(thd, Sql_condition::WARN_LEVEL_WARN, 0, g->Message);
    } else
      ::close(h);
    
    if ((type == TAB_FMT || options->readonly) && sqlcom == SQLCOM_CREATE_TABLE)
      push_warning(thd, Sql_condition::WARN_LEVEL_WARN, 0,
        "Congratulation, you just created a read-only void table!");

    } // endif sqlcom

  if (trace(1))
    htrc("xchk=%p createas=%d\n", g->Xchk, g->Createas);

#if defined(ZIP_SUPPORT)
	if (options->zipped) {
#if defined(ZIP_SUPPORT)
		// Check whether the zip entry must be made from a file
		PCSZ fn= GetListOption(g, "Load", options->oplist, NULL);

		if (fn) {
			char zbuf[_MAX_PATH], buf[_MAX_PATH], dbpath[_MAX_PATH];
			PCSZ entry= GetListOption(g, "Entry", options->oplist, NULL);
			PCSZ a= GetListOption(g, "Append", options->oplist, "NO");
			bool append= *a == '1' || *a == 'Y' || *a == 'y' || !stricmp(a, "ON");
			PCSZ m= GetListOption(g, "Mulentries", options->oplist, "NO");
			bool mul= *m == '1' || *m == 'Y' || *m == 'y' || !stricmp(m, "ON");

			if (!entry && !mul) {
				my_message(ER_UNKNOWN_ERROR, "Missing entry name", MYF(0));
				DBUG_RETURN(HA_ERR_INTERNAL_ERROR);
			}	// endif entry

			strcat(strcat(strcpy(dbpath, "./"), table->s->db.str), "/");
			PlugSetPath(zbuf, options->filename, dbpath);
			PlugSetPath(buf, fn, dbpath);

			if (ZipLoadFile(g, zbuf, buf, entry, append, mul)) {
				my_message(ER_UNKNOWN_ERROR, g->Message, MYF(0));
				DBUG_RETURN(HA_ERR_INTERNAL_ERROR);
			}	// endif LoadFile

		}	// endif fn
#else   // !ZIP_SUPPORT
		my_message(ER_UNKNOWN_ERROR, "Option ZIP not supported", MYF(0));
		DBUG_RETURN(HA_ERR_INTERNAL_ERROR);
#endif  // !ZIP_SUPPORT
	}	// endif zipped
#endif   // ZIP_SUPPORT

  // To check whether indexes have to be made or remade
  if (!g->Xchk) {
    PIXDEF xdp;

    // We should be in CREATE TABLE, ALTER_TABLE or CREATE INDEX
    if (!(sqlcom == SQLCOM_CREATE_TABLE || sqlcom == SQLCOM_ALTER_TABLE ||
          sqlcom == SQLCOM_CREATE_INDEX || sqlcom == SQLCOM_DROP_INDEX))  
//         (sqlcom == SQLCOM_CREATE_INDEX && part_info) ||  
//         (sqlcom == SQLCOM_DROP_INDEX && part_info)))  
      push_warning(thd, Sql_condition::WARN_LEVEL_WARN, 0,
        "Unexpected command in create, please contact CONNECT team");

    if (part_info && !inward)
      strncpy(partname, decode(g, strrchr(name, '#') + 1), sizeof(partname) - 1);
//    strcpy(partname, part_info->curr_part_elem->partition_name);

    if (g->Alchecked == 0 &&
        (!IsFileType(type) || FileExists(options->filename, false))) {
      if (part_info) {
        sprintf(g->Message, "Data repartition in %s is unchecked", partname); 
        push_warning(thd, Sql_condition::WARN_LEVEL_WARN, 0, g->Message);
      } else if (sqlcom == SQLCOM_ALTER_TABLE) {
        // This is an ALTER to CONNECT from another engine.
        // It cannot be accepted because the table data would be modified
        // except when the target file does not exist.
        strcpy(g->Message, "Operation denied. Table data would be modified.");
        my_message(ER_UNKNOWN_ERROR, g->Message, MYF(0));
        DBUG_RETURN(HA_ERR_INTERNAL_ERROR);
      } // endif part_info

      } // endif outward

    // Get the index definitions
    if ((xdp= GetIndexInfo()) || sqlcom == SQLCOM_DROP_INDEX) {
      if (options->multiple) {
        strcpy(g->Message, "Multiple tables are not indexable");
        my_message(ER_UNKNOWN_ERROR, g->Message, MYF(0));
        rc= HA_ERR_UNSUPPORTED;
      } else if (options->compressed) {
        strcpy(g->Message, "Compressed tables are not indexable");
        my_message(ER_UNKNOWN_ERROR, g->Message, MYF(0));
        rc= HA_ERR_UNSUPPORTED;
      } else if (GetIndexType(type) == 1) {
        PDBUSER dup= PlgGetUser(g);
        PCATLG  cat= (dup) ? dup->Catalog : NULL;

				if (SetDataPath(g, table_arg->s->db.str)) {
					my_message(ER_UNKNOWN_ERROR, g->Message, MYF(0));
					rc= HA_ERR_INTERNAL_ERROR;
				} else if (cat) {
          if (part_info)
            strncpy(partname, 
                    decode(g, strrchr(name, (inward ? slash : '#')) + 1),
										sizeof(partname) - 1);

          if ((rc= optimize(table->in_use, NULL))) {
            htrc("Create rc=%d %s\n", rc, g->Message);
            my_message(ER_UNKNOWN_ERROR, g->Message, MYF(0));
            rc= HA_ERR_INTERNAL_ERROR;
          } else
            CloseTable(g);

          } // endif cat
    
      } else if (GetIndexType(type) == 3) {
        if (CheckVirtualIndex(table_arg->s)) {
          my_message(ER_UNKNOWN_ERROR, g->Message, MYF(0));
          rc= HA_ERR_UNSUPPORTED;
          } // endif Check

      } else if (!GetIndexType(type)) {
        sprintf(g->Message, "Table type %s is not indexable", options->type);
        my_message(ER_UNKNOWN_ERROR, g->Message, MYF(0));
        rc= HA_ERR_UNSUPPORTED;
      } // endif index type

      } // endif xdp

  } else {
    // This should not happen anymore with indexing new way
    my_message(ER_UNKNOWN_ERROR,
               "CONNECT index modification should be in-place", MYF(0));
    DBUG_RETURN(HA_ERR_UNSUPPORTED);
  } // endif Xchk

  table= st;
  DBUG_RETURN(rc);
} // end of create

/**
  Used to check whether a file based outward table can be populated by
  an ALTER TABLE command. The conditions are:
  - file does not exist or is void
  - user has file privilege
*/
bool ha_connect::FileExists(const char *fn, bool bf)
{
  if (!fn || !*fn)
    return false;
  else if (IsPartitioned() && bf)
    return true;

  if (table) {
    const char *s;
		char  tfn[_MAX_PATH], filename[_MAX_PATH], path[_MAX_PATH];
		bool  b= false;
    int   n;
    struct stat info;

#if defined(__WIN__)
    s= "\\";
#else   // !__WIN__
    s= "/";
#endif  // !__WIN__
    if (IsPartitioned()) {
      sprintf(tfn, fn, GetPartName());

      // This is to avoid an initialization error raised by the
      // test on check_table_flags made in ha_partition::open
      // that can fail if some partition files are empty.
      b= true;
    } else
      strcpy(tfn, fn);

    strcat(strcat(strcat(strcpy(path, "."), s), table->s->db.str), s);
    PlugSetPath(filename, tfn, path);
    n= stat(filename, &info);

    if (n < 0) {
      if (errno != ENOENT) {
        char buf[_MAX_PATH + 20];

        sprintf(buf, "Error %d for file %s", errno, filename);
        push_warning(table->in_use, Sql_condition::WARN_LEVEL_WARN, 0, buf);
        return true;
      } else
        return false;

    } else
      return (info.st_size || b) ? true : false;

    } // endif table

  return true;
} // end of FileExists

// Called by SameString and NoFieldOptionChange
bool ha_connect::CheckString(PCSZ str1, PCSZ str2)
{
  bool  b1= (!str1 || !*str1), b2= (!str2 || !*str2);

  if (b1 && b2)
    return true;
  else if ((b1 && !b2) || (!b1 && b2) || stricmp(str1, str2))
    return false;

  return true;
} // end of CheckString

/**
  check whether a string option have changed
  */
bool ha_connect::SameString(TABLE *tab, PCSZ opn)
{
  PCSZ str1, str2;

  tshp= tab->s;                 // The altered table
  str1= GetStringOption(opn);
  tshp= NULL;
  str2= GetStringOption(opn);
  return CheckString(str1, str2);
} // end of SameString

/**
  check whether a Boolean option have changed
  */
bool ha_connect::SameBool(TABLE *tab, PCSZ opn)
{
  bool b1, b2;

  tshp= tab->s;                 // The altered table
  b1= GetBooleanOption(opn, false);
  tshp= NULL;
  b2= GetBooleanOption(opn, false);
  return (b1 == b2);
} // end of SameBool

/**
  check whether an integer option have changed
  */
bool ha_connect::SameInt(TABLE *tab, PCSZ opn)
{
  int i1, i2;

  tshp= tab->s;                 // The altered table
  i1= GetIntegerOption(opn);
  tshp= NULL;
  i2= GetIntegerOption(opn);

  if (!stricmp(opn, "lrecl"))
    return (i1 == i2 || !i1 || !i2);
  else if (!stricmp(opn, "ending"))
    return (i1 == i2 || i1 <= 0 || i2 <= 0);
  else
    return (i1 == i2);

} // end of SameInt

/**
  check whether a field option have changed
  */
bool ha_connect::NoFieldOptionChange(TABLE *tab)
{
  bool rc= true;
  ha_field_option_struct *fop1, *fop2;
  Field* *fld1= table->s->field;
  Field* *fld2= tab->s->field;

  for (; rc && *fld1 && *fld2; fld1++, fld2++) {
    fop1= (*fld1)->option_struct;
    fop2= (*fld2)->option_struct;

    rc= (fop1->offset == fop2->offset &&
         fop1->fldlen == fop2->fldlen &&
         CheckString(fop1->dateformat, fop2->dateformat) &&
         CheckString(fop1->fieldformat, fop2->fieldformat) &&
         CheckString(fop1->special, fop2->special));
    } // endfor fld

  return rc;
} // end of NoFieldOptionChange

 /**
    Check if a storage engine supports a particular alter table in-place

    @param    altered_table     TABLE object for new version of table.
    @param    ha_alter_info     Structure describing changes to be done
                                by ALTER TABLE and holding data used
                                during in-place alter.

    @retval   HA_ALTER_ERROR                  Unexpected error.
    @retval   HA_ALTER_INPLACE_NOT_SUPPORTED  Not supported, must use copy.
    @retval   HA_ALTER_INPLACE_EXCLUSIVE_LOCK Supported, but requires X lock.
    @retval   HA_ALTER_INPLACE_COPY_LOCK
                                              Supported, but requires SNW lock
                                              during main phase. Prepare phase
                                              requires X lock.
    @retval   HA_ALTER_INPLACE_SHARED_LOCK    Supported, but requires SNW lock.
    @retval   HA_ALTER_INPLACE_COPY_NO_LOCK
                                              Supported, concurrent reads/writes
                                              allowed. However, prepare phase
                                              requires X lock.
    @retval   HA_ALTER_INPLACE_NO_LOCK        Supported, concurrent
                                              reads/writes allowed.

    @note The default implementation uses the old in-place ALTER API
    to determine if the storage engine supports in-place ALTER or not.

    @note Called without holding thr_lock.c lock.
 */
enum_alter_inplace_result
ha_connect::check_if_supported_inplace_alter(TABLE *altered_table,
                                Alter_inplace_info *ha_alter_info)
{
  DBUG_ENTER("check_if_supported_alter");

  bool            idx= false, outward= false;
  THD            *thd= ha_thd();
  int             sqlcom= thd_sql_command(thd);
  TABTYPE         newtyp, type= TAB_UNDEF;
  HA_CREATE_INFO *create_info= ha_alter_info->create_info;
  PTOS            newopt, oldopt;
  xp= GetUser(thd, xp);
  PGLOBAL         g= xp->g;

  if (!g || !table) {
    my_message(ER_UNKNOWN_ERROR, "Cannot check ALTER operations", MYF(0));
    DBUG_RETURN(HA_ALTER_ERROR);
    } // endif Xchk

  newopt= altered_table->s->option_struct;
  oldopt= table->s->option_struct;

  // If this is the start of a new query, cleanup the previous one
  if (xp->CheckCleanup()) {
    tdbp= NULL;
    valid_info= false;
    } // endif CheckCleanup

  g->Alchecked= 1;       // Tested in create
  g->Xchk= NULL;
  type= GetRealType(oldopt);
  newtyp= GetRealType(newopt);

  // No copy algorithm for outward tables
  outward= (!IsFileType(type) || (oldopt->filename && *oldopt->filename));

  // Index operations
  alter_table_operations index_operations=
    ALTER_ADD_INDEX |
    ALTER_DROP_INDEX |
    ALTER_ADD_NON_UNIQUE_NON_PRIM_INDEX |
    ALTER_DROP_NON_UNIQUE_NON_PRIM_INDEX |
    ALTER_ADD_UNIQUE_INDEX |
    ALTER_DROP_UNIQUE_INDEX |
    ALTER_ADD_PK_INDEX |
    ALTER_DROP_PK_INDEX;

  alter_table_operations inplace_offline_operations=
    ALTER_COLUMN_EQUAL_PACK_LENGTH |
    ALTER_COLUMN_NAME |
    ALTER_COLUMN_DEFAULT |
    ALTER_CHANGE_CREATE_OPTION |
    ALTER_RENAME |
    ALTER_PARTITIONED | index_operations;

  if (ha_alter_info->handler_flags & index_operations ||
      !SameString(altered_table, "optname") ||
      !SameBool(altered_table, "sepindex")) {
    if (newopt->multiple) {
      strcpy(g->Message, "Multiple tables are not indexable");
      my_message(ER_UNKNOWN_ERROR, g->Message, MYF(0));
      DBUG_RETURN(HA_ALTER_ERROR);
    } else if (newopt->compressed) {
      strcpy(g->Message, "Compressed tables are not indexable");
      my_message(ER_UNKNOWN_ERROR, g->Message, MYF(0));
      DBUG_RETURN(HA_ALTER_ERROR);
    } else if (GetIndexType(type) == 1) {
      g->Xchk= new(g) XCHK;
      PCHK xcp= (PCHK)g->Xchk;
  
      xcp->oldpix= GetIndexInfo(table->s);
      xcp->newpix= GetIndexInfo(altered_table->s);
      xcp->oldsep= GetBooleanOption("sepindex", false);
      xcp->oldsep= xcp->SetName(g, GetStringOption("optname"));
      tshp= altered_table->s;
      xcp->newsep= GetBooleanOption("sepindex", false);
      xcp->newsep= xcp->SetName(g, GetStringOption("optname"));
      tshp= NULL;
  
      if (trace(1) && g->Xchk)
        htrc(
          "oldsep=%d newsep=%d oldopn=%s newopn=%s oldpix=%p newpix=%p\n",
                xcp->oldsep, xcp->newsep, 
                SVP(xcp->oldopn), SVP(xcp->newopn), 
                xcp->oldpix, xcp->newpix);
  
      if (sqlcom == SQLCOM_ALTER_TABLE)
        idx= true;
      else
        DBUG_RETURN(HA_ALTER_INPLACE_EXCLUSIVE_LOCK);

    } else if (GetIndexType(type) == 3) {
      if (CheckVirtualIndex(altered_table->s)) {
        my_message(ER_UNKNOWN_ERROR, g->Message, MYF(0));
        DBUG_RETURN(HA_ALTER_ERROR);
        } // endif Check

    } else if (!GetIndexType(type)) {
      sprintf(g->Message, "Table type %s is not indexable", oldopt->type);
      my_message(ER_UNKNOWN_ERROR, g->Message, MYF(0));
      DBUG_RETURN(HA_ALTER_ERROR);
    } // endif index type

    } // endif index operation

  if (!SameString(altered_table, "filename")) {
    if (!outward) {
      // Conversion to outward table is only allowed for file based
      // tables whose file does not exist.
      tshp= altered_table->s;
			PCSZ fn= GetStringOption("filename");
      tshp= NULL;

      if (FileExists(fn, false)) {
        strcpy(g->Message, "Operation denied. Table data would be lost.");
        my_message(ER_UNKNOWN_ERROR, g->Message, MYF(0));
        DBUG_RETURN(HA_ALTER_ERROR);
      } else
        goto fin;

    } else
      goto fin;

    } // endif filename

  /* Is there at least one operation that requires copy algorithm? */
  if (ha_alter_info->handler_flags & ~inplace_offline_operations)
    goto fin;

  /*
    ALTER TABLE tbl_name CONVERT TO CHARACTER SET .. and
    ALTER TABLE table_name DEFAULT CHARSET= .. most likely
    change column charsets and so not supported in-place through
    old API.

    Changing of PACK_KEYS, MAX_ROWS and ROW_FORMAT options were
    not supported as in-place operations in old API either.
  */
  if (create_info->used_fields & (HA_CREATE_USED_CHARSET |
                                  HA_CREATE_USED_DEFAULT_CHARSET |
                                  HA_CREATE_USED_PACK_KEYS |
                                  HA_CREATE_USED_MAX_ROWS) ||
      (table->s->row_type != create_info->row_type))
    goto fin;

#if 0
  uint table_changes= (ha_alter_info->handler_flags &
                       ALTER_COLUMN_EQUAL_PACK_LENGTH) ?
    IS_EQUAL_PACK_LENGTH : IS_EQUAL_YES;

  if (table->file->check_if_incompatible_data(create_info, table_changes)
      == COMPATIBLE_DATA_YES)
    DBUG_RETURN(HA_ALTER_INPLACE_EXCLUSIVE_LOCK);
#endif // 0

  // This was in check_if_incompatible_data
  if (NoFieldOptionChange(altered_table) &&
      type == newtyp &&
      SameInt(altered_table, "lrecl") &&
      SameInt(altered_table, "elements") &&
      SameInt(altered_table, "header") &&
      SameInt(altered_table, "quoted") &&
      SameInt(altered_table, "ending") &&
      SameInt(altered_table, "compressed"))
    DBUG_RETURN(HA_ALTER_INPLACE_EXCLUSIVE_LOCK);

fin:
  if (idx) {
    // Indexing is only supported inplace
    my_message(ER_ALTER_OPERATION_NOT_SUPPORTED,
      "Alter operations not supported together by CONNECT", MYF(0));
    DBUG_RETURN(HA_ALTER_ERROR);
  } else if (outward) {
    if (IsFileType(type))
      push_warning(thd, Sql_condition::WARN_LEVEL_WARN, 0,
        "This is an outward table, table data were not modified.");

    DBUG_RETURN(HA_ALTER_INPLACE_EXCLUSIVE_LOCK);
  } else
    DBUG_RETURN(HA_ALTER_INPLACE_NOT_SUPPORTED);

} // end of check_if_supported_inplace_alter


/**
  check_if_incompatible_data() called if ALTER TABLE can't detect otherwise
  if new and old definition are compatible

  @details If there are no other explicit signs like changed number of
  fields this function will be called by compare_tables()
  (sql/sql_tables.cc) to decide should we rewrite whole table or only .frm
  file.

  @note: This function is no more called by check_if_supported_inplace_alter
*/

bool ha_connect::check_if_incompatible_data(HA_CREATE_INFO *, uint)
{
  DBUG_ENTER("ha_connect::check_if_incompatible_data");
  // TO DO: really implement and check it.
  push_warning(ha_thd(), Sql_condition::WARN_LEVEL_WARN, 0,
      "Unexpected call to check_if_incompatible_data.");
  DBUG_RETURN(COMPATIBLE_DATA_NO);
} // end of check_if_incompatible_data

/****************************************************************************
 * CONNECT MRR implementation: use DS-MRR
   This is just copied from myisam
 ***************************************************************************/

int ha_connect::multi_range_read_init(RANGE_SEQ_IF *seq, void *seq_init_param,
                                     uint n_ranges, uint mode,
                                     HANDLER_BUFFER *buf)
{
  return ds_mrr.dsmrr_init(this, seq, seq_init_param, n_ranges, mode, buf);
} // end of multi_range_read_init

int ha_connect::multi_range_read_next(range_id_t *range_info)
{
  return ds_mrr.dsmrr_next(range_info);
} // end of multi_range_read_next

ha_rows ha_connect::multi_range_read_info_const(uint keyno, RANGE_SEQ_IF *seq,
                                               void *seq_init_param,
                                               uint n_ranges, uint *bufsz,
                                               uint *flags, Cost_estimate *cost)
{
  /*
    This call is here because there is no location where this->table would
    already be known.
    TODO: consider moving it into some per-query initialization call.
  */
  ds_mrr.init(this, table);

  // MMR is implemented for "local" file based tables only
  if (!IsFileType(GetRealType(GetTableOptionStruct())))
    *flags|= HA_MRR_USE_DEFAULT_IMPL;

  ha_rows rows= ds_mrr.dsmrr_info_const(keyno, seq, seq_init_param, n_ranges,
                                        bufsz, flags, cost);
  xp->g->Mrr= !(*flags & HA_MRR_USE_DEFAULT_IMPL);
  return rows;
} // end of multi_range_read_info_const

ha_rows ha_connect::multi_range_read_info(uint keyno, uint n_ranges, uint keys,
                                         uint key_parts, uint *bufsz,
                                         uint *flags, Cost_estimate *cost)
{
  ds_mrr.init(this, table);

  // MMR is implemented for "local" file based tables only
  if (!IsFileType(GetRealType(GetTableOptionStruct())))
    *flags|= HA_MRR_USE_DEFAULT_IMPL;

  ha_rows rows= ds_mrr.dsmrr_info(keyno, n_ranges, keys, key_parts, bufsz,
                                  flags, cost);
  xp->g->Mrr= !(*flags & HA_MRR_USE_DEFAULT_IMPL);
  return rows;
} // end of multi_range_read_info


int ha_connect::multi_range_read_explain_info(uint mrr_mode, char *str,
                                             size_t size)
{
  return ds_mrr.dsmrr_explain_info(mrr_mode, str, size);
} // end of multi_range_read_explain_info

/* CONNECT MRR implementation ends */

#if 0
// Does this make sens for CONNECT?
Item *ha_connect::idx_cond_push(uint keyno_arg, Item* idx_cond_arg)
{
  pushed_idx_cond_keyno= keyno_arg;
  pushed_idx_cond= idx_cond_arg;
  in_range_check_pushed_down= TRUE;
  if (active_index == pushed_idx_cond_keyno)
    mi_set_index_cond_func(file, handler_index_cond_check, this);
  return NULL;
}
#endif // 0


struct st_mysql_storage_engine connect_storage_engine=
{ MYSQL_HANDLERTON_INTERFACE_VERSION };

/***********************************************************************/
/*  CONNECT global variables definitions.                              */
/***********************************************************************/
#if defined(XMAP)
// Using file mapping for indexes if true
static MYSQL_SYSVAR_BOOL(indx_map, xmap, PLUGIN_VAR_RQCMDARG,
       "Using file mapping for indexes", NULL, NULL, 0);
#endif   // XMAP

#if defined(XMSG)
static MYSQL_SYSVAR_STR(errmsg_dir_path, msg_path,
//     PLUGIN_VAR_RQCMDARG | PLUGIN_VAR_MEMALLOC,
       PLUGIN_VAR_RQCMDARG | PLUGIN_VAR_READONLY,
       "Path to the directory where are the message files",
//     check_msg_path, update_msg_path,
       NULL, NULL,
       "../../../../storage/connect/");     // for testing
#endif   // XMSG

#if defined(JAVA_SUPPORT)
static MYSQL_SYSVAR_STR(jvm_path, JvmPath,
	PLUGIN_VAR_RQCMDARG | PLUGIN_VAR_MEMALLOC,
	"Path to the directory where is the JVM lib",
	//     check_jvm_path, update_jvm_path,
	NULL, NULL,	NULL);

static MYSQL_SYSVAR_STR(class_path, ClassPath,
	PLUGIN_VAR_RQCMDARG | PLUGIN_VAR_MEMALLOC,
	"Java class path",
	//     check_class_path, update_class_path,
	NULL, NULL, NULL);
#endif   // JAVA_SUPPORT


static struct st_mysql_sys_var* connect_system_variables[]= {
  MYSQL_SYSVAR(xtrace),
  MYSQL_SYSVAR(conv_size),
  MYSQL_SYSVAR(type_conv),
#if defined(XMAP)
  MYSQL_SYSVAR(indx_map),
#endif   // XMAP
  MYSQL_SYSVAR(work_size),
  MYSQL_SYSVAR(use_tempfile),
  MYSQL_SYSVAR(exact_info),
#if defined(XMSG) || defined(NEWMSG)
  MYSQL_SYSVAR(msg_lang),
#endif   // XMSG || NEWMSG
#if defined(XMSG)
  MYSQL_SYSVAR(errmsg_dir_path),
#endif   // XMSG
	MYSQL_SYSVAR(json_null),
  MYSQL_SYSVAR(json_grp_size),
#if defined(JAVA_SUPPORT)
	MYSQL_SYSVAR(jvm_path),
	MYSQL_SYSVAR(class_path),
	MYSQL_SYSVAR(java_wrapper),
#endif   // JAVA_SUPPORT
#if defined(JAVA_SUPPORT) || defined(CMGO_SUPPORT)
	MYSQL_SYSVAR(enable_mongo),
#endif   // JAVA_SUPPORT || CMGO_SUPPORT   
	MYSQL_SYSVAR(cond_push),
	NULL
};

maria_declare_plugin(connect)
{
  MYSQL_STORAGE_ENGINE_PLUGIN,
  &connect_storage_engine,
  "CONNECT",
  "Olivier Bertrand",
  "Management of External Data (SQL/NOSQL/MED), including many file formats",
  PLUGIN_LICENSE_GPL,
  connect_init_func,                            /* Plugin Init */
  connect_done_func,                            /* Plugin Deinit */
  0x0106,                                       /* version number (1.06) */
  NULL,                                         /* status variables */
  connect_system_variables,                     /* system variables */
  "1.06.0010",                                  /* string version */
	MariaDB_PLUGIN_MATURITY_STABLE                /* maturity */
}
maria_declare_plugin_end;<|MERGE_RESOLUTION|>--- conflicted
+++ resolved
@@ -11,11 +11,7 @@
 
   You should have received a copy of the GNU General Public License
   along with this program; if not, write to the Free Software
-<<<<<<< HEAD
   Foundation, Inc., 51 Franklin Street, Fifth Floor, Boston, MA 02110-1335 USA */
-=======
-	Foundation, Inc., 51 Franklin Street, Fifth Floor, Boston, MA 02110-1335 USA */
->>>>>>> a1454426
 
 /**
   @file ha_connect.cc
@@ -174,11 +170,7 @@
 #define JSONMAX      10             // JSON Default max grp size
 
 extern "C" {
-<<<<<<< HEAD
        char version[]= "Version 1.06.0010 August 22, 2019";
-=======
-       char version[]= "Version 1.06.0010 June 01, 2019";
->>>>>>> a1454426
 #if defined(__WIN__)
        char compver[]= "Version 1.06.0010 " __DATE__ " "  __TIME__;
        char slash= '\\';
@@ -265,11 +257,7 @@
 uint    GetWorkSize(void);
 void    SetWorkSize(uint);
 extern "C" const char *msglang(void);
-<<<<<<< HEAD
 static char *strz(PGLOBAL g, LEX_CSTRING &ls);
-=======
-
->>>>>>> a1454426
 static void PopUser(PCONNECT xp);
 static PCONNECT GetUser(THD *thd, PCONNECT xp);
 static PGLOBAL  GetPlug(THD *thd, PCONNECT& lxp);
@@ -598,15 +586,9 @@
 	HA_TOPTION_STRING("FILTER", filter),
 	HA_TOPTION_STRING("OPTION_LIST", oplist),
   HA_TOPTION_STRING("DATA_CHARSET", data_charset),
-<<<<<<< HEAD
-  HA_TOPTION_STRING("HTTP", http),
-  HA_TOPTION_STRING("URI", uri),
-  HA_TOPTION_NUMBER("LRECL", lrecl, 0, 0, INT_MAX32, 1),
-=======
 	HA_TOPTION_STRING("HTTP", http),
 	HA_TOPTION_STRING("URI", uri),
 	HA_TOPTION_NUMBER("LRECL", lrecl, 0, 0, INT_MAX32, 1),
->>>>>>> a1454426
   HA_TOPTION_NUMBER("BLOCK_SIZE", elements, 0, 0, INT_MAX32, 1),
 //HA_TOPTION_NUMBER("ESTIMATE", estimate, 0, 0, INT_MAX32, 1),
   HA_TOPTION_NUMBER("MULTIPLE", multiple, 0, 0, 3, 1),
@@ -1053,16 +1035,6 @@
 #if defined(REST_SUPPORT)
 		else if (pos->http)
 			switch (type) {
-<<<<<<< HEAD
-			case TAB_JSON:
-			case TAB_XML:
-			case TAB_CSV:
-				type= TAB_REST;
-				break;
-			case TAB_REST:
-				type= TAB_NIY;
-				break;
-=======
 				case TAB_JSON:
 				case TAB_XML:
 				case TAB_CSV:
@@ -1071,7 +1043,6 @@
 				case TAB_REST:
 					type = TAB_NIY;
 					break;
->>>>>>> a1454426
 			}	// endswitch type
 #endif   // REST_SUPPORT
 
@@ -1195,53 +1166,30 @@
 			while (n && key[n - 1] == ' ')
 				n--;
 
-<<<<<<< HEAD
-			key[n]=  0;
+			key[n]= 0;
 
 			while (*(++pv) == ' ');
 
-			n=  MY_MIN((pn ? pn - pv : strlen(pv)), sizeof(val) - 1);
-=======
-			key[n]= 0;
-
-			while (*(++pv) == ' ');
-
 			n= MY_MIN((pn ? pn - pv : strlen(pv)), sizeof(val) - 1);
->>>>>>> a1454426
 			memcpy(val, pv, n);
 
 			while (n && val[n - 1] == ' ')
 				n--;
 
-<<<<<<< HEAD
-			val[n]=  0;
-		} else {
-			n=  MY_MIN((pn ? pn - pk : strlen(pk)), sizeof(key) - 1);
-=======
 			val[n]= 0;
 		} else {
 			n= MY_MIN((pn ? pn - pk : strlen(pk)), sizeof(key) - 1);
->>>>>>> a1454426
 			memcpy(key, pk, n);
 
 			while (n && key[n - 1] == ' ')
 				n--;
 
-<<<<<<< HEAD
-			key[n]=  0;
-			val[0]=  0;
-		} // endif pv
-
-		if (!stricmp(opname, key)) {
-			opval=  PlugDup(g, val);
-=======
 			key[n]= 0;
 			val[0]= 0;
 		} // endif pv
 
 		if (!stricmp(opname, key)) {
 			opval= PlugDup(g, val);
->>>>>>> a1454426
 			break;
 		} else if (!pn)
 			break;
@@ -1289,23 +1237,13 @@
   else if (!stricmp(opname, "Colist"))
     opval= options->colist;
 	else if (!stricmp(opname, "Filter"))
-<<<<<<< HEAD
-		opval=  options->filter;
+		opval= options->filter;
 	else if (!stricmp(opname, "Data_charset"))
     opval= options->data_charset;
   else if (!stricmp(opname, "Http") || !stricmp(opname, "URL"))
     opval= options->http;
   else if (!stricmp(opname, "Uri"))
     opval= options->uri;
-=======
-		opval= options->filter;
-	else if (!stricmp(opname, "Data_charset"))
-    opval= options->data_charset;
-	else if (!stricmp(opname, "Http") || !stricmp(opname, "URL"))
-		opval = options->http;
-	else if (!stricmp(opname, "Uri"))
-		opval = options->uri;
->>>>>>> a1454426
 
   if (!opval && options->oplist)
     opval= GetListOption(g, opname, options->oplist);
@@ -1336,11 +1274,7 @@
   else if (!stricmp(opname, "Header"))
     opval= (options->header != 0);   // Is Boolean for some table types
 	else if (!stricmp(opname, "Zipped"))
-<<<<<<< HEAD
-		opval=  options->zipped;
-=======
 		opval= options->zipped;
->>>>>>> a1454426
 	else if (options->oplist)
     if ((pv= GetListOption(g, opname, options->oplist)))
       opval= (!*pv || *pv == 'y' || *pv == 'Y' || atoi(pv) != 0);
@@ -1434,13 +1368,8 @@
 
 	} else if (!stricmp(opname, "Query_String")) {
 //  This escapes everything and returns a wrong query 
-<<<<<<< HEAD
-//	opval=  thd_query_string(table->in_use)->str;
-		opval=  (PCSZ)PlugSubAlloc(xp->g, NULL, 
-=======
 //	opval= thd_query_string(table->in_use)->str;
 		opval= (PCSZ)PlugSubAlloc(xp->g, NULL, 
->>>>>>> a1454426
 			thd_query_string(table->in_use)->length + 1);
 		strcpy((char*)opval, thd_query_string(table->in_use)->str);
 //	sprintf((char*)opval, "%s", thd_query_string(table->in_use)->str);
@@ -1461,11 +1390,7 @@
              || !stricmp(opname, "filename")
 						 || !stricmp(opname, "optname")
 						 || !stricmp(opname, "entry")))
-<<<<<<< HEAD
-						 opval=  GetRealString(opval);
-=======
 						 opval= GetRealString(opval);
->>>>>>> a1454426
 
   if (!opval) {
     if (sdef && !strcmp(sdef, "*")) {
@@ -1594,11 +1519,7 @@
 void *ha_connect::GetColumnOption(PGLOBAL g, void *field, PCOLINFO pcf)
 {
   const char *cp;
-<<<<<<< HEAD
-  char   *chset, v=  0;
-=======
   char   *chset, v= 0;
->>>>>>> a1454426
   ha_field_option_struct *fop;
   Field*  fp;
   Field* *fldp;
@@ -1650,11 +1571,7 @@
     pcf->Fieldfmt= NULL;
   } // endif fop
 
-<<<<<<< HEAD
-  chset=  (char *)fp->charset()->name;
-=======
   chset= (char *)fp->charset()->name;
->>>>>>> a1454426
 
   switch (fp->type()) {
     case MYSQL_TYPE_BLOB:
@@ -2160,17 +2077,10 @@
 	} catch (int n) {
 		if (trace(1))
 			htrc("Exception %d: %s\n", n, g->Message);
-<<<<<<< HEAD
-		brc=  true;
-	} catch (const char *msg) {
-		strcpy(g->Message, msg);
-		brc=  true;
-=======
 		brc= true;
 	} catch (const char *msg) {
 		strcpy(g->Message, msg);
 		brc= true;
->>>>>>> a1454426
 	} // end catch
 
   return brc;
@@ -2297,15 +2207,9 @@
             rc= fp->store(p, strlen(p), charset, CHECK_FIELD_WARN);
             break;
 					case TYPE_BIN:
-<<<<<<< HEAD
-						p=  value->GetCharValue();
-						charset=  &my_charset_bin;
-						rc=  fp->store(p, strlen(p), charset, CHECK_FIELD_WARN);
-=======
 						p= value->GetCharValue();
 						charset= &my_charset_bin;
 						rc= fp->store(p, strlen(p), charset, CHECK_FIELD_WARN);
->>>>>>> a1454426
 						break;
           case TYPE_DOUBLE:
             rc= fp->store(value->GetFloatValue());
@@ -2554,11 +2458,7 @@
 	kfp= &table->key_info[active_index];
 	old_map= dbug_tmp_use_all_columns(table, table->write_set);
 
-<<<<<<< HEAD
-	for (i=  0; i <= 1; i++) {
-=======
 	for (i= 0; i <= 1; i++) {
->>>>>>> a1454426
 		if (ranges[i] == NULL)
 			continue;
 
@@ -2939,11 +2839,7 @@
 /***********************************************************************/
 PCFIL ha_connect::CheckCond(PGLOBAL g, PCFIL filp, const Item *cond)
 {
-<<<<<<< HEAD
-	AMT   tty=  filp->Type;
-=======
 	AMT   tty= filp->Type;
->>>>>>> a1454426
   char *body= filp->Body;
 	char *havg= filp->Having;
 	unsigned int i;
@@ -2960,11 +2856,7 @@
 
   if (cond->type() == COND::COND_ITEM) {
     char      *pb0, *pb1, *pb2, *ph0= 0, *ph1= 0, *ph2= 0;
-<<<<<<< HEAD
-		bool       bb=  false, bh=  false;
-=======
 		bool       bb= false, bh= false;
->>>>>>> a1454426
     Item_cond *cond_item= (Item_cond *)cond;
 
     if (x)
@@ -3023,21 +2915,13 @@
 
 				bb |= filp->Bd;
 				bh |= filp->Hv;
-<<<<<<< HEAD
-				filp->Bd=  filp->Hv=  false;
-=======
 				filp->Bd= filp->Hv= false;
->>>>>>> a1454426
       } else
         return NULL;
 
     if (bb)	{
       strcpy(pb1, ")");
-<<<<<<< HEAD
-			filp->Bd=  bb;
-=======
 			filp->Bd= bb;
->>>>>>> a1454426
 		} else
 			*pb0= 0;
 
@@ -4584,11 +4468,7 @@
     case TAB_XML:
     case TAB_INI:
     case TAB_VEC:
-<<<<<<< HEAD
-    case TAB_REST:
-=======
 		case TAB_REST:
->>>>>>> a1454426
     case TAB_JSON:
 			if (options->filename && *options->filename) {
 				if (!quick) {
@@ -4857,11 +4737,7 @@
 		} // endif Close
 
 		locked= 0;
-<<<<<<< HEAD
-		xmod= MODE_ANY;               // For info commands
-=======
 		xmod= MODE_ANY;              // For info commands
->>>>>>> a1454426
 		DBUG_RETURN(rc);
 	} // endif MODE_ANY
 
@@ -5640,11 +5516,7 @@
 	PCSZ     fncn= "?";
 	PCSZ     user, fn, db, host, pwd, sep, tbl, src;
 	PCSZ     col, ocl, rnk, pic, fcl, skc, zfn;
-<<<<<<< HEAD
-  char    *tab, *dsn, *shm, *dpath, *url; 
-=======
 	char    *tab, *dsn, *shm, *dpath, *url;
->>>>>>> a1454426
 #if defined(__WIN__)
 	PCSZ     nsp= NULL, cls= NULL;
 #endif   // __WIN__
@@ -5679,13 +5551,8 @@
   String   sql(buf, sizeof(buf), system_charset_info);
 
   sql.copy(STRING_WITH_LEN("CREATE TABLE whatever ("), system_charset_info);
-<<<<<<< HEAD
   user= host= pwd= tbl= src= col= ocl= pic= fcl= skc= rnk= zfn= NULL;
 	dsn= url= NULL;
-=======
-	user = host = pwd = tbl = src = col = ocl = pic = fcl = skc = rnk = zfn = NULL;
-	dsn = url = NULL;
->>>>>>> a1454426
 
   // Get the useful create options
   ttp= GetTypeID(topt->type);
@@ -5758,19 +5625,11 @@
 #if defined(REST_SUPPORT)
 		} else if (topt->http) {
 			switch (ttp) {
-<<<<<<< HEAD
-			case TAB_JSON:
-			case TAB_XML:
-			case TAB_CSV:
-				ttp= TAB_REST;
-				break;
-=======
 				case TAB_JSON:
 				case TAB_XML:
 				case TAB_CSV:
 					ttp = TAB_REST;
 					break;
->>>>>>> a1454426
 			}	// endswitch type
 #endif   // REST_SUPPORT
 		} // endif ttp
@@ -5966,19 +5825,11 @@
 				break;
 #endif   // JAVA_SUPPORT
 #if defined(REST_SUPPORT)
-<<<<<<< HEAD
       case TAB_REST:
         if (!topt->http)
           sprintf(g->Message, "Missing %s HTTP address", topt->type);
         else
           ok= true;
-=======
-			case TAB_REST:
-				if (!topt->http)
-					sprintf(g->Message, "Missing %s HTTP address", topt->type);
-				else
-					ok = true;
->>>>>>> a1454426
 
 				break;
 #endif   // REST_SUPPORT
@@ -6135,19 +5986,11 @@
 					break;
 #endif   // LIBXML2_SUPPORT  ||         DOMDOC_SUPPORT
 #if defined(REST_SUPPORT)
-<<<<<<< HEAD
          case TAB_REST:
            qrp= RESTColumns(g, topt, tab, (char *)db, fnc == FNC_COL);
            break;
 #endif   // REST_SUPPORT
         case TAB_OEM:
-=======
-				case TAB_REST:
-					qrp = RESTColumns(g, topt, tab, (char *)db, fnc == FNC_COL);
-					break;
-#endif   // REST_SUPPORT
-				case TAB_OEM:
->>>>>>> a1454426
 					qrp= OEMColumns(g, topt, tab, (char*)db, fnc == FNC_COL);
 					break;
 				default:
@@ -6457,11 +6300,7 @@
   TABTYPE type;
   TABLE  *st= table;                       // Probably unuseful
   THD    *thd= ha_thd();
-<<<<<<< HEAD
   LEX_CSTRING cnc= table_arg->s->connect_string;
-=======
-  LEX_CSTRING cnc = table_arg->s->connect_string;
->>>>>>> a1454426
 #if defined(WITH_PARTITION_STORAGE_ENGINE)
   partition_info *part_info= table_arg->part_info;
 #else		// !WITH_PARTITION_STORAGE_ENGINE
